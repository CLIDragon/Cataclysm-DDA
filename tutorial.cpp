#include "game.h"
#include "output.h"
#include "action.h"
#include "tutorial.h"
#include "overmapbuffer.h"

bool tutorial_game::init(game *g)
{
	// TODO: clean up old tutorial

 g->turn = HOURS(12); // Start at noon
 for (int i = 0; i < NUM_LESSONS; i++)
  tutorials_seen[i] = false;
// Set the scent map to 0
 for (int i = 0; i < SEEX * MAPSIZE; i++) {
  for (int j = 0; j < SEEX * MAPSIZE; j++)
   g->scent(i, j) = 0;
 }
 g->temperature = 65;
// We use a Z-factor of 10 so that we don't plop down tutorial rooms in the
// middle of the "real" game world
 g->u.normalize(g);
 g->u.str_cur = g->u.str_max;
 g->u.per_cur = g->u.per_max;
 g->u.int_cur = g->u.int_max;
 g->u.dex_cur = g->u.dex_max;
 g->u.name = "John Smith";
 g->levx = 100;
 g->levy = 100;
 g->cur_om = &overmap_buffer.get(g, 0, 0);
 g->cur_om->make_tutorial();
 g->cur_om->save();
 g->u.toggle_trait(PF_QUICK);
 g->u.inv.push_back(item(g->itypes["lighter"], 0, 'e'));
 g->u.skillLevel("gun").level(5);
 g->u.skillLevel("melee").level(5);
// Init the starting map at g location.
 for (int i = 0; i <= MAPSIZE; i += 2) {
  for (int j = 0; j <= MAPSIZE; j += 2) {
<<<<<<< HEAD
   tinymap tm(&g->itypes, &g->traps);
=======
   tinymap tm(&g->traps);
>>>>>>> 923db00e
   tm.generate(g, g->cur_om, g->levx + i - 1, g->levy + j - 1, 0, int(g->turn));
  }
 }
// Start with the overmap revealed
 for (int x = 0; x < OMAPX; x++) {
  for (int y = 0; y < OMAPY; y++)
   g->cur_om->seen(x, y, 0) = true;
 }
 g->m.load(g, g->levx, g->levy, 0);
 g->levz = 0;
 g->u.posx = SEEX + 2;
 g->u.posy = SEEY + 4;

 return true;
}

void tutorial_game::per_turn(game *g)
{
 if (g->turn == HOURS(12)) {
  add_message(g, LESSON_INTRO);
  add_message(g, LESSON_INTRO);
 } else if (g->turn == HOURS(12) + 3)
  add_message(g, LESSON_INTRO);

 if (g->light_level() == 1) {
  if (g->u.has_amount("flashlight", 1))
   add_message(g, LESSON_DARK);
  else
   add_message(g, LESSON_DARK_NO_FLASH);
 }

 if (g->u.pain > 0)
  add_message(g, LESSON_PAIN);

 if (g->u.recoil >= 5)
  add_message(g, LESSON_RECOIL);

 if (!tutorials_seen[LESSON_BUTCHER]) {
  for (int i = 0; i < g->m.i_at(g->u.posx, g->u.posy).size(); i++) {
   if (g->m.i_at(g->u.posx, g->u.posy)[i].type->id == "corpse") {
    add_message(g, LESSON_BUTCHER);
    i = g->m.i_at(g->u.posx, g->u.posy).size();
   }
  }
 }

 bool showed_message = false;
 for (int x = g->u.posx - 1; x <= g->u.posx + 1 && !showed_message; x++) {
  for (int y = g->u.posy - 1; y <= g->u.posy + 1 && !showed_message; y++) {
   if (g->m.ter(x, y) == t_door_o) {
    add_message(g, LESSON_OPEN);
    showed_message = true;
   } else if (g->m.ter(x, y) == t_door_c) {
    add_message(g, LESSON_CLOSE);
    showed_message = true;
   } else if (g->m.ter(x, y) == t_window) {
    add_message(g, LESSON_SMASH);
    showed_message = true;
   } else if (g->m.furn(x, y) == f_rack && !g->m.i_at(x, y).empty()) {
    add_message(g, LESSON_EXAMINE);
    showed_message = true;
   } else if (g->m.ter(x, y) == t_stairs_down) {
    add_message(g, LESSON_STAIRS);
    showed_message = true;
   } else if (g->m.ter(x, y) == t_water_sh) {
    add_message(g, LESSON_PICKUP_WATER);
    showed_message = true;
   }
  }
 }

 if (!g->m.i_at(g->u.posx, g->u.posy).empty())
  add_message(g, LESSON_PICKUP);
}

void tutorial_game::pre_action(game *g, action_id &act)
{
}

void tutorial_game::post_action(game *g, action_id act)
{
 switch (act) {
 case ACTION_RELOAD:
  if (g->u.weapon.is_gun() && !tutorials_seen[LESSON_GUN_FIRE]) {
   monster tmp(g->mtypes[mon_zombie], g->u.posx, g->u.posy - 6);
   g->z.push_back(tmp);
   tmp.spawn(g->u.posx + 2, g->u.posy - 5);
   g->z.push_back(tmp);
   tmp.spawn(g->u.posx - 2, g->u.posy - 5);
   g->z.push_back(tmp);
   add_message(g, LESSON_GUN_FIRE);
  }
  break;

 case ACTION_OPEN:
  add_message(g, LESSON_CLOSE);
  break;

 case ACTION_CLOSE:
  add_message(g, LESSON_SMASH);
  break;

 case ACTION_USE:
  if (g->u.has_amount("grenade_act", 1))
   add_message(g, LESSON_ACT_GRENADE);
  for (int x = g->u.posx - 1; x <= g->u.posx + 1; x++) {
   for (int y = g->u.posy - 1; y <= g->u.posy + 1; y++) {
    if (g->m.tr_at(x, y) == tr_bubblewrap)
     add_message(g, LESSON_ACT_BUBBLEWRAP);
   }
  }
  break;

 case ACTION_EAT:
  if (g->u.last_item == "codeine")
   add_message(g, LESSON_TOOK_PAINKILLER);
  else if (g->u.last_item == "cig")
   add_message(g, LESSON_TOOK_CIG);
  else if (g->u.last_item == "water")
   add_message(g, LESSON_DRANK_WATER);
  break;

 case ACTION_WEAR: {
  itype *it = g->itypes[ g->u.last_item];
  if (it->is_armor()) {
   it_armor *armor = dynamic_cast<it_armor*>(it);
   if (armor->coverage >= 2 || armor->thickness >= 2)
    add_message(g, LESSON_WORE_ARMOR);
   if (armor->storage >= 20)
    add_message(g, LESSON_WORE_STORAGE);
   if (armor->env_resist >= 2)
    add_message(g, LESSON_WORE_MASK);
  }
 } break;

 case ACTION_WIELD:
  if (g->u.weapon.is_gun())
   add_message(g, LESSON_GUN_LOAD);
  break;

 case ACTION_EXAMINE:
  add_message(g, LESSON_INTERACT);
// Fall through to...
 case ACTION_PICKUP: {
  itype *it = g->itypes[ g->u.last_item ];
  if (it->is_armor())
   add_message(g, LESSON_GOT_ARMOR);
  else if (it->is_gun())
   add_message(g, LESSON_GOT_GUN);
  else if (it->is_ammo())
   add_message(g, LESSON_GOT_AMMO);
  else if (it->is_tool())
   add_message(g, LESSON_GOT_TOOL);
  else if (it->is_food())
   add_message(g, LESSON_GOT_FOOD);
  else if (it->melee_dam > 7 || it->melee_cut > 5)
   add_message(g, LESSON_GOT_WEAPON);

  if (g->u.volume_carried() > g->u.volume_capacity() - 2)
   add_message(g, LESSON_OVERLOADED);
 } break;

 }
}

void tutorial_game::add_message(game *g, tut_lesson lesson)
{
// Cycle through intro lessons
 if (lesson == LESSON_INTRO) {
  while (lesson != NUM_LESSONS && tutorials_seen[lesson]) {
   switch (lesson) {
    case LESSON_INTRO:	lesson = LESSON_MOVE; break;
    case LESSON_MOVE:	lesson = LESSON_LOOK; break;
    case LESSON_LOOK:	lesson = NUM_LESSONS; break;
   }
  }
  if (lesson == NUM_LESSONS)
   return;
 }
 if (tutorials_seen[lesson])
  return;
 tutorials_seen[lesson] = true;
 popup_top(tut_text[lesson].c_str());
 g->refresh_all();
}<|MERGE_RESOLUTION|>--- conflicted
+++ resolved
@@ -37,11 +37,7 @@
 // Init the starting map at g location.
  for (int i = 0; i <= MAPSIZE; i += 2) {
   for (int j = 0; j <= MAPSIZE; j += 2) {
-<<<<<<< HEAD
-   tinymap tm(&g->itypes, &g->traps);
-=======
    tinymap tm(&g->traps);
->>>>>>> 923db00e
    tm.generate(g, g->cur_om, g->levx + i - 1, g->levy + j - 1, 0, int(g->turn));
   }
  }
