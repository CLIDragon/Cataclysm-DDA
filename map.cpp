--- conflicted
+++ resolved
@@ -10,11 +10,8 @@
 #include <stdlib.h>
 #include <fstream>
 #include "debug.h"
-<<<<<<< HEAD
 
 #include "debug.h"
-=======
->>>>>>> b00cd29c
 
 #define SGN(a) (((a)<0) ? -1 : 1)
 #define INBOUNDS(x, y) \
@@ -37,7 +34,6 @@
   my_MAPSIZE = MAPSIZE;
  dbg(D_INFO) << "map::map(): my_MAPSIZE: " << my_MAPSIZE;
  veh_in_active_range = true;
- dbg(D_INFO) << "map::map(): my_MAPSIZE: " << my_MAPSIZE;
 }
 
 map::map(std::vector<itype*> *itptr, std::vector<itype_id> (*miptr)[num_itloc],
@@ -56,8 +52,6 @@
   grid[n] = NULL;
  dbg(D_INFO) << "map::map( itptr["<<itptr<<"], miptr["<<miptr<<"], trptr["<<trptr<<"] ): my_MAPSIZE: " << my_MAPSIZE;
  veh_in_active_range = true;
- dbg(D_INFO) << "map::map( itptr["<<itptr<<"], miptr["<<miptr<<"], trptr["<<trptr<<"] ): my_MAPSIZE: " << my_MAPSIZE;
-
 }
 
 map::~map()
@@ -68,17 +62,14 @@
 {
  int chunk_sx = (sx / SEEX) - 1;
  int chunk_ex = (ex / SEEX) + 1;
-
  int chunk_sy = (sy / SEEY) - 1;
  int chunk_ey = (ey / SEEY) + 1;
-
  VehicleList vehs;
 
  for(int cx = chunk_sx; cx <= chunk_ex; ++cx) {
   for(int cy = chunk_sy; cy <= chunk_ey; ++cy) {
    int nonant = cx + cy * my_MAPSIZE;
    if (nonant < 0 || nonant >= my_MAPSIZE * my_MAPSIZE)
-    continue; // out of grid
 
    for(int i = 0; i < grid[nonant]->vehicles.size(); ++i) {
     wrapped_vehicle w;
