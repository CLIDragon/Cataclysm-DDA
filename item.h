#ifndef _ITEM_H_
#define _ITEM_H_

#include <string>
#include <vector>
#include "itype.h"
#include "mtype.h"
//#include "npc.h"

class player;
class npc;

// Thresholds for radiation dosage for the radiation film badge.
const int rad_dosage_thresholds[] = { 0, 30, 60, 120, 240, 500};
const std::string rad_threshold_colors[] = { "green", "blue", "yellow", "orange", "red", "black"};

struct iteminfo{
 public:
  std::string sType; //Itemtype
  std::string sName; //Main item text
<<<<<<< HEAD
  std::string sPre; //Text between main item and value
  std::string sValue; //Set to "-999" if no compare value is present
  double dValue; //Stores double value of sValue for value comparisons
  bool is_int; //Sets if sValue should be treated as int or single decimal double
  std::string sPost; //Text after value
  bool bNewLine; //New line at the end
  bool bLowerIsBetter; //Lower values are better (red <-> green)

  iteminfo(std::string sIn0, std::string sIn1, std::string sIn2 = "", double dIn0 = -999, bool bIn0 = true, std::string sIn3 = "", bool bIn1 = true, bool bIn2 = false) {
    sType = sIn0;
    sName = sIn1;
    sPre = sIn2;
    is_int = bIn0;
    dValue = dIn0;
    std::stringstream convert;
    if (bIn0 == true) {
    int dIn0i = int(dIn0);
    convert << dIn0i;
    } else {
    convert.precision(1);
    convert << dIn0;
    }
    sValue = convert.str();
    sPost = sIn3;
    bNewLine = bIn1;
    bLowerIsBetter = bIn2;
=======
  std::string sFmt; //format string
  int iValue; //Set to -999 if no compare value is present
  std::string sPlus; //number +
  bool bNewLine; //New line at the end
  bool bLowerIsBetter; //Lower values are better (red <-> green)

  iteminfo(std::string sIn0, std::string sIn1, std::string sIn2 = "", int iIn0 = -999, std::string sIn3 = "", bool bIn0 = true, bool bIn1 = false) {
   sType = sIn0;
   sName = sIn1;
   sFmt = sIn2;
   sPlus = sIn3;
   iValue = iIn0;
   bNewLine = bIn0;
   bLowerIsBetter = bIn1;
>>>>>>> 14d63ab9
  }
};

class item
{
public:
 item();
 item(itype* it, unsigned int turn);
 item(itype* it, unsigned int turn, char let);
 void make_corpse(itype* it, mtype* mt, unsigned int turn);	// Corpse
 item(std::string itemdata, game *g);
 ~item();
 void make(itype* it);
 void clear(); // cleanup that's required to re-use an item variable

// returns the default container of this item, with this item in it
 item in_its_container(std::map<std::string, itype*> *itypes);

 nc_color color(player *u) const;
 nc_color color_in_inventory(player *u);
 std::string tname(game *g = NULL); // g needed for rotten-test
 void use(player &u);
 bool burn(int amount = 1); // Returns true if destroyed

// Firearm specifics
 int reload_time(player &u);
 int clip_size();
 int dispersion();
 int gun_damage(bool with_ammo = true);
 int noise() const;
 int burst_size();
 int recoil(bool with_ammo = true);
 int range(player *p = NULL);
 ammotype ammo_type() const;
 char pick_reload_ammo(player &u, bool interactive);
 bool reload(player &u, char invlet);
 void next_mode();

 std::string save_info() const;	// Formatted for save files
 void load_info(std::string data, game *g);
 //std::string info(bool showtext = false);	// Formatted for human viewing
 std::string info(bool showtext = false);
 std::string info(bool showtext, std::vector<iteminfo> *dump, game *g = NULL, bool debug = false);
 char symbol() const;
 nc_color color() const;
 int price() const;

 bool invlet_is_okay();
 bool stacks_with(item rhs);
 void put_in(item payload);

 int weight() const;
 int volume() const;
 int volume_contained();
 int attack_time();
 int damage_bash();
 int damage_cut() const;
 bool has_flag(std::string f) const;
 bool has_technique(technique_id t, player *p = NULL);
 int has_gunmod(itype_id type);
 item* active_gunmod();
 item const* inspect_active_gunmod() const;
 std::vector<technique_id> techniques();
 bool goes_bad();
 bool count_by_charges() const;
 bool craft_has_charges();
 int num_charges();
 bool rotten(game *g);
 bool ready_to_revive(game *g); // used for corpses

// Our value as a weapon, given particular skills
 int  weapon_value(player *p) const;
// As above, but discounts its use as a ranged weapon
 int  melee_value (player *p);
// how resistant item is to bashing and cutting damage
 int bash_resist() const;
 int cut_resist() const;
 // elemental resistances
 int acid_resist() const;
// Returns the data associated with tech, if we are an it_style
 style_move style_data(technique_id tech);
 bool is_two_handed(player *u);
 bool made_of(std::string mat_ident) const;
 std::string get_material(int m) const;
 bool made_of(phase_id phase) const;
 bool conductive() const; // Electricity
 bool flammable() const;

 bool destroyed_at_zero_charges();
// Most of the is_whatever() functions call the same function in our itype
 bool is_null() const; // True if type is NULL, or points to the null item (id == 0)
 bool is_food(player const*u) const;// Some non-food items are food to certain players
 bool is_food_container(player const*u) const;  // Ditto
 bool is_food() const;                // Ignoring the ability to eat batteries, etc.
 bool is_food_container() const;      // Ignoring the ability to eat batteries, etc.
 bool is_ammo_container() const;
 bool is_drink() const;
 bool is_weap() const;
 bool is_bashing_weapon() const;
 bool is_cutting_weapon() const;
 bool is_gun() const;
 bool is_silent() const;
 bool is_gunmod() const;
 bool is_bionic() const;
 bool is_ammo() const;
 bool is_armor() const;
 bool is_book() const;
 bool is_container() const;
 bool is_tool() const;
 bool is_software() const;
 bool is_macguffin() const;
 bool is_style() const;
 bool is_stationary() const;
 bool is_other() const; // Doesn't belong in other categories
 bool is_var_veh_part() const;
 bool is_artifact() const;

 bool operator<(const item& other) const;

 itype_id typeId() const;
 itype* type;
 mtype*   corpse;
 it_ammo* curammo;

 std::vector<item> contents;

 std::string name;
 char invlet;           // Inventory letter
 int charges;
 bool active;           // If true, it has active effects to be processed
 signed char damage;    // How much damage it's sustained; generally, max is 5
 int burnt;	         // How badly we're burnt
 unsigned int bday;     // The turn on which it was created
 int owned;	            // UID of NPC owner; 0 = player, -1 = unowned
 union{
   int poison;	         // How badly poisoned is it?
   int bigness;         // engine power, wheel size
   int frequency;       // Radio frequency
   int note;            // Associated dynamic text snippet.
   int irridation;      // Tracks radiation dosage.
 };
 std::string mode;    // Mode of operation, can be changed by the player.
 std::set<std::string> item_tags;		// generic item specific flags
 unsigned item_counter;	// generic counter to be used with item flags
 int mission_id;// Refers to a mission in game's master list
 int player_id;	// Only give a mission to the right player!
 std::map<std::string, std::string> item_vars;
 static itype * nullitem();

 item clone();
private:
 int sort_rank() const;
 static itype * nullitem_m;
};

std::ostream & operator<<(std::ostream &, const item &);
std::ostream & operator<<(std::ostream &, const item *);

struct map_item_stack
{
public:
    item example; //an example item for showing stats, etc.
    int x;
    int y;
    int count;

    //only expected to be used for things like lists and vectors
    map_item_stack()
    {
        example = item();
        x = 0;
        y = 0;
        count = 0;
    }

    map_item_stack(item it, int arg_x, int arg_y)
    {
        example = it;
        x = arg_x;
        y = arg_y;
        count = 1;
    }
};

//the assigned numbers are a result of legacy stuff in compare_split_screen_popup(),
//it would be better long-term to rewrite stuff so that we don't need that hack
enum hint_rating {
 HINT_CANT = 0, //meant to display as gray
 HINT_IFFY = 1, //meant to display as red
 HINT_GOOD = -999 // meant to display as green
};

#endif<|MERGE_RESOLUTION|>--- conflicted
+++ resolved
@@ -18,19 +18,18 @@
  public:
   std::string sType; //Itemtype
   std::string sName; //Main item text
-<<<<<<< HEAD
-  std::string sPre; //Text between main item and value
+  std::string sFmt; //Text between main item and value
   std::string sValue; //Set to "-999" if no compare value is present
   double dValue; //Stores double value of sValue for value comparisons
   bool is_int; //Sets if sValue should be treated as int or single decimal double
-  std::string sPost; //Text after value
+  std::string sPlus; //number +
   bool bNewLine; //New line at the end
   bool bLowerIsBetter; //Lower values are better (red <-> green)
 
   iteminfo(std::string sIn0, std::string sIn1, std::string sIn2 = "", double dIn0 = -999, bool bIn0 = true, std::string sIn3 = "", bool bIn1 = true, bool bIn2 = false) {
     sType = sIn0;
     sName = sIn1;
-    sPre = sIn2;
+    sFmt = sIn2;
     is_int = bIn0;
     dValue = dIn0;
     std::stringstream convert;
@@ -42,25 +41,9 @@
     convert << dIn0;
     }
     sValue = convert.str();
-    sPost = sIn3;
+    sPlus = sIn3;
     bNewLine = bIn1;
     bLowerIsBetter = bIn2;
-=======
-  std::string sFmt; //format string
-  int iValue; //Set to -999 if no compare value is present
-  std::string sPlus; //number +
-  bool bNewLine; //New line at the end
-  bool bLowerIsBetter; //Lower values are better (red <-> green)
-
-  iteminfo(std::string sIn0, std::string sIn1, std::string sIn2 = "", int iIn0 = -999, std::string sIn3 = "", bool bIn0 = true, bool bIn1 = false) {
-   sType = sIn0;
-   sName = sIn1;
-   sFmt = sIn2;
-   sPlus = sIn3;
-   iValue = iIn0;
-   bNewLine = bIn0;
-   bLowerIsBetter = bIn1;
->>>>>>> 14d63ab9
   }
 };
 
