--- conflicted
+++ resolved
@@ -1,9951 +1,4 @@
 {
-<<<<<<< HEAD
-    "categories":
-    [
-        "CC_NONCRAFT",
-        "CC_WEAPON",
-        "CC_AMMO",
-        "CC_FOOD",
-        "CC_DRINK",
-        "CC_CHEM",
-        "CC_ELECTRONIC",
-        "CC_ARMOR",
-        "CC_MISC",
-        "CC_NONCRAFT"
-    ],
-
-    "recipes":
-    [
-	    {
-            "result": "cell_phone",
-            "id_suffix": "uncraft",
-            "category": "CC_NONCRAFT",
-            "difficulty": 0,
-            "time": 500,
-            "reversible": true,
-            "autolearn": false,
-            "tools": [
-                         [
-                             ["screwdriver", -1],
-                             ["toolset", -1]
-                         ]
-                     ],
-            "components": [
-                              [
-                                  ["scrap", 1]
-                              ],
-                              [
-                                  ["RAM", 1]
-                              ],
-                              [
-                                  ["processor", 1]
-                              ],
-                              [
-                                  ["battery", 200]
-                              ]
-                          ]
-        },
-        {
-            "result": "knife_steak",
-            "id_suffix": "uncraft",
-            "category": "CC_NONCRAFT",
-            "difficulty": 0,
-            "time": 2000,
-            "reversible": true,
-            "autolearn": false,
-            "components": [
-                              [
-                                  ["spike", 1]
-                              ]
-                          ]
-        },
-
-
-        {
-            "result": "lawnmower",
-            "id_suffix": "uncraft",
-            "category": "CC_NONCRAFT",
-            "difficulty": 0,
-            "time": 1000,
-            "reversible": true,
-            "autolearn": false,
-            "tools": [
-                         [
-                             ["wrench", -1],
-                             ["toolset", -1]
-                         ]
-                     ],
-            "components": [
-                              [
-                                  ["scrap", 8]
-                              ],
-                              [
-                                  ["spring", 2]
-                              ],
-                              [
-                                  ["blade", 2]
-                              ],
-                              [
-                                  ["1cyl_combustion", 1]
-                              ],
-                              [
-                                  ["pipe", 3]
-                              ]
-                          ]
-        },
-
-
-        {
-            "result": "vac_sealer",
-            "id_suffix": "uncraft",
-            "category": "CC_NONCRAFT",
-            "difficulty": 0,
-            "time": 500,
-            "reversible": true,
-            "autolearn": false,
-            "tools": [
-                         [
-                             ["screwdriver", -1],
-                             ["toolset", -1]
-                         ]
-                     ],
-            "components": [
-                              [
-                                  ["scrap", 4]
-                              ],
-                              [
-                                  ["element", 2]
-                              ],
-                              [
-                                  ["hose", 1]
-                              ],
-                              [
-                                  ["power_supply", 1]
-                              ]
-                          ]
-        },
-
-        {
-            "result": "lighter",
-            "id_suffix": "uncraft",
-            "category": "CC_NONCRAFT",
-            "difficulty": 0,
-            "time": 100,
-            "reversible": true,
-            "autolearn": false,
-            "components": [
-                              [
-                                  ["pilot_light", 1]
-                              ]
-                          ]
-        },
-
-
-        {
-            "result": "tshirt",
-            "id_suffix": "uncraft",
-            "category": "CC_NONCRAFT",
-            "trains_skill": "tailor",
-            "difficulty": 0,
-            "time": 500,
-            "reversible": true,
-            "autolearn": false,
-            "components": [
-                              [
-                                  ["rag", 5]
-                              ]
-                          ]
-        },
-
-
-        {
-            "result": "tank_top",
-            "id_suffix": "uncraft",
-            "category": "CC_NONCRAFT",
-            "trains_skill": "tailor",
-            "difficulty": 0,
-            "time": 500,
-            "reversible": true,
-            "autolearn": false,
-            "components": [
-                              [
-                                  ["rag", 5]
-                              ]
-                          ]
-        },
-
-
-        {
-            "result": "lightstrip_dead",
-            "id_suffix": "uncraft",
-            "category": "CC_NONCRAFT",
-            "trains_skill": "electronics",
-            "difficulty": 0,
-            "time": 1000,
-            "reversible": true,
-            "autolearn": false,
-            "tools": [
-                         [
-                             ["knife_steak", -1],
-                             ["knife_combat", -1],
-                             ["knife_butcher", -1],
-                             ["pockknife", -1],
-                             ["scalpel", -1],
-                             ["machete", -1],
-                             ["broadsword", -1],
-                             ["toolset", -1],
-                             ["screwdriver", -1]
-                         ]
-                     ],
-            "components": [
-                              [
-                                  ["amplifier", 1]
-                              ]
-                          ]
-        },
-
-
-        {
-            "result": "makeshift_machete",
-            "category": "CC_WEAPON",
-            "difficulty": 0,
-            "time": 5000,
-            "reversible": true,
-            "autolearn": true,
-            "components": [
-                              [
-                                  ["duct_tape", 50]
-                              ],
-                              [
-                                  ["blade", 1]
-                              ]
-                          ]
-        },
-
-
-        {
-            "result": "makeshift_halberd",
-            "category": "CC_WEAPON",
-            "difficulty": 0,
-            "time": 5000,
-            "reversible": true,
-            "autolearn": true,
-            "components": [
-                              [
-                                  ["duct_tape", 100]
-                              ],
-                              [
-                                  ["blade", 1]
-                              ],
-                              [
-                                  ["stick", 1],
-                                  ["mop", 1],
-                                  ["broom", 1]
-                              ]
-                          ]
-        },
-
-
-        {
-            "result": "pointy_stick",
-            "category": "CC_WEAPON",
-            "difficulty": 0,
-            "time": 800,
-            "reversible": false,
-            "autolearn": true,
-            "tools": [
-                         [
-                             ["hatchet", -1],
-                             ["knife_steak", -1],
-                             ["knife_combat", -1],
-                             ["knife_butcher", -1],
-                             ["pockknife", -1],
-                             ["scalpel", -1],
-                             ["machete", -1],
-                             ["broadsword", -1],
-                             ["toolset", -1]
-                         ]
-                     ],
-            "components": [
-                              [
-                                  ["stick", 1],
-                                  ["broom", 1],
-                                  ["mop", 1],
-                                  ["2x4", 1],
-                                  ["pool_cue", 1]
-                              ]
-                          ]
-        },
-      
-      
-      {
-            "result": "sling",
-         "category": "CC_WEAPON",
-            "difficulty": 0,
-            "time": 1000,
-            "reversible": false,
-            "autolearn": true,
-            "tools": [
-                         [
-                             ["knife_steak", -1],
-                             ["knife_combat", -1],
-                             ["knife_butcher", -1],
-                             ["pockknife", -1],
-                             ["scalpel", -1],
-                             ["toolset", -1]
-                         ]
-                     ],
-            "components": [
-                              [
-                                  ["leather", 1],
-                                  ["fur", 1]
-                              ],
-                              [
-                                  ["plant_fibre", 20],
-                                  ["sinew", 20],
-                                  ["thread", 20]
-                              ]
-                          ]
-        },
-      
-      
-      {
-            "result": "slingshot",
-         "category": "CC_WEAPON",
-            "difficulty": 0,
-            "time": 3000,
-            "reversible": false,
-            "autolearn": true,
-            "tools": [
-                         [
-                             ["hatchet", -1],
-                             ["knife_steak", -1],
-                             ["knife_combat", -1],
-                             ["knife_butcher", -1],
-                             ["pockknife", -1],
-                             ["scalpel", -1],
-                             ["machete", -1],
-                             ["broadsword", -1],
-                             ["toolset", -1]
-                         ]
-                     ],
-            "components": [
-                              [
-                          ["stick", 1]
-                              ],
-                              [
-                                  ["hose", 1]
-                              ]
-                          ]
-        },
-      
-      
-        {
-            "result": "spear_wood",
-            "category": "CC_WEAPON",
-            "trains_skill": "survival",
-            "difficulty": 2,
-            "time": 2000,
-            "reversible": false,
-            "autolearn": true,
-            "tools": [
-                         [
-                             ["hatchet", -1],
-                             ["knife_steak", -1],
-                             ["knife_combat", -1],
-                             ["knife_butcher", -1],
-                             ["pockknife", -1],
-                             ["scalpel", -1],
-                             ["machete", -1],
-                             ["broadsword", -1],
-                             ["toolset", -1]
-                         ],
-                         [
-                             ["fire", -1]
-                         ]
-                     ],
-            "components": [
-                              [
-                                  ["stick", 1],
-                                  ["broom", 1],
-                                  ["mop", 1],
-                                  ["2x4", 1],
-                                  ["pool_cue", 1],
-                                  ["pointy_stick", 1]
-                              ],
-                              [
-                                  ["rag", 1],
-                                  ["leather", 1],
-                                  ["fur", 1]
-                              ],
-                              [
-                                  ["plant_fibre", 20],
-                                  ["sinew", 20],
-                                  ["thread", 20],
-                                  ["duct_tape", 20]
-                              ]
-                          ]
-        },
-
-
-        {
-            "result": "javelin",
-            "category": "CC_WEAPON",
-            "trains_skill": "survival",
-            "difficulty": 3,
-            "time": 5000,
-            "reversible": false,
-            "autolearn": true,
-            "tools": [
-                         [
-                             ["hatchet", -1],
-                             ["knife_steak", -1],
-                             ["knife_combat", -1],
-                             ["knife_butcher", -1],
-                             ["pockknife", -1],
-                             ["scalpel", -1],
-                             ["machete", -1],
-                             ["broadsword", -1],
-                             ["toolset", -1]
-                         ],
-                         [
-                             ["fire", -1]
-                         ]
-                     ],
-            "components": [
-                              [
-                                  ["spear_wood", 1],
-                                  ["pointy_stick", 1]
-                              ],
-                              [
-                                  ["rag", 1],
-                                  ["leather", 1],
-                                  ["fur", 1]
-                              ],
-                              [
-                                  ["plant_fibre", 20],
-                                  ["sinew", 20],
-                                  ["thread", 20],
-                                  ["duct_tape", 20]
-                              ]
-                          ]
-        },
-
-
-        {
-            "result": "spear_knife",
-            "category": "CC_WEAPON",
-            "trains_skill": "stabbing",
-            "difficulty": 0,
-            "time": 600,
-            "reversible": true,
-            "autolearn": true,
-            "components": [
-                              [
-                                  ["stick", 1],
-                                  ["broom", 1],
-                                  ["mop", 1]
-                              ],
-                              [
-                                  ["spike", 1]
-                              ],
-                              [
-                                  ["rag", 1],
-                                  ["leather", 1],
-                                  ["fur", 1]
-                              ],
-                              [
-                                  ["string_6", 6],
-                                  ["string_36", 1],
-                                  ["duct_tape", 50]
-                              ]
-                          ]
-        },
-
-
-        {
-            "result": "longbow",
-            "category": "CC_WEAPON",
-            "trains_skill": "archery",
-            "requires_skills": ["survival",1],
-            "difficulty": 3,
-            "time": 15000,
-            "reversible": true,
-            "autolearn": true,
-            "tools": [
-                         [
-                             ["hatchet", -1],
-                             ["knife_steak", -1],
-                             ["knife_combat", -1],
-                             ["knife_butcher", -1],
-                             ["pockknife", -1],
-                             ["scalpel", -1],
-                             ["machete", -1],
-                             ["broadsword", -1],
-                             ["toolset", -1]
-                         ]
-                     ],
-            "components": [
-                              [
-                                  ["stick", 1]
-                              ],
-                              [
-                                  ["string_36", 2],
-                                  ["sinew", 200],
-                                  ["plant_fibre", 200]
-                              ]
-                          ]
-        },
-
-        {
-            "result": "selfbow",
-            "category": "CC_WEAPON",
-            "trains_skill": "archery",
-            "requires_skills": ["survival",1],
-            "difficulty": 0,
-            "time": 12000,
-            "reversible": true,
-            "autolearn": true,
-            "tools": [
-                         [
-                             ["hatchet", -1],
-                             ["knife_steak", -1],
-                             ["knife_combat", -1],
-                             ["knife_butcher", -1],
-                             ["pockknife", -1],
-                             ["scalpel", -1],
-                             ["machete", -1],
-                             ["broadsword", -1],
-                             ["toolset", -1]
-                         ]
-                     ],
-            "components": [
-                              [
-                                  ["stick", 1]
-                              ],
-                              [
-                                  ["string_36", 2],
-                                  ["sinew", 200],
-                                  ["plant_fibre", 200]
-                              ]
-                          ]
-        },
-      
-        {
-            "result": "shortbow",
-            "category": "CC_WEAPON",
-            "trains_skill": "archery",
-            "requires_skills": ["survival",1],
-            "difficulty": 2,
-            "time": 15000,
-            "reversible": true,
-            "autolearn": true,
-            "tools": [
-                         [
-                             ["hatchet", -1],
-                             ["knife_steak", -1],
-                             ["knife_combat", -1],
-                             ["knife_butcher", -1],
-                             ["pockknife", -1],
-                             ["scalpel", -1],
-                             ["machete", -1],
-                             ["broadsword", -1],
-                             ["toolset", -1]
-                         ]
-                     ],
-            "components": [
-                              [
-                                  ["stick", 1]
-                              ],
-                              [
-                                  ["string_36", 2],
-                                  ["sinew", 200],
-                                  ["plant_fibre", 200]
-                              ]
-                          ]
-        },
-
-        {
-            "result": "reflexrecurvebow",
-            "category": "CC_WEAPON",
-            "trains_skill": "archery",
-            "requires_skills": ["survival",1],
-            "difficulty": 9,
-            "time": 25000,
-            "reversible": true,
-            "autolearn": true,
-            "tools": [
-                         [
-                             ["hatchet", -1],
-                             ["knife_steak", -1],
-                             ["knife_combat", -1],
-                             ["knife_butcher", -1],
-                             ["pockknife", -1],
-                             ["scalpel", -1],
-                             ["machete", -1],
-                             ["broadsword", -1],
-                             ["toolset", -1]
-                         ]
-                     ],
-            "components": [
-                              [
-                                  ["stick", 3]
-                              ],
-                              [
-                                  ["bone", 3]
-                              ],
-                              [
-                                  ["string_36", 2],
-                                  ["sinew", 200],
-                                  ["plant_fibre", 200]
-                              ]
-                          ]
-        },
-
-        {
-            "result": "nailboard",
-            "category": "CC_WEAPON",
-            "difficulty": 0,
-            "time": 1000,
-            "reversible": true,
-            "autolearn": true,
-            "tools": [
-                         [
-                             ["rock", -1],
-                             ["primitive_hammer", -1],
-                             ["hammer", -1],
-                             ["hatchet", -1],
-                             ["toolset", -1]
-                         ]
-                     ],
-            "components": [
-                              [
-                                  ["2x4", 1],
-                                  ["stick", 1]
-                              ],
-                              [
-                                  ["nail", 6]
-                              ]
-                          ]
-        },
-
-
-        {
-            "result": "nailbat",
-            "category": "CC_WEAPON",
-            "difficulty": 0,
-            "time": 1000,
-            "reversible": true,
-            "autolearn": true,
-            "tools": [
-                         [
-                             ["rock", -1],
-                             ["primitive_hammer", -1],
-                             ["hammer", -1],
-                             ["hatchet", -1],
-                             ["toolset", -1]
-                         ]
-                     ],
-            "components": [
-                              [
-                                  ["bat", 1]
-                              ],
-                              [
-                                  ["nail", 6]
-                              ]
-                          ]
-        },
-
-
-        {
-            "result": "molotov",
-            "category": "CC_WEAPON",
-            "difficulty": 0,
-            "time": 500,
-            "reversible": false,
-            "autolearn": true,
-            "components": [
-                              [
-                                  ["rag", 1]
-                              ],
-                              [
-                                  ["bottle_glass", 1],
-                                  ["flask_glass", 1]
-                              ],
-                              [
-                                  ["whiskey", 14],
-                                  ["vodka", 14],
-                                  ["rum", 14],
-                                  ["tequila", 14],
-                                  ["gin", 14],
-                                  ["triple_sec", 14],
-                                  ["gasoline", 600]
-                              ]
-                          ]
-        },
-
-
-        {
-            "result": "pipebomb",
-            "category": "CC_WEAPON",
-            "trains_skill": "mechanics",
-            "difficulty": 1,
-            "time": 750,
-            "reversible": false,
-            "autolearn": true,
-            "tools": [
-                         [
-                             ["hacksaw", -1],
-                             ["toolset", -1]
-                         ]
-                     ],
-            "components": [
-                              [
-                                  ["pipe", 1]
-                              ],
-                              [
-                                  ["gasoline", 200],
-                                  ["shot_bird", 6],
-                                  ["shot_00", 2],
-                                  ["shot_slug", 2]
-                              ],
-                              [
-                                  ["string_36", 1],
-                                  ["string_6", 1]
-                              ]
-                          ]
-        },
-
-
-        {
-            "result": "shotgun_sawn",
-            "category": "CC_WEAPON",
-            "trains_skill": "gun",
-            "difficulty": 0,
-            "time": 2000,
-            "reversible": false,
-            "autolearn": true,
-            "tools": [
-                         [
-                             ["hacksaw", -1],
-                             ["toolset", -1]
-                         ]
-                     ],
-            "components": [
-                              [
-                                  ["shotgun_d", 1],
-                                  ["remington_870", 1],
-                                  ["mossberg_500", 1]
-                              ]
-                          ]
-        },
-
-
-        {
-            "result": "revolver_shotgun",
-            "category": "CC_WEAPON",
-            "trains_skill": "gun",
-            "requires_skills": ["mechanics",1],
-            "difficulty": 2,
-            "time": 6000,
-            "reversible": false,
-            "autolearn": true,
-            "tools": [
-                         [
-                             ["hacksaw", -1],
-                             ["toolset", -1]
-                         ],
-                         [
-                             ["goggles_welding", -1]
-                         ],
-                         [
-                             ["welder", 30],
-                             ["toolset", 3]
-                         ]
-                     ],
-            "components": [
-                              [
-                                  ["shotgun_s", 1]
-                              ]
-                          ]
-        },
-
-
-        {
-            "result": "saiga_sawn",
-            "category": "CC_WEAPON",
-            "trains_skill": "gun",
-            "difficulty": 0,
-            "time": 2000,
-            "reversible": false,
-            "autolearn": true,
-            "tools": [
-                         [
-                             ["hacksaw", -1],
-                             ["toolset", -1]
-                         ]
-                     ],
-            "components": [
-                              [
-                                  ["saiga_12", 1]
-                              ]
-                          ]
-        },
-
-
-        {
-            "result": "hand_crossbow",
-            "category": "CC_WEAPON",
-            "trains_skill": "mechanics",
-            "requires_skills": ["archery",1],
-            "difficulty": 3,
-            "time": 30000,
-            "reversible": true,
-            "autolearn": true,
-            "tools": [
-			  [
-                             ["knife_steak", -1],
-                             ["knife_combat", -1],
-                             ["pockknife", -1],
-                             ["scalpel", -1],
-                             ["toolset", -1]
-                          ],
-                          [
-                             ["wrench", -1],
-                             ["toolset", -1]
-                          ],
-                          [
-                             ["rock", -1],
-                             ["primitive_hammer", -1],
-                             ["hammer", -1],
-                             ["hatchet", -1],
-                             ["toolset", -1]
-                          ],
-                          [
-                             ["screwdriver", -1],
-                             ["toolset", -1]
-                          ]
-                     ],
-            "components": [
-                              [
-                                  ["2x4", 1],
-                                  ["stick", 3]
-                              ],
-                              [
-                                  ["string_6", 1]
-                              ],
-                              [
-                                  ["spring", 1]
-                              ],
-                              [
-                                  ["scrap", 4]
-                              ],
-                              [
-                                  ["nail", 10]
-                              ]
-                          ]
-        },
-
-
-        {
-            "result": "crossbow",
-            "category": "CC_WEAPON",
-            "trains_skill": "mechanics",
-            "requires_skills": ["archery",1],
-            "difficulty": 3,
-            "time": 15000,
-            "reversible": true,
-            "autolearn": true,
-            "tools": [
-                         [
-                             ["wrench", -1],
-                             ["toolset", -1]
-                         ],
-                         [
-                             ["screwdriver", -1],
-                             ["toolset", -1]
-                         ]
-                     ],
-            "components": [
-                              [
-                                  ["2x4", 1],
-                                  ["stick", 4]
-                              ],
-                              [
-                                  ["hose", 1]
-                              ]
-                          ]
-        },
-
-
-	{
-            "result": "huge_crossbow",
-            "category": "CC_WEAPON",
-            "trains_skill": "mechanics",
-            "requires_skills": ["archery",1],
-            "difficulty": 6,
-            "time": 60000,
-            "reversible": true,
-            "autolearn": true,
-            "tools": [
-                         [
-                             ["hatchet", -1],
-                             ["knife_butcher", -1],
-                             ["machete", -1],
-                             ["broadsword", -1],
-                             ["toolset", -1]
-                         ],
-
-                         [
-                             ["wrench", -1],
-                             ["toolset", -1]
-                         ],
-                         [
-                             ["saw", -1]
-                         ],
-                         [
-                             ["hacksaw", -1],
-                             ["toolset", -1]
-                         ],
-                         [
-                             ["rock", -1],
-                             ["primitive_hammer", -1],
-                             ["hammer", -1],
-                             ["hatchet", -1],
-                             ["toolset", -1]
-                         ],
-                         [
-                             ["screwdriver", -1],
-                             ["toolset", -1]
-                         ]
-                     ],
-            "components": [
-                              [
-                                  ["2x4", 4],
-                                  ["stick", 16]
-                              ],
-                              [
-                                  ["rope_6", 2]
-                              ],
-                              [
-                                  ["foot_crank", 1]
-			      ],
-			      [
-				  ["spring", 4]
-			      ],
-			      [
-				  ["steel_chunk", 4]
-			      ],
-			      [
-				  ["nail", 60]
-			      ]
-                          ]
-        },
-
-
-	{
-            "result": "rep_crossbow",
-            "category": "CC_WEAPON",
-            "trains_skill": "mechanics",
-            "requires_skills": ["archery",1],
-            "difficulty": 3,
-            "time": 45000,
-            "reversible": true,
-            "autolearn": true,
-            "tools": [
-                         [
-                             ["hatchet", -1],
-                             ["knife_steak", -1],
-                             ["knife_combat", -1],
-                             ["knife_butcher", -1],
-                             ["pockknife", -1],
-                             ["scalpel", -1],
-                             ["machete", -1],
-                             ["broadsword", -1],
-                             ["toolset", -1]
-                         ],
-                         [
-                             ["screwdriver", -1],
-                             ["toolset", -1]
-                         ],
-                         [
-                             ["rock", -1],
-                             ["primitive_hammer", -1],
-                             ["hammer", -1],
-                             ["hatchet", -1],
-                             ["toolset", -1]
-                         ]
-                     ],
-            "components": [
-                              [
-                                  ["2x4", 2],
-                                  ["stick", 8]
-                              ],
-                              [
-                                  ["spring", 1]
-                              ],
-			      [
-			          ["string_36", 1]
-			      ],
-			      [   ["nail", 20]
-                          ]
-				 ]
-        },
-
-
-        {
-            "result": "rifle_22",
-            "category": "CC_WEAPON",
-            "trains_skill": "mechanics",
-            "requires_skills": ["gun",1],
-            "difficulty": 3,
-            "time": 12000,
-            "reversible": true,
-            "autolearn": true,
-            "tools": [
-                         [
-                             ["hacksaw", -1],
-                             ["toolset", -1]
-                         ],
-                         [
-                             ["screwdriver", -1],
-                             ["toolset", -1]
-                         ]
-                     ],
-            "components": [
-                              [
-                                  ["pipe", 1]
-                              ],
-                              [
-                                  ["2x4", 1]
-                              ]
-                          ]
-        },
-				        {
-            "result": "pipe_shotgun",
-            "category": "CC_WEAPON",
-            "trains_skill": "mechanics",
-            "requires_skills": ["gun",1],
-            "difficulty": 2,
-            "time": 12000,
-            "reversible": true,
-            "autolearn": true,
-            "tools": [
-                         [
-                             ["hacksaw", -1],
-                             ["toolset", -1]
-                         ],
-                         [
-                             ["screwdriver", -1],
-                             ["toolset", -1]
-                         ]
-                     ],
-            "components": [
-                              [
-                                  ["pipe", 1]
-                              ],
-                              [
-                                  ["2x4", 1]
-                              ]
-                          ]
-        },
-		{
-		    "result": "pipe_shotgunsawn",
-            "category": "CC_WEAPON",
-            "trains_skill": "mechanics",
-            "requires_skills": ["gun",1],
-            "difficulty": 2,
-            "time": 12000,
-            "reversible": false,
-            "autolearn": true,
-            "tools": [
-                         [
-                             ["hacksaw", -1],
-                             ["toolset", -1]
-                         ]
-                     ],
-            "components": [
-                              [
-                                  ["pipe_shotgun", 1]
-                              ]
-                          ]
-        },
-
-
-        {
-            "result": "rifle_9mm",
-            "category": "CC_WEAPON",
-            "trains_skill": "mechanics",
-            "requires_skills": ["gun",1],
-            "difficulty": 3,
-            "time": 14000,
-            "reversible": true,
-            "autolearn": true,
-            "tools": [
-                         [
-                             ["hacksaw", -1],
-                             ["toolset", -1]
-                         ],
-                         [
-                             ["screwdriver", -1],
-                             ["toolset", -1]
-                         ]
-                     ],
-            "components": [
-                              [
-                                  ["pipe", 1]
-                              ],
-                              [
-                                  ["2x4", 1]
-                              ]
-                          ]
-        },
-
-
-        {
-            "result": "smg_9mm",
-            "category": "CC_WEAPON",
-            "trains_skill": "mechanics",
-            "requires_skills": ["gun",1],
-            "difficulty": 5,
-            "time": 18000,
-            "reversible": true,
-            "autolearn": true,
-            "tools": [
-                         [
-                             ["hacksaw", -1],
-                             ["toolset", -1]
-                         ],
-                         [
-                             ["screwdriver", -1],
-                             ["toolset", -1]
-                         ],
-                         [
-                             ["rock", -1],
-                             ["primitive_hammer", -1],
-                             ["hammer", -1],
-                             ["hatchet", -1],
-                             ["toolset", -1]
-                         ]
-                     ],
-            "components": [
-                              [
-                                  ["pipe", 1]
-                              ],
-                              [
-                                  ["2x4", 2]
-                              ],
-                              [
-                                  ["nail", 4]
-                              ]
-                          ]
-        },
-
-
-        {
-            "result": "smg_45",
-            "category": "CC_WEAPON",
-            "trains_skill": "mechanics",
-            "requires_skills": ["gun",1],
-            "difficulty": 5,
-            "time": 20000,
-            "reversible": true,
-            "autolearn": true,
-            "tools": [
-                         [
-                             ["hacksaw", -1],
-                             ["toolset", -1]
-                         ],
-                         [
-                             ["screwdriver", -1],
-                             ["toolset", -1]
-                         ],
-                         [
-                             ["rock", -1],
-                             ["primitive_hammer", -1],
-                             ["hammer", -1],
-                             ["hatchet", -1],
-                             ["toolset", -1]
-                         ]
-                     ],
-            "components": [
-                              [
-                                  ["pipe", 1]
-                              ],
-                              [
-                                  ["2x4", 2]
-                              ],
-                              [
-                                  ["nail", 4]
-                              ]
-                          ]
-        },
-
-
-        {
-            "result": "flamethrower_simple",
-            "category": "CC_WEAPON",
-            "trains_skill": "mechanics",
-            "requires_skills": ["gun",1],
-            "difficulty": 6,
-            "time": 12000,
-            "reversible": true,
-            "autolearn": true,
-            "tools": [
-                         [
-                             ["hacksaw", -1],
-                             ["toolset", -1]
-                         ],
-                         [
-                             ["screwdriver", -1],
-                             ["toolset", -1]
-                         ]
-                     ],
-            "components": [
-                              [
-                                  ["pilot_light", 2]
-                              ],
-                              [
-                                  ["pipe", 1]
-                              ],
-                              [
-                                  ["hose", 2]
-                              ],
-                              [
-                                  ["bottle_glass", 4],
-                                  ["bottle_plastic", 6]
-                              ]
-                          ]
-        },
-
-
-        {
-            "result": "launcher_simple",
-            "category": "CC_WEAPON",
-            "trains_skill": "mechanics",
-            "requires_skills": ["launcher",1],
-            "difficulty": 6,
-            "time": 6000,
-            "reversible": true,
-            "autolearn": true,
-            "tools": [
-                         [
-                             ["hacksaw", -1],
-                             ["toolset", -1]
-                         ]
-                     ],
-            "components": [
-                              [
-                                  ["pipe", 1]
-                              ],
-                              [
-                                  ["2x4", 1]
-                              ],
-                              [
-                                  ["nail", 1]
-                              ]
-                          ]
-        },
-
-
-        {
-            "result": "shot_he",
-            "category": "CC_WEAPON",
-            "trains_skill": "mechanics",
-            "requires_skills": ["gun",1],
-            "difficulty": 4,
-            "time": 2000,
-            "reversible": false,
-            "autolearn": true,
-            "tools": [
-                         [
-                             ["screwdriver", -1],
-                             ["toolset", -1]
-                         ]
-                     ],
-            "components": [
-                              [
-                                  ["superglue", 1]
-                              ],
-                              [
-                                  ["shot_slug", 4]
-                              ],
-                              [
-                                  ["gasoline", 200]
-                              ]
-                          ]
-        },
-
-
-        {
-            "result": "acidbomb",
-            "category": "CC_WEAPON",
-            "trains_skill": "cooking",
-            "difficulty": 1,
-            "time": 10000,
-            "reversible": false,
-            "autolearn": true,
-            "tools": [
-                         [
-                             ["hotplate", 5],
-                             ["toolset", 1]
-                         ]
-                     ],
-            "components": [
-                              [
-                                  ["bottle_glass", 1],
-                                  ["flask_glass", 1]
-                              ],
-                              [
-                                  ["acid", 4]
-                              ]
-                          ]
-        },
-
-        {
-            "result": "40mm_acidbomb",
-            "category": "CC_WEAPON",
-            "trains_skill": "mechanics",
-            "difficulty": 3,
-            "time": 100,
-            "reversible": false,
-            "autolearn": true,
-            "tools": [
-                         [
-                             ["screwdriver",-1],
-                             ["toolset", -1]
-                         ]
-                     ],
-            "components": [
-                              [
-                                  ["acidbomb", 1]
-                              ],
-                              [
-                                  ["40mm_casing", 1]
-                              ]
-                          ]
-        },
-
-
-        {
-            "result": "grenade",
-            "category": "CC_WEAPON",
-            "trains_skill": "mechanics",
-            "difficulty": 2,
-            "time": 5000,
-            "reversible": false,
-            "autolearn": true,
-            "tools": [
-                         [
-                             ["screwdriver", -1],
-                             ["toolset", -1]
-                         ]
-                     ],
-            "components": [
-                              [
-                                  ["pilot_light", 1]
-                              ],
-                              [
-                                  ["superglue", 1],
-                                  ["string_36", 1]
-                              ],
-                              [
-                                  ["can_food", 1],
-                                  ["can_drink", 1],
-                                  ["canister_empty", 1]
-                              ],
-                              [
-                                  ["nail", 30],
-                                  ["bb", 100]
-                              ],
-                              [
-                                  ["shot_bird", 6],
-                                  ["shot_00", 3],
-                                  ["shot_slug", 2],
-                                  ["gasoline", 200],
-                                  ["gunpowder", 72]
-                              ]
-                          ]
-        },
-
-
-        {
-            "result": "chainsaw_off",
-            "category": "CC_WEAPON",
-            "trains_skill": "mechanics",
-            "difficulty": 4,
-            "time": 20000,
-            "reversible": true,
-            "autolearn": true,
-            "tools": [
-                         [
-                             ["screwdriver", -1],
-                             ["toolset", -1]
-                         ],
-                         [
-                             ["rock", -1],
-                             ["primitive_hammer", -1],
-                             ["hammer", -1],
-                             ["hatchet", -1],
-                             ["toolset", -1]
-                         ],
-                         [
-                             ["wrench", -1],
-                             ["toolset", -1]
-                         ]
-                     ],
-            "components": [
-                              [
-                                  ["1cyl_combustion", 1]
-                              ],
-                              [
-                                  ["chain", 1]
-                              ]
-                          ]
-        },
-
-
-        {
-            "result": "smokebomb",
-            "category": "CC_WEAPON",
-            "trains_skill": "cooking",
-            "requires_skills": ["mechanics",1],
-            "difficulty": 3,
-            "time": 7500,
-            "reversible": false,
-            "autolearn": true,
-            "tools": [
-                         [
-                             ["screwdriver", -1],
-                             ["wrench", -1],
-                             ["toolset", -1]
-                         ]
-                     ],
-            "components": [
-                              [
-                                  ["water", 1],
-                                  ["water_clean", 1],
-                                  ["salt_water", 1]
-                              ],
-                              [
-                                  ["candy", 1],
-                                  ["cola", 1]
-                              ],
-                              [
-                                  ["vitamins", 10],
-                                  ["aspirin", 8]
-                              ],
-                              [
-                                  ["canister_empty", 1],
-                                  ["can_food", 1],
-                                  ["can_drink", 1]
-                              ],
-                              [
-                                  ["superglue", 1]
-                              ]
-                          ]
-        },
-
-
-        {
-            "result": "gasbomb",
-            "category": "CC_WEAPON",
-            "trains_skill": "cooking",
-            "requires_skills": ["mechanics",1],
-            "difficulty": 4,
-            "time": 8000,
-            "reversible": false,
-            "autolearn": true,
-            "tools": [
-                         [
-                             ["screwdriver", -1],
-                             ["wrench", -1],
-                             ["toolset", -1]
-                         ]
-                     ],
-            "components": [
-                              [
-                                  ["bleach", 2]
-                              ],
-                              [
-                                  ["ammonia", 2]
-                              ],
-                              [
-                                  ["canister_empty", 1],
-                                  ["can_food", 1],
-                                  ["can_drink", 1]
-                              ],
-                              [
-                                  ["superglue", 1]
-                              ]
-                          ]
-        },
-
-
-        {
-            "result": "nx17",
-            "category": "CC_WEAPON",
-            "trains_skill": "electronics",
-            "requires_skills": ["mechanics",1],
-            "difficulty": 8,
-            "time": 40000,
-            "reversible": true,
-            "autolearn": true,
-            "tools": [
-                         [
-                             ["screwdriver", -1],
-                             ["toolset", -1]
-                         ],
-                         [
-                             ["soldering_iron", 6],
-                             ["toolset", 1]
-                         ]
-                     ],
-            "components": [
-                              [
-                                  ["vacutainer", 1]
-                              ],
-                              [
-                                  ["power_supply", 8]
-                              ],
-                              [
-                                  ["amplifier", 8]
-                              ]
-                          ]
-        },
-
-
-        {
-            "result": "mininuke",
-            "category": "CC_WEAPON",
-            "trains_skill": "mechanics",
-            "requires_skills": ["electronics",1],
-            "difficulty": 10,
-            "time": 40000,
-            "reversible": true,
-            "autolearn": true,
-            "tools": [
-                         [
-                             ["screwdriver", -1],
-                             ["toolset", -1]
-                         ],
-                         [
-                             ["wrench", -1],
-                             ["toolset", -1]
-                         ]
-                     ],
-            "components": [
-                              [
-                                  ["can_food", 2],
-                                  ["steel_chunk", 2],
-                                  ["canister_empty", 1],
-                                  ["can_drink", 2]
-                              ],
-                              [
-                                  ["grenade", 1],
-                                  ["40mm_frag", 2],
-                                  ["40mm_concussive", 2]
-                              ],
-                              [
-                                  ["plut_cell", 6]
-                              ],
-                              [
-                                  ["battery", 2]
-                              ],
-                              [
-                                  ["power_supply", 1]
-                              ]
-                          ]
-        },
-
-      
-      {
-            "result": "pebble",
-            "category": "CC_AMMO",
-            "difficulty": 0,
-            "time": 1000,
-            "reversible": false,
-            "autolearn": true,
-         "tools": [
-                         [
-                             ["rock", -1],
-                             ["primitive_hammer", -1],
-                             ["hammer", -1],
-                             ["hatchet", -1],
-                             ["toolset", -1]
-                         ]
-                     ],
-            "components": [
-                              [
-                                  ["rock", 1]
-                              ]
-                          ]
-        },
-
-      
-        {
-         "result" : "shaft_wood",
-         "category" : "CC_AMMO",
-         "trains_skill" : "archery",
-         "difficulty" : 0,
-         "time" : 1000,
-         "reversible" : false,
-         "autolearn" : true,
-         "tools" : [
-            [
-               ["hatchet", -1],
-               ["knife_steak", -1],
-               ["knife_combat", -1],
-               ["knife_butcher", -1],
-               ["pockknife", -1],
-               ["scalpel", -1],
-               ["machete", -1],
-               ["broadsword", -1],
-               ["toolset", -1]
-            ]
-         ],
-         "components" : [
-            [
-               ["stick", 1],
-               ["broom", 1],
-               ["mop", 1],
-               ["2x4", 1],
-               ["bee_sting", 1]
-            ]
-         ]
-        },
-        {
-         "result" : "shaft_wood_heavy",
-         "category" : "CC_AMMO",
-         "trains_skill" : "archery",
-         "requires_skills": ["survival", 1],
-         "difficulty" : 6,
-         "time" : 5000,
-         "reversible" : false,
-         "autolearn" : true,
-         "tools" : [
-            [
-               ["hatchet", -1],
-               ["knife_steak", -1],
-               ["knife_combat", -1],
-               ["knife_butcher", -1],
-               ["pockknife", -1],
-               ["scalpel", -1],
-               ["machete", -1],
-               ["broadsword", -1],
-               ["toolset", -1]
-            ]
-         ],
-         "components" : [
-            [
-               ["stick", 2],
-               ["broom", 2],
-               ["mop", 2],
-               ["2x4", 2],
-               ["bee_sting", 2]
-            ]
-         ]
-        },
-        {
-         "result" : "shaft_metal",
-         "category" : "CC_AMMO",
-         "trains_skill" : "archery",
-         "requires_skills": ["mechanics", 1],
-         "difficulty" : 5,
-         "time" : 5000,
-         "reversible" : false,
-         "autolearn" : true,
-         "tools" : [
-            [
-               ["hacksaw", -1],
-               ["toolset", -1]
-            ],
-            [
-               ["rock", -1],
-               ["primitive_hammer", -1],
-               ["hammer", -1],
-               ["hatchet", -1],
-               ["toolset", -1]
-            ]
-         ],
-         "components" : [
-            [
-               ["scrap", 6],
-               ["steel_chunk", 2]
-            ]
-         ]
-        },
-        {
-         "result" : "arrowhead",
-         "category" : "CC_AMMO",
-         "trains_skill" : "archery",
-         "requires_skills": ["survival", 1],
-         "difficulty" : 5,
-         "time" : 5000,
-         "reversible" : false,
-         "autolearn" : true,
-         "tools" : [
-            [
-                             ["rock", -1],
-                             ["primitive_hammer", -1],
-                             ["hammer", -1],
-                             ["hatchet", -1],
-                             ["toolset", -1]
-            ]
-         ],
-         "components" : [
-            [
-               ["steel_chunk", 1],
-               ["scrap", 3]
-            ]
-         ]
-        },
-        {
-         "result" : "fletching",
-         "category" : "CC_AMMO",
-         "trains_skill" : "fabrication",
-         "requires_skills": ["archery", 1],
-         "difficulty" : 3,
-         "time" : 5000,
-         "reversible" : false,
-         "autolearn" : true,
-         "tools" : [
-            [
-               ["hatchet", -1],
-               ["knife_steak", -1],
-               ["knife_combat", -1],
-               ["knife_butcher", -1],
-               ["pockknife", -1],
-               ["scalpel", -1],
-               ["machete", -1],
-               ["broadsword", -1],
-               ["toolset", -1]
-            ]
-         ],
-         "components" : [
-            [
-               ["feather", 10],
-               ["duct_tape", 40],
-               ["bag_plastic", 1]
-            ]
-         ]
-        },
-        {
-         "result" : "arrow_fire_hardened",
-         "category" : "CC_AMMO",
-         "trains_skill" : "fabrication",
-         "requires_skills": [["archery", 1], ["survival", 1]],
-         "difficulty" : 0,
-         "time" : 5000,
-         "reversible" : false,
-         "autolearn" : true,
-         "tools" : [
-            [
-               ["hatchet", -1],
-               ["knife_steak", -1],
-               ["knife_combat", -1],
-               ["knife_butcher", -1],
-               ["pockknife", -1],
-               ["scalpel", -1],
-               ["machete", -1],
-               ["broadsword", -1],
-               ["toolset", -1]
-            ],
-            [
-               ["fire", -1]
-            ]
-         ],
-         "components" : [
-            [
-               ["shaft_wood", 10]
-            ]
-         ]
-        },
-        {
-         "result" : "arrow_field_point",
-         "category" : "CC_AMMO",
-         "trains_skill" : "fabrication",
-         "requires_skills": ["archery", 1, "survival", 1],
-         "difficulty" : 1,
-         "time" : 2000,
-         "reversible" : false,
-         "autolearn" : true,
-         "tools" : [
-            [
-               ["hatchet", -1],
-               ["knife_steak", -1],
-               ["knife_combat", -1],
-               ["knife_butcher", -1],
-               ["pockknife", -1],
-               ["scalpel", -1],
-               ["machete", -1],
-               ["broadsword", -1],
-               ["toolset", -1]
-            ],
-            [
-               ["rock", -1],
-               ["primitive_hammer", -1],
-               ["hammer", -1],
-               ["hatchet", -1],
-               ["toolset", -1]
-            ]
-         ],
-         "components" : [
-            [
-               ["shaft_wood", 10]
-            ],
-            [
-               ["bone", 5],
-               ["rock", 1],
-               ["scrap", 2],
-               ["nail", 10]
-            ]
-         ]
-        },
-        {
-         "result" : "arrow_small_game",
-         "category" : "CC_AMMO",
-         "trains_skill" : "archery",
-         "requires_skills": ["survival", 1],
-         "difficulty" : 2,
-         "time" : 2000,
-         "reversible" : false,
-         "autolearn" : true,
-         "tools" : [
-            [
-               ["hatchet", -1],
-               ["knife_steak", -1],
-               ["knife_combat", -1],
-               ["knife_butcher", -1],
-               ["pockknife", -1],
-               ["scalpel", -1],
-               ["machete", -1],
-               ["broadsword", -1],
-               ["toolset", -1]
-            ]
-         ],
-         "components" : [
-            [
-               ["shaft_wood", 10]
-            ],
-            [
-               ["bone", 3],
-               ["rock", 1]
-            ]
-         ]
-        },
-        {
-         "result" : "arrow_fire_hardened_fletched",
-         "category" : "CC_AMMO",
-         "trains_skill" : "archery",
-         "requires_skills": ["survival", 1],
-         "difficulty" : 3,
-         "time" : 3000,
-         "reversible" : false,
-         "autolearn" : true,
-         "tools" : [
-            [
-               ["hatchet", -1],
-               ["knife_steak", -1],
-               ["knife_combat", -1],
-               ["knife_butcher", -1],
-               ["pockknife", -1],
-               ["scalpel", -1],
-               ["machete", -1],
-               ["broadsword", -1],
-               ["toolset", -1]
-            ]
-         ],
-         "components" : [
-            [
-               ["arrow_fire_hardened", 10]
-            ],
-            [
-               ["fletching", 10]
-            ]
-         ]
-        },
-        {
-         "result" : "arrow_field_point_fletched",
-         "category" : "CC_AMMO",
-         "trains_skill" : "archery",
-         "requires_skills": ["survival", 1],
-         "difficulty" : 3,
-         "time" : 3000,
-         "reversible" : false,
-         "autolearn" : true,
-         "tools" : [
-            [
-               ["hatchet", -1],
-               ["knife_steak", -1],
-               ["knife_combat", -1],
-               ["knife_butcher", -1],
-               ["pockknife", -1],
-               ["scalpel", -1],
-               ["machete", -1],
-               ["broadsword", -1],
-               ["toolset", -1]
-            ]
-         ],
-         "components" : [
-            [
-               ["arrow_field_point", 10]               
-            ],
-            [
-               ["fletching", 10]
-            ]
-         ]
-        },
-        {
-         "result" : "flamable_arrow",
-         "category" : "CC_AMMO",
-         "trains_skill" : "archery",
-         "requires_skills": ["survival", 1],
-         "difficulty" : 3,
-         "time" : 5000,
-         "reversible" : false,
-         "autolearn" : true,
-         "tools" : [
-            [
-               ["hatchet", -1],
-               ["knife_steak", -1],
-               ["knife_combat", -1],
-               ["knife_butcher", -1],
-               ["pockknife", -1],
-               ["scalpel", -1],
-               ["machete", -1],
-               ["broadsword", -1],
-               ["toolset", -1]
-            ]
-         ],
-         "components" : [
-         	[
-         		["arrow_field_point_fletched", 5],
-         		["arrow_fire_hardened_fletched", 5],
-         		["arrow_wood", 5],
-         		["arrow_heavy_fire_hardened_fletched", 5],
-         		["arrow_heavy_field_point_fletched", 5],
-         		["arrow_wood_heavy", 5],
-         		["arrow_metal", 5]
-         	],
-         	[
-         		["rag", 1]
-         	],
-         	[
-         		["whiskey", 5],
-         		["vodka", 5],
-         		["rum", 5],
-         		["tequila", 5],
-         		["gin", 5],
-         		["triple_sec", 5],
-         		["gasoline", 200]
-         	]
-         ]
-        },
-        
-        {
-         "result" : "arrow_wood",
-         "category" : "CC_AMMO",
-         "trains_skill" : "fabrication",
-         "requires_skills": ["archery", 3],
-         "difficulty" : 5,
-         "time" : 3000,
-         "reversible" : false,
-         "autolearn" : true,
-         "tools" : [
-            [
-            	["hatchet", -1],
-            	["knife_steak", -1],
-            	["knife_combat", -1],
-            	["knife_butcher", -1],
-            	["pockknife", -1],
-            	["scalpel", -1],
-            	["machete", -1],
-            	["broadsword", -1],
-            	["toolset", -1]
-            ]
-         ],
-         "components" : [
-            [
-               ["arrowhead", 10]
-            ],
-            [
-               ["shaft_wood", 10]
-            ],
-            [
-               ["fletching", 10]
-            ]
-         ]
-        },
-        {
-         "result" : "arrow_metal_sharpened",
-         "category" : "CC_AMMO",
-         "trains_skill" : "archery",
-         "requires_skills": ["mechanics", 1],
-         "difficulty" : 5,
-         "time" : 5000,
-         "reversible" : false,
-         "autolearn" : true,
-         "tools" : [
-            [
-               ["hacksaw", -1],
-               ["toolset", -1]
-            ],
-            [
-               ["rock", -1],
-               ["primitive_hammer", -1],
-               ["hammer", -1],
-               ["hatchet", -1],
-               ["toolset", -1]
-            ]
-         ],
-         "components" : [
-            [
-               ["shaft_metal", 10]
-            ]
-         ]
-        },
-        
-        {
-         "result" : "arrow_heavy_fire_hardened_fletched",
-         "category" : "CC_AMMO",
-         "trains_skill" : "archery",
-         "requires_skills": ["survival", 1],
-         "difficulty" : 6,
-         "time" : 5000,
-         "reversible" : false,
-         "autolearn" : true,
-         "tools" : [
-            [
-               ["hatchet", -1],
-               ["knife_steak", -1],
-               ["knife_combat", -1],
-               ["knife_butcher", -1],
-               ["pockknife", -1],
-               ["scalpel", -1],
-               ["machete", -1],
-               ["broadsword", -1],
-               ["toolset", -1]
-            ],
-            [
-               ["fire", -1]
-            ]
-         ],
-         "components" : [
-            [
-               ["shaft_wood_heavy", 10]
-            ],
-            [
-               ["fletching", 10]
-            ]
-         ]
-        },
-        {
-         "result" : "arrow_heavy_field_point_fletched",
-         "category" : "CC_AMMO",
-         "trains_skill" : "archery",
-         "requires_skills": ["survival", 1],
-         "difficulty" : 6,
-         "time" : 5000,
-         "reversible" : false,
-         "autolearn" : true,
-         "tools" : [
-            [
-               ["hatchet", -1],
-               ["knife_steak", -1],
-               ["knife_combat", -1],
-               ["knife_butcher", -1],
-               ["pockknife", -1],
-               ["scalpel", -1],
-               ["machete", -1],
-               ["broadsword", -1],
-               ["toolset", -1]
-            ]
-         ],
-         "components" : [
-            [
-               ["shaft_wood_heavy", 10]               
-            ],
-            [
-               ["fletching", 10]
-            ],
-            [
-               ["bone", 5],
-               ["rock", 1],
-               ["scrap", 2],
-               ["nail", 10]
-            ]
-         ]
-        },
-        {
-         "result" : "arrow_wood_heavy",
-         "category" : "CC_AMMO",
-         "trains_skill" : "archery",
-         "requires_skills": ["mechanics", 1],
-         "difficulty" : 6,
-         "time" : 3000,
-         "reversible" : false,
-         "autolearn" : true,
-         "tools" : [
-            [
-            	["hatchet", -1],
-            	["knife_steak", -1],
-            	["knife_combat", -1],
-            	["knife_butcher", -1],
-            	["pockknife", -1],
-            	["scalpel", -1],
-            	["machete", -1],
-            	["broadsword", -1],
-            	["toolset", -1]
-            ]
-         ],
-         "components" : [
-            [
-               ["arrowhead", 10]
-            ],
-            [
-               ["shaft_wood_heavy", 10]
-            ],
-            [
-               ["fletching", 10]
-            ]
-         ]
-        },
-        {
-         "result" : "arrow_metal",
-         "category" : "CC_AMMO",
-         "trains_skill" : "archery",
-         "requires_skills": ["mechanics", 1],
-         "difficulty" : 7,
-         "time" : 5000,
-         "reversible" : false,
-         "autolearn" : true,
-         "tools" : [
-         	[
-         		["hatchet", -1],
-         		["knife_steak", -1],
-         		["knife_combat", -1],
-         		["knife_butcher", -1],
-         		["pockknife", -1],
-         		["scalpel", -1],
-         		["machete", -1],
-         		["broadsword", -1],
-         		["toolset", -1]
-         	],
-         	[
-         		["hacksaw", -1],
-         		["toolset", -1]
-         	],
-         	[
-                ["rock", -1],
-                ["primitive_hammer", -1],
-                ["hammer", -1],
-                ["hatchet", -1],
-                ["toolset", -1]
-         	]
-         ],
-         "components" : [
-         	[
-         		["shaft_metal", 10]
-         	],
-            [
-         		["arrowhead", 10]
-         	],
-            [
-         		["fletching", 10]
-         	]
-         ]
-         },
-        {
-         "result" : "arrow_exploding",
-         "category" : "CC_AMMO",
-         "trains_skill" : "archery",
-         "requires_skills": ["mechanics", 1],
-         "difficulty" : 9,
-         "time" : 7000,
-         "reversible" : false,
-         "autolearn" : true,
-         "tools" : [
-         	[
-         		["screwdriver", -1],
-         		["toolset", -1]
-         	],
-         	[
-         		["hacksaw", -1],
-         		["toolset", -1]
-         	]
-         ],
-         "components" : [
-         	[
-         		["exploding_arrow_warhead", 5]
-         	],
-         	[
-         		["arrow_field_point_fletched", 5],
-         		["arrow_fire_hardened_fletched", 5],
-         		["arrow_wood", 5],
-         		["arrow_heavy_fire_hardened_fletched", 5],
-         		["arrow_heavy_field_point_fletched", 5],
-         		["arrow_wood_heavy", 5],
-         		["arrow_metal", 5]
-         	]
-         ]
-         },
-        {
-         "result" : "exploding_arrow_warhead",
-         "category" : "CC_MISC",
-         "trains_skill" : "mechanics",
-         "requires_skills": ["archery", 1],
-         "difficulty" : 6,
-         "time" : 5000,
-         "reversible" : false,
-         "autolearn" : true,
-         "tools" : [
-            [
-         		["soldering_iron", 10],
-         		["toolset", 1]
-         	],
-         	[
-                             ["rock", -1],
-                             ["primitive_hammer", -1],
-                             ["hammer", -1],
-                             ["hatchet", -1],
-                             ["toolset", -1]
-         	],
-         	[
-         		["screwdriver", -1],
-         		["toolset", -1]
-         	]
-         ],
-         "components" : [
-            [
-               ["scrap", 2]
-            ],
-            [
-               ["superglue", 1],
-               ["string_36", 1]
-            ],
-            [
-               ["can_food", 1],
-               ["can_drink", 1],
-               ["canister_empty", 1]
-            ],
-            [
-               ["nail", 20],
-               ["bb", 40]
-            ],
-            [
-               ["gunpowder", 60]
-            ]
-         ]
-        },
-
-        {
-            "result": "bolt_wood",
-            "category": "CC_AMMO",
-            "trains_skill": "mechanics",
-            "requires_skills": ["archery",1],
-            "difficulty": 1,
-            "time": 5000,
-            "reversible": false,
-            "autolearn": true,
-            "tools": [
-                         [
-                             ["hatchet", -1],
-                             ["knife_steak", -1],
-                             ["knife_combat", -1],
-                             ["knife_butcher", -1],
-                             ["pockknife", -1],
-                             ["scalpel", -1],
-                             ["machete", -1],
-                             ["broadsword", -1],
-                             ["toolset", -1]
-                         ]
-                     ],
-            "components": [
-                              [
-                                  ["stick", 1],
-                                  ["broom", 1],
-                                  ["mop", 1],
-                                  ["2x4", 1],
-                                  ["bee_sting", 1]
-                              ]
-                          ]
-        },
-
-      
-        {
-            "result": "9mm",
-            "category": "CC_AMMO",
-            "trains_skill": "gun",
-            "requires_skills": ["mechanics",1],
-            "difficulty": 2,
-            "time": 25000,
-            "reversible": false,
-            "autolearn": true,
-            "tools": [
-                         [
-                             ["press", -1]
-                         ],
-                         [
-                             ["fire", -1],
-                             ["toolset", 1],
-                             ["press", 2]
-                         ]
-                     ],
-            "components": [
-                              [
-                                  ["9mm_casing", 50]
-                              ],
-                              [
-                                  ["smpistol_primer", 50]
-                              ],
-                              [
-                                  ["gunpowder", 200]
-                              ],
-                              [
-                                  ["lead", 200], ["gold_small", 200]
-                              ]
-                          ]
-        },
-
-
-        {
-            "result": "9mmP",
-            "category": "CC_AMMO",
-            "trains_skill": "gun",
-            "requires_skills": ["mechanics",1],
-            "difficulty": 4,
-            "time": 12500,
-            "reversible": false,
-            "autolearn": true,
-            "tools": [
-                         [
-                             ["press", -1]
-                         ],
-                         [
-                             ["fire", -1],
-                             ["toolset", 1],
-                             ["press", 2]
-                         ]
-                     ],
-            "components": [
-                              [
-                                  ["9mm_casing", 25]
-                              ],
-                              [
-                                  ["smpistol_primer", 25]
-                              ],
-                              [
-                                  ["gunpowder", 125]
-                              ],
-                              [
-                                  ["lead", 100], ["gold_small", 100]
-                              ]
-                          ]
-        },
-
-
-        {
-            "result": "9mmP2",
-            "category": "CC_AMMO",
-            "trains_skill": "gun",
-            "requires_skills": ["mechanics",1],
-            "difficulty": 6,
-            "time": 5000,
-            "reversible": false,
-            "autolearn": true,
-            "tools": [
-                         [
-                             ["press", -1]
-                         ],
-                         [
-                             ["fire", -1],
-                             ["toolset", 1],
-                             ["press", 2]
-                         ]
-                     ],
-            "components": [
-                              [
-                                  ["9mm_casing", 10]
-                              ],
-                              [
-                                  ["smpistol_primer", 10]
-                              ],
-                              [
-                                  ["gunpowder", 60]
-                              ],
-                              [
-                                  ["lead", 40], ["gold_small", 40]
-                              ]
-                          ]
-        },
-
-
-        {
-            "result": "38_special",
-            "category": "CC_AMMO",
-            "trains_skill": "gun",
-            "requires_skills": ["mechanics",1],
-            "difficulty": 2,
-            "time": 25000,
-            "reversible": false,
-            "autolearn": true,
-            "tools": [
-                         [
-                             ["press", -1]
-                         ],
-                         [
-                             ["fire", -1],
-                             ["toolset", 1],
-                             ["press", 2]
-                         ]
-                     ],
-            "components": [
-                              [
-                                  ["38_casing", 50]
-                              ],
-                              [
-                                  ["smpistol_primer", 50]
-                              ],
-                              [
-                                  ["gunpowder", 250]
-                              ],
-                              [
-                                  ["lead", 250], ["gold_small", 250]
-                              ]
-                          ]
-        },
-
-
-        {
-            "result": "38_super",
-            "category": "CC_AMMO",
-            "trains_skill": "gun",
-            "requires_skills": ["mechanics",1],
-            "difficulty": 4,
-            "time": 12500,
-            "reversible": false,
-            "autolearn": true,
-            "tools": [
-                         [
-                             ["press", -1]
-                         ],
-                         [
-                             ["fire", -1],
-                             ["toolset", 1],
-                             ["press", 2]
-                         ]
-                     ],
-            "components": [
-                              [
-                                  ["38_casing", 25]
-                              ],
-                              [
-                                  ["smpistol_primer", 25]
-                              ],
-                              [
-                                  ["gunpowder", 175]
-                              ],
-                              [
-                                  ["lead", 125], ["gold_small", 125]
-                              ]
-                          ]
-        },
-
-
-        {
-            "result": "40sw",
-            "category": "CC_AMMO",
-            "trains_skill": "gun",
-            "requires_skills": ["mechanics",1],
-            "difficulty": 3,
-            "time": 30000,
-            "reversible": false,
-            "autolearn": true,
-            "tools": [
-                         [
-                             ["press", -1]
-                         ],
-                         [
-                             ["fire", -1],
-                             ["toolset", 1],
-                             ["press", 2]
-                         ]
-                     ],
-            "components": [
-                              [
-                                  ["40_casing", 50]
-                              ],
-                              [
-                                  ["smpistol_primer", 50]
-                              ],
-                              [
-                                  ["gunpowder", 300]
-                              ],
-                              [
-                                  ["lead", 300], ["gold_small", 300]
-                              ]
-                          ]
-        },
-
-
-        {
-            "result": "10mm",
-            "category": "CC_AMMO",
-            "trains_skill": "gun",
-            "requires_skills": ["mechanics",1],
-            "difficulty": 5,
-            "time": 25000,
-            "reversible": false,
-            "autolearn": true,
-            "tools": [
-                         [
-                             ["press", -1]
-                         ],
-                         [
-                             ["fire", -1],
-                             ["toolset", 1],
-                             ["press", 2]
-                         ]
-                     ],
-            "components": [
-                              [
-                                  ["40_casing", 50]
-                              ],
-                              [
-                                  ["lgpistol_primer", 50]
-                              ],
-                              [
-                                  ["gunpowder", 400]
-                              ],
-                              [
-                                  ["lead", 400], ["gold_small", 400]
-                              ]
-                          ]
-        },
-
-
-        {
-            "result": "44magnum",
-            "category": "CC_AMMO",
-            "trains_skill": "gun",
-            "requires_skills": ["mechanics",1],
-            "difficulty": 4,
-            "time": 25000,
-            "reversible": false,
-            "autolearn": true,
-            "tools": [
-                         [
-                             ["press", -1]
-                         ],
-                         [
-                             ["fire", -1],
-                             ["toolset", 1],
-                             ["press", 2]
-                         ]
-                     ],
-            "components": [
-                              [
-                                  ["44_casing", 50]
-                              ],
-                              [
-                                  ["lgpistol_primer", 50]
-                              ],
-                              [
-                                  ["gunpowder", 500]
-                              ],
-                              [
-                                  ["lead", 500], ["gold_small", 500]
-                              ]
-                          ]
-        },
-
-
-        {
-            "result": "45_acp",
-            "category": "CC_AMMO",
-            "trains_skill": "gun",
-            "requires_skills": ["mechanics",1],
-            "difficulty": 3,
-            "time": 25000,
-            "reversible": false,
-            "autolearn": true,
-            "tools": [
-                         [
-                             ["press", -1]
-                         ],
-                         [
-                             ["fire", -1],
-                             ["toolset", 1],
-                             ["press", 2]
-                         ]
-                     ],
-            "components": [
-                              [
-                                  ["45_casing", 50]
-                              ],
-                              [
-                                  ["lgpistol_primer", 50]
-                              ],
-                              [
-                                  ["gunpowder", 500]
-                              ],
-                              [
-                                  ["lead", 400], ["gold_small", 400]
-                              ]
-                          ]
-        },
-
-
-        {
-            "result": "45_super",
-            "category": "CC_AMMO",
-            "trains_skill": "gun",
-            "requires_skills": ["mechanics",1],
-            "difficulty": 6,
-            "time": 5000,
-            "reversible": false,
-            "autolearn": true,
-            "tools": [
-                         [
-                             ["press", -1]
-                         ],
-                         [
-                             ["fire", -1],
-                             ["toolset", 1],
-                             ["press", 2]
-                         ]
-                     ],
-            "components": [
-                              [
-                                  ["45_casing", 10]
-                              ],
-                              [
-                                  ["lgpistol_primer", 10]
-                              ],
-                              [
-                                  ["gunpowder", 120]
-                              ],
-                              [
-                                  ["lead", 100], ["gold_small", 100]
-                              ]
-                          ]
-        },
-
-
-        {
-            "result": "45_jhp",
-            "category": "CC_AMMO",
-            "trains_skill": "gun",
-            "requires_skills": ["mechanics",1],
-            "difficulty": 6,
-            "time": 25000,
-            "reversible": false,
-            "autolearn": true,
-            "tools": [
-                         [
-                             ["press", -1]
-                         ],
-                         [
-                             ["fire", -1],
-                             ["toolset", 1],
-                             ["press", 2]
-                         ]
-                     ],
-            "components": [
-                              [
-                                  ["45_casing", 25]
-                              ],
-                              [
-                                  ["lgpistol_primer", 25]
-                              ],
-                              [
-                                  ["gunpowder", 250]
-                              ],
-                              [
-                                  ["lead", 500]
-                              ]
-                          ]
-        },
-
-        {
-            "result": "454_Casull",
-            "category": "CC_AMMO",
-            "trains_skill": "gun",
-            "requires_skills": ["mechanics",1],
-            "difficulty": 9,
-            "time": 10000,
-            "reversible": false,
-            "autolearn": true,
-            "tools": [
-                         [
-                             ["press", -1]
-                         ],
-                         [
-                             ["fire", -1],
-                             ["toolset", 1],
-                             ["press", 2]
-                         ]
-                     ],
-            "components": [
-                              [
-                                  ["454_casing", 10]
-                              ],
-                              [
-                                  ["smrifle_primer", 10]
-                              ],
-                              [
-                                  ["gunpowder", 200]
-                              ],
-                              [
-                                  ["lead", 200]
-                              ]
-                          ]
-        },
-
-        {
-            "result": "500_Magnum",
-            "category": "CC_AMMO",
-            "trains_skill": "gun",
-            "requires_skills": ["mechanics",1],
-            "difficulty": 9,
-            "time": 10000,
-            "reversible": false,
-            "autolearn": true,
-            "tools": [
-                         [
-                             ["press", -1]
-                         ],
-                         [
-                             ["fire", -1],
-                             ["toolset", 1],
-                             ["press", 2]
-                         ]
-                     ],
-            "components": [
-                              [
-                                  ["500_casing", 10]
-                              ],
-                              [
-                                  ["lgrifle_primer", 10]
-                              ],
-                              [
-                                  ["gunpowder", 240]
-                              ],
-                              [
-                                  ["lead", 240]
-                              ]
-                          ]
-        },
-
-        {
-            "result": "57mm",
-            "category": "CC_AMMO",
-            "trains_skill": "gun",
-            "requires_skills": ["mechanics",1],
-            "difficulty": 4,
-            "time": 50000,
-            "reversible": false,
-            "autolearn": true,
-            "tools": [
-                         [
-                             ["press", -1]
-                         ],
-                         [
-                             ["fire", -1],
-                             ["toolset", 1],
-                             ["press", 2]
-                         ]
-                     ],
-            "components": [
-                              [
-                                  ["57mm_casing", 100]
-                              ],
-                              [
-                                  ["smrifle_primer", 100]
-                              ],
-                              [
-                                  ["gunpowder", 400]
-                              ],
-                              [
-                                  ["lead", 200], ["gold_small", 200]
-                              ]
-                          ]
-        },
-
-
-        {
-            "result": "46mm",
-            "category": "CC_AMMO",
-            "trains_skill": "gun",
-            "requires_skills": ["mechanics",1],
-            "difficulty": 4,
-            "time": 50000,
-            "reversible": false,
-            "autolearn": true,
-            "tools": [
-                         [
-                             ["press", -1]
-                         ],
-                         [
-                             ["fire", -1],
-                             ["toolset", 1],
-                             ["press", 2]
-                         ]
-                     ],
-            "components": [
-                              [
-                                  ["46mm_casing", 100]
-                              ],
-                              [
-                                  ["smpistol_primer", 100]
-                              ],
-                              [
-                                  ["gunpowder", 400]
-                              ],
-                              [
-                                  ["lead", 200], ["gold_small", 200]
-                              ]
-                          ]
-        },
-
-
-        {
-            "result": "762_m43",
-            "category": "CC_AMMO",
-            "trains_skill": "gun",
-            "requires_skills": ["mechanics",1],
-            "difficulty": 3,
-            "time": 40000,
-            "reversible": false,
-            "autolearn": true,
-            "tools": [
-                         [
-                             ["press", -1]
-                         ],
-                         [
-                             ["fire", -1],
-                             ["toolset", 1],
-                             ["press", 2]
-                         ]
-                     ],
-            "components": [
-                              [
-                                  ["762_casing", 80]
-                              ],
-                              [
-                                  ["lgrifle_primer", 80]
-                              ],
-                              [
-                                  ["gunpowder", 560]
-                              ],
-                              [
-                                  ["lead", 400], ["gold_small", 400]
-                              ]
-                          ]
-        },
-
-
-        {
-            "result": "762_m87",
-            "category": "CC_AMMO",
-            "trains_skill": "gun",
-            "requires_skills": ["mechanics",1],
-            "difficulty": 5,
-            "time": 40000,
-            "reversible": false,
-            "autolearn": true,
-            "tools": [
-                         [
-                             ["press", -1]
-                         ],
-                         [
-                             ["fire", -1],
-                             ["toolset", 1],
-                             ["press", 2]
-                         ]
-                     ],
-            "components": [
-                              [
-                                  ["762_casing", 80]
-                              ],
-                              [
-                                  ["lgrifle_primer", 80]
-                              ],
-                              [
-                                  ["gunpowder", 640]
-                              ],
-                              [
-                                  ["lead", 400], ["gold_small", 400]
-                              ]
-                          ]
-        },
-
-
-        {
-            "result": "223",
-            "category": "CC_AMMO",
-            "trains_skill": "gun",
-            "requires_skills": ["mechanics",1],
-            "difficulty": 3,
-            "time": 20000,
-            "reversible": false,
-            "autolearn": true,
-            "tools": [
-                         [
-                             ["press", -1]
-                         ],
-                         [
-                             ["fire", -1],
-                             ["toolset", 1],
-                             ["press", 2]
-                         ]
-                     ],
-            "components": [
-                              [
-                                  ["223_casing", 40]
-                              ],
-                              [
-                                  ["smrifle_primer", 40]
-                              ],
-                              [
-                                  ["gunpowder", 160]
-                              ],
-                              [
-                                  ["lead", 80], ["gold_small", 80]
-                              ]
-                          ]
-        },
-
-
-        {
-            "result": "556",
-            "category": "CC_AMMO",
-            "trains_skill": "gun",
-            "requires_skills": ["mechanics",1],
-            "difficulty": 5,
-            "time": 20000,
-            "reversible": false,
-            "autolearn": true,
-            "tools": [
-                         [
-                             ["press", -1]
-                         ],
-                         [
-                             ["fire", -1],
-                             ["toolset", 1],
-                             ["press", 2]
-                         ]
-                     ],
-            "components": [
-                              [
-                                  ["223_casing", 40]
-                              ],
-                              [
-                                  ["smrifle_primer", 40]
-                              ],
-                              [
-                                  ["gunpowder", 240]
-                              ],
-                              [
-                                  ["lead", 80], ["gold_small", 80]
-                              ]
-                          ]
-        },
-
-
-        {
-            "result": "556_incendiary",
-            "category": "CC_AMMO",
-            "trains_skill": "gun",
-            "requires_skills": ["mechanics",1],
-            "difficulty": 6,
-            "time": 15000,
-            "reversible": false,
-            "autolearn": true,
-            "tools": [
-                         [
-                             ["press", -1]
-                         ],
-                         [
-                             ["fire", -1],
-                             ["toolset", 1],
-                             ["press", 2]
-                         ]
-                     ],
-            "components": [
-                              [
-                                  ["223_casing", 30]
-                              ],
-                              [
-                                  ["smrifle_primer", 30]
-                              ],
-                              [
-                                  ["gunpowder", 180]
-                              ],
-                              [
-                                  ["incendiary", 60]
-                              ]
-                          ]
-        },
-
-
-        {
-            "result": "270",
-            "category": "CC_AMMO",
-            "trains_skill": "gun",
-            "requires_skills": ["mechanics",1],
-            "difficulty": 3,
-            "time": 10000,
-            "reversible": false,
-            "autolearn": true,
-            "tools": [
-                         [
-                             ["press", -1]
-                         ],
-                         [
-                             ["fire", -1],
-                             ["toolset", 1],
-                             ["press", 2]
-                         ]
-                     ],
-            "components": [
-                              [
-                                  ["3006_casing", 20]
-                              ],
-                              [
-                                  ["lgrifle_primer", 20]
-                              ],
-                              [
-                                  ["gunpowder", 200]
-                              ],
-                              [
-                                  ["lead", 100], ["gold_small", 100]
-                              ]
-                          ]
-        },
-
-
-        {
-            "result": "3006",
-            "category": "CC_AMMO",
-            "trains_skill": "gun",
-            "requires_skills": ["mechanics",1],
-            "difficulty": 5,
-            "time": 5000,
-            "reversible": false,
-            "autolearn": true,
-            "tools": [
-                         [
-                             ["press", -1]
-                         ],
-                         [
-                             ["fire", -1],
-                             ["toolset", 1],
-                             ["press", 2]
-                         ]
-                     ],
-            "components": [
-                              [
-                                  ["3006_casing", 10]
-                              ],
-                              [
-                                  ["lgrifle_primer", 10]
-                              ],
-                              [
-                                  ["gunpowder", 120]
-                              ],
-                              [
-                                  ["lead", 80], ["gold_small", 80]
-                              ]
-                          ]
-        },
-
-
-        {
-            "result": "3006_incendiary",
-            "category": "CC_AMMO",
-            "trains_skill": "gun",
-            "requires_skills": ["mechanics",1],
-            "difficulty": 7,
-            "time": 2500,
-            "reversible": false,
-            "autolearn": true,
-            "tools": [
-                         [
-                             ["press", -1]
-                         ],
-                         [
-                             ["fire", -1],
-                             ["toolset", 1],
-                             ["press", 2]
-                         ]
-                     ],
-            "components": [
-                              [
-                                  ["3006_casing", 5]
-                              ],
-                              [
-                                  ["lgrifle_primer", 5]
-                              ],
-                              [
-                                  ["gunpowder", 60]
-                              ],
-                              [
-                                  ["incendiary", 40]
-                              ]
-                          ]
-        },
-
-
-        {
-            "result": "308",
-            "category": "CC_AMMO",
-            "trains_skill": "gun",
-            "requires_skills": ["mechanics",1],
-            "difficulty": 3,
-            "time": 10000,
-            "reversible": false,
-            "autolearn": true,
-            "tools": [
-                         [
-                             ["press", -1]
-                         ],
-                         [
-                             ["fire", -1],
-                             ["toolset", 1],
-                             ["press", 2]
-                         ]
-                     ],
-            "components": [
-                              [
-                                  ["308_casing", 20]
-                              ],
-                              [
-                                  ["lgrifle_primer", 20]
-                              ],
-                              [
-                                  ["gunpowder", 160]
-                              ],
-                              [
-                                  ["lead", 120], ["gold_small", 120]
-                              ]
-                          ]
-        },
-
-
-        {
-            "result": "762_51",
-            "category": "CC_AMMO",
-            "trains_skill": "gun",
-            "requires_skills": ["mechanics",1],
-            "difficulty": 5,
-            "time": 10000,
-            "reversible": false,
-            "autolearn": true,
-            "tools": [
-                         [
-                             ["press", -1]
-                         ],
-                         [
-                             ["fire", -1],
-                             ["toolset", 1],
-                             ["press", 2]
-                         ]
-                     ],
-            "components": [
-                              [
-                                  ["308_casing", 20]
-                              ],
-                              [
-                                  ["lgrifle_primer", 20]
-                              ],
-                              [
-                                  ["gunpowder", 200]
-                              ],
-                              [
-                                  ["lead", 120], ["gold_small", 120]
-                              ]
-                          ]
-        },
-
-
-        {
-            "result": "762_51_incendiary",
-            "category": "CC_AMMO",
-            "trains_skill": "gun",
-            "requires_skills": ["mechanics",1],
-            "difficulty": 6,
-            "time": 5000,
-            "reversible": false,
-            "autolearn": true,
-            "tools": [
-                         [
-                             ["press", -1]
-                         ],
-                         [
-                             ["fire", -1],
-                             ["toolset", 1],
-                             ["press", 2]
-                         ]
-                     ],
-            "components": [
-                              [
-                                  ["308_casing", 10]
-                              ],
-                              [
-                                  ["lgrifle_primer", 10]
-                              ],
-                              [
-                                  ["gunpowder", 100]
-                              ],
-                              [
-                                  ["incendiary", 60]
-                              ]
-                          ]
-        },
-
-
-        {
-            "result": "shot_bird",
-            "category": "CC_AMMO",
-            "trains_skill": "gun",
-            "requires_skills": ["mechanics",1],
-            "difficulty": 2,
-            "time": 12500,
-            "reversible": false,
-            "autolearn": true,
-            "tools": [
-                         [
-                             ["press", -1]
-                         ],
-                         [
-                             ["fire", -1],
-                             ["toolset", 1],
-                             ["press", 2]
-                         ]
-                     ],
-            "components": [
-                              [
-                                  ["shot_hull", 25]
-                              ],
-                              [
-                                  ["shotgun_primer", 25]
-                              ],
-                              [
-                                  ["gunpowder", 300]
-                              ],
-                              [
-                                  ["lead", 400], ["gold_small", 400]
-                              ]
-                          ]
-        },
-
-
-        {
-            "result": "shot_00",
-            "category": "CC_AMMO",
-            "trains_skill": "gun",
-            "requires_skills": ["mechanics",1],
-            "difficulty": 3,
-            "time": 12500,
-            "reversible": false,
-            "autolearn": true,
-            "tools": [
-                         [
-                             ["press", -1]
-                         ],
-                         [
-                             ["fire", -1],
-                             ["toolset", 1],
-                             ["press", 2]
-                         ]
-                     ],
-            "components": [
-                              [
-                                  ["shot_hull", 25]
-                              ],
-                              [
-                                  ["shotgun_primer", 25]
-                              ],
-                              [
-                                  ["gunpowder", 600]
-                              ],
-                              [
-                                  ["lead", 400], ["gold_small", 400]
-                              ]
-                          ]
-        },
-
-
-        {
-            "result": "shot_slug",
-            "category": "CC_AMMO",
-            "trains_skill": "gun",
-            "requires_skills": ["mechanics",1],
-            "difficulty": 3,
-            "time": 12500,
-            "reversible": false,
-            "autolearn": true,
-            "tools": [
-                         [
-                             ["press", -1]
-                         ],
-                         [
-                             ["fire", -1],
-                             ["toolset", 1],
-                             ["press", 2]
-                         ]
-                     ],
-            "components": [
-                              [
-                                  ["shot_hull", 25]
-                              ],
-                              [
-                                  ["shotgun_primer", 25]
-                              ],
-                              [
-                                  ["gunpowder", 600]
-                              ],
-                              [
-                                  ["lead", 400], ["gold_small", 400]
-                              ]
-                          ]
-        },
-
-
-        {
-            "result": "water_clean",
-            "category": "CC_DRINK",
-            "trains_skill": "cooking",
-            "difficulty": 0,
-            "time": 1000,
-            "reversible": false,
-            "autolearn": true,
-            "tools": [
-                         [
-                             ["hotplate", 3],
-                             ["toolset", 1],
-                             ["fire", -1]
-                         ],
-                         [
-                             ["pan", -1],
-                             ["pot", -1],
-                             ["rock_pot", -1]
-                         ]
-                     ],
-            "components": [
-                              [
-                                  ["water", 1]
-                              ]
-                          ]
-        },
-
-        {
-            "result": "acid",
-            "category": "CC_DRINK",
-            "trains_skill": "cooking",
-            "difficulty": 4,
-            "time": 10000,
-            "reversible": false,
-            "autolearn": true,
-            "tools": [
-                         [
-                             ["hotplate", 3],
-                             ["toolset", 1],
-                             ["fire", -1]
-                         ],
-                         [
-                             ["pan", -1],
-                             ["pot", -1],
-                             ["rock_pot", -1]
-                         ]
-                     ],
-            "components": [
-                              [
-                                  ["water_acid", 1]
-                              ]
-                          ]
-        },
-
-        {
-            "result": "acid",
-            "id_suffix": "from batteries",
-            "category": "CC_DRINK",
-            "trains_skill": "electronics",
-            "requires_skills": ["mechanics",1],
-            "difficulty": 2,
-            "time": 5000,
-            "reversible": false,
-            "autolearn": true,
-            "tools": [
-                         [
-                             ["screwdriver", -1],
-                             ["toolset", -1]
-                         ]
-                     ],
-            "components": [
-                              [
-                                  ["battery", 125]
-                              ]
-                          ]
-        },
-
-
-
-        {
-            "result": "meat_cooked",
-            "category": "CC_FOOD",
-            "trains_skill": "cooking",
-            "difficulty": 0,
-            "time": 5000,
-            "reversible": false,
-            "autolearn": true,
-            "tools": [
-                         [
-                             ["hotplate", 7],
-                             ["toolset", 1],
-                             ["fire", -1]
-                         ],
-                         [
-                             ["pan", -1],
-                             ["pot", -1],
-                             ["rock_pot", -1],
-                             ["spear_wood", -1],
-                             ["pointy_stick", -1],
-                             ["skewer", -1],
-                             ["javelin", -1]
-                         ]
-                     ],
-            "components": [
-                              [
-                                  ["meat", 1]
-                              ]
-                          ]
-        },
-
-
-        {
-            "result": "human_cooked",
-            "category": "CC_FOOD",
-            "trains_skill": "cooking",
-            "difficulty": 0,
-            "time": 5000,
-            "reversible": false,
-            "autolearn": false,
-            "book_learn": [ ["cookbook_human", 3] ],
-            "tools": [
-                         [
-                             ["hotplate", 7],
-                             ["toolset", 1],
-                             ["fire", -1]
-                         ],
-                         [
-                             ["pan", -1],
-                             ["pot", -1],
-                             ["rock_pot", -1],
-                             ["spear_wood", -1],
-                             ["pointy_stick", -1],
-                             ["skewer", -1],
-                             ["javelin", -1]
-                         ]
-                     ],
-            "components": [
-                              [
-                                  ["human_flesh", 1]
-                              ]
-                          ]
-        },
-
-
-        {
-            "result": "dogfood",
-            "category": "CC_FOOD",
-            "trains_skill": "cooking",
-            "difficulty": 4,
-            "time": 10000,
-            "reversible": false,
-            "autolearn": true,
-            "tools": [
-                         [
-                             ["hotplate", 6],
-                             ["toolset", 1],
-                             ["fire", -1]
-                         ],
-                         [
-                             ["pot", -1],
-                             ["rock_pot", -1]
-                         ]
-                     ],
-            "components": [
-                              [
-                                  ["meat", 1]
-                              ],
-                              [
-                                  ["veggy", 1],
-                                  ["veggy_wild", 1]
-                              ],
-                              [
-                                  ["water", 1],
-                                  ["water_clean", 1]
-                              ]
-                          ]
-        },
-
-
-        {
-            "result": "veggy_cooked",
-            "category": "CC_FOOD",
-            "trains_skill": "cooking",
-            "difficulty": 0,
-            "time": 4000,
-            "reversible": false,
-            "autolearn": true,
-            "tools": [
-                         [
-                             ["hotplate", 5],
-                             ["toolset", 1],
-                             ["fire", -1]
-                         ],
-                         [
-                             ["pan", -1],
-                             ["pot", -1],
-                             ["rock_pot", -1],
-                             ["spear_wood", -1],
-                             ["pointy_stick", -1],
-                             ["skewer", -1],
-                             ["javelin", -1]
-                         ]
-                     ],
-            "components": [
-                              [
-                                  ["veggy", 1]
-                              ]
-                          ]
-        },
-
-
-        {
-            "result": "veggy_wild_cooked",
-            "category": "CC_FOOD",
-            "trains_skill": "cooking",
-            "difficulty": 0,
-            "time": 4000,
-            "reversible": false,
-            "autolearn": true,
-            "tools": [
-                         [
-                             ["hotplate", 5],
-                             ["toolset", 1],
-                             ["fire", -1]
-                         ],
-                         [
-                             ["pan", -1],
-                             ["pot", -1],
-                             ["rock_pot", -1]
-                         ]
-                     ],
-            "components": [
-                              [
-                                  ["veggy_wild", 1]
-                              ]
-                          ]
-        },
-
-
-        {
-            "result": "spaghetti_cooked",
-            "category": "CC_FOOD",
-            "trains_skill": "cooking",
-            "difficulty": 0,
-            "time": 10000,
-            "reversible": false,
-            "autolearn": true,
-            "tools": [
-                         [
-                             ["hotplate", 4],
-                             ["toolset", 1],
-                             ["fire", -1]
-                         ],
-                         [
-                             ["pot", -1],
-                             ["rock_pot", -1]
-                         ]
-                     ],
-            "components": [
-                              [
-                                  ["spaghetti_raw", 1]
-                              ],
-                              [
-                                  ["water", 1],
-                                  ["water_clean", 1]
-                              ]
-                          ]
-        },
-
-
-        {
-            "result": "cooked_dinner",
-            "category": "CC_FOOD",
-            "trains_skill": "cooking",
-            "difficulty": 0,
-            "time": 5000,
-            "reversible": false,
-            "autolearn": true,
-            "tools": [
-                         [
-                             ["hotplate", 3],
-                             ["toolset", 1],
-                             ["fire", -1]
-                         ]
-                     ],
-            "components": [
-                              [
-                                  ["frozen_dinner", 1]
-                              ]
-                          ]
-        },
-
-
-        {
-            "result": "macaroni_cooked",
-            "category": "CC_FOOD",
-            "trains_skill": "cooking",
-            "difficulty": 0,
-            "time": 10000,
-            "reversible": false,
-            "autolearn": true,
-            "tools": [
-                         [
-                             ["hotplate", 4],
-                             ["toolset", 1],
-                             ["fire", -1]
-                         ],
-                         [
-                             ["pot", -1],
-                             ["rock_pot", -1]
-                         ]
-                     ],
-            "components": [
-                              [
-                                  ["macaroni_raw", 1]
-                              ],
-                              [
-                                  ["water", 1],
-                                  ["water_clean", 1]
-                              ]
-                          ]
-        },
-
-
-        {
-            "result": "potato_baked",
-            "category": "CC_FOOD",
-            "trains_skill": "cooking",
-            "difficulty": 1,
-            "time": 15000,
-            "reversible": false,
-            "autolearn": true,
-            "tools": [
-                         [
-                             ["hotplate", 3],
-                             ["toolset", 1],
-                             ["fire", -1]
-                         ],
-                         [
-                             ["pan", -1],
-                             ["pot", -1],
-                             ["rock_pot", -1]
-                         ]
-                     ],
-            "components": [
-                              [
-                                  ["potato_raw", 1]
-                              ]
-                          ]
-        },
-
-
-        {
-            "result": "tea",
-            "category": "CC_DRINK",
-            "trains_skill": "cooking",
-            "difficulty": 0,
-            "time": 4000,
-            "reversible": false,
-            "autolearn": true,
-            "tools": [
-                         [
-                             ["hotplate", 2],
-                             ["toolset", 1],
-                             ["fire", -1]
-                         ],
-                         [
-                             ["pot", -1],
-                             ["rock_pot", -1]
-                         ]
-                     ],
-            "components": [
-                              [
-                                  ["tea_raw", 1]
-                              ],
-                              [
-                                  ["water", 1],
-                                  ["water_clean", 1]
-                              ]
-                          ]
-        },
-        
-        {
-            "result": "kompot",
-            "category": "CC_DRINK",
-            "trains_skill": "cooking",
-            "difficulty": 3,
-            "time": 30000,
-            "reversible": false,
-            "autolearn": true,
-            "tools": [
-                         [
-                             ["hotplate", 2],
-                             ["toolset", 1],
-                             ["fire", -1]
-                         ],
-                         [
-                             ["pot", -1],
-                             ["rock_pot", -1]
-                         ]
-                     ],
-            "components": [
-                              [
-                                  ["blueberries", 3],
-                                  ["apple", 1],
-                                  ["apple_canned", 1],
-                                  ["apple_vac", 1],
-                                  ["strawberries", 3],
-                                  ["orange", 1],
-                                  ["lemon", 1]
-                              ],
-                              [
-                                  ["sugar", 1]
-                              ],
-                              [
-                                  ["water", 5],
-                                  ["water_clean", 5]
-                              ]
-                          ]
-        },
-
-        {
-            "result": "coffee",
-            "category": "CC_DRINK",
-            "trains_skill": "cooking",
-            "difficulty": 0,
-            "time": 4000,
-            "reversible": false,
-            "autolearn": true,
-            "tools": [
-                         [
-                             ["hotplate", 2],
-                             ["toolset", 1],
-                             ["fire", -1]
-                         ],
-                         [
-                             ["pot", -1],
-                             ["rock_pot", -1]
-                         ]
-                     ],
-            "components": [
-                              [
-                                  ["coffee_raw", 1]
-                              ],
-                              [
-                                  ["water", 1],
-                                  ["water_clean", 1]
-                              ]
-                          ]
-        },
-
-
-        {
-            "result": "oj",
-            "category": "CC_DRINK",
-            "trains_skill": "cooking",
-            "difficulty": 1,
-            "time": 5000,
-            "reversible": false,
-            "autolearn": true,
-            "tools": [
-                         [
-                             ["rock", -1],
-                             ["toolset", -1]
-                         ]
-                     ],
-            "components": [
-                              [
-                                  ["orange", 2]
-                              ],
-                              [
-                                  ["water", 1],
-                                  ["water_clean", 1]
-                              ]
-                          ]
-        },
-
-
-        {
-            "result": "apple_cider",
-            "category": "CC_DRINK",
-            "trains_skill": "cooking",
-            "difficulty": 2,
-            "time": 7000,
-            "reversible": false,
-            "autolearn": true,
-            "tools": [
-                         [
-                             ["rock", -1],
-                             ["toolset", 1]
-                         ]
-                     ],
-            "components": [
-                              [
-                                  ["apple", 3]
-                              ]
-                          ]
-        },
-
-
-        {
-            "result": "long_island",
-            "category": "CC_DRINK",
-            "trains_skill": "cooking",
-            "difficulty": 1,
-            "time": 7000,
-            "reversible": false,
-            "autolearn": true,
-            "components": [
-                              [
-                                  ["cola", 1]
-                              ],
-                              [
-                                  ["vodka", 1]
-                              ],
-                              [
-                                  ["gin", 1]
-                              ],
-                              [
-                                  ["rum", 1]
-                              ],
-                              [
-                                  ["tequila", 1]
-                              ],
-                              [
-                                  ["triple_sec", 1]
-                              ]
-                          ]
-        },
-
-        {
-            "result": "drink_screwdriver",
-            "category": "CC_DRINK",
-            "trains_skill": "cooking",
-            "difficulty": 1,
-            "time": 7000,
-            "reversible": false,
-            "autolearn": true,
-            "components": [
-                              [
-                                  ["oj", 1]
-                              ],
-                              [
-                                  ["vodka", 1]
-                              ]
-                          ]
-        },
-
-        {
-            "result": "drink_wild_apple",
-            "category": "CC_DRINK",
-            "trains_skill": "cooking",
-            "difficulty": 1,
-            "time": 7000,
-            "reversible": false,
-            "autolearn": true,
-            "components": [
-                              [
-                                  ["apple_cider", 1]
-                              ],
-                              [
-                                  ["vodka", 1]
-                              ]
-                          ]
-        },
-
-        {
-            "result": "jerky",
-            "category": "CC_FOOD",
-            "trains_skill": "cooking",
-            "difficulty": 3,
-            "time": 30000,
-            "reversible": false,
-            "autolearn": true,
-            "tools": [
-                         [
-                             ["hotplate", 10],
-                             ["toolset", 1],
-                             ["fire", -1]
-                         ]
-                     ],
-            "components": [
-                              [
-                                  ["salt_water", 1],
-                                  ["salt", 4]
-                              ],
-                              [
-                                  ["meat", 1]
-                              ]
-                          ]
-        },
-
-
-        {
-            "result": "jerky_human",
-            "category": "CC_FOOD",
-            "trains_skill": "cooking",
-            "difficulty": 3,
-            "time": 30000,
-            "reversible": false,
-            "autolearn": false,
-            "book_learn": [ ["cookbook_human", 3] ],
-            "tools": [
-                         [
-                             ["hotplate", 10],
-                             ["toolset", 1],
-                             ["fire", -1]
-                         ]
-                     ],
-            "components": [
-                              [
-                                  ["salt_water", 1],
-                                  ["salt", 4]
-                              ],
-                              [
-                                  ["human_flesh", 1]
-                              ]
-                          ]
-        },
-
-
-        {
-            "result": "V8",
-            "category": "CC_FOOD",
-            "trains_skill": "cooking",
-            "difficulty": 2,
-            "time": 5000,
-            "reversible": false,
-            "autolearn": true,
-            "components": [
-                              [
-                                  ["tomato", 1]
-                              ],
-                              [
-                                  ["broccoli", 1]
-                              ],
-                              [
-                                  ["zucchini", 1]
-                              ]
-                          ]
-        },
-
-
-        {
-            "result": "broth",
-            "category": "CC_FOOD",
-            "trains_skill": "cooking",
-            "difficulty": 2,
-            "time": 10000,
-            "reversible": false,
-            "autolearn": true,
-            "tools": [
-                         [
-                             ["hotplate", 5],
-                             ["toolset", 1],
-                             ["fire", -1]
-                         ],
-                         [
-                             ["pot", -1],
-                             ["rock_pot", -1]
-                         ]
-                     ],
-            "components": [
-                              [
-                                  ["water", 1],
-                                  ["water_clean", 1]
-                              ],
-                              [
-                                  ["broccoli", 1],
-                                  ["tomato", 1],
-                                  ["zucchini", 1],
-                                  ["veggy", 1],
-                                  ["veggy_wild", 1]
-                              ]
-                          ]
-        },
-
-
-        {
-            "result": "broth_bone",
-            "category": "CC_FOOD",
-            "trains_skill": "cooking",
-            "difficulty": 1,
-            "time": 60000,
-            "reversible": false,
-            "autolearn": true,
-            "tools": [
-                         [
-                             ["hotplate", 6],
-                             ["toolset", 1],
-                             ["fire", -1]
-                         ],
-                         [
-                             ["pot", -1],
-                             ["rock_pot", -1]
-                         ]
-                     ],
-            "components": [
-                              [
-                                  ["bone", 10]
-                              ],
-                              [
-                                  ["water", 1],
-                                  ["water_clean", 1]
-                              ]
-                          ]
-        },
-
-
-        {
-            "result": "soup_veggy",
-            "category": "CC_FOOD",
-            "trains_skill": "cooking",
-            "difficulty": 2,
-            "time": 10000,
-            "reversible": false,
-            "autolearn": true,
-            "tools": [
-                         [
-                             ["hotplate", 5],
-                             ["toolset", 1],
-                             ["fire", -1]
-                         ],
-                         [
-                             ["pot", -1],
-                             ["rock_pot", -1]
-                         ]
-                     ],
-            "components": [
-                              [
-                                  ["broth", 2]
-                              ],
-                              [
-                                  ["macaroni_raw", 1],
-                                  ["potato_raw", 1]
-                              ],
-                              [
-                                  ["tomato", 2],
-                                  ["broccoli", 2],
-                                  ["zucchini", 2],
-                                  ["veggy", 2],
-                                  ["veggy_wild", 2]
-                              ]
-                          ]
-        },
-
-
-        {
-            "result": "soup_meat",
-            "category": "CC_FOOD",
-            "trains_skill": "cooking",
-            "difficulty": 2,
-            "time": 10000,
-            "reversible": false,
-            "autolearn": true,
-            "tools": [
-                         [
-                             ["hotplate", 5],
-                             ["toolset", 1],
-                             ["fire", -1]
-                         ],
-                         [
-                             ["pot", -1],
-                             ["rock_pot", -1]
-                         ]
-                     ],
-            "components": [
-                              [
-                                  ["broth", 2]
-                              ],
-                              [
-                                  ["macaroni_raw", 1],
-                                  ["potato_raw", 1]
-                              ],
-                              [
-                                  ["meat", 2]
-                              ]
-                          ]
-        },
-        
-        {
-            "result": "soup_woods",
-            "category": "CC_FOOD",
-            "trains_skill": "cooking",
-            "difficulty": 3,
-            "time": 10000,
-            "reversible": false,
-            "autolearn": true,
-            "tools": [
-                         [
-                             ["hotplate", 5],
-                             ["toolset", 1],
-                             ["fire", -1]
-                         ],
-                         [
-                             ["pot", -1],
-                             ["rock_pot", -1]
-                         ]
-                     ],
-            "components": [
-                              [
-                                  ["broth", 2],
-                                  ["broth_bone", 2]
-                              ],
-                              [
-                                  ["meat", 2]
-                              ],
-                              [
-                                  ["veggy_wild", 2],
-                                  ["veggy", 2]
-                              ]
-                          ]
-        },
-
-        {
-            "result": "soup_human",
-            "category": "CC_FOOD",
-            "trains_skill": "cooking",
-            "difficulty": 2,
-            "time": 10000,
-            "reversible": false,
-            "autolearn": false,
-            "book_learn": [ ["cookbook_human", 2] ],
-            "tools": [
-                         [
-                             ["hotplate", 5],
-                             ["toolset", 1],
-                             ["fire", -1]
-                         ],
-                         [
-                             ["pot", -1],
-                             ["rock_pot", -1]
-                         ]
-                     ],
-            "components": [
-                              [
-                                  ["broth", 2]
-                              ],
-                              [
-                                  ["macaroni_raw", 1],
-                                  ["potato_raw", 1]
-                              ],
-                              [
-                                  ["human_flesh", 2]
-                              ]
-                          ]
-        },
-
-
-        {
-            "result": "bread",
-            "category": "CC_FOOD",
-            "trains_skill": "cooking",
-            "difficulty": 2,
-            "time": 20000,
-            "reversible": false,
-            "autolearn": true,
-            "tools": [
-                         [
-                             ["hotplate", 8],
-                             ["toolset", 1],
-                             ["fire", -1]
-                         ],
-                         [
-                             ["pot", -1],
-                             ["rock_pot", -1]
-                         ]
-                     ],
-            "components": [
-                              [
-                                  ["flour", 3]
-                              ],
-                              [
-                                  ["water", 2],
-                                  ["water_clean", 2]
-                              ]
-                          ]
-        },
-
-
-        {
-            "result": "pie",
-            "category": "CC_FOOD",
-            "trains_skill": "cooking",
-            "difficulty": 3,
-            "time": 25000,
-            "reversible": false,
-            "autolearn": true,
-            "tools": [
-                         [
-                             ["hotplate", 6],
-                             ["toolset", 1],
-                             ["fire", -1]
-                         ],
-                         [
-                             ["pan", -1]
-                         ]
-                     ],
-            "components": [
-                              [
-                                  ["flour", 2]
-                              ],
-                              [
-                                  ["strawberries", 2],
-                                  ["apple", 2],
-                                  ["blueberries", 2],
-                                  ["apple_canned", 1],
-                                  ["apple_vac", 1]
-                              ],
-                              [
-                                  ["sugar", 2]
-                              ],
-                              [
-                                  ["water", 1],
-                                  ["water_clean", 1]
-                              ]
-                          ]
-        },
-
-
-        {
-            "result": "pizza_veggy",
-            "category": "CC_FOOD",
-            "trains_skill": "cooking",
-            "difficulty": 3,
-            "time": 20000,
-            "reversible": false,
-            "autolearn": false,
-            "book_learn": [ ["cookbook_italian", 2] ],
-            "tools": [
-                         [
-                             ["hotplate", 8],
-                             ["toolset", 1],
-                             ["fire", -1]
-                         ],
-                         [
-                             ["pan", -1]
-                         ]
-                     ],
-            "components": [
-                              [
-                                  ["flour", 2]
-                              ],
-                              [
-                                  ["veggy", 2],
-                                  ["veggy_wild", 2],
-                                  ["veggy_vac", 2],
-                                  ["tomato", 2],
-                                  ["broccoli", 1]
-                              ],
-                              [
-                                  ["sauce_pesto", 1],
-                                  ["sauce_red", 1],
-                                  ["seasoning_italian", 5]
-                              ],
-                              [
-                                  ["water", 1],
-                                  ["water_clean", 1]
-                              ]
-                          ]
-        },
-
-
-        {
-            "result": "pizza_meat",
-            "category": "CC_FOOD",
-            "trains_skill": "cooking",
-            "difficulty": 3,
-            "time": 20000,
-            "reversible": false,
-            "autolearn": false,
-            "book_learn": [ ["cookbook_italian", 2] ],
-            "tools": [
-                         [
-                             ["hotplate", 8],
-                             ["toolset", 1],
-                             ["fire", -1]
-                         ],
-                         [
-                             ["pan", -1]
-                         ]
-                     ],
-            "components": [
-                              [
-                                  ["flour", 2]
-                              ],
-                              [
-                                  ["meat", 2],
-                                  ["meat_canned", 1],
-                                  ["meat_vac", 2]
-                              ],
-                              [
-                                  ["sauce_red", 1],
-                                  ["seasoning_italian", 5]
-                              ],
-                              [
-                                  ["water", 1],
-                                  ["water_clean", 1]
-                              ]
-                          ]
-        },
-
-        {
-            "result": "spaghetti_bolognese",
-            "category": "CC_FOOD",
-            "trains_skill": "cooking",
-            "difficulty": 4,
-            "time": 20000,
-            "reversible": false,
-            "autolearn": false,
-            "book_learn": [ ["cookbook_italian", 3] ],
-            "tools": [
-                         [
-                             ["hotplate", 6],
-                             ["toolset", 1],
-                             ["fire", -1]
-                         ],
-                         [
-                             ["scissors", -1],
-                             ["knife_steak", -1],
-                             ["knife_combat", -1],
-                             ["knife_butcher", -1],
-                             ["pockknife", -1],
-                             ["scalpel", -1],
-                             ["machete", -1],
-                             ["broadsword", -1],
-                             ["toolset", -1]
-                         ],
-                         [
-                             ["pot", -1],
-                             ["rock_pot", -1]
-                         ]
-                     ],
-            "components": [
-                              [
-                                  ["spaghetti_raw", 1]
-                              ],
-                              [
-                                  ["water", 1],
-                                  ["water_clean", 1]
-                              ],
-                              [
-                                  ["seasoning_italian", 5],
-                                  ["sauce_red", 1],
-                                  ["tomato", 2]
-                              ],
-                              [
-                                  ["meat", 2],
-                                  ["meat_canned", 1]
-                              ]
-                          ]
-        },
-
-
-        {
-            "result": "spaghetti_pesto",
-            "category": "CC_FOOD",
-            "trains_skill": "cooking",
-            "difficulty": 4,
-            "time": 20000,
-            "reversible": false,
-            "autolearn": false,
-            "book_learn": [ ["cookbook_italian", 3] ],
-            "tools": [
-                         [
-                             ["hotplate", 4],
-                             ["toolset", 1],
-                             ["fire", -1]
-                         ],
-                         [
-                             ["rock", -1],
-                             ["primitive_hammer", -1],
-                             ["hammer", -1],
-                             ["hatchet", -1],
-                             ["toolset", -1]
-                         ],
-                         [
-                             ["pot", -1],
-                             ["rock_pot", -1]
-                         ]
-                     ],
-            "components": [
-                              [
-                                  ["spaghetti_raw", 1]
-                              ],
-                              [
-                                  ["water", 1],
-                                  ["water_clean", 1]
-                              ],
-                              [
-                                  ["seasoning_italian", 5],
-                                  ["sauce_pesto", 1]
-                              ],
-                              [
-                                  ["veggy", 2],
-                                  ["veggy_wild", 2]
-                              ]
-                          ]
-        },
-
-
-        {
-            "result": "meth",
-            "category": "CC_CHEM",
-            "trains_skill": "cooking",
-            "difficulty": 5,
-            "time": 20000,
-            "reversible": false,
-            "autolearn": true,
-            "tools": [
-                         [
-                             ["hotplate", 15],
-                             ["toolset", 1],
-                             ["fire", -1]
-                         ],
-                         [
-                             ["bottle_glass", -1],
-                             ["hose", -1]
-                         ]
-                     ],
-            "components": [
-                              [
-                                  ["dayquil", 2],
-                                  ["royal_jelly", 1]
-                              ],
-                              [
-                                  ["aspirin", 40]
-                              ],
-                              [
-                                  ["caffeine", 20],
-                                  ["adderall", 5],
-                                  ["energy_drink", 2]
-                              ]
-                          ]
-        },
-
-
-        {
-            "result": "crack",
-            "category": "CC_CHEM",
-            "trains_skill": "cooking",
-            "difficulty": 4,
-            "time": 30000,
-            "reversible": false,
-            "autolearn": true,
-            "tools": [
-                         [
-                             ["pot", -1],
-                             ["rock_pot", -1]
-                         ],
-                         [
-                             ["fire", -1],
-                             ["hotplate", 8],
-                             ["toolset", 1]
-                         ]
-                     ],
-            "components": [
-                              [
-                                  ["water", 1],
-                                  ["water_clean", 1]
-                              ],
-                              [
-                                  ["coke", 12]
-                              ],
-                              [
-                                  ["ammonia", 1]
-                              ]
-                          ]
-        },
-
-
-        {
-            "result": "poppy_sleep",
-            "category": "CC_CHEM",
-            "trains_skill": "cooking",
-            "requires_skills": ["survival",1],
-            "difficulty": 2,
-            "time": 5000,
-            "reversible": false,
-            "autolearn": true,
-            "tools": [
-                         [
-                             ["pot", -1],
-                             ["rock_pot", -1]
-                         ],
-                         [
-                             ["fire", -1],
-                             ["toolset", 1],
-                             ["hotplate", 2]
-                         ]
-                     ],
-            "components": [
-                              [
-                                  ["poppy_bud", 2]
-                              ],
-                              [
-                                  ["poppy_flower", 1]
-                              ]
-                          ]
-        },
-
-
-        {
-            "result": "poppy_pain",
-            "category": "CC_CHEM",
-            "trains_skill": "cooking",
-            "requires_skills": ["survival",1],
-            "difficulty": 2,
-            "time": 5000,
-            "reversible": false,
-            "autolearn": true,
-            "tools": [
-                         [
-                             ["pot", -1],
-                             ["rock_pot", -1]
-                         ],
-                         [
-                             ["fire", -1],
-                             ["toolset", 1],
-                             ["hotplate", 2]
-                         ]
-                     ],
-            "components": [
-                              [
-                                  ["poppy_bud", 2]
-                              ],
-                              [
-                                  ["poppy_flower", 2]
-                              ]
-                          ]
-        },
-
-
-        {
-            "result": "royal_jelly",
-            "category": "CC_CHEM",
-            "trains_skill": "cooking",
-            "difficulty": 5,
-            "time": 5000,
-            "reversible": false,
-            "autolearn": true,
-            "components": [
-                              [
-                                  ["honeycomb", 1]
-                              ],
-                              [
-                                  ["bleach", 2],
-                                  ["purifier", 1]
-                              ]
-                          ]
-        },
-
-
-        {
-            "result": "heroin",
-            "category": "CC_CHEM",
-            "trains_skill": "cooking",
-            "difficulty": 6,
-            "time": 2000,
-            "reversible": false,
-            "autolearn": true,
-            "tools": [
-                         [
-                             ["hotplate", 3],
-                             ["toolset", 1],
-                             ["fire", -1]
-                         ],
-                         [
-                             ["pan", -1],
-                             ["pot", -1],
-                             ["rock_pot", -1]
-                         ]
-                     ],
-            "components": [
-                              [
-                                  ["salt_water", 1],
-                                  ["salt", 4]
-                              ],
-                              [
-                                  ["oxycodone", 40]
-                              ]
-                          ]
-        },
-
-
-        {
-            "result": "mutagen",
-            "category": "CC_CHEM",
-            "trains_skill": "cooking",
-            "requires_skills": ["firstaid",1],
-            "difficulty": 8,
-            "time": 10000,
-            "reversible": false,
-            "autolearn": true,
-            "tools": [
-                         [
-                             ["hotplate", 25],
-                             ["toolset", 2],
-                             ["fire", -1]
-                         ]
-                     ],
-            "components": [
-                              [
-                                  ["meat_tainted", 3],
-                                  ["veggy_tainted", 5],
-                                  ["fetus", 1],
-                                  ["arm", 2],
-                                  ["leg", 2]
-                              ],
-                              [
-                                  ["bleach", 2]
-                              ],
-                              [
-                                  ["ammonia", 1]
-                              ]
-                          ]
-        },
-
-
-        {
-            "result": "mutagen_plant",
-            "category": "CC_CHEM",
-            "trains_skill": "cooking",
-            "requires_skills": ["firstaid",1],
-            "difficulty": 9,
-            "time": 10000,
-            "reversible": false,
-            "autolearn": true,
-            "tools": [
-                         [
-                             ["hotplate", 25],
-                             ["toolset", 2],
-                             ["fire", -1]
-                         ]
-                     ],
-            "components": [
-                              [
-                                  ["mutagen", 1]
-                              ],
-                              [
-                                  ["veggy_tainted", 3]
-                              ],
-                              [
-                                  ["ammonia", 1]
-                              ]
-                          ]
-        },
-
-
-        {
-            "result": "mutagen_insect",
-            "category": "CC_CHEM",
-            "trains_skill": "cooking",
-            "requires_skills": ["firstaid",1],
-            "difficulty": 9,
-            "time": 10000,
-            "reversible": false,
-            "autolearn": true,
-            "tools": [
-                         [
-                             ["hotplate", 25],
-                             ["toolset", 2],
-                             ["fire", -1]
-                         ]
-                     ],
-            "components": [
-                              [
-                                  ["mutagen", 1]
-                              ],
-                              [
-                                  ["honeycomb", 3],
-                                  ["bee_sting", 3],
-                                  ["wasp_sting", 3]
-                              ],
-                              [
-                                  ["ammonia", 1]
-                              ]
-                          ]
-        },
-
-
-        {
-            "result": "mutagen_spider",
-            "category": "CC_CHEM",
-            "trains_skill": "cooking",
-            "requires_skills": ["firstaid",1],
-            "difficulty": 9,
-            "time": 10000,
-            "reversible": false,
-            "autolearn": true,
-            "tools": [
-                         [
-                             ["hotplate", 25],
-                             ["toolset", 2],
-                             ["fire", -1]
-                         ]
-                     ],
-            "components": [
-                              [
-                                  ["mutagen", 1]
-                              ],
-                              [
-                                  ["chitin_piece", 3]
-                              ],
-                              [
-                                  ["ammonia", 1]
-                              ]
-                          ]
-        },
-
-
-        {
-            "result": "mutagen_slime",
-            "category": "CC_CHEM",
-            "trains_skill": "cooking",
-            "requires_skills": ["firstaid",1],
-            "difficulty": 9,
-            "time": 10000,
-            "reversible": false,
-            "autolearn": true,
-            "tools": [
-                         [
-                             ["hotplate", 25],
-                             ["toolset", 2],
-                             ["fire", -1]
-                         ]
-                     ],
-            "components": [
-                              [
-                                  ["mutagen", 1]
-                              ],
-                              [
-                                  ["sewage", 3]
-                              ],
-                              [
-                                  ["ammonia", 1]
-                              ]
-                          ]
-        },
-
-
-        {
-            "result": "mutagen_fish",
-            "category": "CC_CHEM",
-            "trains_skill": "cooking",
-            "requires_skills": ["firstaid",1],
-            "difficulty": 9,
-            "time": 10000,
-            "reversible": false,
-            "autolearn": true,
-            "tools": [
-                         [
-                             ["hotplate", 25],
-                             ["toolset", 2],
-                             ["fire", -1]
-                         ]
-                     ],
-            "components": [
-                              [
-                                  ["mutagen", 1]
-                              ],
-                              [
-                                  ["can_sardine", 1],
-                                  ["can_tuna", 1]
-                              ],
-                              [
-                                  ["ammonia", 1]
-                              ]
-                          ]
-        },
-
-
-        {
-            "result": "mutagen_rat",
-            "category": "CC_CHEM",
-            "trains_skill": "cooking",
-            "requires_skills": ["firstaid",1],
-            "difficulty": 9,
-            "time": 10000,
-            "reversible": false,
-            "autolearn": true,
-            "tools": [
-                         [
-                             ["hotplate", 25],
-                             ["toolset", 2],
-                             ["fire", -1]
-                         ]
-                     ],
-            "components": [
-                              [
-                                  ["mutagen", 1]
-                              ],
-                              [
-                                  ["meat_tainted", 3]
-                              ],
-                              [
-                                  ["ammonia", 1]
-                              ]
-                          ]
-        },
-
-
-        {
-            "result": "mutagen_beast",
-            "category": "CC_CHEM",
-            "trains_skill": "cooking",
-            "requires_skills": ["firstaid",1],
-            "difficulty": 9,
-            "time": 10000,
-            "reversible": false,
-            "autolearn": true,
-            "tools": [
-                         [
-                             ["hotplate", 25],
-                             ["toolset", 2],
-                             ["fire", -1]
-                         ]
-                     ],
-            "components": [
-                              [
-                                  ["mutagen", 1]
-                              ],
-                              [
-                                  ["meat", 3]
-                              ],
-                              [
-                                  ["ammonia", 1]
-                              ]
-                          ]
-        },
-
-
-        {
-            "result": "mutagen_cattle",
-            "category": "CC_CHEM",
-            "trains_skill": "cooking",
-            "requires_skills": ["firstaid",1],
-            "difficulty": 9,
-            "time": 10000,
-            "reversible": false,
-            "autolearn": true,
-            "tools": [
-                         [
-                             ["hotplate", 25],
-                             ["toolset", 2],
-                             ["fire", -1]
-                         ]
-                     ],
-            "components": [
-                              [
-                                  ["mutagen", 1]
-                              ],
-                              [
-                                  ["meat", 3]
-                              ],
-                              [
-                                  ["ammonia", 1]
-                              ]
-                          ]
-        },
-
-
-        {
-            "result": "mutagen_cephalopod",
-            "category": "CC_CHEM",
-            "trains_skill": "cooking",
-            "requires_skills": ["firstaid",1],
-            "difficulty": 9,
-            "time": 10000,
-            "reversible": false,
-            "autolearn": true,
-            "tools": [
-                         [
-                             ["hotplate", 25],
-                             ["toolset", 2],
-                             ["fire", -1]
-                         ]
-                     ],
-            "components": [
-                              [
-                                  ["mutagen", 1]
-                              ],
-                              [
-                                  ["meat_tainted", 3]
-                              ],
-                              [
-                                  ["ammonia", 1]
-                              ]
-                          ]
-        },
-
-
-        {
-            "result": "mutagen_bird",
-            "category": "CC_CHEM",
-            "trains_skill": "cooking",
-            "requires_skills": ["firstaid",1],
-            "difficulty": 9,
-            "time": 10000,
-            "reversible": false,
-            "autolearn": true,
-            "tools": [
-                         [
-                             ["hotplate", 25],
-                             ["toolset", 2],
-                             ["fire", -1]
-                         ]
-                     ],
-            "components": [
-                              [
-                                  ["mutagen", 1]
-                              ],
-                              [
-                                  ["meat", 3]
-                              ],
-                              [
-                                  ["ammonia", 1]
-                              ]
-                          ]
-        },
-
-
-        {
-            "result": "mutagen_lizard",
-            "category": "CC_CHEM",
-            "trains_skill": "cooking",
-            "requires_skills": ["firstaid",1],
-            "difficulty": 9,
-            "time": 10000,
-            "reversible": false,
-            "autolearn": true,
-            "tools": [
-                         [
-                             ["hotplate", 25],
-                             ["toolset", 2],
-                             ["fire", -1]
-                         ]
-                     ],
-            "components": [
-                              [
-                                  ["mutagen", 1]
-                              ],
-                              [
-                                  ["meat", 3]
-                              ],
-                              [
-                                  ["ammonia", 1]
-                              ]
-                          ]
-        },
-
-
-        {
-            "result": "mutagen_troglobite",
-            "category": "CC_CHEM",
-            "trains_skill": "cooking",
-            "requires_skills": ["firstaid",1],
-            "difficulty": 9,
-            "time": 10000,
-            "reversible": false,
-            "autolearn": true,
-            "tools": [
-                         [
-                             ["hotplate", 25],
-                             ["toolset", 2],
-                             ["fire", -1]
-                         ]
-                     ],
-            "components": [
-                              [
-                                  ["mutagen", 1]
-                              ],
-                              [
-                                  ["meat", 3]
-                              ],
-                              [
-                                  ["ammonia", 1]
-                              ]
-                          ]
-        },
-
-        {
-            "result": "purifier",
-            "category": "CC_CHEM",
-            "trains_skill": "cooking",
-            "requires_skills": ["firstaid",1],
-            "difficulty": 9,
-            "time": 10000,
-            "reversible": false,
-            "autolearn": true,
-            "tools": [
-                         [
-                             ["hotplate", 25],
-                             ["toolset", 2],
-                             ["fire", -1]
-                         ]
-                     ],
-            "components": [
-                              [
-                                  ["royal_jelly", 4],
-                                  ["mutagen", 2]
-                              ],
-                              [
-                                  ["bleach", 3]
-                              ],
-                              [
-                                  ["ammonia", 2]
-                              ]
-                          ]
-        },
-
-
-        {
-            "result": "antenna",
-            "category": "CC_ELECTRONIC",
-            "difficulty": 0,
-            "time": 3000,
-            "reversible": false,
-            "autolearn": true,
-            "tools": [
-                         [
-                             ["hacksaw", -1],
-                             ["toolset", -1]
-                         ]
-                     ],
-            "components": [
-                              [
-                                  ["knife_butter", 2]
-                              ]
-                          ]
-        },
-
-
-        {
-            "result": "directional_antenna",
-            "category": "CC_ELECTRONIC",
-            "trains_skill": "electronics",
-            "difficulty": 4,
-            "time": 5000,
-            "reversible": true,
-            "autolearn": true,
-            "tools": [
-                       [["hacksaw", -1], ["toolset", -1]],
-                       [
-                             ["rock", -1],
-                             ["primitive_hammer", -1],
-                             ["hammer", -1],
-                             ["hatchet", -1],
-                             ["toolset", -1]
-					   ]
-                     ],
-            "components": [
-                            [["amplifier", 1]],
-                            [["wire",6]],
-                            [["2x4", 2]],
-                            [["nail", 12]]
-                          ]
-        },
-
-
-        {
-            "result": "amplifier",
-            "category": "CC_ELECTRONIC",
-            "trains_skill": "electronics",
-            "difficulty": 1,
-            "time": 4000,
-            "reversible": false,
-            "autolearn": true,
-            "tools": [
-                         [
-                             ["screwdriver", -1],
-                             ["toolset", -1]
-                         ]
-                     ],
-            "components": [
-                              [
-                                  ["transponder", 2]
-                              ]
-                          ]
-        },
-
-
-        {
-            "result": "power_supply",
-            "category": "CC_ELECTRONIC",
-            "trains_skill": "electronics",
-            "difficulty": 1,
-            "time": 6500,
-            "reversible": false,
-            "autolearn": true,
-            "tools": [
-                         [
-                             ["screwdriver", -1],
-                             ["toolset", -1]
-                         ],
-                         [
-                             ["soldering_iron", 3],
-                             ["toolset", 1]
-                         ]
-                     ],
-            "components": [
-                              [
-                                  ["amplifier", 2]
-                              ],
-                              [
-                                  ["cable", 20]
-                              ]
-                          ]
-        },
-
-
-        {
-            "result": "receiver",
-            "category": "CC_ELECTRONIC",
-            "trains_skill": "electronics",
-            "difficulty": 2,
-            "time": 12000,
-            "reversible": true,
-            "autolearn": true,
-            "tools": [
-                         [
-                             ["screwdriver", -1],
-                             ["toolset", -1]
-                         ],
-                         [
-                             ["soldering_iron", 4],
-                             ["toolset", 1]
-                         ]
-                     ],
-            "components": [
-                              [
-                                  ["amplifier", 2]
-                              ],
-                              [
-                                  ["cable", 10]
-                              ]
-                          ]
-        },
-
-
-        {
-            "result": "transponder",
-            "category": "CC_ELECTRONIC",
-            "trains_skill": "electronics",
-            "difficulty": 2,
-            "time": 14000,
-            "reversible": true,
-            "autolearn": true,
-            "tools": [
-                         [
-                             ["screwdriver", -1],
-                             ["toolset", -1]
-                         ],
-                         [
-                             ["soldering_iron", 7],
-                             ["toolset", 1]
-                         ]
-                     ],
-            "components": [
-                              [
-                                  ["receiver", 3]
-                              ],
-                              [
-                                  ["cable", 5]
-                              ]
-                          ]
-        },
-
-
-        {
-            "result": "lightstrip_inactive",
-            "category": "CC_ELECTRONIC",
-            "trains_skill": "electronics",
-            "difficulty": 0,
-            "time": 10000,
-            "reversible": false,
-            "autolearn": true,
-            "components": [
-                              [
-                                  ["amplifier", 1]
-                              ],
-                              [
-                                  ["cable", 5]
-                              ],
-                              [
-                                  ["battery", 15]
-                              ]
-                          ]
-        },
-
-
-        {
-            "result": "flashlight",
-            "category": "CC_ELECTRONIC",
-            "trains_skill": "electronics",
-            "difficulty": 1,
-            "time": 10000,
-            "reversible": true,
-            "decomp_learn": 0,
-            "autolearn": true,
-            "components": [
-                              [
-                                  ["amplifier", 1]
-                              ],
-                              [
-                                  ["scrap", 4],
-                                  ["can_drink", 1],
-                                  ["can_food", 1],
-                                  ["bottle_glass", 1],
-                                  ["bottle_plastic", 1]
-                              ],
-                              [
-                                  ["cable", 10]
-                              ]
-                          ]
-        },
-
-
-        {
-            "result": "soldering_iron",
-            "category": "CC_ELECTRONIC",
-            "trains_skill": "electronics",
-            "difficulty": 1,
-            "time": 20000,
-            "reversible": true,
-            "decomp_learn": 0,
-            "autolearn": true,
-            "components": [
-                              [
-                                  ["antenna", 1],
-                                  ["screwdriver", 1],
-                                  ["xacto", 1],
-                                  ["knife_butter", 1]
-                              ],
-                              [
-                                  ["power_supply", 1]
-                              ],
-                              [
-                                  ["element", 1]
-                              ],
-                              [
-                                  ["scrap", 2]
-                              ]
-                          ]
-        },
-
-
-        {
-            "result": "battery",
-            "category": "CC_ELECTRONIC",
-            "trains_skill": "electronics",
-            "requires_skills": ["mechanics",1],
-            "difficulty": 2,
-            "time": 5000,
-            "reversible": false,
-            "autolearn": true,
-            "tools": [
-                         [
-                             ["screwdriver", -1],
-                             ["toolset", -1]
-                         ]
-                     ],
-            "components": [
-                              [
-                                  ["ammonia", 1],
-                                  ["lemon", 1],
-                                  ["acid", 1]
-                              ],
-                              [
-                                  ["steel_chunk", 1],
-                                  ["knife_butter", 1],
-                                  ["knife_steak", 1],
-                                  ["bolt_steel", 1],
-                                  ["scrap", 1]
-                              ],
-                              [
-                                  ["can_drink", 1],
-                                  ["can_food", 1],
-                                  ["canister_empty", 1]
-                              ]
-                          ]
-        },
-
-        {
-            "result": "battery_compartment",
-            "category": "CC_ELECTRONIC",
-            "trains_skill": "electronics",
-            "requires_skills": ["mechanics",1],
-            "difficulty": 3,
-            "time": 15000,
-            "reversible": true,
-            "autolearn": false,
-            "decomp_learn": 3,
-            "book_learn": [
-                              ["manual_electronics", 3],
-                              ["textbook_electronics", 3]
-                          ],
-            "tools": [
-                         [
-                             ["screwdriver", -1],
-                             ["toolset", -1]
-                         ],
-                         [
-                             ["soldering_iron", 5],
-                             ["toolset", 1]
-                         ]
-                     ],
-            "components": [
-                              [
-                                  ["scrap", 4]
-                              ],
-                              [
-                                  ["cable", 5]
-                              ]
-                          ]
-        },
-
-
-        {
-            "result": "coilgun",
-            "category": "CC_WEAPON",
-            "trains_skill": "electronics",
-            "difficulty": 3,
-            "time": 25000,
-            "reversible": true,
-            "autolearn": true,
-            "tools": [
-                         [
-                             ["screwdriver", -1],
-                             ["toolset", -1]
-                         ],
-                         [
-                             ["soldering_iron", 10],
-                             ["toolset", 1]
-                         ]
-                     ],
-            "components": [
-                              [
-                                  ["pipe", 1]
-                              ],
-                              [
-                                  ["power_supply", 1]
-                              ],
-                              [
-                                  ["amplifier", 1]
-                              ],
-                              [
-                                  ["scrap", 6]
-                              ],
-                              [
-                                  ["cable", 20]
-                              ]
-                          ]
-        },
-
-
-        {
-            "result": "noise_emitter",
-            "id_suffix": "radio-mod",
-            "category": "CC_ELECTRONIC",
-            "trains_skill": "electronics",
-            "difficulty": 1,
-            "time": 15000,
-            "reversible": false,
-            "autolearn": true,
-            "tools": [
-                         [
-                             ["screwdriver", -1],
-                             ["toolset", -1]
-                         ],
-                         [
-                             ["soldering_iron", 5],
-                             ["toolset", 1]
-                         ]
-                     ],
-            "components": [
-                              [
-                                  ["radio", 1]
-                              ],
-                              [
-                                  ["amplifier", 2]
-                              ]
-                          ]
-        },
-
-
-        {
-            "result": "noise_emitter",
-            "id_suffix": "from-scratch",
-            "category": "CC_ELECTRONIC",
-            "trains_skill": "electronics",
-            "difficulty": 2,
-            "time": 30000,
-            "reversible": true,
-            "autolearn": true,
-            "tools": [
-                         [
-                             ["screwdriver", -1],
-                             ["toolset", -1]
-                         ],
-                         [
-                             ["soldering_iron", 10],
-                             ["toolset", 1]
-                         ]
-                     ],
-            "components": [
-                              [
-                                  ["amplifier", 2]
-                              ],
-                              [
-                                  ["antenna", 1]
-                              ],
-                              [
-                                  ["scrap", 5]
-                              ],
-                              [
-                                  ["cable", 7]
-                              ]
-                          ]
-        },
-
-
-        {
-            "result": "radio",
-            "category": "CC_ELECTRONIC",
-            "trains_skill": "electronics",
-            "difficulty": 2,
-            "time": 25000,
-            "reversible": true,
-            "autolearn": true,
-            "tools": [
-                         [
-                             ["screwdriver", -1],
-                             ["toolset", -1]
-                         ],
-                         [
-                             ["soldering_iron", 10],
-                             ["toolset", 1]
-                         ]
-                     ],
-            "components": [
-                              [
-                                  ["receiver", 1]
-                              ],
-                              [
-                                  ["antenna", 1]
-                              ],
-                              [
-                                  ["scrap", 5]
-                              ],
-                              [
-                                  ["cable", 7]
-                              ]
-                          ]
-        },
-
-
-        {
-            "result": "water_purifier",
-            "category": "CC_ELECTRONIC",
-            "trains_skill": "mechanics",
-            "requires_skills": ["electronics",1],
-            "difficulty": 3,
-            "time": 25000,
-            "reversible": true,
-            "autolearn": true,
-            "tools": [
-                         [
-                             ["screwdriver", -1],
-                             ["toolset", -1]
-                         ]
-                     ],
-            "components": [
-                              [
-                                  ["element", 8]
-                              ],
-                              [
-                                  ["bottle_glass", 2],
-                                  ["bottle_plastic", 5]
-                              ],
-                              [
-                                  ["hose", 1]
-                              ],
-                              [
-                                  ["scrap", 3]
-                              ],
-                              [
-                                  ["cable", 5]
-                              ]
-                          ]
-        },
-
-
-        {
-            "result": "hotplate",
-            "category": "CC_ELECTRONIC",
-            "trains_skill": "electronics",
-            "difficulty": 3,
-            "time": 30000,
-            "reversible": true,
-            "autolearn": true,
-            "tools": [
-                         [
-                             ["screwdriver", -1],
-                             ["toolset", -1]
-                         ]
-                     ],
-            "components": [
-                              [
-                                  ["element", 4]
-                              ],
-                              [
-                                  ["amplifier", 1]
-                              ],
-                              [
-                                  ["scrap", 2],
-                                  ["pan", 1],
-                                  ["pot", 1],
-                                  ["knife_butcher", 2],
-                                  ["knife_steak", 6],
-                                  ["knife_butter", 6],
-                                  ["muffler", 1]
-                              ],
-                              [
-                                  ["cable", 10]
-                              ]
-                          ]
-        },
-
-
-        {
-            "result": "tazer",
-            "category": "CC_ELECTRONIC",
-            "trains_skill": "electronics",
-            "difficulty": 3,
-            "time": 25000,
-            "reversible": true,
-            "autolearn": true,
-            "tools": [
-                         [
-                             ["screwdriver", -1],
-                             ["toolset", -1]
-                         ],
-                         [
-                             ["soldering_iron", 10],
-                             ["toolset", 1]
-                         ]
-                     ],
-            "components": [
-                              [
-                                  ["amplifier", 1]
-                              ],
-                              [
-                                  ["power_supply", 1]
-                              ],
-                              [
-                                  ["scrap", 2]
-                              ]
-                          ]
-        },
-
-
-        {
-            "result": "two_way_radio",
-            "category": "CC_ELECTRONIC",
-            "trains_skill": "electronics",
-            "difficulty": 4,
-            "time": 30000,
-            "reversible": true,
-            "autolearn": false,
-            "tools": [
-                         [
-                             ["screwdriver", -1],
-                             ["toolset", -1]
-                         ],
-                         [
-                             ["soldering_iron", 14],
-                             ["toolset", 1]
-                         ]
-                     ],
-            "components": [
-                              [
-                                  ["amplifier", 1]
-                              ],
-                              [
-                                  ["transponder", 1]
-                              ],
-                              [
-                                  ["receiver", 1]
-                              ],
-                              [
-                                  ["antenna", 1]
-                              ],
-                              [
-                                  ["scrap", 5]
-                              ],
-                              [
-                                  ["cable", 10]
-                              ]
-                          ]
-        },
-
-
-        {
-            "result": "electrohack",
-            "category": "CC_ELECTRONIC",
-            "trains_skill": "electronics",
-            "requires_skills": ["computer",1],
-            "difficulty": 4,
-            "time": 35000,
-            "reversible": true,
-            "autolearn": true,
-            "tools": [
-                         [
-                             ["screwdriver", -1],
-                             ["toolset", -1]
-                         ],
-                         [
-                             ["soldering_iron", 10],
-                             ["toolset", 1]
-                         ]
-                     ],
-            "components": [
-                              [
-                                  ["processor", 1]
-                              ],
-                              [
-                                  ["RAM", 1]
-                              ],
-                              [
-                                  ["scrap", 4]
-                              ],
-                              [
-                                  ["cable", 10]
-                              ]
-                          ]
-        },
-
-
-        {
-            "result": "EMPbomb",
-            "category": "CC_ELECTRONIC",
-            "trains_skill": "electronics",
-            "difficulty": 4,
-            "time": 32000,
-            "reversible": false,
-            "autolearn": true,
-            "tools": [
-                         [
-                             ["screwdriver", -1],
-                             ["toolset", -1]
-                         ],
-                         [
-                             ["soldering_iron", 6],
-                             ["toolset", 1]
-                         ]
-                     ],
-            "components": [
-                              [
-                                  ["superglue", 1],
-                                  ["string_36", 1]
-                              ],
-                              [
-                                  ["scrap", 3],
-                                  ["can_food", 1],
-                                  ["can_drink", 1],
-                                  ["canister_empty", 1]
-                              ],
-                              [
-                                  ["power_supply", 1],
-                                  ["amplifier", 1]
-                              ],
-                              [
-                                  ["cable", 5]
-                              ]
-                          ]
-        },
-
-
-        {
-            "result": "mp3",
-            "category": "CC_ELECTRONIC",
-            "trains_skill": "electronics",
-            "requires_skills": ["computer",1],
-            "difficulty": 5,
-            "time": 40000,
-            "reversible": true,
-            "autolearn": true,
-            "tools": [
-                         [
-                             ["screwdriver", -1],
-                             ["toolset", -1]
-                         ],
-                         [
-                             ["soldering_iron", 5],
-                             ["toolset", 1]
-                         ]
-                     ],
-            "components": [
-                              [
-                                  ["superglue", 1]
-                              ],
-                              [
-                                  ["antenna", 1]
-                              ],
-                              [
-                                  ["amplifier", 1]
-                              ],
-                              [
-                                  ["cable", 2]
-                              ]
-                          ]
-        },
-
-
-        {
-            "result": "geiger_off",
-            "category": "CC_ELECTRONIC",
-            "trains_skill": "electronics",
-            "difficulty": 5,
-            "time": 35000,
-            "reversible": true,
-            "autolearn": true,
-            "tools": [
-                         [
-                             ["screwdriver", -1],
-                             ["toolset", -1]
-                         ],
-                         [
-                             ["soldering_iron", 14],
-                             ["toolset", 1]
-                         ]
-                     ],
-            "components": [
-                              [
-                                  ["power_supply", 1]
-                              ],
-                              [
-                                  ["amplifier", 2]
-                              ],
-                              [
-                                  ["scrap", 6]
-                              ],
-                              [
-                                  ["cable", 10]
-                              ]
-                          ]
-        },
-
-
-        {
-            "result": "UPS_off",
-            "category": "CC_ELECTRONIC",
-            "trains_skill": "electronics",
-            "difficulty": 5,
-            "time": 45000,
-            "reversible": true,
-            "decomp_learn": 4,
-            "autolearn": true,
-            "tools": [
-                         [
-                             ["screwdriver", -1],
-                             ["toolset", -1]
-                         ],
-                         [
-                             ["soldering_iron", 24],
-                             ["toolset", 2]
-                         ]
-                     ],
-            "components": [
-                              [
-                                  ["power_supply", 4]
-                              ],
-                              [
-                                  ["amplifier", 3]
-                              ],
-                              [
-                                  ["scrap", 4]
-                              ],
-                              [
-                                  ["cable", 10]
-                              ]
-                          ]
-
-        },
-
-        {
-           "result" : "adv_UPS_off",
-           "category" : "CC_ELECTRONIC",
-           "trains_skill" : "electronics",
-           "requires_skills": ["mechanics", 1],
-           "difficulty" : 9,
-           "time" : 85000,
-           "reversible" : true,
-           "decomp_learn" : 4,
-           "autolearn" : true,
-           "tools" : [
-              [
-                 ["screwdriver", -1],
-                 ["toolset", -1]
-              ],
-              [
-                 ["soldering_iron", 24],
-                 ["toolset", 2]
-              ]
-           ],
-           "components" : [
-              [
-                 ["power_supply", 6]
-              ],
-              [
-                 ["amplifier", 5]
-              ],
-              [
-                 ["scrap", 4]
-              ],
-              [
-                 ["cable", 14]
-              ],
-              [
-                 ["plut_cell", 2]
-              ]
-           ]
-        },
-
-        {
-            "result": "bio_power_storage",
-            "category": "CC_ELECTRONIC",
-            "trains_skill": "electronics",
-            "difficulty": 6,
-            "time": 50000,
-            "reversible": true,
-            "autolearn": true,
-            "tools": [
-                         [
-                             ["screwdriver", -1],
-                             ["toolset", -1]
-                         ],
-                         [
-                             ["soldering_iron", 20],
-                             ["toolset", 2]
-                         ]
-                     ],
-            "components": [
-                              [
-                                  ["power_supply", 6],
-                                  ["UPS_off", 1]
-                              ],
-                              [
-                                  ["amplifier", 4]
-                              ],
-                              [
-                                  ["plut_cell", 1]
-                              ],
-                              [
-                                  ["burnt_out_bionic", 1],
-                                  ["processor", 2]
-                              ]
-                          ]
-        },
-
-
-        {
-            "result": "bio_power_storage_mkII",
-            "category": "CC_ELECTRONIC",
-            "trains_skill": "electronics",
-            "difficulty": 12,
-            "time": 70000,
-            "reversible": true,
-            "autolearn": true,
-            "tools": [
-                         [
-                             ["screwdriver", -1],
-                             ["toolset", -1]
-                         ],
-                         [
-                             ["soldering_iron", 32],
-                             ["toolset", 2]
-                         ]
-                     ],
-            "components": [
-                              [
-                                  ["power_supply", 10],
-                                  ["UPS_off", 2],
-                                  ["adv_UPS_off", 1]
-                              ],
-                              [
-                                  ["amplifier", 6]
-                              ],
-                              [
-                                  ["plut_cell", 2]
-                              ],
-                              [
-                                  ["burnt_out_bionic", 1],
-                                  ["processor", 2]
-                              ]
-                          ]
-        },
-
-
-        {
-            "result": "bio_solar",
-            "category": "CC_ELECTRONIC",
-            "trains_skill": "electronics",
-            "difficulty": 7,
-            "time": 50000,
-            "reversible": true,
-            "autolearn": true,
-            "tools": [
-                         [
-                             ["screwdriver", -1],
-                             ["toolset", -1]
-                         ],
-                         [
-                             ["soldering_iron", 20],
-                             ["toolset", 2]
-                         ]
-                     ],
-            "components": [
-                              [
-                                  ["power_supply", 4]
-                              ],
-                              [
-                                  ["amplifier", 2]
-                              ],
-                              [
-                                  ["solar_cell", 4]
-                              ],
-                              [
-                                  ["burnt_out_bionic", 1],
-                                  ["processor", 2]
-                              ]
-                          ]
-        },
-
-
-        {
-            "result": "bio_batteries",
-            "category": "CC_ELECTRONIC",
-            "trains_skill": "electronics",
-            "difficulty": 7,
-            "time": 50000,
-            "reversible": true,
-            "autolearn": true,
-            "tools": [
-                         [
-                             ["screwdriver", -1],
-                             ["toolset", -1]
-                         ],
-                         [
-                             ["soldering_iron", 20],
-                             ["toolset", 2]
-                         ]
-                     ],
-            "components": [
-                              [
-                                  ["power_supply", 2]
-                              ],
-                              [
-                                  ["amplifier", 2]
-                              ],
-                              [
-                                  ["burnt_out_bionic", 1],
-                                  ["processor", 2]
-                              ]
-                          ]
-        },
-
-
-        {
-            "result": "bio_power_armor_interface",
-            "category": "CC_ELECTRONIC",
-            "trains_skill": "electronics",
-            "difficulty": 6,
-            "time": 50000,
-            "reversible": true,
-            "autolearn": true,
-            "tools": [
-                         [
-                             ["screwdriver", -1],
-                             ["toolset", -1]
-                         ],
-                         [
-                             ["soldering_iron", 20],
-                             ["toolset", 2]
-                         ]
-                     ],
-            "components": [
-                              [
-                                  ["power_supply", 2]
-                              ],
-                              [
-                                  ["amplifier", 2]
-                              ],
-                              [
-                                  ["burnt_out_bionic", 1],
-                                  ["processor", 2]
-                              ]
-                          ]
-        },
-
-
-        {
-            "result": "bio_power_armor_interface_mkII",
-            "category": "CC_ELECTRONIC",
-            "trains_skill": "electronics",
-            "difficulty": 9,
-            "time": 50000,
-            "reversible": true,
-            "autolearn": true,
-            "tools": [
-                         [
-                             ["screwdriver", -1],
-                             ["toolset", -1]
-                         ],
-                         [
-                             ["soldering_iron", 20],
-                             ["toolset", 2]
-                         ]
-                     ],
-            "components": [
-                              [
-                                  ["power_supply", 5]
-                              ],
-                              [
-                                  ["amplifier", 3]
-                              ],
-                              [
-                                  ["plut_cell", 5]
-                              ],
-                              [
-                                  ["burnt_out_bionic", 1],
-                                  ["processor", 2]
-                              ]
-                          ]
-        },
-
-
-        {
-            "result": "bio_evap",
-            "category": "CC_ELECTRONIC",
-            "trains_skill": "electronics",
-            "difficulty": 7,
-            "time": 50000,
-            "reversible": true,
-            "autolearn": false,
-            "decomp_learn": 5,
-            "tools": [
-                         [
-                             ["screwdriver", -1],
-                             ["toolset", -1]
-                         ],
-                         [
-                             ["soldering_iron", 20],
-                             ["toolset", 2]
-                         ]
-                     ],
-            "components": [
-                              [
-                                  ["power_supply", 2]
-                              ],
-                              [
-                                  ["hose", 1]
-                              ],
-                              [
-                                  ["burnt_out_bionic", 1],
-                                  ["processor", 2]
-                              ]
-                          ]
-        },
-
-
-        {
-            "result": "bio_laser",
-            "category": "CC_ELECTRONIC",
-            "trains_skill": "electronics",
-            "difficulty": 9,
-            "time": 50000,
-            "reversible": true,
-            "autolearn": false,
-            "decomp_learn": 7,
-            "tools": [
-                         [
-                             ["screwdriver", -1],
-                             ["toolset", -1]
-                         ],
-                         [
-                             ["soldering_iron", 20],
-                             ["toolset", 2]
-                         ]
-                     ],
-            "components": [
-                              [
-                                  ["power_supply", 2]
-                              ],
-                              [
-                                  ["amplifier", 2]
-                              ],
-                              [
-                                  ["lens", 2]
-                              ],
-                              [
-                                  ["burnt_out_bionic", 1],
-                                  ["processor", 2]
-                              ]
-                          ]
-        },
-
-
-        {
-            "result": "bio_flashlight",
-            "category": "CC_ELECTRONIC",
-            "trains_skill": "electronics",
-            "difficulty": 6,
-            "time": 50000,
-            "reversible": true,
-            "autolearn": true,
-            "decomp_learn": 5,
-            "tools": [
-                         [
-                             ["screwdriver", -1],
-                             ["toolset", -1]
-                         ],
-                         [
-                             ["soldering_iron", 20],
-                             ["toolset", 2]
-                         ]
-                     ],
-            "components": [
-                              [
-                                  ["power_supply", 1]
-                              ],
-                              [
-                                  ["amplifier", 1]
-                              ],
-                              [
-                                  ["lens", 2]
-                              ],
-                              [
-                                  ["burnt_out_bionic", 1],
-                                  ["processor", 2]
-                              ]
-                          ]
-        },
-
-
-        {
-            "result": "bio_water_extractor",
-            "category": "CC_ELECTRONIC",
-            "trains_skill": "electronics",
-            "difficulty": 7,
-            "time": 50000,
-            "reversible": true,
-            "autolearn": false,
-            "decomp_learn": 5,
-            "tools": [
-                         [
-                             ["screwdriver", -1],
-                             ["toolset", -1]
-                         ],
-                         [
-                             ["soldering_iron", 20],
-                             ["toolset", 2]
-                         ]
-                     ],
-            "components": [
-                              [
-                                  ["power_supply", 2]
-                              ],
-                              [
-                                  ["element", 1]
-                              ],
-                              [
-                                  ["hose", 1]
-                              ],
-                              [
-                                  ["burnt_out_bionic", 1],
-                                  ["processor", 2]
-                              ]
-                          ]
-        },
-
-
-        {
-            "result": "bio_armor_head",
-            "category": "CC_ELECTRONIC",
-            "trains_skill": "electronics",
-            "difficulty": 6,
-            "time": 50000,
-            "reversible": true,
-            "autolearn": true,
-            "decomp_learn": 5,
-            "tools": [
-                         [
-                             ["screwdriver", -1],
-                             ["toolset", -1]
-                         ],
-                         [
-                             ["wrench", -1],
-                             ["toolset", -1]
-                         ],
-                         [
-                             ["hammer", -1],
-                             ["hatchet", -1],
-                             ["toolset", -1]
-                         ],
-                         [
-                             ["soldering_iron", 20],
-                             ["toolset", 2]
-                         ]
-                     ],
-            "components": [
-                              [
-                                  ["alloy_sheet", 4],
-                                  ["alloy_plate", 1]
-                              ],
-                              [
-                                  ["burnt_out_bionic", 1]
-                              ]
-                          ]
-        },
-
-
-        {
-            "result": "bio_armor_arms",
-            "category": "CC_ELECTRONIC",
-            "trains_skill": "electronics",
-            "difficulty": 6,
-            "time": 50000,
-            "reversible": true,
-            "autolearn": true,
-            "decomp_learn": 5,
-            "tools": [
-                         [
-                             ["screwdriver", -1],
-                             ["toolset", -1]
-                         ],
-                         [
-                             ["wrench", -1],
-                             ["toolset", -1]
-                         ],
-                         [
-                             ["hammer", -1],
-                             ["hatchet", -1],
-                             ["toolset", -1]
-                         ],
-                         [
-                             ["soldering_iron", 20],
-                             ["toolset", 2]
-                         ]
-                     ],
-            "components": [
-                              [
-                                  ["alloy_sheet", 4],
-                                  ["alloy_plate", 1]
-                              ],
-                              [
-                                  ["burnt_out_bionic", 1]
-                              ]
-                          ]
-        },
-
-
-        {
-            "result": "bio_armor_torso",
-            "category": "CC_ELECTRONIC",
-            "trains_skill": "electronics",
-            "difficulty": 6,
-            "time": 50000,
-            "reversible": true,
-            "autolearn": true,
-            "decomp_learn": 5,
-            "tools": [
-                         [
-                             ["screwdriver", -1],
-                             ["toolset", -1]
-                         ],
-                         [
-                             ["wrench", -1],
-                             ["toolset", -1]
-                         ],
-                         [
-                             ["hammer", -1],
-                             ["hatchet", -1],
-                             ["toolset", -1]
-                         ],
-                         [
-                             ["soldering_iron", 20],
-                             ["toolset", 2]
-                         ]
-                     ],
-            "components": [
-                              [
-                                  ["alloy_sheet", 4],
-                                  ["alloy_plate", 1]
-                              ],
-                              [
-                                  ["burnt_out_bionic", 1]
-                              ]
-                          ]
-        },
-
-
-        {
-            "result": "bio_armor_legs",
-            "category": "CC_ELECTRONIC",
-            "trains_skill": "electronics",
-            "difficulty": 6,
-            "time": 50000,
-            "reversible": true,
-            "autolearn": true,
-            "decomp_learn": 5,
-            "tools": [
-                         [
-                             ["screwdriver", -1],
-                             ["toolset", -1]
-                         ],
-                         [
-                             ["wrench", -1],
-                             ["toolset", -1]
-                         ],
-                         [
-                             ["hammer", -1],
-                             ["hatchet", -1],
-                             ["toolset", -1]
-                         ],
-                         [
-                             ["soldering_iron", 20],
-                             ["toolset", 2]
-                         ]
-                     ],
-            "components": [
-                              [
-                                  ["alloy_sheet", 4],
-                                  ["alloy_plate", 1]
-                              ],
-                              [
-                                  ["burnt_out_bionic", 1]
-                              ]
-                          ]
-        },
-
-
-        {
-            "result": "bio_recycler",
-            "id_suffix": "uncraft",
-            "category": "CC_NONCRAFT",
-            "trains_skill": "electronics",
-            "difficulty": 7,
-            "time": 50000,
-            "reversible": true,
-            "autolearn": false,
-            "tools": [
-                         [
-                             ["screwdriver", -1],
-                             ["toolset", -1]
-                         ],
-                         [
-                             ["soldering_iron", 20],
-                             ["toolset", 2]
-                         ]
-                     ],
-            "components": [
-                              [
-                                  ["burnt_out_bionic", 1]
-                              ]
-                          ]
-        },
-
-
-        {
-            "result": "bio_digestion",
-            "id_suffix": "uncraft",
-            "category": "CC_NONCRAFT",
-            "trains_skill": "electronics",
-            "difficulty": 7,
-            "time": 50000,
-            "reversible": true,
-            "autolearn": false,
-            "tools": [
-                         [
-                             ["screwdriver", -1],
-                             ["toolset", -1]
-                         ],
-                         [
-                             ["soldering_iron", 20],
-                             ["toolset", 2]
-                         ]
-                     ],
-            "components": [
-                              [
-                                  ["burnt_out_bionic", 1]
-                              ]
-                          ]
-        },
-
-
-        {
-            "result": "bio_face_mask",
-            "id_suffix": "uncraft",
-            "category": "CC_NONCRAFT",
-            "trains_skill": "electronics",
-            "difficulty": 7,
-            "time": 50000,
-            "reversible": true,
-            "autolearn": false,
-            "tools": [
-                         [
-                             ["screwdriver", 20],
-                             ["toolset", 2]
-                         ],
-                         [
-                             ["soldering_iron", -1],
-                             ["toolset", -1]
-                         ]
-                     ],
-            "components": [
-                              [
-                                  ["burnt_out_bionic", 1]
-                              ]
-                          ]
-        },
-
-
-        {
-            "result": "bio_nanobots",
-            "id_suffix": "uncraft",
-            "category": "CC_NONCRAFT",
-            "trains_skill": "electronics",
-            "difficulty": 7,
-            "time": 50000,
-            "reversible": true,
-            "autolearn": false,
-            "tools": [
-                         [
-                             ["screwdriver", -1],
-                             ["toolset", -1]
-                         ],
-                         [
-                             ["soldering_iron", 20],
-                             ["toolset", 2]
-                         ]
-                     ],
-            "components": [
-                              [
-                                  ["burnt_out_bionic", 1]
-                              ]
-                          ]
-        },
-
-
-        {
-            "result": "bio_ground_sonar",
-            "id_suffix": "uncraft",
-            "category": "CC_NONCRAFT",
-            "trains_skill": "electronics",
-            "difficulty": 7,
-            "time": 50000,
-            "reversible": true,
-            "autolearn": false,
-            "tools": [
-                         [
-                             ["screwdriver", -1],
-                             ["toolset", -1]
-                         ],
-                         [
-                             ["soldering_iron", 20],
-                             ["toolset", 2]
-                         ]
-                     ],
-            "components": [
-                              [
-                                  ["burnt_out_bionic", 1]
-                              ]
-                          ]
-        },
-
-
-        {
-            "result": "bio_metabolics",
-            "id_suffix": "uncraft",
-            "category": "CC_NONCRAFT",
-            "trains_skill": "electronics",
-            "difficulty": 7,
-            "time": 50000,
-            "reversible": true,
-            "autolearn": false,
-            "tools": [
-                         [
-                             ["screwdriver", -1],
-                             ["toolset", -1]
-                         ],
-                         [
-                             ["soldering_iron", 20],
-                             ["toolset", 2]
-                         ]
-                     ],
-            "components": [
-                              [
-                                  ["burnt_out_bionic", 1]
-                              ]
-                          ]
-        },
-
-
-        {
-            "result": "bio_blood_filter",
-            "id_suffix": "uncraft",
-            "category": "CC_NONCRAFT",
-            "trains_skill": "electronics",
-            "difficulty": 7,
-            "time": 50000,
-            "reversible": true,
-            "autolearn": false,
-            "tools": [
-                         [
-                             ["screwdriver", -1],
-                             ["toolset", -1]
-                         ],
-                         [
-                             ["soldering_iron", 20],
-                             ["toolset", 2]
-                         ]
-                     ],
-            "components": [
-                              [
-                                  ["burnt_out_bionic", 1]
-                              ]
-                          ]
-        },
-
-
-        {
-            "result": "solar_panel",
-            "category": "CC_ELECTRONIC",
-            "trains_skill": "electronics",
-            "difficulty": 8,
-            "time": 50000,
-            "reversible": true,
-            "autolearn": true,
-            "tools": [
-                         [
-                             ["screwdriver", -1],
-                             ["toolset", -1]
-                         ],
-                         [
-                             ["soldering_iron", 35],
-                             ["toolset", 2]
-                         ]
-                     ],
-            "components": [
-                              [
-                                  ["power_supply", 2]
-                              ],
-                              [
-                                  ["amplifier", 2]
-                              ],
-                              [
-                                  ["solar_cell", 12]
-                              ],
-                              [
-                                  ["cable", 20]
-                              ]
-                          ]
-        },
-
-
-        {
-            "result": "teleporter",
-            "category": "CC_ELECTRONIC",
-            "trains_skill": "electronics",
-            "difficulty": 8,
-            "time": 50000,
-            "reversible": true,
-            "autolearn": true,
-            "tools": [
-                         [
-                             ["screwdriver", -1],
-                             ["toolset", -1]
-                         ],
-                         [
-                             ["wrench", -1],
-                             ["toolset", -1]
-                         ],
-                         [
-                             ["soldering_iron", 16],
-                             ["toolset", 2]
-                         ]
-                     ],
-            "components": [
-                              [
-                                  ["power_supply", 3],
-                                  ["plut_cell", 5]
-                              ],
-                              [
-                                  ["amplifier", 3]
-                              ],
-                              [
-                                  ["transponder", 3]
-                              ],
-                              [
-                                  ["scrap", 10]
-                              ],
-                              [
-                                  ["cable", 20]
-                              ]
-                          ]
-        },
-
-
-        {
-            "result": "socks",
-            "category": "CC_ARMOR",
-            "trains_skill": "tailor",
-            "difficulty": 0,
-            "time": 10000,
-            "reversible": false,
-            "autolearn": true,
-            "tools": [
-                         [
-                             ["needle_bone", 4],
-                             ["sewing_kit", 4]
-                         ]
-                     ],
-            "components": [
-                              [
-                                  ["rag", 2]
-                              ]
-                          ]
-        },
-
-
-        {
-            "result": "mocassins",
-            "category": "CC_ARMOR",
-            "trains_skill": "tailor",
-            "difficulty": 1,
-            "time": 30000,
-            "reversible": false,
-            "autolearn": true,
-            "tools": [
-                         [
-                             ["needle_bone", 5],
-                             ["sewing_kit", 5]
-                         ]
-                     ],
-            "components": [
-                              [
-                                  ["fur", 2]
-                              ]
-                          ]
-        },
-
-
-        {
-            "result": "boots",
-            "category": "CC_ARMOR",
-            "trains_skill": "tailor",
-            "difficulty": 2,
-            "time": 35000,
-            "reversible": false,
-            "autolearn": true,
-            "tools": [
-                         [
-                             ["needle_bone", 10],
-                             ["sewing_kit", 10]
-                         ]
-                     ],
-            "components": [
-                              [
-                                  ["leather", 7]
-                              ]
-                          ]
-        },
-
-
-        {
-            "result": "boots_fur",
-            "category": "CC_ARMOR",
-            "trains_skill": "tailor",
-            "requires_skills": ["survival",1],
-            "difficulty": 2,
-            "time": 40000,
-            "reversible": false,
-            "autolearn": true,
-            "tools": [
-                         [
-                             ["needle_bone", 13],
-                             ["sewing_kit", 13]
-                         ]
-                     ],
-            "components": [
-                              [
-                                  ["leather", 7],
-                                  ["fur", 7]
-                              ]
-                          ]
-        },
-
-
-        {
-            "result": "boots_chitin",
-            "category": "CC_ARMOR",
-            "trains_skill": "tailor",
-            "difficulty": 3,
-            "time": 30000,
-            "reversible": false,
-            "autolearn": true,
-            "components": [
-                              [
-                                  ["string_36", 1],
-                                  ["string_6", 4]
-                              ],
-                              [
-                                  ["chitin_piece", 4]
-                              ],
-                              [
-                                  ["leather", 2],
-                                  ["fur", 2],
-                                  ["rag", 2]
-                              ]
-                          ]
-        },
-
-
-        {
-            "result": "shorts",
-            "category": "CC_ARMOR",
-            "trains_skill": "tailor",
-            "difficulty": 1,
-            "time": 25000,
-            "reversible": false,
-            "autolearn": true,
-            "tools": [
-                         [
-                             ["needle_bone", 10],
-                             ["sewing_kit", 10]
-                         ]
-                     ],
-            "components": [
-                              [
-                                  ["rag", 5]
-                              ]
-                          ]
-        },
-
-
-        {
-            "result": "shorts_cargo",
-            "category": "CC_ARMOR",
-            "trains_skill": "tailor",
-            "difficulty": 2,
-            "time": 30000,
-            "reversible": false,
-            "autolearn": true,
-            "tools": [
-                         [
-                             ["needle_bone", 12],
-                             ["sewing_kit", 12]
-                         ]
-                     ],
-            "components": [
-                              [
-                                  ["rag", 6]
-                              ]
-                          ]
-        },
-
-
-        {
-            "result": "jeans",
-            "category": "CC_ARMOR",
-            "trains_skill": "tailor",
-            "difficulty": 2,
-            "time": 45000,
-            "reversible": false,
-            "autolearn": true,
-            "tools": [
-                         [
-                             ["needle_bone", 10],
-                             ["sewing_kit", 10]
-                         ]
-                     ],
-            "components": [
-                              [
-                                  ["rag", 6]
-                              ]
-                          ]
-        },
-
-
-        {
-            "result": "long_underpants",
-            "category": "CC_ARMOR",
-            "trains_skill": "tailor",
-            "difficulty": 2,
-            "time": 35000,
-            "reversible": false,
-            "autolearn": true,
-            "tools": [
-                         [
-                             ["needle_bone", 15],
-                             ["sewing_kit", 15]
-                         ]
-                     ],
-            "components": [
-                              [
-                                  ["rag", 10]
-                              ]
-                          ]
-        },
-
-
-        {
-            "result": "pants_cargo",
-            "category": "CC_ARMOR",
-            "trains_skill": "tailor",
-            "difficulty": 3,
-            "time": 48000,
-            "reversible": false,
-            "autolearn": true,
-            "tools": [
-                         [
-                             ["needle_bone", 16],
-                             ["sewing_kit", 16]
-                         ]
-                     ],
-            "components": [
-                              [
-                                  ["rag", 8]
-                              ]
-                          ]
-        },
-
-
-        {
-            "result": "pants_leather",
-            "category": "CC_ARMOR",
-            "trains_skill": "tailor",
-            "difficulty": 4,
-            "time": 50000,
-            "reversible": false,
-            "autolearn": true,
-            "tools": [
-                         [
-                             ["needle_bone", 10],
-                             ["sewing_kit", 10]
-                         ]
-                     ],
-            "components": [
-                              [
-                                  ["leather", 10]
-                              ]
-                          ]
-        },
-
-
-        {
-            "result": "pants_fur",
-            "category": "CC_ARMOR",
-            "trains_skill": "tailor",
-            "requires_skills": ["survival",1],
-            "difficulty": 4,
-            "time": 40000,
-            "reversible": false,
-            "autolearn": true,
-            "tools": [
-                         [
-                             ["needle_bone", 18],
-                             ["sewing_kit", 18]
-                         ]
-                     ],
-            "components": [
-                              [
-                                  ["rag", 10],
-                                  ["fur", 6]
-                              ]
-                          ]
-        },
-
-
-        {
-            "result": "tank_top",
-            "category": "CC_ARMOR",
-            "trains_skill": "tailor",
-            "difficulty": 2,
-            "time": 38000,
-            "reversible": true,
-            "autolearn": true,
-            "tools": [
-                         [
-                             ["needle_bone", 4],
-                             ["sewing_kit", 4]
-                         ]
-                     ],
-            "components": [
-                              [
-                                  ["rag", 4]
-                              ]
-                          ]
-        },
-
-
-        {
-            "result": "tshirt",
-            "category": "CC_ARMOR",
-            "trains_skill": "tailor",
-            "difficulty": 2,
-            "time": 38000,
-            "reversible": true,
-            "autolearn": true,
-            "tools": [
-                         [
-                             ["needle_bone", 4],
-                             ["sewing_kit", 4]
-                         ]
-                     ],
-            "components": [
-                              [
-                                  ["rag", 5]
-                              ]
-                          ]
-        },
-
-
-        {
-            "result": "hoodie",
-            "category": "CC_ARMOR",
-            "trains_skill": "tailor",
-            "difficulty": 3,
-            "time": 40000,
-            "reversible": false,
-            "autolearn": true,
-            "tools": [
-                         [
-                             ["needle_bone", 14],
-                             ["sewing_kit", 14]
-                         ]
-                     ],
-            "components": [
-                              [
-                                  ["rag", 12]
-                              ]
-                          ]
-        },
-
-
-        {
-            "result": "trenchcoat",
-            "category": "CC_ARMOR",
-            "trains_skill": "tailor",
-            "difficulty": 3,
-            "time": 42000,
-            "reversible": false,
-            "autolearn": true,
-            "tools": [
-                         [
-                             ["needle_bone", 24],
-                             ["sewing_kit", 24]
-                         ]
-                     ],
-            "components": [
-                              [
-                                  ["rag", 11]
-                              ]
-                          ]
-        },
-
-        {
-            "result": "coat_rain",
-            "category": "CC_ARMOR",
-            "trains_skill": "tailor",
-            "difficulty": 1,
-            "time": 30000,
-            "reversible": false,
-            "autolearn": true,
-            "tools": [],
-            "components": [
-                              [
-                                  ["duct_tape", 50]
-                              ],
-                              [
-                                  ["bag_plastic", 10]
-                              ],
-                              [
-                                  ["rag", 10]
-                              ]
-                          ]
-        },
-
-        {
-            "result": "trenchcoat_fur",
-            "category": "CC_ARMOR",
-            "trains_skill": "tailor",
-            "requires_skills": ["survival",1],
-            "difficulty": 3,
-            "time": 200000,
-            "reversible": false,
-            "autolearn": true,
-            "tools": [
-                         [
-                             ["needle_bone", 45],
-                             ["sewing_kit", 45]
-                         ]
-                     ],
-            "components": [
-                              [
-                                  ["fur", 11]
-                              ]
-                          ]
-        },
-
-
-        {
-            "result": "trenchcoat_leather",
-            "category": "CC_ARMOR",
-            "trains_skill": "tailor",
-            "difficulty": 6,
-            "time": 200000,
-            "reversible": false,
-            "autolearn": true,
-            "tools": [
-                         [
-                             ["needle_bone", 45],
-                             ["sewing_kit", 45]
-                         ]
-                     ],
-            "components": [
-                              [
-                                  ["leather", 22]
-                              ]
-                          ]
-        },
-
-
-        {
-            "result": "coat_fur",
-            "category": "CC_ARMOR",
-            "trains_skill": "tailor",
-            "requires_skills": ["survival",1],
-            "difficulty": 4,
-            "time": 100000,
-            "reversible": false,
-            "autolearn": true,
-            "tools": [
-                         [
-                             ["needle_bone", 20],
-                             ["sewing_kit", 20]
-                         ]
-                     ],
-            "components": [
-                              [
-                                  ["fur", 10]
-                              ]
-                          ]
-        },
-
-
-        {
-            "result": "jacket_leather",
-            "category": "CC_ARMOR",
-            "trains_skill": "tailor",
-            "difficulty": 5,
-            "time": 150000,
-            "reversible": false,
-            "autolearn": true,
-            "tools": [
-                         [
-                             ["needle_bone", 30],
-                             ["sewing_kit", 30]
-                         ]
-                     ],
-            "components": [
-                              [
-                                  ["leather", 16]
-                              ]
-                          ]
-        },
-
-
-        {
-            "result": "vest_leather",
-            "category": "CC_ARMOR",
-            "trains_skill": "tailor",
-            "difficulty": 0,
-            "time": 20000,
-            "reversible": false,
-            "autolearn": true,
-            "tools": [
-                         [
-                             ["scissors", -1],
-                             ["knife_steak", -1],
-                             ["knife_combat", -1],
-                             ["knife_butcher", -1],
-                             ["pockknife", -1],
-                             ["scalpel", -1],
-                             ["machete", -1],
-                             ["broadsword", -1],
-                             ["toolset", -1]
-                         ]
-                     ],
-            "components": [
-                              [
-                                  ["jacket_leather", 1]
-                              ]
-                          ]
-        },
-
-
-       {
-            "result": "gloves_liner",
-            "category": "CC_ARMOR",
-            "trains_skill": "tailor",
-            "difficulty": 1,
-            "time": 10000,
-            "reversible": false,
-            "autolearn": true,
-            "tools": [
-                         [
-                             ["needle_bone", 2],
-                             ["sewing_kit", 2]
-                         ]
-                     ],
-            "components": [
-                              [
-                                  ["rag", 2]
-                              ]
-                          ]
-        },
-
-
-        {
-            "result": "gloves_light",
-            "category": "CC_ARMOR",
-            "trains_skill": "tailor",
-            "difficulty": 1,
-            "time": 10000,
-            "reversible": false,
-            "autolearn": true,
-            "tools": [
-                         [
-                             ["needle_bone", 4],
-                             ["sewing_kit", 4]
-                         ]
-                     ],
-            "components": [
-                              [
-                                  ["rag", 4]
-                              ]
-                          ]
-        },
-
-
-        {
-            "result": "gloves_fingerless",
-            "category": "CC_ARMOR",
-            "trains_skill": "tailor",
-            "difficulty": 0,
-            "time": 16000,
-            "reversible": false,
-            "autolearn": true,
-            "tools": [
-                         [
-                             ["scissors", -1],
-                             ["knife_steak", -1],
-                             ["knife_combat", -1],
-                             ["knife_butcher", -1],
-                             ["pockknife", -1],
-                             ["scalpel", -1],
-                             ["machete", -1],
-                             ["broadsword", -1],
-                             ["toolset", -1]
-                         ]
-                     ],
-            "components": [
-                              [
-                                  ["gloves_leather", 1]
-                              ]
-                          ]
-        },
-
-
-        {
-            "result": "gloves_leather",
-            "category": "CC_ARMOR",
-            "trains_skill": "tailor",
-            "difficulty": 2,
-            "time": 16000,
-            "reversible": false,
-            "autolearn": true,
-            "tools": [
-                         [
-                             ["needle_bone", 6],
-                             ["sewing_kit", 6]
-                         ]
-                     ],
-            "components": [
-                              [
-                                  ["leather", 2]
-                              ]
-                          ]
-        },
-
-
-        {
-            "result": "gloves_fur",
-            "category": "CC_ARMOR",
-            "trains_skill": "tailor",
-            "requires_skills": ["survival",1],
-            "difficulty": 2,
-            "time": 16000,
-            "reversible": false,
-            "autolearn": true,
-            "tools": [
-                         [
-                             ["needle_bone", 6],
-                             ["sewing_kit", 6]
-                         ]
-                     ],
-            "components": [
-                              [
-                                  ["fur", 4]
-                              ]
-                          ]
-        },
-
-
-        {
-            "result": "armguard_metal",
-            "category": "CC_ARMOR",
-            "trains_skill": "tailor",
-            "difficulty": 4,
-            "time": 30000,
-            "reversible": false,
-            "autolearn": true,
-            "tools": [
-                         [
-                             ["rock", -1],
-                             ["primitive_hammer", -1],
-                             ["hammer", -1],
-                             ["hatchet", -1],
-                             ["toolset", -1]
-                         ]
-                     ],
-            "components": [
-                              [
-                                  ["string_36", 1],
-                                  ["string_6", 4]
-                              ],
-                              [
-                                  ["steel_chunk", 2]
-                              ]
-                          ]
-        },
-
-	  
-	   {
-            "result": "legguard_metal",
-            "category": "CC_ARMOR",
-            "trains_skill": "tailor",
-            "difficulty": 5,
-            "time": 45000,
-            "reversible": false,
-            "autolearn": true,
-            "tools": [
-                         [
-                             ["rock", -1],
-                             ["primitive_hammer", -1],
-                             ["hammer", -1],
-                             ["hatchet", -1],
-                             ["toolset", -1]
-                         ]
-                     ],
-            "components": [
-                              [
-                                  ["string_36", 4],
-                                  ["string_6", 16]
-                              ],
-                              [
-                                  ["steel_chunk", 6]
-                              ]
-                          ]
-        },
-
-
-        {
-            "result": "gauntlets_chitin",
-            "category": "CC_ARMOR",
-            "trains_skill": "tailor",
-            "difficulty": 3,
-            "time": 30000,
-            "reversible": false,
-            "autolearn": true,
-            "components": [
-                              [
-                                  ["string_36", 1],
-                                  ["string_6", 4]
-                              ],
-                              [
-                                  ["chitin_piece", 4]
-                              ]
-                          ]
-        },
-
-
-        {
-            "result": "bandana",
-            "category": "CC_ARMOR",
-            "trains_skill": "tailor",
-            "difficulty": 0,
-            "time": 5000,
-            "reversible": true,
-            "autolearn": true,
-            "tools": [
-                         [
-                             ["needle_bone", 2],
-                             ["sewing_kit", 2]
-                         ]
-                     ],
-            "components": [
-                              [
-                                  ["rag", 2]
-                              ]
-                          ]
-        },
-
-
-        {
-            "result": "scarf_fur",
-            "category": "CC_ARMOR",
-            "trains_skill": "tailor",
-            "difficulty": 1,
-            "time": 5000,
-            "reversible": true,
-            "autolearn": true,
-            "tools": [
-                         [
-                             ["needle_bone", 3],
-                             ["sewing_kit", 3]
-                         ]
-                     ],
-            "components": [
-                              [
-                                  ["fur", 4]
-                              ]
-                          ]
-        },
-
-
-        {
-            "result": "mask_filter",
-            "category": "CC_ARMOR",
-            "trains_skill": "mechanics",
-            "requires_skills": ["tailor",1],
-            "difficulty": 1,
-            "time": 5000,
-            "reversible": true,
-            "autolearn": true,
-            "components": [
-                              [
-                                  ["bag_plastic", 2],
-                                  ["bottle_plastic", 1]
-                              ],
-                              [
-                                  ["rag", 2],
-                                  ["muffler", 1],
-                                  ["bandana", 2],
-                                  ["wrapper", 4]
-                              ]
-                          ]
-        },
-
-
-        {
-            "result": "glasses_safety",
-            "category": "CC_ARMOR",
-            "trains_skill": "tailor",
-            "difficulty": 1,
-            "time": 8000,
-            "reversible": false,
-            "autolearn": true,
-            "tools": [
-                         [
-                             ["scissors", -1]
-                         ],
-                         [
-                             ["knife_steak", -1],
-                             ["knife_combat", -1],
-                             ["knife_butcher", -1],
-                             ["pockknife", -1],
-                             ["scalpel", -1],
-                             ["machete", -1],
-                             ["broadsword", -1],
-                             ["toolset", -1]
-                         ]
-                     ],
-            "components": [
-                              [
-                                  ["string_36", 1],
-                                  ["string_6", 2]
-                              ],
-                              [
-                                  ["bottle_plastic", 1]
-                              ]
-                          ]
-        },
-
-
-        {
-            "result": "mask_gas",
-            "category": "CC_ARMOR",
-            "trains_skill": "tailor",
-            "difficulty": 3,
-            "time": 20000,
-            "reversible": true,
-            "autolearn": true,
-            "tools": [
-                         [
-                             ["wrench", -1],
-                             ["toolset", -1]
-                         ]
-                     ],
-            "components": [
-                              [
-                                  ["goggles_ski", 1],
-                                  ["goggles_swim", 2]
-                              ],
-                              [
-                                  ["mask_filter", 3],
-                                  ["muffler", 1]
-                              ],
-                              [
-                                  ["hose", 1]
-                              ]
-                          ]
-        },
-
-
-        {
-            "result": "goggles_nv",
-            "category": "CC_ARMOR",
-            "trains_skill": "electronics",
-            "requires_skills": ["tailor",1],
-            "difficulty": 5,
-            "time": 40000,
-            "reversible": true,
-            "autolearn": true,
-            "tools": [
-                         [
-                             ["screwdriver", -1],
-                             ["toolset", -1]
-                         ]
-                     ],
-            "components": [
-                              [
-                                  ["goggles_ski", 1],
-                                  ["goggles_welding", 1],
-                                  ["mask_gas", 1]
-                              ],
-                              [
-                                  ["power_supply", 1]
-                              ],
-                              [
-                                  ["amplifier", 3]
-                              ],
-                              [
-                                  ["scrap", 5]
-                              ]
-                          ]
-        },
-
-
-        {
-            "result": "hat_fur",
-            "category": "CC_ARMOR",
-            "trains_skill": "tailor",
-            "requires_skills": ["survival",1],
-            "difficulty": 2,
-            "time": 40000,
-            "reversible": false,
-            "autolearn": true,
-            "tools": [
-                         [
-                             ["needle_bone", 8],
-                             ["sewing_kit", 8]
-                         ]
-                     ],
-            "components": [
-                              [
-                                  ["fur", 3]
-                              ]
-                          ]
-        },
-
-
-        {
-            "result": "helmet_chitin",
-            "category": "CC_ARMOR",
-            "trains_skill": "tailor",
-            "difficulty": 6,
-            "time": 60000,
-            "reversible": false,
-            "autolearn": true,
-            "components": [
-                              [
-                                  ["string_36", 1],
-                                  ["string_6", 5]
-                              ],
-                              [
-                                  ["chitin_piece", 5]
-                              ]
-                          ]
-        },
-
-
-        {
-            "result": "armor_chitin",
-            "category": "CC_ARMOR",
-            "trains_skill": "tailor",
-            "difficulty": 7,
-            "time": 100000,
-            "reversible": false,
-            "autolearn": true,
-            "components": [
-                              [
-                                  ["string_36", 2],
-                                  ["string_6", 12]
-                              ],
-                              [
-                                  ["chitin_piece", 15]
-                              ]
-                          ]
-        },
-
-
-        {
-            "result": "backpack",
-            "category": "CC_ARMOR",
-            "trains_skill": "tailor",
-            "difficulty": 3,
-            "time": 50000,
-            "reversible": false,
-            "autolearn": true,
-            "tools": [
-                         [
-                             ["needle_bone", 20],
-                             ["sewing_kit", 20]
-                         ]
-                     ],
-            "components": [
-                              [
-                                  ["rag", 20],
-                                  ["fur", 16],
-                                  ["leather", 12]
-                              ]
-                          ]
-        },
-
-
-
-        {
-            "result": "blanket",
-            "category": "CC_ARMOR",
-            "trains_skill": "tailor",
-            "difficulty": 0,
-            "time": 50000,
-            "reversible": true,
-            "autolearn": true,
-            "tools": [
-                         [
-                             ["needle_bone", 10],
-                             ["sewing_kit", 10]
-                         ]
-                     ],
-            "components": [
-                              [
-                                  ["rag", 20]
-                              ]
-                          ]
-        },
-
-
-
-        {
-            "result": "fur_blanket",
-            "category": "CC_ARMOR",
-            "trains_skill": "tailor",
-            "requires_skills": ["survival",1],
-            "difficulty": 1,
-            "time": 50000,
-            "reversible": true,
-            "autolearn": true,
-            "tools": [
-                         [
-                             ["needle_bone", 12],
-                             ["sewing_kit", 12]
-                         ]
-                     ],
-            "components": [
-                              [
-                                  ["rag", 10]
-                              ],
-                              [
-                                  ["fur", 10]
-                              ]
-                          ]
-        },
-
-
-
-        {
-            "result": "house_coat",
-            "category": "CC_ARMOR",
-            "trains_skill": "tailor",
-            "difficulty": 1,
-            "time": 20000,
-            "reversible": true,
-            "autolearn": true,
-            "tools": [
-                         [
-                             ["needle_bone", 15],
-                             ["sewing_kit", 15]
-                         ]
-                     ],
-            "components": [
-                              [
-                                  ["rag", 15]
-                              ]
-                          ]
-        },
-
-
-
-        {
-            "result": "cloak",
-            "category": "CC_ARMOR",
-            "trains_skill": "tailor",
-            "difficulty": 2,
-            "time": 25000,
-            "reversible": true,
-            "autolearn": true,
-            "tools": [
-                         [
-                             ["needle_bone", 18],
-                             ["sewing_kit", 18]
-                         ]
-                     ],
-            "components": [
-                              [
-                                  ["rag", 20]
-                              ]
-                          ]
-        },
-
-
-
-        {
-            "result": "cloak_fur",
-            "category": "CC_ARMOR",
-            "trains_skill": "tailor",
-            "requires_skills": ["survival",1],
-            "difficulty": 2,
-            "time": 25000,
-            "reversible": true,
-            "autolearn": true,
-            "tools": [
-                         [
-                             ["needle_bone", 18],
-                             ["sewing_kit", 18]
-                         ]
-                     ],
-            "components": [
-                              [
-                                  ["fur", 15]
-                              ]
-                          ]
-        },
-
-
-
-        {
-            "result": "cloak_leather",
-            "category": "CC_ARMOR",
-            "trains_skill": "tailor",
-            "difficulty": 3,
-            "time": 25000,
-            "reversible": true,
-            "autolearn": true,
-            "tools": [
-                         [
-                             ["needle_bone", 18],
-                             ["sewing_kit", 18]
-                         ]
-                     ],
-            "components": [
-                              [
-                                  ["leather", 20]
-                              ]
-                          ]
-        },
-
-
-        {
-            "result": "sleeping_bag_fur",
-            "category": "CC_ARMOR",
-            "trains_skill": "tailor",
-            "requires_skills": ["survival",1],
-            "difficulty": 5,
-            "time": 75000,
-            "reversible": true,
-            "autolearn": true,
-            "tools": [
-                         [
-                             ["needle_bone", 30],
-                             ["sewing_kit", 30]
-                         ]
-                     ],
-            "components": [
-                              [
-                                  ["rag", 20]
-                              ],
-                              [
-                                  ["fur", 10]
-                              ]
-                          ]
-        },
-
-
-        {
-            "result": "primitive_hammer",
-            "category": "CC_MISC",
-            "trains_skill": "survival",
-            "requires_skills": ["construction",1],
-            "difficulty": 0,
-            "time": 5000,
-            "reversible": false,
-            "autolearn": true,
-            "tools": [
-                         [
-                             ["rock", -1],
-                             ["primitive_hammer", -1],
-                             ["hammer", -1],
-                             ["hatchet", -1],
-                             ["toolset", -1]
-                         ]
-                     ],
-            "components": [
-                              [
-                                  ["stick", 1]
-                              ],
-                              [
-                                  ["rock", 1]
-                              ],
-                              [
-                                  ["string_6", 2],
-                                  ["sinew", 40],
-                                  ["plant_fibre", 40]
-                              ]
-                          ]
-        },
-
-
-        {
-            "result": "needle_bone",
-            "category": "CC_MISC",
-            "trains_skill": "survival",
-            "difficulty": 3,
-            "time": 20000,
-            "reversible": false,
-            "autolearn": true,
-            "tools": [
-                         [
-                             ["knife_steak", -1],
-                             ["knife_combat", -1],
-                             ["knife_butcher", -1],
-                             ["pockknife", -1],
-                             ["scalpel", -1],
-                             ["machete", -1],
-                             ["broadsword", -1],
-                             ["toolset", -1]
-                         ]
-                     ],
-            "components": [
-                              [
-                                  ["bone", 1]
-                              ]
-                          ]
-        },
-
-
-        {
-            "result": "digging_stick",
-            "category": "CC_MISC",
-            "trains_skill": "survival",
-            "difficulty": 1,
-            "time": 20000,
-            "reversible": false,
-            "autolearn": true,
-            "tools": [
-                         [
-                             ["knife_steak", -1],
-                             ["knife_combat", -1],
-                             ["knife_butcher", -1],
-                             ["pockknife", -1],
-                             ["scalpel", -1],
-                             ["machete", -1],
-                             ["broadsword", -1],
-                             ["toolset", -1],
-                             ["hatchet", -1]
-                         ]
-                     ],
-            "components": [
-                              [
-                                  ["stick", 1]
-                              ]
-                          ]
-        },
-
-
-        {
-            "result": "ragpouch",
-            "category": "CC_ARMOR",
-            "trains_skill": "tailor",
-            "difficulty": 0,
-            "time": 10000,
-            "reversible": false,
-            "autolearn": true,
-            "tools": [
-                         [
-                             ["needle_bone", 20],
-                             ["sewing_kit", 20]
-                         ]
-                     ],
-            "components": [
-                              [
-                                  ["rag", 6]
-                              ],
-                              [
-                                  ["string_36", 1],
-                                  ["string_6", 6],
-                                  ["sinew", 20],
-                                  ["plant_fibre", 20]
-                              ]
-                          ]
-        },
-
-
-        {
-            "result": "leather_pouch",
-            "category": "CC_ARMOR",
-            "trains_skill": "tailor",
-            "requires_skills": ["survival",1],
-            "difficulty": 2,
-            "time": 10000,
-            "reversible": false,
-            "autolearn": true,
-            "tools": [
-                         [
-                             ["needle_bone", 20],
-                             ["sewing_kit", 20]
-                         ]
-                     ],
-            "components": [
-                              [
-                                  ["leather", 6]
-                              ],
-                              [
-                                  ["string_36", 1],
-                                  ["string_6", 6],
-                                  ["sinew", 20],
-                                  ["plant_fibre", 20]
-                              ]
-                          ]
-        },
-
-
-        {
-            "result": "rock_pot",
-            "category": "CC_MISC",
-            "trains_skill": "survival",
-            "requires_skills": ["cooking",1],
-            "difficulty": 2,
-            "time": 20000,
-            "reversible": false,
-            "autolearn": true,
-            "tools": [
-                         [
-                             ["rock", -1],
-                             ["primitive_hammer", -1],
-                             ["hammer", -1],
-                             ["hatchet", -1],
-                             ["toolset", -1]
-                         ]
-                     ],
-            "components": [
-                              [
-                                  ["rock", 3]
-                              ],
-                              [
-                                  ["sinew", 80],
-                                  ["plant_fibre", 80],
-                                  ["string_36", 1]
-                              ]
-                          ]
-        },
-
-
-        {
-            "result": "primitive_shovel",
-            "category": "CC_MISC",
-            "trains_skill": "survival",
-            "requires_skills": ["construction",1],
-            "difficulty": 2,
-            "time": 60000,
-            "reversible": false,
-            "autolearn": true,
-            "tools": [
-                         [
-                             ["rock", -1],
-                             ["primitive_hammer", -1],
-                             ["hammer", -1],
-                             ["hatchet", -1],
-                             ["toolset", -1]
-                         ]
-                     ],
-            "components": [
-                              [
-                                  ["stick", 1]
-                              ],
-                              [
-                                  ["rock", 1]
-                              ],
-                              [
-                                  ["string_6", 2],
-                                  ["sinew", 40],
-                                  ["plant_fibre", 40]
-                              ]
-                          ]
-        },
-
-
-        {
-            "result": "primitive_axe",
-            "category": "CC_MISC",
-            "trains_skill": "survival",
-            "requires_skills": ["construction",1],
-            "difficulty": 3,
-            "time": 60000,
-            "reversible": false,
-            "autolearn": true,
-            "tools": [
-                         [
-                             ["rock", -1],
-                             ["primitive_hammer", -1],
-                             ["hammer", -1],
-                             ["hatchet", -1],
-                             ["toolset", -1]
-                         ]
-                     ],
-            "components": [
-                              [
-                                  ["stick", 1]
-                              ],
-                              [
-                                  ["rock", 1]
-                              ],
-                              [
-                                  ["string_6", 2],
-                                  ["sinew", 40],
-                                  ["plant_fibre", 40]
-                              ]
-                          ]
-        },
-
-        {
-            "result": "fire_drill",
-            "category": "CC_MISC",
-            "trains_skill": "survival",
-            "difficulty": 2,
-            "time": 5000,
-            "reversible": false,
-            "autolearn": true,
-            "components": [
-                              [
-                                  ["skewer", 2]
-                              ],
-                              [
-                                  ["string_6", 1]
-                              ]
-                          ]
-        },
-
-        {
-            "result": "waterskin",
-            "category": "CC_MISC",
-            "trains_skill": "tailor",
-            "requires_skills": ["survival",1],
-            "difficulty": 2,
-            "time": 30000,
-            "reversible": false,
-            "autolearn": true,
-            "tools": [
-                         [
-                             ["sewing_kit", 60],
-                             ["needle_bone", 60]
-                         ]
-                     ],
-            "components": [
-                              [
-                                  ["sinew", 40],
-                                  ["plant_fibre", 40],
-                                  ["string_36", 1]
-                              ],
-                              [
-                                  ["leather", 6],
-                                  ["fur", 6]
-                              ]
-                          ]
-        },
-
-
-        {
-            "result": "shelter_kit",
-            "category": "CC_MISC",
-            "trains_skill": "survival",
-            "requires_skills": ["construction",1],
-            "difficulty": 2,
-            "time": 50000,
-            "reversible": false,
-            "autolearn": true,
-            "tools": [
-                         [
-                             ["sewing_kit", 200],
-                             ["needle_bone", 200]
-                         ]
-                     ],
-            "components": [
-                              [
-                                  ["stick", 10]
-                              ],
-                              [
-                                  ["leather", 20]
-                              ],
-                              [
-                                  ["string_6", 10],
-                                  ["sinew", 500],
-                                  ["plant_fibre", 500]
-                              ]
-                          ]
-        },
-
-
-        {
-            "result": "shelter_kit",
-            "id_suffix": "repair",
-            "category": "CC_MISC",
-            "trains_skill": "survival",
-            "requires_skills": ["tailoring",1],
-            "difficulty": 0,
-            "time": 20000,
-            "reversible": false,
-            "autolearn": true,
-            "tools": [
-                         [
-                             ["sewing_kit", 50],
-                             ["needle_bone", 50]
-                         ]
-                     ],
-            "components": [
-                              [
-                                  ["stick", 3]
-                              ],
-                              [
-                                  ["leather", 4]
-                              ],
-                              [
-                                  ["sinew", 60],
-                                  ["plant_fibre", 60],
-                                  ["string_6", 1]
-                              ],
-                              [
-                                  ["damaged_shelter_kit", 1]
-                              ]
-                          ]
-        },
-
-
-        {
-            "result": "snare_trigger",
-            "category": "CC_MISC",
-            "trains_skill": "survival",
-            "difficulty": 1,
-            "time": 2000,
-            "reversible": false,
-            "autolearn": true,
-            "tools": [
-                         [
-                             ["knife_steak", -1],
-                             ["knife_combat", -1],
-                             ["knife_butcher", -1],
-                             ["pockknife", -1],
-                             ["scalpel", -1],
-                             ["machete", -1],
-                             ["broadsword", -1],
-                             ["toolset", -1]
-                         ]
-                     ],
-            "components": [
-                              [
-                                  ["stick", 1]
-                              ]
-                          ]
-        },
-
-
-        {
-            "result": "light_snare_kit",
-            "category": "CC_MISC",
-            "trains_skill": "survival",
-            "requires_skills": ["traps",1],
-            "difficulty": 1,
-            "time": 5000,
-            "reversible": true,
-            "autolearn": true,
-            "components": [
-                              [
-                                  ["snare_trigger", 1]
-                              ],
-                              [
-                                  ["string_36", 1]
-                              ]
-                          ]
-        },
-
-
-        {
-            "result": "heavy_snare_kit",
-            "category": "CC_MISC",
-            "trains_skill": "survival",
-            "requires_skills": ["traps",1],
-            "difficulty": 3,
-            "time": 8000,
-            "reversible": true,
-            "autolearn": true,
-            "components": [
-                              [
-                                  ["snare_trigger", 1]
-                              ],
-                              [
-                                  ["rope_6", 1]
-                              ]
-                          ]
-        },
-
-
-        {
-            "result": "kitchen_unit",
-            "category": "CC_MISC",
-            "trains_skill": "mechanics",
-            "difficulty": 4,
-            "time": 60000,
-            "reversible": true,
-            "autolearn": true,
-            "tools": [
-                         [
-                             ["wrench", -1],
-                             ["toolset", -1]
-                         ],
-                         [
-                             ["rock", -1],
-                             ["primitive_hammer", -1],
-                             ["hammer", -1],
-                             ["hatchet", -1],
-                             ["toolset", -1]
-                         ],
-                         [
-                             ["goggles_welding", -1]
-                         ],
-                         [
-                             ["welder", 100],
-                             ["toolset", 5]
-                         ],
-                         [
-                             ["hacksaw", -1],
-                             ["toolset", -1]
-                         ]
-                     ],
-            "components": [
-                              [
-                                  ["pipe", 2]
-                              ],
-                              [
-                                  ["steel_chunk", 16],
-                                  ["steel_plate", 2]
-                              ],
-                              [
-                                  ["hotplate", 1]
-                              ],
-                              [
-                                  ["pot", 1]
-                              ],
-                              [
-                                  ["pan", 1]
-                              ]
-                          ]
-        },
-
-
-        {
-            "result": "foot_crank",
-            "category": "CC_MISC",
-            "trains_skill": "mechanics",
-            "difficulty": 1,
-            "time": 10000,
-            "reversible": true,
-            "autolearn": true,
-            "tools": [
-                         [
-                             ["wrench", -1],
-                             ["toolset", -1]
-                         ],
-                         [
-                             ["rock", -1],
-                             ["primitive_hammer", -1],
-                             ["hammer", -1],
-                             ["hatchet", -1],
-                             ["toolset", -1]
-                         ]
-                     ],
-            "components": [
-                              [
-                                  ["pipe", 1]
-                              ],
-                              [
-                                  ["steel_chunk", 2]
-                              ],
-                              [
-                                  ["chain", 1]
-                              ]
-                          ]
-        },
-
-
-        {
-            "result": "muffler",
-            "category": "CC_MISC",
-            "trains_skill": "mechanics",
-            "difficulty": 1,
-            "time": 10000,
-            "reversible": true,
-            "autolearn": true,
-            "tools": [
-                         [
-                             ["rock", -1],
-                             ["primitive_hammer", -1],
-                             ["hammer", -1],
-                             ["hatchet", -1],
-                             ["toolset", -1]
-                         ],
-                         [
-                             ["goggles_welding", -1]
-                         ],
-                         [
-                             ["welder", 50],
-                             ["toolset", 2]
-                         ],
-                         [
-                             ["hacksaw", -1],
-                             ["toolset", -1]
-                         ]
-                     ],
-            "components": [
-                              [
-                                  ["pipe", 2]
-                              ],
-                              [
-                                  ["sheet_metal", 1]
-                              ]
-                          ]
-        },
-
-
-        {
-            "result": "seat",
-            "category": "CC_MISC",
-            "trains_skill": "mechanics",
-            "difficulty": 1,
-            "time": 10000,
-            "reversible": true,
-            "autolearn": true,
-            "tools": [
-                         [
-                             ["goggles_welding", -1]
-                         ],
-                         [
-                             ["welder", 50],
-                             ["toolset", 2]
-                         ],
-                         [
-                             ["sewing_kit", 50],
-                             ["needle_bone", 50]
-                         ]
-                     ],
-            "components": [
-                              [
-                                  ["pipe", 4]
-                              ],
-                              [
-                                  ["spring", 2]
-                              ],
-                              [
-                                  ["leather", 12],
-                                  ["fur", 12],
-                                  ["rag", 20],
-                                  ["sheet", 1]
-                              ]
-                          ]
-        },
-
-
-        {
-            "result": "rag",
-            "category": "CC_MISC",
-            "difficulty": 0,
-            "time": 3000,
-            "reversible": false,
-            "autolearn": true,
-            "tools": [
-                         [
-                             ["fire", -1],
-                             ["hotplate", 3],
-                             ["toolset", 1]
-                         ]
-                     ],
-            "components": [
-                              [
-                                  ["water", 1],
-                                  ["water_clean", 1]
-                              ],
-                              [
-                                  ["rag_bloody", 1]
-                              ]
-                          ]
-        },
-
-
-        {
-            "result": "sheet",
-            "category": "CC_MISC",
-            "difficulty": 0,
-            "time": 10000,
-            "reversible": false,
-            "autolearn": true,
-            "tools": [
-                         [
-                             ["sewing_kit", 50]
-                         ]
-                     ],
-            "components": [
-                              [
-                                  ["rag", 20]
-                              ]
-                          ]
-        },
-
-
-        {
-            "result": "vehicle_controls",
-            "category": "CC_MISC",
-            "trains_skill": "mechanics",
-            "difficulty": 3,
-            "time": 30000,
-            "reversible": true,
-            "autolearn": true,
-            "tools": [
-                         [
-                             ["wrench", -1],
-                             ["toolset", -1]
-                         ],
-                         [
-                             ["rock", -1],
-                             ["primitive_hammer", -1],
-                             ["hammer", -1],
-                             ["hatchet", -1],
-                             ["toolset", -1]
-                         ],
-                         [
-                             ["goggles_welding", -1]
-                         ],
-                         [
-                             ["welder", 50],
-                             ["toolset", 2]
-                         ],
-                         [
-                             ["hacksaw", -1],
-                             ["toolset", -1]
-                         ]
-                     ],
-            "components": [
-                              [
-                                  ["pipe", 10]
-                              ],
-                              [
-                                  ["steel_chunk", 12]
-                              ],
-                              [
-                                  ["wire", 3]
-                              ]
-                          ]
-        },
-
-        {
-            "result": "folding_bicycle",
-            "category": "CC_MISC",
-            "trains_skill": "mechanics",
-            "difficulty": 5,
-            "time": 120000,
-            "reversible": true,
-            "autolearn": true,
-            "tools": [
-                         [ ["wrench", -1], ["toolset", -1] ],
-                         [ ["goggles_welding", -1] ],
-                         [ ["welder", 300], ["toolset", 12] ]
-                     ],
-            "components": [
-                              [ ["frame", 2] ],
-                              [ ["saddle", 1] ],
-                              [ ["vehicle_controls", 1] ],
-                              [ ["foot_crank", 1] ],
-                              [ ["wheel_bicycle", 2] ]
-                          ]
-        },
-
-        {
-            "result": "string_6",
-            "category": "CC_MISC",
-            "difficulty": 0,
-            "time": 5000,
-            "reversible": true,
-            "autolearn": true,
-            "components": [
-                              [
-                                  ["thread", 50],
-                          ["sinew", 50],
-                          ["plant_fibre", 50]
-                              ]
-                          ]
-        },
-
-
-        {
-            "result": "string_36",
-            "category": "CC_MISC",
-            "difficulty": 0,
-            "time": 5000,
-            "reversible": true,
-            "autolearn": true,
-            "components": [
-                              [
-                                  ["string_6", 6]
-                              ]
-                          ]
-        },
-
-
-        {
-            "result": "rope_6",
-            "category": "CC_MISC",
-            "trains_skill": "tailor",
-            "difficulty": 0,
-            "time": 5000,
-            "reversible": true,
-            "autolearn": true,
-            "components": [
-                              [
-                                  ["string_36", 6]
-                              ]
-                          ]
-        },
-
-
-        {
-            "result": "rope_30",
-            "category": "CC_MISC",
-            "trains_skill": "tailor",
-            "difficulty": 0,
-            "time": 5000,
-            "reversible": true,
-            "autolearn": true,
-            "components": [
-                              [
-                                  ["rope_6", 5]
-                              ]
-                          ]
-        },
-        {
-            "result": "wire_barbed",
-            "category": "CC_MISC",
-            "trains_skill": "mechanics",
-            "requires_skills": ["construction",1],
-            "difficulty": 2,
-            "time": 8000,
-            "reversible": false,
-            "autolearn": true,
-            "tools": [
-                     [ ["boltcutters", -1], ["toolset", -1] ],
-                     [ ["hammer", -1], ["hatchet", -1] ]
-                 ],
-            "components": [ [ ["wire", 2] ] ]
-        },
-
-        {
-            "result": "torch",
-            "category": "CC_MISC",
-            "difficulty": 0,
-            "time": 2000,
-            "reversible": false,
-            "autolearn": true,
-            "components": [
-                              [
-                                  ["stick", 1],
-                                  ["2x4", 1],
-                                  ["splinter", 1],
-                                  ["pool_cue", 1],
-                                  ["torch_done", 1]
-                              ],
-                              [
-                                  ["gasoline", 200],
-                                  ["vodka", 7],
-                                  ["rum", 7],
-                                  ["whiskey", 7],
-                                  ["tequila", 7],
-                                  ["gin", 7],
-                                  ["triple_sec", 7]
-                              ],
-                              [
-                                  ["rag", 1]
-                              ]
-                          ]
-        },
-
-
-        {
-            "result": "candle",
-            "category": "CC_MISC",
-            "difficulty": 0,
-            "time": 5000,
-            "reversible": false,
-            "autolearn": true,
-            "tools": [
-                         [
-                             ["lighter", 5],
-                             ["fire", -1],
-                             ["toolset", 1]
-                         ]
-                     ],
-            "components": [
-                              [
-                                  ["can_food", -1]
-                              ],
-                              [
-                                  ["wax", 2]
-                              ],
-                              [
-                                  ["string_6", 1]
-                              ]
-                          ]
-        },
-
-
-        {
-            "result": "spike",
-            "category": "CC_MISC",
-            "difficulty": 0,
-            "time": 3000,
-            "reversible": false,
-            "autolearn": true,
-            "tools": [
-                         [
-                             ["rock", -1],
-                             ["primitive_hammer", -1],
-                             ["hammer", -1],
-                             ["hatchet", -1],
-                             ["toolset", -1]
-                         ]
-                     ],
-            "components": [
-                              [
-                                  ["knife_combat", 1],
-                                  ["steel_chunk", 3],
-                                  ["scrap", 9]
-                              ]
-                          ]
-        },
-
-
-        {
-            "result": "blade",
-            "category": "CC_MISC",
-            "difficulty": 0,
-            "time": 3000,
-            "reversible": false,
-            "autolearn": true,
-            "tools": [
-                         [
-                             ["rock", -1],
-                             ["primitive_hammer", -1],
-                             ["hammer", -1],
-                             ["hatchet", -1],
-                             ["toolset", -1]
-                         ]
-                     ],
-            "components": [
-                              [
-                                  ["broadsword", 1],
-                                  ["machete", 1],
-                                  ["pike", 1]
-                              ]
-                          ]
-        },
-        {
-            "result": "screwdriver",
-            "category": "CC_MISC",
-            "trains_skill": "mechanics",
-            "difficulty": 0,
-            "time": 2000,
-            "reversible": false,
-            "autolearn": true,
-            "tools": [ [ ["hammer", -1], ["toolset", -1], ["hatchet", -1] ] ],
-            "components": [ [ ["steel_chunk", 2] ],
-                            [ ["duct_tape", 30] ] ]
-
-        },
-        {
-            "result": "superglue",
-            "category": "CC_MISC",
-            "trains_skill": "cooking",
-            "difficulty": 2,
-            "time": 12000,
-            "reversible": false,
-            "autolearn": true,
-            "tools": [
-                         [
-                             ["hotplate", 5],
-                             ["toolset", 1],
-                             ["fire", -1]
-                         ]
-                     ],
-            "components": [
-                              [
-                                  ["water", 1],
-                                  ["water_clean", 1]
-                              ],
-                              [
-                                  ["bleach", 1],
-                                  ["ant_egg", 1]
-                              ]
-                          ]
-        },
-
-
-        {
-            "result": "steel_lump",
-            "category": "CC_MISC",
-            "trains_skill": "mechanics",
-            "difficulty": 0,
-            "time": 5000,
-            "reversible": true,
-            "autolearn": true,
-            "tools": [
-                         [
-                             ["goggles_welding", -1]
-                         ],
-                         [
-                             ["welder", 20],
-                             ["toolset", 1]
-                         ]
-                     ],
-            "components": [
-                              [
-                                  ["steel_chunk", 4]
-                              ]
-                          ]
-        },
-
-
-        {
-            "result": "2x4",
-            "category": "CC_MISC",
-            "difficulty": 0,
-            "time": 8000,
-            "reversible": false,
-            "autolearn": true,
-            "tools": [
-                         [
-                             ["saw", -1]
-                         ]
-                     ],
-            "components": [
-                              [
-                                  ["stick", 1]
-                              ]
-                          ]
-        },
-
-
-        {
-            "result": "frame",
-            "category": "CC_MISC",
-            "trains_skill": "mechanics",
-            "difficulty": 1,
-            "time": 8000,
-            "reversible": true,
-            "autolearn": true,
-            "tools": [
-                         [
-                             ["goggles_welding", -1]
-                         ],
-                         [
-                             ["welder", 50],
-                             ["toolset", 2]
-                         ]
-                     ],
-            "components": [
-                              [
-                                  ["steel_lump", 3]
-                              ]
-                          ]
-        },
-
-
-        {
-            "result": "sheet_metal",
-            "category": "CC_MISC",
-            "trains_skill": "mechanics",
-            "difficulty": 2,
-            "time": 4000,
-            "reversible": true,
-            "autolearn": true,
-            "tools": [
-                         [
-                             ["goggles_welding", -1]
-                         ],
-                         [
-                             ["welder", 20],
-                             ["toolset", 1]
-                         ]
-                     ],
-            "components": [
-                              [
-                                  ["scrap", 4]
-                              ]
-                          ]
-        },
-
-
-        {
-            "result": "steel_plate",
-            "category": "CC_MISC",
-            "trains_skill": "mechanics",
-            "difficulty": 4,
-            "time": 12000,
-            "reversible": true,
-            "autolearn": true,
-            "tools": [
-                         [
-                             ["goggles_welding", -1]
-                         ],
-                         [
-                             ["welder", 100],
-                             ["toolset", 5]
-                         ]
-                     ],
-            "components": [
-                              [
-                                  ["steel_lump", 8]
-                              ]
-                          ]
-        },
-
-
-        {
-            "result": "spiked_plate",
-            "category": "CC_MISC",
-            "trains_skill": "mechanics",
-            "difficulty": 4,
-            "time": 12000,
-            "reversible": true,
-            "autolearn": true,
-            "tools": [
-                         [
-                             ["goggles_welding", -1]
-                         ],
-                         [
-                             ["welder", 120],
-                             ["toolset", 6]
-                         ]
-                     ],
-            "components": [
-                              [
-                                  ["steel_lump", 8],
-                                  ["steel_plate", 1]
-                              ],
-                              [
-                                  ["steel_chunk", 4],
-                                  ["scrap", 8],
-                                  ["spike", 4]
-                              ]
-                          ]
-        },
-
-
-        {
-            "result": "hard_plate",
-            "category": "CC_MISC",
-            "trains_skill": "mechanics",
-            "difficulty": 4,
-            "time": 12000,
-            "reversible": true,
-            "autolearn": true,
-            "tools": [
-                         [
-                             ["goggles_welding", -1]
-                         ],
-                         [
-                             ["welder", 300],
-                             ["toolset", 15]
-                         ]
-                     ],
-            "components": [
-                              [
-                                  ["steel_lump", 24]
-                              ]
-                          ]
-        },
-
-
-        {
-            "result": "crowbar",
-            "category": "CC_MISC",
-            "trains_skill": "mechanics",
-            "difficulty": 0,
-            "time": 1000,
-            "reversible": false,
-            "autolearn": true,
-            "tools": [
-                         [
-                            ["rock", -1],
-                            ["primitive_hammer", -1],
-                            ["hammer", -1],
-                            ["hatchet", -1],
-                            ["toolset", -1]
-                         ]
-                     ],
-            "components": [
-                              [
-                                  ["pipe", 1]
-                              ]
-                          ]
-        },
-
-
-	   {
-            "result": "crude_picklock",
-            "category": "CC_MISC",
-            "trains_skill": "mechanics",
-            "difficulty": 0,
-            "time": 1000,
-            "reversible": false,
-            "autolearn": true,
-            "tools": [
-                         [
-                             ["rock", -1],
-                             ["primitive_hammer", -1],
-                             ["hammer", -1],
-                             ["hatchet", -1],
-                             ["toolset", -1]
-                         ]
-                     ],
-            "components": [
-                              [
-                                  ["scrap", 1]
-                              ]
-                          ]
-        },
-
-
-        {
-            "result": "bayonet",
-            "category": "CC_MISC",
-            "trains_skill": "gun",
-            "difficulty": 1,
-            "time": 500,
-            "reversible": true,
-            "autolearn": true,
-            "components": [
-                              [
-                                  ["spike", 1]
-                              ],
-                              [
-                                  ["string_36", 1]
-                              ]
-                          ]
-        },
-
-
-        {
-            "result": "tripwire",
-            "category": "CC_MISC",
-            "trains_skill": "traps",
-            "difficulty": 1,
-            "time": 500,
-            "reversible": false,
-            "autolearn": true,
-            "components": [
-                              [
-                                  ["string_36", 1]
-                              ],
-                              [
-                                  ["superglue", 1]
-                              ]
-                          ]
-        },
-
-
-        {
-            "result": "board_trap",
-            "category": "CC_MISC",
-            "trains_skill": "traps",
-            "difficulty": 2,
-            "time": 2500,
-            "reversible": true,
-            "autolearn": true,
-            "tools": [
-                         [
-                             ["rock", -1],
-                             ["primitive_hammer", -1],
-                             ["hammer", -1],
-                             ["hatchet", -1],
-                             ["toolset", -1]
-                         ]
-                     ],
-            "components": [
-                              [
-                                  ["2x4", 3]
-                              ],
-                              [
-                                  ["nail", 20]
-                              ]
-                          ]
-        },
-
-
-        {
-            "result": "beartrap",
-            "category": "CC_MISC",
-            "trains_skill": "mechanics",
-            "requires_skills": ["traps",1],
-            "difficulty": 2,
-            "time": 3000,
-            "reversible": true,
-            "autolearn": true,
-            "tools": [
-                         [
-                             ["wrench", -1],
-                             ["toolset", -1]
-                         ]
-                     ],
-            "components": [
-                              [
-                                  ["scrap", 3]
-                              ],
-                              [
-                                  ["spring", 1]
-                              ]
-                          ]
-        },
-
-
-        {
-            "result": "crossbow_trap",
-            "category": "CC_MISC",
-            "trains_skill": "mechanics",
-            "requires_skills": ["traps",1],
-            "difficulty": 3,
-            "time": 4500,
-            "reversible": true,
-            "autolearn": true,
-            "components": [
-                              [
-                                  ["crossbow", 1]
-                              ],
-                              [
-                                  ["bolt_steel", 1],
-                                  ["bolt_wood", 4]
-                              ],
-                              [
-                                  ["string_6", 2],
-                                  ["string_36", 1]
-                              ]
-                          ]
-        },
-
-
-        {
-            "result": "shotgun_trap",
-            "category": "CC_MISC",
-            "trains_skill": "mechanics",
-            "requires_skills": ["traps",1],
-            "difficulty": 3,
-            "time": 5000,
-            "reversible": true,
-            "autolearn": true,
-            "components": [
-                              [
-                                  ["shotgun_sawn", 1]
-                              ],
-                              [
-                                  ["shot_00", 2]
-                              ],
-                              [
-                                  ["string_36", 1],
-                                  ["string_6", 2]
-                              ]
-                          ]
-        },
-
-
-        {
-            "result": "blade_trap",
-            "category": "CC_MISC",
-            "trains_skill": "mechanics",
-            "requires_skills": ["traps",1],
-            "difficulty": 4,
-            "time": 8000,
-            "reversible": true,
-            "autolearn": true,
-            "tools": [
-                         [
-                             ["wrench", -1],
-                             ["toolset", -1]
-                         ]
-                     ],
-            "components": [
-                              [
-                                  ["motor", 1]
-                              ],
-                              [
-                                  ["blade", 1]
-                              ],
-                              [
-                                  ["string_36", 1]
-                              ]
-                          ]
-        },
-
-
-        {
-            "result": "boobytrap",
-            "category": "CC_MISC",
-            "trains_skill": "mechanics",
-            "requires_skills": ["traps",1],
-            "difficulty": 3,
-            "time": 5000,
-            "reversible": false,
-            "autolearn": true,
-            "components": [
-                              [
-                                  ["grenade", 1]
-                              ],
-                              [
-                                  ["string_6", 1]
-                              ],
-                              [
-                                  ["can_food", 1]
-                              ]
-                          ]
-        },
-
-
-        {
-            "result": "landmine",
-            "category": "CC_MISC",
-            "trains_skill": "traps",
-            "requires_skills": ["mechanics",1],
-            "difficulty": 5,
-            "time": 10000,
-            "reversible": false,
-            "autolearn": true,
-            "tools": [
-                         [
-                             ["screwdriver", -1],
-                             ["toolset", -1]
-                         ]
-                     ],
-            "components": [
-                              [
-                                  ["superglue", 1]
-                              ],
-                              [
-                                  ["can_food", 1],
-                                  ["steel_chunk", 1],
-                                  ["canister_empty", 1],
-                                  ["scrap", 4]
-                              ],
-                              [
-                                  ["nail", 100],
-                                  ["bb", 200]
-                              ],
-                              [
-                                  ["shot_bird", 30],
-                                  ["shot_00", 15],
-                                  ["shot_slug", 12],
-                                  ["gasoline", 600],
-                                  ["grenade", 1],
-                                  ["gunpowder", 72]
-                              ]
-                          ]
-        },
-
-
-        {
-            "result": "brazier",
-            "category": "CC_MISC",
-            "trains_skill": "mechanics",
-            "difficulty": 1,
-            "time": 2000,
-            "reversible": false,
-            "autolearn": true,
-            "tools": [
-                         [
-                             ["rock", -1],
-                             ["primitive_hammer", -1],
-                             ["hammer", -1],
-                             ["hatchet", -1],
-                             ["toolset", -1]
-                         ]
-                     ],
-            "components": [
-                              [
-                                  ["sheet_metal", 1]
-                              ]
-                          ]
-        },
-
-
-        {
-            "result": "metal_tank",
-            "category": "CC_MISC",
-            "trains_skill": "mechanics",
-            "difficulty": 1,
-            "time": 2000,
-            "reversible": false,
-            "autolearn": true,
-            "tools": [
-                         [
-                             ["rock", -1],
-                             ["primitive_hammer", -1],
-                             ["hammer", -1],
-                             ["hatchet", -1],
-                             ["toolset", -1]
-                         ],
-                         [
-                             ["goggles_welding", -1]
-                         ],
-                         [
-                             ["welder", 50],
-                             ["toolset", 2]
-                         ]
-                     ],
-            "components": [
-                              [
-                                  ["sheet_metal", 2]
-                              ]
-                          ]
-        },
-
-
-        {
-            "result": "bandages",
-            "category": "CC_MISC",
-            "trains_skill": "firstaid",
-            "difficulty": 1,
-            "time": 500,
-            "reversible": false,
-            "autolearn": true,
-            "components": [
-                              [ ["rag", 3], ["medical_gauze", 1] ],
-                              [ ["superglue", 1], ["duct_tape", 5], ["medical_tape", 3] ],
-                              [ ["vodka", 7], ["rum", 7], ["whiskey", 7],
-                                ["tequila", 7], ["gin", 7], ["triple_sec", 7] ]
-                          ]
-        },
-
-        {
-            "result": "arm_splint",
-            "category": "CC_MISC",
-            "trains_skill": "survival",
-            "requires_skills": ["firstaid",1],
-            "difficulty": 2,
-            "time": 1000,
-            "reversible": false,
-            "autolearn": true,
-            "components": [
-                              [ ["rag", 5], ["medical_gauze", 2] ],
-                              [
-                                  ["string_6", 6],
-                                  ["string_36", 1],
-                                  ["duct_tape", 50],
-                                  ["medical_tape", 25]
-                              ],
-                              [
-                                  ["stick", 1],
-                                  ["broom", 1],
-                                  ["mop", 1],
-                                  ["2x4", 1],
-                                  ["pool_cue", 1]
-                              ]
-                          ]
-        },
-
-        {
-            "result": "leg_splint",
-            "category": "CC_MISC",
-            "trains_skill": "survival",
-            "requires_skills": ["firstaid",1],
-            "difficulty": 2,
-            "time": 1000,
-            "reversible": false,
-            "autolearn": true,
-            "components": [
-                              [ ["rag", 10], ["medical_gauze", 4] ],
-                              [
-                                  ["string_6", 12],
-                                  ["string_36", 2],
-                                  ["duct_tape", 100],
-                                  ["medical_tape", 50]
-                              ],
-                              [
-                                  ["stick", 2],
-                                  ["broom", 2],
-                                  ["mop", 2],
-                                  ["2x4", 2],
-                                  ["pool_cue", 2]
-                              ]
-                          ]
-        },
-
-        {
-            "result": "suppressor",
-            "category": "CC_MISC",
-            "trains_skill": "mechanics",
-            "difficulty": 1,
-            "time": 650,
-            "reversible": false,
-            "autolearn": true,
-            "tools": [
-                         [
-                             ["hacksaw", -1],
-                             ["toolset", -1]
-                         ]
-                     ],
-            "components": [
-                              [
-                                  ["muffler", 1],
-                                  ["rag", 4]
-                              ],
-                              [
-                                  ["pipe", 1]
-                              ]
-                          ]
-        },
-
-        {
-            "result": "brass_catcher",
-            "category": "CC_MISC",
-            "trains_skill": "tailor",
-            "difficulty": 3,
-            "time": 65000,
-            "reversible": true,
-            "autolearn": true,
-            "tools": [ [ ["needle_bone", 4], ["sewing_kit", 4] ] ],
-            "components": [ [ ["rag", 4] ] ]
-        },
-
-        {
-            "result": "pheromone",
-            "category": "CC_MISC",
-            "trains_skill": "cooking",
-            "difficulty": 3,
-            "time": 1200,
-            "reversible": false,
-            "autolearn": true,
-            "tools": [
-                         [
-                             ["hotplate", 18],
-                             ["toolset", 1],
-                             ["fire", -1]
-                         ]
-                     ],
-            "components": [
-                              [
-                                  ["meat_tainted", 1]
-                              ],
-                              [
-                                  ["ammonia", 1]
-                              ]
-                          ]
-        },
-
-
-        {
-            "result": "laser_pack",
-            "category": "CC_MISC",
-            "trains_skill": "electronics",
-            "difficulty": 5,
-            "time": 10000,
-            "reversible": true,
-            "autolearn": true,
-            "tools": [
-                         [
-                             ["screwdriver", -1],
-                             ["toolset", -1]
-                         ]
-                     ],
-            "components": [
-                              [
-                                  ["superglue", 1]
-                              ],
-                              [
-                                  ["plut_cell", 1]
-                              ]
-                          ]
-        },
-
-
-        {
-            "result": "bot_manhack",
-            "category": "CC_MISC",
-            "trains_skill": "electronics",
-            "requires_skills": ["computer",1],
-            "difficulty": 6,
-            "time": 8000,
-            "reversible": true,
-            "autolearn": true,
-            "tools": [
-                         [
-                             ["screwdriver", -1],
-                             ["toolset", -1]
-                         ],
-                         [
-                             ["soldering_iron", 10],
-                             ["toolset", 1]
-                         ]
-                     ],
-            "components": [
-                              [
-                                  ["spike", 2]
-                              ],
-                              [
-                                  ["processor", 1]
-                              ],
-                              [
-                                  ["RAM", 1]
-                              ],
-                              [
-                                  ["power_supply", 1],
-                                  ["plut_cell", 1]
-                              ]
-                          ]
-        },
-
-
-        {
-            "result": "bot_turret",
-            "category": "CC_MISC",
-            "trains_skill": "electronics",
-            "requires_skills": ["computer",1],
-            "difficulty": 7,
-            "time": 9000,
-            "reversible": true,
-            "autolearn": true,
-            "tools": [
-                         [
-                             ["screwdriver", -1],
-                             ["toolset", -1]
-                         ],
-                         [
-                             ["soldering_iron", 14],
-                             ["toolset", 1]
-                         ]
-                     ],
-            "components": [
-                              [
-                                  ["smg_9mm", 1],
-                                  ["uzi", 1],
-                                  ["tec9", 1],
-                                  ["calico", 1],
-                                  ["hk_mp5", 1]
-                              ],
-                              [
-                                  ["processor", 2]
-                              ],
-                              [
-                                  ["RAM", 2]
-                              ],
-                              [
-                                  ["power_supply", 1],
-                                  ["plut_cell", 1]
-                              ]
-                          ]
-        },
-
-
-        {
-            "result": "jar_meat_canned",
-            "category": "CC_FOOD",
-            "trains_skill": "cooking",
-            "requires_skills": ["mechanics",1],
-            "difficulty": 4,
-            "time": 30000,
-            "reversible": false,
-            "autolearn": true,
-            "tools": [
-                         [
-                             ["knife_steak", -1],
-                             ["knife_combat", -1],
-                             ["knife_butcher", -1],
-                             ["pockknife", -1],
-                             ["scalpel", -1],
-                             ["machete", -1],
-                             ["broadsword", -1],
-                             ["toolset", -1],
-                             ["hatchet", -1]
-                         ],
-                         [
-                             ["hotplate", 10],
-                             ["toolset", 1],
-                             ["fire", -1]
-                         ],
-                         [
-                             ["pot", -1],
-                             ["rock_pot", -1]
-                         ]
-                     ],
-            "components": [
-                              [
-                                  ["water", 1],
-                                  ["water_clean", 1]
-                              ],
-                              [
-                                  ["jar_glass", 1]
-                              ],
-                              [
-                                  ["meat", 1]
-                              ]
-                          ]
-        },
-
-
-        {
-            "result": "jar_human_canned",
-            "category": "CC_FOOD",
-            "trains_skill": "cooking",
-            "requires_skills": ["mechanics",1],
-            "difficulty": 4,
-            "time": 30000,
-            "reversible": false,
-            "autolearn": false,
-            "book_learn": [ ["cookbook_human", 2] ],
-            "tools": [
-                         [
-                             ["knife_steak", -1],
-                             ["knife_combat", -1],
-                             ["knife_butcher", -1],
-                             ["pockknife", -1],
-                             ["scalpel", -1],
-                             ["machete", -1],
-                             ["broadsword", -1],
-                             ["toolset", -1],
-                             ["hatchet", -1]
-                         ],
-                         [
-                             ["hotplate", 10],
-                             ["toolset", 1],
-                             ["fire", -1]
-                         ],
-                         [
-                             ["pot", -1],
-                             ["rock_pot", -1]
-                         ]
-                     ],
-            "components": [
-                              [
-                                  ["water", 1],
-                                  ["water_clean", 1]
-                              ],
-                              [
-                                  ["jar_glass", 1]
-                              ],
-                              [
-                                  ["human_flesh", 1]
-                              ]
-                          ]
-        },
-
-
-        {
-            "result": "jar_veggy_canned",
-            "category": "CC_FOOD",
-            "trains_skill": "cooking",
-            "requires_skills": ["mechanics",1],
-            "difficulty": 4,
-            "time": 30000,
-            "reversible": false,
-            "autolearn": true,
-            "tools": [
-                         [
-                             ["knife_steak", -1],
-                             ["knife_combat", -1],
-                             ["knife_butcher", -1],
-                             ["pockknife", -1],
-                             ["scalpel", -1],
-                             ["machete", -1],
-                             ["broadsword", -1],
-                             ["toolset", -1],
-                             ["hatchet", -1]
-                         ],
-                         [
-                             ["hotplate", 10],
-                             ["toolset", 1],
-                             ["fire", -1]
-                         ],
-                         [
-                             ["pot", -1],
-                             ["rock_pot", -1]
-                         ]
-                     ],
-            "components": [
-                              [
-                                  ["water", 1],
-                                  ["water_clean", 1]
-                              ],
-                              [
-                                  ["jar_glass", 1]
-                              ],
-                              [
-                                  ["veggy", 1],
-                                  ["veggy_wild", 1]
-                              ]
-                          ]
-        },
-
-
-        {
-            "result": "jar_apple_canned",
-            "category": "CC_FOOD",
-            "trains_skill": "cooking",
-            "requires_skills": ["mechanics",1],
-            "difficulty": 4,
-            "time": 30000,
-            "reversible": false,
-            "autolearn": true,
-            "tools": [
-                         [
-                             ["knife_steak", -1],
-                             ["knife_combat", -1],
-                             ["knife_butcher", -1],
-                             ["pockknife", -1],
-                             ["scalpel", -1],
-                             ["machete", -1],
-                             ["broadsword", -1],
-                             ["toolset", -1],
-                             ["hatchet", -1]
-                         ],
-                         [
-                             ["hotplate", 10],
-                             ["toolset", 1],
-                             ["fire", -1]
-                         ],
-                         [
-                             ["pot", -1],
-                             ["rock_pot", -1]
-                         ]
-                     ],
-            "components": [
-                              [
-                                  ["water", 1],
-                                  ["water_clean", 1]
-                              ],
-                              [
-                                  ["jar_glass", 1]
-                              ],
-                              [
-                                  ["apple", 3]
-                              ]
-                          ]
-        },
-        
-        
-        {
-            "result": "bag_meat_vac",
-            "category": "CC_FOOD",
-            "trains_skill": "cooking",
-            "requires_skills": ["mechanics",1],
-            "difficulty": 4,
-            "time": 20000,
-            "reversible": false,
-            "autolearn": true,
-            "tools": [
-                         [
-                             ["knife_steak", -1],
-                             ["knife_combat", -1],
-                             ["knife_butcher", -1],
-                             ["pockknife", -1],
-                             ["scalpel", -1],
-                             ["machete", -1],
-                             ["broadsword", -1],
-                             ["toolset", -1],
-                             ["hatchet", -1]
-                         ],
-                         [
-                             ["vac_sealer", 10]
-                         ],
-                         [
-                             ["pot", -1],
-                             ["rock_pot", -1]
-                         ]
-                     ],
-            "components": [
-                              [
-                                  ["water", 1],
-                                  ["water_clean", 1]
-                              ],
-                              [
-                                  ["bag_plastic", 1]
-                              ],
-                              [
-                                  ["meat", 2]
-                              ],
-                              [
-                                  ["salt_water", 1],
-                                  ["salt", 4]
-                              ]
-                          ]
-        },
-
-
-        {
-            "result": "bag_veggy_vac",
-            "category": "CC_FOOD",
-            "trains_skill": "cooking",
-            "requires_skills": ["mechanics",1],
-            "difficulty": 4,
-            "time": 20000,
-            "reversible": false,
-            "autolearn": true,
-            "tools": [
-                         [
-                             ["knife_steak", -1],
-                             ["knife_combat", -1],
-                             ["knife_butcher", -1],
-                             ["pockknife", -1],
-                             ["scalpel", -1],
-                             ["machete", -1],
-                             ["broadsword", -1],
-                             ["toolset", -1],
-                             ["hatchet", -1]
-                         ],
-                         [
-                             ["vac_sealer", 10]
-                         ],
-                         [
-                             ["pot", -1],
-                             ["rock_pot", -1]
-                         ]
-                     ],
-            "components": [
-                              [
-                                  ["water", 1],
-                                  ["water_clean", 1]
-                              ],
-                              [
-                                  ["bag_plastic", 1]
-                              ],
-                              [
-                                  ["veggy", 2],
-                                  ["veggy_wild", 2]
-                              ],
-                              [
-                                  ["salt_water", 1],
-                                  ["salt", 4]
-                              ]
-                          ]
-        },
-
-   
-        {
-            "result": "bag_bundle_10",
-            "category": "CC_MISC",
-            "trains_skill": "mechanics",
-            "difficulty": 0,
-            "time": 500,
-            "reversible": true,
-            "autolearn": true,
-            "tools": [],
-            "components": [
-
-                              [
-                                  ["string_6", 1]
-                              ],
-                              [
-                                  ["bag_plastic", 10]
-                              ]
-                          ]
-        },
-
-
-        {
-            "result": "bag_apple_vac",
-            "category": "CC_FOOD",
-            "trains_skill": "cooking",
-            "requires_skills": ["mechanics",1],
-            "difficulty": 4,
-            "time": 20000,
-            "reversible": false,
-            "autolearn": true,
-            "tools": [
-                         [
-                             ["knife_steak", -1],
-                             ["knife_combat", -1],
-                             ["knife_butcher", -1],
-                             ["pockknife", -1],
-                             ["scalpel", -1],
-                             ["machete", -1],
-                             ["broadsword", -1],
-                             ["toolset", -1],
-                             ["hatchet", -1]
-                         ],
-                         [
-                             ["vac_sealer", 10]
-                         ],
-                         [
-                             ["pot", -1],
-                             ["rock_pot", -1]
-                         ]
-                     ],
-            "components": [
-                              [
-                                  ["water", 1],
-                                  ["water_clean", 1]
-                              ],
-                              [
-                                  ["bag_plastic", 1]
-                              ],
-                              [
-                                  ["apple", 3]
-                              ],
-                              [
-                                  ["sugar", 4]
-                              ]
-                          ]
-        },
-        {
-            "result": "steel_chunk",
-            "category": "CC_MISC",
-            "trains_skill": "mechanics",
-            "difficulty": 0,
-            "time": 5000,
-            "reversible": true,
-            "autolearn": true,
-            "tools": [
-                         [
-                             ["goggles_welding", -1]
-                         ],
-                         [
-                             ["welder", 20],
-                             ["toolset", 1]
-                         ]
-                     ],
-            "components": [
-                              [
-                                  ["scrap", 3]
-                              ]
-                          ]
-        },
-        {
-            "result": "1st_aid",
-            "category": "CC_MISC",
-            "trains_skill": "firstaid",
-            "difficulty": 3,
-            "time": 20000,
-            "reversible": true,
-            "autolearn": true,
-            "tools": [
-            ],
-            "components": [
-                              [
-                                  ["duct_tape", 40],
-                                  ["medical_tape", 20]
-                              ],
-                              [
-                                  ["aspirin", 8]
-                              ],
-                              [
-                                  ["disinfectant", 2]
-                              ],
-                              [
-                                  ["bandages", 2]
-                              ]
-                          ]
-        },
-       {
-            "result": "jerrycan",
-            "category": "CC_MISC",
-            "trains_skill": "mechanics",
-            "difficulty": 1,
-            "time": 30000,
-            "reversible": false,
-            "autolearn": true,
-            "tools": [
-                         [
-                             ["knife_steak", -1],
-                             ["knife_combat", -1],
-                             ["knife_butcher", -1],
-                             ["pockknife", -1],
-                             ["scalpel", -1],
-                             ["machete", -1],
-                             ["broadsword", -1],
-                             ["toolset", -1],
-                             ["screwdriver", -1]
-                         ]
-                     ],
-            "components": [
-                              [
-                                  ["string_36", 1]
-                              ],
-                              [
-                                  ["duct_tape", 50]
-                              ],
-                              [
-                                  ["jug_plastic", 4]
-                              ]
-                          ]
-        },
-      {
-            "result": "jerrycan_big",
-            "category": "CC_MISC",
-            "trains_skill": "mechanics",
-            "difficulty": 2,
-            "time": 30000,
-            "reversible": false,
-            "autolearn": true,
-            "tools": [
-                         [
-                             ["toolset", -1],
-                             ["screwdriver", -1]
-                         ],
-                         [
-                             ["toolset", -1],
-                             ["hacksaw", -1]
-                         ]
-                     ],
-            "components": [
-                              [
-                                  ["string_36", 1]
-                              ],
-                              [
-                                  ["metal_tank", 1]
-                              ],
-                              [
-                                  ["scrap", 1]
-                              ]
-                          ]
-        },
-            {
-                "result": "nailrifle",
-                "category": "CC_WEAPON",
-                "trains_skill": "mechanics",
-                "requires_skills": ["gun",1],
-                "difficulty": 2,
-                "time": 12000,
-                "reversible": true,
-                "autolearn": true,
-                "tools": [
-                             [
-                                 ["hacksaw", -1],
-                                 ["toolset", -1]
-                             ],
-                             [
-                                 ["screwdriver", -1],
-                                 ["toolset", -1]
-                             ]
-                         ],
-                "components": [
-                                  [
-                                      ["pipe", 1]
-                                  ],
-                                  [
-                                      ["2x4", 2]
-                                  ],
-                                  [
-                                      ["nailgun", 1]
-                                  ]
-                              ]
-            },
-
-        {
-            "result": "gold",
-            "id_suffix": "uncraft",
-            "category": "CC_NONCRAFT",
-            "difficulty": 0,
-            "time": 2000,
-            "reversible": true,
-            "autolearn": false,
-            "tools": [
-                         [
-                             ["hammer", -1],
-                             ["toolset", -1]
-                         ],
-                         [
-                             ["screwdriver", -1]
-                         ]
-                     ],
-            "components": [
-                              [
-                                  ["gold_small", 800]
-                              ]
-                          ]
-        }
-    ]
-=======
 	"categories": [
 	"CC_NONCRAFT",
 	"CC_WEAPON",
@@ -19777,5 +9830,4 @@
 }
 
 ]
->>>>>>> d11ab299
 }