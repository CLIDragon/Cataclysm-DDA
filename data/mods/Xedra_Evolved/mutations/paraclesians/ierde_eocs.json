[
  {
    "type": "effect_on_condition",
    "id": "EOC_CONDITION_CHECK_IERDE_ON_NATURAL_EARTH_OR_UNDERGROUND",
    "condition": {
      "or": [
        { "math": [ "u_val('pos_z') <= -1" ] },
        {
          "and": [
            {
              "or": [
                { "u_is_on_terrain_with_flag": "DIGGABLE" },
                { "u_is_on_terrain": "t_rock_floor" },
                { "u_is_on_terrain": "t_rock_floor_no_roof" }
              ]
            },
            { "not": { "u_is_on_terrain": "t_vitrified_sand" } },
            { "not": { "u_is_on_terrain": "t_pit_corpsed" } },
            { "not": { "u_is_on_terrain": "t_fungus" } },
            { "not": { "u_is_on_terrain": "t_glassed_sand" } },
            { "not": { "u_is_on_terrain": "t_rubber_mulch" } },
            { "not": { "u_is_on_terrain": "t_swater_surf" } },
            { "not": { "u_is_on_terrain": "t_woodchips" } }
          ]
        }
      ]
    },
    "effect": [  ]
  },
  {
    "type": "effect_on_condition",
    "id": "EOC_IERDE_DETECT_NEARBY_MONSTERS_EARTH_ON",
    "condition": {
      "or": [
        { "math": [ "u_val('pos_z') <= -1" ] },
        {
          "and": [
            {
              "or": [
                { "u_is_on_terrain_with_flag": "DIGGABLE" },
                { "u_is_on_terrain": "t_rock_floor" },
                { "u_is_on_terrain": "t_rock_floor_no_roof" }
              ]
            },
            { "not": { "u_is_on_terrain": "t_vitrified_sand" } },
            { "not": { "u_is_on_terrain": "t_pit_corpsed" } },
            { "not": { "u_is_on_terrain": "t_fungus" } },
            { "not": { "u_is_on_terrain": "t_glassed_sand" } },
            { "not": { "u_is_on_terrain": "t_rubber_mulch" } },
            { "not": { "u_is_on_terrain": "t_swater_surf" } },
            { "not": { "u_is_on_terrain": "t_woodchips" } }
          ]
        }
      ]
    },
    "effect": [ { "u_add_effect": "effect_ierde_sense_nearby_monsters", "duration": "PERMANENT" } ],
    "false_effect": [
      {
        "u_message": "You must be in contact with the living earth or underground to activate The Soil Knows Those Who Tread Upon It",
        "type": "bad"
      }
    ]
  },
  {
    "type": "effect_on_condition",
    "id": "EOC_IERDE_DETECT_NEARBY_MONSTERS_EARTH_OFF",
    "effect": [ { "u_lose_effect": "effect_ierde_sense_nearby_monsters" } ]
  },
  {
    "type": "effect_on_condition",
    "id": "EOC_IERDE_DETECT_NEARBY_MONSTERS_CHECK",
    "eoc_type": "EVENT",
    "required_event": "avatar_moves",
    "condition": {
      "and": [
        { "u_has_effect": "effect_ierde_sense_nearby_monsters" },
        {
          "or": [
            { "math": [ "u_val('pos_z') >= 1" ] },
            {
              "or": [
                {
                  "and": [
                    { "not": { "u_is_on_terrain_with_flag": "DIGGABLE" } },
                    { "not": { "u_is_on_terrain": "t_rock_floor" } },
                    { "not": { "u_is_on_terrain": "t_rock_floor_no_roof" } }
                  ]
                },
                { "u_is_on_terrain": "t_grass_alien" },
                { "u_is_on_terrain": "t_vitrified_sand" },
                { "u_is_on_terrain": "t_pit_corpsed" },
                { "u_is_on_terrain": "t_fungus" },
                { "u_is_on_terrain": "t_glassed_sand" },
                { "u_is_on_terrain": "t_rubber_mulch" },
                { "u_is_on_terrain": "t_swater_surf" },
                { "u_is_on_terrain": "t_woodchips" }
              ]
            }
          ]
        }
      ]
    },
    "effect": [ { "u_deactivate_trait": "IERDE_DETECT_NEARBY_MONSTERS_EARTH" } ]
  },
  {
    "type": "effect_on_condition",
    "id": "EOC_IERDE_GOBLIN_FRUIT",
    "condition": {
      "and": [
        {
          "or": [
            { "u_is_on_terrain_with_flag": "DIGGABLE" },
            { "u_is_on_terrain": "t_rock_floor" },
            { "u_is_on_terrain": "t_railroad_rubble" },
            { "u_is_on_terrain": "t_dirt_underground" }
          ]
        },
        { "not": { "u_is_on_terrain": "t_grass_alien" } },
        { "not": { "u_is_on_terrain": "t_vitrified_sand" } },
        { "not": { "u_is_on_terrain": "t_pit_corpsed" } },
        { "not": { "u_is_on_terrain": "t_fungus" } },
        { "not": { "u_is_on_terrain": "t_glassed_sand" } },
        { "not": { "u_is_on_terrain": "t_rubber_mulch" } },
        { "not": { "u_is_on_terrain": "t_swater_surf" } },
        { "not": { "u_is_on_terrain": "t_woodchips" } }
      ]
    },
    "effect": [ { "u_cast_spell": { "id": "cultivate_goblin_fruit_real" } } ],
    "false_effect": [ { "u_message": "You must be on living earth or stone to call forth a goblin fruit.", "type": "bad" } ]
  },
  {
    "type": "effect_on_condition",
    "id": "EOC_IERDE_IRON_ARMOR_SPELL",
    "condition": {
      "and": [
        {
          "or": [
            { "u_is_on_terrain_with_flag": "DIGGABLE" },
            { "u_is_on_terrain": "t_rock_floor" },
            { "u_is_on_terrain": "t_railroad_rubble" },
            { "u_is_on_terrain": "t_dirt_underground" }
          ]
        },
        { "not": { "u_is_on_terrain": "t_grass_alien" } },
        { "not": { "u_is_on_terrain": "t_vitrified_sand" } },
        { "not": { "u_is_on_terrain": "t_pit_corpsed" } },
        { "not": { "u_is_on_terrain": "t_fungus" } },
        { "not": { "u_is_on_terrain": "t_glassed_sand" } },
        { "not": { "u_is_on_terrain": "t_rubber_mulch" } },
        { "not": { "u_is_on_terrain": "t_swater_surf" } },
        { "not": { "u_is_on_terrain": "t_woodchips" } }
      ]
    },
    "effect": [ { "u_cast_spell": { "id": "ierde_iron_armor_spell_real", "hit_self": true } } ],
    "false_effect": [ { "u_message": "You must be on living earth or stone to infuse yourself with iron.", "type": "bad" } ]
  },
  {
    "type": "effect_on_condition",
    "id": "EOC_IERDE_REVEAL_MAP",
    "condition": {
      "and": [
        {
          "or": [
            { "u_is_on_terrain_with_flag": "DIGGABLE" },
            { "u_is_on_terrain": "t_rock_floor" },
            { "u_is_on_terrain": "t_railroad_rubble" },
            { "u_is_on_terrain": "t_dirt_underground" }
          ]
        },
        { "not": { "u_is_on_terrain": "t_grass_alien" } },
        { "not": { "u_is_on_terrain": "t_vitrified_sand" } },
        { "not": { "u_is_on_terrain": "t_pit_corpsed" } },
        { "not": { "u_is_on_terrain": "t_fungus" } },
        { "not": { "u_is_on_terrain": "t_glassed_sand" } },
        { "not": { "u_is_on_terrain": "t_rubber_mulch" } },
        { "not": { "u_is_on_terrain": "t_swater_surf" } },
        { "not": { "u_is_on_terrain": "t_woodchips" } }
      ]
    },
    "effect": {
      "switch": { "math": [ "u_spell_level('ierde_reveal_earth_map_spell')" ] },
      "cases": [
        {
          "case": 0,
          "effect": [
            { "u_spawn_item": "item_ierde_reveal_earth_map_01", "suppress_message": true },
            { "run_eocs": "EOC_IERDE_REVEAL_MAP_ITEM_01" },
            { "u_remove_item_with": "item_ierde_reveal_earth_map_01" }
          ]
        },
        {
          "case": 3,
          "effect": [
            { "u_spawn_item": "item_ierde_reveal_earth_map_02", "suppress_message": true },
            { "run_eocs": "EOC_IERDE_REVEAL_MAP_ITEM_02" },
            { "u_remove_item_with": "item_ierde_reveal_earth_map_02" }
          ]
        },
        {
          "case": 6,
          "effect": [
            { "u_spawn_item": "item_ierde_reveal_earth_map_03", "suppress_message": true },
            { "run_eocs": "EOC_IERDE_REVEAL_MAP_ITEM_03" },
            { "u_remove_item_with": "item_ierde_reveal_earth_map_03" }
          ]
        },
        {
          "case": 9,
          "effect": [
            { "u_spawn_item": "item_ierde_reveal_earth_map_04", "suppress_message": true },
            { "run_eocs": "EOC_IERDE_REVEAL_MAP_ITEM_04" },
            { "u_remove_item_with": "item_ierde_reveal_earth_map_04" }
          ]
        },
        {
          "case": 12,
          "effect": [
            { "u_spawn_item": "item_ierde_reveal_earth_map_05", "suppress_message": true },
            { "run_eocs": "EOC_IERDE_REVEAL_MAP_ITEM_05" },
            { "u_remove_item_with": "item_ierde_reveal_earth_map_05" }
          ]
        },
        {
          "case": 15,
          "effect": [
            { "u_spawn_item": "item_ierde_reveal_earth_map_06", "suppress_message": true },
            { "run_eocs": "EOC_IERDE_REVEAL_MAP_ITEM_06" },
            { "u_remove_item_with": "item_ierde_reveal_earth_map_06" }
          ]
        }
      ]
    },
    "false_effect": [ { "u_message": "Without a direct connection to the living earth, the spell fails." } ]
  },
  {
    "type": "effect_on_condition",
    "id": "EOC_IERDE_REVEAL_MAP_ITEM_01",
    "effect": [
      {
        "u_run_inv_eocs": "random",
        "search_data": [ { "id": "item_ierde_reveal_earth_map_01" } ],
        "true_eocs": [ { "id": "EOC_IERDE_REVEAL_MAP_ITEM_01_ACTIVATE", "effect": { "u_activate": "reveal_map" } } ]
      }
    ]
  },
  {
    "type": "effect_on_condition",
    "id": "EOC_IERDE_REVEAL_MAP_ITEM_02",
    "effect": [
      {
        "u_run_inv_eocs": "random",
        "search_data": [ { "id": "item_ierde_reveal_earth_map_02" } ],
        "true_eocs": [ { "id": "EOC_IERDE_REVEAL_MAP_ITEM_02_ACTIVATE", "effect": { "u_activate": "reveal_map" } } ]
      }
    ]
  },
  {
    "type": "effect_on_condition",
    "id": "EOC_IERDE_REVEAL_MAP_ITEM_03",
    "effect": [
      {
        "u_run_inv_eocs": "random",
        "search_data": [ { "id": "item_ierde_reveal_earth_map_03" } ],
        "true_eocs": [ { "id": "EOC_IERDE_REVEAL_MAP_ITEM_03_ACTIVATE", "effect": { "u_activate": "reveal_map" } } ]
      }
    ]
  },
  {
    "type": "effect_on_condition",
    "id": "EOC_IERDE_REVEAL_MAP_ITEM_04",
    "effect": [
      {
        "u_run_inv_eocs": "random",
        "search_data": [ { "id": "item_ierde_reveal_earth_map_04" } ],
        "true_eocs": [ { "id": "EOC_IERDE_REVEAL_MAP_ITEM_04_ACTIVATE", "effect": { "u_activate": "reveal_map" } } ]
      }
    ]
  },
  {
    "type": "effect_on_condition",
    "id": "EOC_IERDE_REVEAL_MAP_ITEM_05",
    "effect": [
      {
        "u_run_inv_eocs": "random",
        "search_data": [ { "id": "item_ierde_reveal_earth_map_05" } ],
        "true_eocs": [ { "id": "EOC_IERDE_REVEAL_MAP_ITEM_05_ACTIVATE", "effect": { "u_activate": "reveal_map" } } ]
      }
    ]
  },
  {
    "type": "effect_on_condition",
    "id": "EOC_IERDE_REVEAL_MAP_ITEM_06",
    "effect": [
      {
        "u_run_inv_eocs": "random",
        "search_data": [ { "id": "item_ierde_reveal_earth_map_06" } ],
        "true_eocs": [ { "id": "EOC_IERDE_REVEAL_MAP_ITEM_06_ACTIVATE", "effect": { "u_activate": "reveal_map" } } ]
      }
    ]
  },
  {
    "type": "effect_on_condition",
    "id": "EOC_IERDE_SMASHING_PUNCH_activated",
    "effect": [
      {
        "run_eocs": "EOC_GENERIC_SPELL_MUTATION",
        "variables": {
          "prep_time": "0.5",
          "spell_to_cast": "ierde_smashing_punch_spell",
          "message_success": { "i18n": true, "str": "You gather yourself for a moment and strike." },
          "message_fail": ""
        }
      }
    ]
  },
  {
    "type": "effect_on_condition",
    "id": "EOC_IERDE_NO_SLEEP_MEDITATE_activate",
    "condition": { "math": [ "u_val('pos_z') <= -1" ] },
    "effect": [
      {
        "run_eocs": "EOC_GENERIC_SPELL_MUTATION",
        "variables": {
          "prep_time": "1",
          "spell_to_cast": "ierde_no_sleep_meditate_spell",
          "message_success": { "i18n": true, "str": "You settle down, feeling the ground beneath you, and begin your vigil" },
          "message_fail": ""
        }
      }
    ],
    "false_effect": [ { "u_message": "You must be underground to begin your vigil!", "type": "bad" } ]
  },
  {
    "type": "effect_on_condition",
    "id": "EOC_IERDE_NO_SLEEP_MEDITATE",
    "condition": { "or": [ { "math": [ "u_val('sleepiness') + u_val('sleep_deprivation') >= 0" ] } ] },
    "effect": [ { "u_assign_activity": "ACT_IERDE_NO_SLEEP_MEDITATE", "duration": "510 minutes" } ],
    "false_effect": [ { "u_message": "You're feeling refreshed and have no need to begin a vigil.", "type": "mixed" } ]
  },
  {
    "id": "ACT_IERDE_NO_SLEEP_MEDITATE",
    "type": "activity_type",
    "activity_level": "NO_EXERCISE",
    "verb": "watching",
    "based_on": "time",
    "can_resume": false,
    "rooted": true,
    "do_turn_eoc": "EOC_IERDE_NO_SLEEP_MEDITATE_TURN"
  },
  {
    "type": "effect_on_condition",
    "id": "EOC_IERDE_NO_SLEEP_MEDITATE_TURN",
    "condition": { "math": [ "u_val('sleepiness') + u_val('sleep_deprivation') >= 0" ] },
    "effect": [ { "run_eocs": [ "EOC_IERDE_SLEEP_SLEEPINESS", "EOC_IERDE_SLEEP_DEPRIVATION" ] } ],
    "false_effect": [
      {
        "u_message": "You are fully refreshed, and can end your vigil now.",
        "popup": true,
        "popup_w_interrupt_query": true,
        "interrupt_type": "eoc"
      }
    ]
  },
  {
    "type": "effect_on_condition",
    "id": "EOC_IERDE_SLEEP_SLEEPINESS",
    "condition": { "and": [ { "math": [ "u_val('sleepiness') >= 0" ] }, { "x_in_y_chance": { "x": 1, "y": 35 } } ] },
    "effect": [ { "math": [ "u_val('sleepiness')", "-=", "1" ] } ]
  },
  {
    "type": "effect_on_condition",
    "id": "EOC_IERDE_SLEEP_DEPRIVATION",
    "condition": { "math": [ "u_val('sleep_deprivation') >= 0" ] },
    "effect": { "math": [ "u_val('sleep_deprivation')", "-=", "1" ] }
  },
  {
    "type": "effect_on_condition",
    "id": "EOC_IERDE_EARTHEN_SHIELD_SPELL",
    "condition": {
      "and": [
        {
          "or": [
            { "u_is_on_terrain_with_flag": "DIGGABLE" },
            { "u_is_on_terrain": "t_rock_floor" },
            { "u_is_on_terrain": "t_railroad_rubble" },
            { "u_is_on_terrain": "t_dirt_underground" }
          ]
        },
        { "not": { "u_is_on_terrain": "t_grass_alien" } },
        { "not": { "u_is_on_terrain": "t_vitrified_sand" } },
        { "not": { "u_is_on_terrain": "t_pit_corpsed" } },
        { "not": { "u_is_on_terrain": "t_fungus" } },
        { "not": { "u_is_on_terrain": "t_glassed_sand" } },
        { "not": { "u_is_on_terrain": "t_rubber_mulch" } },
        { "not": { "u_is_on_terrain": "t_swater_surf" } },
        { "not": { "u_is_on_terrain": "t_woodchips" } }
      ]
    },
    "effect": [
      {
        "u_add_effect": "effect_ierde_earthen_shield",
        "duration": {
          "math": [ "( ( (u_spell_level('ierde_earthen_shield_spell') * 15) + 300) * (scaling_factor(u_val('strength') ) ) )" ]
        }
      },
      {
        "math": [ "u_earthen_shield_protection_level", "=", "(u_spell_level('ierde_earthen_shield_spell') * 1 * rng(0.5,1.5)) + 4" ]
      }
    ],
    "false_effect": [ { "u_message": "You must be on living earth or stone to create the earthen shield.", "type": "bad" } ]
  },
  {
    "type": "effect_on_condition",
    "id": "EOC_IERDE_EARTHEN_SHIELD_REDUCER",
    "eoc_type": "EVENT",
    "required_event": "character_takes_damage",
    "condition": { "math": [ "u_earthen_shield_protection_level >= 1" ] },
    "effect": [ { "math": [ "u_earthen_shield_protection_level", "-=", "1" ] } ],
    "false_effect": [ { "u_lose_effect": "effect_ierde_earthen_shield" } ]
  },
  {
    "type": "effect_on_condition",
    "id": "EOC_IERDE_SINK_INTO_EARTH_activate",
    "condition": {
      "and": [
        {
          "or": [
            { "u_is_on_terrain_with_flag": "DIGGABLE" },
            { "u_is_on_terrain": "t_soil" },
            { "u_is_on_terrain": "t_rock" },
            { "u_is_on_terrain": "t_rock_floor" },
            { "u_is_on_terrain": "t_railroad_rubble" },
            { "u_is_on_terrain": "t_dirt_underground" }
          ]
        },
        { "not": { "u_is_on_terrain": "t_grass_alien" } },
        { "not": { "u_is_on_terrain": "t_vitrified_sand" } },
        { "not": { "u_is_on_terrain": "t_pit_corpsed" } },
        { "not": { "u_is_on_terrain": "t_fungus" } },
        { "not": { "u_is_on_terrain": "t_glassed_sand" } },
        { "not": { "u_is_on_terrain": "t_rubber_mulch" } },
        { "not": { "u_is_on_terrain": "t_swater_surf" } },
        { "not": { "u_is_on_terrain": "t_woodchips" } }
      ]
    },
    "effect": [ { "run_eocs": "EOC_IERDE_SLEEP_IN_EARTH" } ],
    "false_effect": [ { "u_message": "You must be on living earth or stone to sink into it.", "type": "bad" } ]
  },
  {
    "type": "effect_on_condition",
    "id": "EOC_IERDE_SLEEP_IN_EARTH",
    "condition": { "not": { "math": [ "u_val('pos_z') == -9" ] } },
    "effect": [
      {
        "run_eocs": {
          "id": "EOC_IERDE_SLEEP_IN_EARTH_2",
          "condition": {
            "or": [
              { "u_is_on_terrain": "t_rock_floor_no_roof" },
              { "u_is_on_terrain": "t_rock_floor" },
              { "u_is_on_terrain": "t_rock_smooth" },
              {
                "and": [
                  { "u_is_on_terrain_with_flag": "DIGGABLE" },
                  { "not": { "u_is_on_terrain": "t_grass_alien" } },
                  { "not": { "u_is_on_terrain": "t_vitrified_sand" } },
                  { "not": { "u_is_on_terrain": "t_pit_corpsed" } },
                  { "not": { "u_is_on_terrain": "t_fungus" } },
                  { "not": { "u_is_on_terrain": "t_glassed_sand" } },
                  { "not": { "u_is_on_terrain": "t_rubber_mulch" } },
                  { "not": { "u_is_on_terrain": "t_swater_surf" } },
                  { "not": { "u_is_on_terrain": "t_woodchips" } }
                ]
              }
            ]
          },
          "effect": [
            { "u_location_variable": { "u_val": "IERDE_sleep_in_earth_starting_point" }, "min_radius": 0, "max_radius": 0 },
            {
              "u_location_variable": { "u_val": "IERDE_sleep_in_earth_destination" },
              "min_radius": 0,
              "max_radius": 0,
              "z_adjust": -9,
              "z_override": true
            },
            { "u_message": "The earth parts beneath you and you sink down into the stone.", "type": "good" },
            { "u_teleport": { "u_val": "IERDE_sleep_in_earth_destination" }, "force": true },
            { "u_add_trait": "IERDE_STONE_SLEEP" }
          ],
          "false_effect": [ { "u_message": "You must be standing on the living earth to sink into the stone!", "type": "bad" } ]
        }
      }
    ],
    "false_effect": [
      { "u_teleport": { "u_val": "IERDE_sleep_in_earth_starting_point" } },
      { "u_message": "You feel yourself rising until you stand in the clear air once again.", "type": "good" }
    ]
  },
  {
    "type": "effect_on_condition",
    "id": "EOC_IERDE_SLEEP_IN_EARTH_REMOVER",
    "eoc_type": "EVENT",
    "//": "No cheating and teleporting out to keep your buffs",
    "required_event": "avatar_moves",
    "condition": { "and": [ { "not": { "math": [ "u_val('pos_z') == -9" ] } }, { "u_has_trait": "IERDE_STONE_SLEEP" } ] },
    "effect": [ { "u_lose_trait": "IERDE_STONE_SLEEP" } ]
  },
  {
    "type": "effect_on_condition",
    "id": "EOC_RESHAPE_THE_EARTH_SELECTOR",
    "effect": [
      {
        "run_eoc_selector": [
          "EOC_RESHAPE_EARTH_MAKE_WALL",
          "EOC_RESHAPE_EARTH_MAKE_PIT",
          "EOC_RESHAPE_EARTH_RAISE_EARTH",
          "EOC_RESHAPE_EARTH_LOWER_EARTH",
          "EOC_RESHAPE_EARTH_SMOOTH_STONE",
          "EOC_RESHAPE_EARTH_CHURN_EARTH",
          "EOC_RESHAPE_EARTH_DIRT_TO_STONE",
          "EOC_RESHAPE_EARTH_STONE_TO_DIRT",
          "EOC_NULL"
        ],
        "names": [
          "Create or Destroy Wall",
          "Create Pit",
          "Earthen Stairs Up",
          "Earthen Stairs Down",
          "Smooth Stone",
          "Churn Earth for Planting",
          "Turn Earth to Stone",
          "Turn Stone to Earth",
          "Do nothing"
        ],
        "keys": [ "1", "2", "3", "4", "5", "6", "7", "8", "9" ],
        "descriptions": [
          "Turn a dirt or stone floor into a wall or vice versa.",
          "Create a pit.",
          "Reshape the dirt or stone into a set of stairs going up.",
          "Reshape the dirt or stone into a set of stairs going down.",
          "Polish and smooth a stone wall into a mirror-like finish.",
          "Create furrows in the earth suitable for planting crops",
          "Turn dirt and earth into solid rock.",
          "Turn solid rock into loose soil or dirt.",
          "Do nothing."
        ]
      }
    ]
  },
  {
    "type": "effect_on_condition",
    "id": "EOC_RESHAPE_EARTH_MAKE_WALL",
    "effect": [ { "u_cast_spell": { "id": "ierde_reshape_the_earth_walls" }, "targeted": true } ]
  },
  {
    "type": "effect_on_condition",
    "id": "EOC_RESHAPE_EARTH_MAKE_PIT",
    "effect": [ { "u_cast_spell": { "id": "ierde_reshape_the_earth_pits" }, "targeted": true } ]
  },
  {
    "type": "effect_on_condition",
    "id": "EOC_RESHAPE_EARTH_RAISE_EARTH",
    "effect": [ { "u_cast_spell": { "id": "ierde_reshape_the_earth_raise" }, "targeted": true } ]
  },
  {
    "type": "effect_on_condition",
    "id": "EOC_RESHAPE_EARTH_LOWER_EARTH",
    "effect": [ { "u_cast_spell": { "id": "ierde_reshape_the_earth_lower" }, "targeted": true } ]
  },
  {
    "type": "effect_on_condition",
    "id": "EOC_RESHAPE_EARTH_SMOOTH_STONE",
    "effect": [ { "u_cast_spell": { "id": "ierde_reshape_the_earth_smooth_stone" }, "targeted": true } ]
  },
  {
    "type": "effect_on_condition",
    "id": "EOC_RESHAPE_EARTH_CHURN_EARTH",
    "effect": [ { "u_cast_spell": { "id": "ierde_reshape_the_earth_churn_earth" }, "targeted": true } ]
  },
  {
    "type": "effect_on_condition",
    "id": "EOC_RESHAPE_EARTH_DIRT_TO_STONE",
    "effect": [ { "u_cast_spell": { "id": "ierde_reshape_the_earth_to_stone" }, "targeted": true } ]
  },
  {
    "type": "effect_on_condition",
    "id": "EOC_RESHAPE_EARTH_STONE_TO_DIRT",
    "effect": [ { "u_cast_spell": { "id": "ierde_reshape_the_stone_to_dirt" }, "targeted": true } ]
  },
  {
    "type": "effect_on_condition",
    "id": "EOC_IERDE_ENTRAP_TARGET_IN_STONE",
    "condition": {
      "or": [
        { "u_is_on_terrain_with_flag": "DIGGABLE" },
        { "u_is_on_terrain": "t_rock_floor" },
        { "u_is_on_terrain": "t_railroad_rubble" },
        { "u_is_on_terrain": "t_dirt_underground" }
      ]
    },
    "effect": [
      { "u_cast_spell": { "id": "ierde_trap_target_local_terrain_bash" } },
      { "u_transform_radius": 1, "ter_furn_transform": "ter_ierde_entrap_target_in_stone" },
      { "u_transform_radius": 0, "ter_furn_transform": "ter_ierde_entrap_target_in_stone_ground_zero" }
    ]
  },
  {
    "type": "effect_on_condition",
    "id": "EOC_IERDE_TUNNEL_TRANSLOCATE_CHECK",
    "condition": {
      "and": [
        {
          "or": [
            { "u_is_on_terrain": "t_rock_floor" },
            { "u_is_on_terrain": "t_railroad_rubble" },
            { "u_is_on_terrain": "t_dirt_underground" }
          ]
        },
        { "math": [ "u_val('pos_z') <= -2" ] }
      ]
    },
    "effect": [ { "u_cast_spell": { "id": "paraclesian_translocate" } } ],
    "false_effect": [ { "u_message": "You must be standing deep underground and on the living earth to translocate.", "type": "mixed" } ]
  },
  {
    "type": "effect_on_condition",
    "id": "EOC_IERDE_TUNNEL_ATTUNEMENT_CHECK",
    "condition": {
      "and": [
        {
          "or": [
            { "u_is_on_terrain": "t_rock_floor" },
            { "u_is_on_terrain": "t_railroad_rubble" },
            { "u_is_on_terrain": "t_dirt_underground" }
          ]
        },
        { "math": [ "u_val('pos_z') <= -2" ] }
      ]
    },
    "effect": [ { "u_cast_spell": { "id": "ierde_tunnel_translocation_attune_real" }, "targeted": true } ],
    "false_effect": [ { "u_message": "You must be deep underground on and on the living earth  to cast this spell.", "type": "mixed" } ]
  },
  {
    "type": "effect_on_condition",
    "id": "EOC_IERDE_STONE_FORM_ON",
    "effect": [
      { "u_add_trait": "IERDE_STONE_FORM_TRAITS" },
      { "u_message": "Your body stiffens as your flesh turns to stone and your joints to earth.", "type": "good" }
    ]
  },
  {
    "type": "effect_on_condition",
<<<<<<< HEAD
    "id": "EOC_IERDE_STONE_FORM_PER_TURN",
    "condition": { "math": [ "u_val('mana') >= 3" ] },
    "effect": [ { "math": [ "u_val('mana')", "-=", "1" ] } ],
    "false_effect": [
      { "u_message": "You do not have enough mana to maintain your earthen body!", "type": "bad" },
      { "u_lose_trait": "IERDE_STONE_FORM_TRAITS" }
    ]
=======
    "id": "EOC_IERDE_STONE_FORM_OFF",
    "effect": [ { "u_lose_trait": "IERDE_STONE_FORM_TRAITS" } ]
>>>>>>> fc8e1770
  },
  {
    "type": "effect_on_condition",
    "id": "EOC_IERDE_BODY_OF_ADAMANT_LIMB_HEALER",
    "eoc_type": "EVENT",
    "required_event": "character_takes_damage",
    "condition": { "u_has_trait": "IERDE_NO_BROKEN_BONES" },
    "effect": [
      { "if": { "math": [ "u_hp('arm_r')", "==", "0" ] }, "then": { "math": [ "u_hp('arm_r')", "++" ] } },
      { "if": { "math": [ "u_hp('arm_l')", "==", "0" ] }, "then": { "math": [ "u_hp('arm_l')", "++" ] } },
      { "if": { "math": [ "u_hp('leg_r')", "==", "0" ] }, "then": { "math": [ "u_hp('leg_r')", "++" ] } },
      { "if": { "math": [ "u_hp('leg_l')", "==", "0" ] }, "then": { "math": [ "u_hp('leg_l')", "++" ] } }
    ]
  }
]<|MERGE_RESOLUTION|>--- conflicted
+++ resolved
@@ -650,18 +650,8 @@
   },
   {
     "type": "effect_on_condition",
-<<<<<<< HEAD
-    "id": "EOC_IERDE_STONE_FORM_PER_TURN",
-    "condition": { "math": [ "u_val('mana') >= 3" ] },
-    "effect": [ { "math": [ "u_val('mana')", "-=", "1" ] } ],
-    "false_effect": [
-      { "u_message": "You do not have enough mana to maintain your earthen body!", "type": "bad" },
-      { "u_lose_trait": "IERDE_STONE_FORM_TRAITS" }
-    ]
-=======
     "id": "EOC_IERDE_STONE_FORM_OFF",
     "effect": [ { "u_lose_trait": "IERDE_STONE_FORM_TRAITS" } ]
->>>>>>> fc8e1770
   },
   {
     "type": "effect_on_condition",
