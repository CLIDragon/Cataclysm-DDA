[
  {
    "type": "effect_on_condition",
    "id": "EOC_CONDITION_CHECK_HOMULLUS_IN_CIVILIZATION_ON_OMT_ENTER",
    "eoc_type": "EVENT",
    "required_event": "avatar_enters_omt",
    "condition": { "u_has_trait": "HOMULLUS" },
    "effect": [
      {
        "run_eocs": [
          {
            "id": "EOC_CONDITION_CHECK_HOMULLUS_IN_CIVILIZATION_ON_OMT_ENTER_2",
            "condition": {
              "or": [
                { "test_eoc": "EOC_CONDITION_HOMULLUS_NEAR_FACTION" },
                { "u_near_om_location": "FACTION_CAMP_ANY", "range": 2 },
                { "map_in_city": { "mutator": "loc_relative_u", "target": "(0,0,0)" } }
              ]
            },
            "effect": [ { "math": [ "u_homullus_is_in_civilization", "=", "1" ] } ],
            "false_effect": [ { "math": [ "u_homullus_is_in_civilization", "=", "0" ] } ]
          }
        ]
      }
    ]
  },
  {
    "type": "effect_on_condition",
    "id": "EOC_CONDITION_HOMULLUS_NEAR_FACTION",
    "condition": {
      "or": [
        { "u_near_om_location": "evac_center_13", "range": 3 },
        { "u_near_om_location": "evac_center_18", "range": 6 },
        { "u_near_om_location": "isolated_road_field_0", "range": 2 },
        { "u_near_om_location": "horse_farm_isherwood_9", "range": 3 },
        { "u_near_om_location": "farm_isherwood_2", "range": 3 },
        { "u_near_om_location": "dairy_farm_isherwood_SW", "range": 3 },
        { "u_near_om_location": "lumbermill_0_0_ocu", "range": 1 },
        { "u_near_om_location": "ranch_camp_41", "range": 6 },
        { "u_near_om_location": "godco_5", "range": 3 },
        { "u_near_om_location": "smallscrapyard_ocu", "range": 1 },
        { "u_near_om_location": "robofachq_surface_entrance", "range": 4 }
      ]
    },
    "effect": [  ]
  },
  {
    "type": "effect_on_condition",
    "id": "EOC_HOMULLUS_IN_CIVILIZATION_CHECKER_CONDITION",
    "condition": { "math": [ "u_homullus_is_in_civilization", "==", "1" ] },
    "effect": [  ]
  },
  {
    "type": "effect_on_condition",
    "id": "EOC_HOMULLUS_SELF_DECEPTION",
    "effect": [
      { "u_lose_morale": "morale_homullus_self_deception" },
      {
        "u_add_morale": "morale_homullus_self_deception",
        "bonus": { "math": [ "( 5 + u_spell_level('homullus_self_deception_spell') ) * scaling_factor(u_val('perception') )" ] },
        "max_bonus": 40,
        "duration": {
          "math": [ "( 3600 + (u_spell_level('homullus_self_deception_spell') * 900) ) * scaling_factor(u_val('perception') )" ]
        },
        "decay_start": {
          "math": [ "( 3600 + (u_spell_level('homullus_self_deception_spell') * 900) ) * scaling_factor(u_val('perception') ) / 2" ]
        }
      }
    ]
  },
  {
    "type": "effect_on_condition",
    "id": "EOC_HOMULLUS_NO_TRACE_ON",
    "condition": { "not": { "u_has_trait": "NO_TRACE_YET_I_WISH_active" } },
    "effect": [ { "u_add_trait": "NO_TRACE_YET_I_WISH_active" }, { "u_message": "Your body stops producing scent.", "type": "good" } ],
    "false_effect": [
      { "u_lose_trait": "NO_TRACE_YET_I_WISH_active" },
      { "u_message": "Your body begins producing scent.", "type": "neutral" }
    ]
  },
  {
    "type": "effect_on_condition",
    "id": "EOC_HOMULLUS_BACKSTAGE_ON",
    "condition": { "not": { "u_has_trait": "HOMULLUS_BACKSTAGE_active" } },
    "effect": [
      { "u_add_trait": "HOMULLUS_BACKSTAGE_active" },
      { "u_message": "You seem to fade into the background.", "type": "good" }
    ],
    "false_effect": [ { "u_lose_trait": "HOMULLUS_BACKSTAGE_active" }, { "u_message": "You become more noticeable.", "type": "neutral" } ]
  },
  {
    "type": "effect_on_condition",
    "id": "EOC_HOMULLUS_RUNNING_GIVE_STAMINA",
    "eoc_type": "EVENT",
    "required_event": "avatar_moves",
    "condition": {
      "and": [ { "u_has_trait": "HOMULLUS_THE_HUNTER2" }, { "compare_string": [ "run", { "context_val": "movement_mode" } ] } ]
    },
    "effect": [ { "math": [ "u_val('stamina')", "+=", "rng(40,65)" ] } ]
  },
  {
    "type": "effect_on_condition",
    "id": "EOC_HOMULLUS_INVISIBLE_TO_HUMANS",
    "condition": {
      "or": [
        "u_is_npc",
        {
          "or": [ { "u_has_species": "FERAL" }, { "and": [ { "not": { "u_has_species": "ZOMBIE" } }, { "u_has_species": "HUMAN" } ] } ]
        }
      ]
    },
    "effect": [
      {
        "u_add_effect": "telepathic_ignorance",
        "duration": {
          "math": [ "( 6000 + (u_spell_level('homullus_invisible_to_humans_spell') * 3000) ) * scaling_factor(u_val('intelligence') )" ]
        }
      }
    ]
  },
  {
    "type": "effect_on_condition",
    "id": "EOC_HOMULLUS_DREAMWALKER_GAIN_DREAMDROSS",
    "eoc_type": "EVENT",
    "required_event": "character_wakes_up",
    "condition": {
      "and": [
        { "u_has_trait": "HOMULLUS_DREAMWALKER" },
        { "x_in_y_chance": { "x": { "math": [ "1 + u_has_trait('THRESH_HOMULLUS')" ] }, "y": 10 } },
        { "math": [ "u_characters_nearby('radius': 30, 'attitude': 'any')", ">", "0" ] }
      ]
    },
    "effect": [
      {
        "u_message": "As you awaken from the remnants of another's dreams, you find scraps of dreamdross next to you.",
        "type": "neutral"
      },
      { "u_spawn_item": "scrap_dreamdross", "count": { "math": [ "rng(1,4)" ] } }
    ]
  },
  {
    "type": "effect_on_condition",
    "id": "EOC_HOMULLUS_GOBLIN_FRUIT",
<<<<<<< HEAD
    "effect": [
      {
        "set_string_var": { "mutator": "u_loc_relative", "target": "(0,0,0)" },
        "target_var": { "context_val": "homullus_location" }
      },
      {
        "run_eocs": [
          {
            "id": "EOC_HOMULLUS_GOBLIN_FRUIT_2",
            "//": "This EoC is required because map_in_city cannot check talker location directly.",
            "condition": {
              "or": [
                { "u_near_om_location": "evac_center_13", "range": 3 },
                { "u_near_om_location": "robofachq_surface_entrance", "range": 3 },
                { "u_near_om_location": "isolated_road_field_0", "range": 2 },
                { "u_near_om_location": "ranch_camp_41", "range": 3 },
                { "u_near_om_location": "godco_5", "range": 3 },
                { "u_at_om_location": "FACTION_CAMP_ANY" },
                { "map_in_city": { "mutator": "u_loc_relative", "target": "(0,0,0)" } }
              ]
            },
            "effect": [ { "u_cast_spell": { "id": "cultivate_goblin_fruit_real" } } ],
            "false_effect": [ { "u_message": "You must be in the remnants of civilization to call forth a goblin fruit.", "type": "bad" } ]
          }
        ]
      }
    ]
=======
    "condition": { "test_eoc": "EOC_HOMULLUS_IN_CIVILIZATION_CHECKER_CONDITION" },
    "effect": [ { "u_cast_spell": { "id": "cultivate_goblin_fruit_real" } } ],
    "false_effect": [ { "u_message": "You must be in the remnants of civilization to call forth a goblin fruit.", "type": "bad" } ]
>>>>>>> 26da18e9
  },
  {
    "type": "effect_on_condition",
    "id": "EOC_HOMULLUS_GAIN_BIONIC_POWER_IN_CITIES",
    "recurrence": "30 seconds",
    "condition": { "or": [ { "u_has_any_trait": [ "HOMULLUS_GAIN_BIONIC_POWER", "HOMULLUS_GAIN_BIONIC_POWER_AND_MANA" ] } ] },
    "effect": [ { "math": [ "u_val('power')", "+=", "energy('1 kJ') + (energy('1 kJ') * u_has_trait('THRESH_HOMULLUS'))" ] } ]
  },
  {
    "type": "effect_on_condition",
    "id": "HOMULLUS_MIGRATE_TO_MIMIMIZED_MUTATIONS",
    "//": "For pre-existing homullus characters that don't have the mutation blocker mutation.",
    "eoc_type": "EVENT",
    "required_event": "game_begin",
    "condition": {
      "and": [
        { "u_has_trait": "HOMULLUS" },
        { "not": { "u_has_trait": "HOMULLUS_MINIMIZED_MUTATIONS" } },
        { "not": { "u_has_trait": "HOMULLUS_EXPANDED_MUTATIONS" } }
      ]
    },
    "effect": [ { "u_add_trait": "HOMULLUS_MINIMIZED_MUTATIONS" } ]
  },
  {
    "type": "effect_on_condition",
    "id": "EOC_HOMULLUS_DOLL_FORM_ON",
    "condition": { "not": { "u_has_trait": "HOMULLUS_DOLL_FORM_TRAITS" } },
    "effect": [
      { "u_add_trait": "HOMULLUS_DOLL_FORM_TRAITS" },
      { "run_eocs": [ "EOC_HOMULLUS_DOLL_FORM_ANGER_RELATIONS", "EOC_HOMULLUS_DOLL_FORM_MOVEMENT_RESETTER" ] },
      { "u_message": "Your limbs stiffen and your skin takes on an even more waxen appearance.", "type": "good" }
    ],
    "false_effect": [
      { "u_lose_trait": "HOMULLUS_DOLL_FORM_TRAITS" },
      { "u_lose_trait": "HOMULLUS_DOLL_FORM_ANGER_RELATIONS" },
      { "u_message": "A small semblance of life returns to you.", "type": "neutral" }
    ]
  },
  {
    "type": "effect_on_condition",
    "id": "EOC_HOMULLUS_DOLL_FORM_MOVEMENT_COUNTER",
    "condition": { "math": [ "u_doll_form_movement", ">", "0" ] },
    "effect": [ { "math": [ "u_doll_form_movement", "-=", "rand(3) + 1" ] } ]
  },
  {
    "type": "effect_on_condition",
    "id": "EOC_HOMULLUS_DOLL_FORM_MOVEMENT_COUNTER_ZERO_CHECKER",
    "recurrence": "1 s",
    "condition": { "u_has_trait": "HOMULLUS_DOLL_FORM_TRAITS" },
    "effect": [
      {
        "run_eocs": {
          "id": "EOC_HOMULLUS_DOLL_FORM_MOVEMENT_COUNTER_ZERO_CHECKER_2",
          "condition": {
            "and": [ { "math": [ "u_doll_form_movement", "==", "0" ] }, { "u_has_trait": "HOMULLUS_DOLL_FORM_ANGER_RELATIONS_ATTACKER" } ]
          },
          "effect": [ { "run_eocs": "EOC_HOMULLUS_DOLL_FORM_ANGER_RELATIONS_REGAIN" } ]
        }
      }
    ]
  },
  {
    "type": "effect_on_condition",
    "id": "EOC_HOMULLUS_DOLL_FORM_MOVEMENT_SET_TO_ZERO",
    "eoc_type": "EVENT",
    "required_event": "avatar_moves",
    "condition": { "u_has_trait": "HOMULLUS_DOLL_FORM_TRAITS" },
    "effect": [ { "run_eocs": "EOC_HOMULLUS_DOLL_FORM_MOVEMENT_RESETTER" } ]
  },
  {
    "type": "effect_on_condition",
    "id": "EOC_HOMULLUS_DOLL_FORM_MOVEMENT_RESETTER",
    "condition": { "math": [ "u_monsters_nearby('radius': 45, 'attitude': 'both')", "==", "0" ] },
    "effect": [ { "math": [ "u_doll_form_movement", "=", "0" ] }, { "run_eocs": "EOC_HOMULLUS_DOLL_FORM_ANGER_RELATIONS_REGAIN" } ]
  },
  {
    "type": "effect_on_condition",
    "id": "EOC_HOMULLUS_DOLL_FORM_MOVEMENT_INCREASING",
    "eoc_type": "EVENT",
    "required_event": "avatar_moves",
    "condition": { "and": [ { "u_has_trait": "HOMULLUS_DOLL_FORM_TRAITS" }, { "math": [ "u_doll_form_movement", "<=", "1000" ] } ] },
    "effect": [ { "math": [ "u_doll_form_movement", "+=", "rand(10) + 2" ] } ]
  },
  {
    "type": "effect_on_condition",
    "id": "EOC_HOMULLUS_DOLL_FORM_MOVEMENT_BREAK_CHECKER",
    "eoc_type": "EVENT",
    "required_event": "avatar_moves",
    "condition": {
      "and": [
        { "u_has_trait": "HOMULLUS_DOLL_FORM_TRAITS" },
        { "math": [ "u_doll_form_movement", ">", "0" ] },
        { "x_in_y_chance": { "x": { "math": [ "u_doll_form_movement" ] }, "y": 1000 } }
      ]
    },
    "effect": [
      {
        "u_message": "As you take another step, you notice hostile eyes turn toward you.  They don't see you as just a doll now.",
        "type": "bad"
      },
      { "run_eocs": "EOC_HOMULLUS_DOLL_FORM_ANGER_RELATIONS_LOSE" }
    ]
  },
  {
    "type": "effect_on_condition",
    "id": "EOC_HOMULLUS_DOLL_FORM_ANGER_RELATIONS",
    "condition": { "not": { "u_has_trait": "HOMULLUS_DOLL_FORM_ANGER_RELATIONS_ATTACKER" } },
    "effect": [ { "u_add_trait": "HOMULLUS_DOLL_FORM_ANGER_RELATIONS" } ]
  },
  {
    "type": "effect_on_condition",
    "id": "EOC_MELEE_MONSTER_CANCEL_TOGGLES",
    "eoc_type": "EVENT",
    "required_event": "character_melee_attacks_monster",
    "condition": { "and": [ { "u_has_trait": "HOMULLUS_DOLL_FORM_ANGER_RELATIONS" }, { "u_has_trait": "THRESH_HOMULLUS" } ] },
    "effect": [ { "run_eocs": "EOC_HOMULLUS_DOLL_FORM_ANGER_RELATIONS_LOSE" } ]
  },
  {
    "type": "effect_on_condition",
    "id": "EOC_MELEE_CHARACTER_CANCEL_TOGGLES",
    "eoc_type": "EVENT",
    "required_event": "character_melee_attacks_character",
    "condition": { "and": [ { "u_has_trait": "HOMULLUS_DOLL_FORM_ANGER_RELATIONS" }, { "u_has_trait": "THRESH_HOMULLUS" } ] },
    "effect": [ { "run_eocs": "EOC_HOMULLUS_DOLL_FORM_ANGER_RELATIONS_LOSE" } ]
  },
  {
    "type": "effect_on_condition",
    "id": "EOC_RANGED_MONSTER_CANCEL_TOGGLES",
    "eoc_type": "EVENT",
    "required_event": "character_ranged_attacks_monster",
    "condition": { "and": [ { "u_has_trait": "HOMULLUS_DOLL_FORM_ANGER_RELATIONS" }, { "u_has_trait": "THRESH_HOMULLUS" } ] },
    "effect": [ { "run_eocs": "EOC_HOMULLUS_DOLL_FORM_ANGER_RELATIONS_LOSE" } ]
  },
  {
    "type": "effect_on_condition",
    "id": "EOC_HOMULLUS_RANGED_CHARACTER_CANCEL_MIEN",
    "eoc_type": "EVENT",
    "required_event": "character_ranged_attacks_character",
    "condition": { "and": [ { "u_has_trait": "HOMULLUS_DOLL_FORM_ANGER_RELATIONS" }, { "u_has_trait": "THRESH_HOMULLUS" } ] },
    "effect": [ { "run_eocs": "EOC_HOMULLUS_DOLL_FORM_ANGER_RELATIONS_LOSE" } ]
  },
  {
    "type": "effect_on_condition",
    "id": "EOC_HOMULLUS_DOLL_FORM_ANGER_RELATIONS_LOSE",
    "condition": { "and": [ { "u_has_trait": "HOMULLUS_DOLL_FORM_ANGER_RELATIONS" }, { "u_has_trait": "HOMULLUS_DOLL_FORM_TRAITS" } ] },
    "effect": [
      { "u_lose_trait": "HOMULLUS_DOLL_FORM_ANGER_RELATIONS" },
      { "u_add_trait": "HOMULLUS_DOLL_FORM_ANGER_RELATIONS_ATTACKER" },
      { "queue_eocs": "EOC_HOMULLUS_DOLL_FORM_ANGER_RELATIONS_REGAIN", "time_in_future": [ 180, 360 ] }
    ]
  },
  {
    "type": "effect_on_condition",
    "id": "EOC_HOMULLUS_DOLL_FORM_ANGER_RELATIONS_REGAIN",
    "condition": {
      "and": [ { "u_has_trait": "HOMULLUS_DOLL_FORM_ANGER_RELATIONS_ATTACKER" }, { "u_has_trait": "HOMULLUS_DOLL_FORM_TRAITS" } ]
    },
    "effect": [
      { "u_lose_trait": "HOMULLUS_DOLL_FORM_ANGER_RELATIONS_ATTACKER" },
      { "u_add_trait": "HOMULLUS_DOLL_FORM_ANGER_RELATIONS" }
    ],
    "false_effect": [ { "u_lose_trait": "HOMULLUS_DOLL_FORM_ANGER_RELATIONS_ATTACKER" } ]
  },
  {
    "type": "effect_on_condition",
    "id": "EOC_HOMULLUS_ALL_ROADS_TRANSLOCATE_CHECK",
    "condition": {
      "and": [
        "u_is_outside",
        {
          "or": [
            { "u_at_om_location": "road_curved" },
            { "u_at_om_location": "road_tee" },
            { "u_at_om_location": "road_four_way" },
            { "u_at_om_location": "road_end" },
            { "u_at_om_location": "road_sw" },
            { "u_at_om_location": "road_ne" },
            { "u_at_om_location": "road_ew" },
            { "u_at_om_location": "road_ns" },
            { "u_at_om_location": "road_nesw" },
            { "u_at_om_location": "road" },
            { "u_at_om_location": "road_straight" }
          ]
        },
        { "u_is_on_terrain_with_flag": "ROAD" }
      ]
    },
    "effect": [ { "u_cast_spell": { "id": "paraclesian_translocate" } } ],
    "false_effect": [ { "u_message": "You must be standing on a road to cast this spell.", "type": "mixed" } ]
  },
  {
    "type": "effect_on_condition",
    "id": "EOC_HOMULLUS_ALL_ROADS_ATTUNEMENT_CHECK",
    "condition": {
      "and": [
        {
          "or": [
            { "test_eoc": "EOC_CONDITION_HOMULLUS_NEAR_FACTION" },
            { "math": [ "u_characters_nearby('radius': 50, 'attitude': 'any')", ">=", "15" ] }
          ]
        }
      ]
    },
    "effect": [ { "u_cast_spell": { "id": "homullus_civilization_translocate_attune_real" }, "targeted": true } ],
    "false_effect": [
      { "u_message": "You must be within one of the remaining bastions of civilization to cast this spell.", "type": "mixed" }
    ]
  }
]<|MERGE_RESOLUTION|>--- conflicted
+++ resolved
@@ -141,39 +141,9 @@
   {
     "type": "effect_on_condition",
     "id": "EOC_HOMULLUS_GOBLIN_FRUIT",
-<<<<<<< HEAD
-    "effect": [
-      {
-        "set_string_var": { "mutator": "u_loc_relative", "target": "(0,0,0)" },
-        "target_var": { "context_val": "homullus_location" }
-      },
-      {
-        "run_eocs": [
-          {
-            "id": "EOC_HOMULLUS_GOBLIN_FRUIT_2",
-            "//": "This EoC is required because map_in_city cannot check talker location directly.",
-            "condition": {
-              "or": [
-                { "u_near_om_location": "evac_center_13", "range": 3 },
-                { "u_near_om_location": "robofachq_surface_entrance", "range": 3 },
-                { "u_near_om_location": "isolated_road_field_0", "range": 2 },
-                { "u_near_om_location": "ranch_camp_41", "range": 3 },
-                { "u_near_om_location": "godco_5", "range": 3 },
-                { "u_at_om_location": "FACTION_CAMP_ANY" },
-                { "map_in_city": { "mutator": "u_loc_relative", "target": "(0,0,0)" } }
-              ]
-            },
-            "effect": [ { "u_cast_spell": { "id": "cultivate_goblin_fruit_real" } } ],
-            "false_effect": [ { "u_message": "You must be in the remnants of civilization to call forth a goblin fruit.", "type": "bad" } ]
-          }
-        ]
-      }
-    ]
-=======
     "condition": { "test_eoc": "EOC_HOMULLUS_IN_CIVILIZATION_CHECKER_CONDITION" },
     "effect": [ { "u_cast_spell": { "id": "cultivate_goblin_fruit_real" } } ],
     "false_effect": [ { "u_message": "You must be in the remnants of civilization to call forth a goblin fruit.", "type": "bad" } ]
->>>>>>> 26da18e9
   },
   {
     "type": "effect_on_condition",
