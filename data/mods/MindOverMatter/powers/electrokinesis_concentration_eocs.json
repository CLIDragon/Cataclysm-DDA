--- conflicted
+++ resolved
@@ -312,11 +312,7 @@
     "condition": { "u_has_effect": "effect_electrokin_personal_battery" },
     "effect": [
       {
-<<<<<<< HEAD
-        "run_eocs": "EOC_ELECTROKIN_PERSONAL_BATTERY_INV_SCANNER",
-=======
-        "queue_eocs": "EOC_ELECTROKIN_PERSONAL_BATTERY_EFFECT_BEGIN",
->>>>>>> 4025f53c
+        "run_eocs": "EOC_ELECTROKIN_PERSONAL_BATTERY_EFFECT_BEGIN",
         "time_in_future": [
           {
             "math": [
@@ -337,11 +333,7 @@
           "( (u_spell_level('electrokinetic_personal_battery') / 5) + 1) * scaling_factor(u_val('intelligence') ) * u_nether_attunement_power_scaling"
         ]
       },
-<<<<<<< HEAD
-      { "run_eocs": "EOC_ELECTROKIN_PERSONAL_BATTERY_INV_SCANNER_FINALIZATION", "time_in_future": 1 }
-=======
       { "run_eocs": "EOC_ELECTROKIN_PERSONAL_BATTERY_EFFECT" }
->>>>>>> 4025f53c
     ]
   },
   {
