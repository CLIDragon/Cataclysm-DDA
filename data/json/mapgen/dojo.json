[
  {
    "id": "judo_belts",
    "type": "item_group",
    "items": [
      [ "judo_belt_white", 100 ],
      [ "judo_belt_yellow", 50 ],
      [ "judo_belt_orange", 25 ],
      [ "judo_belt_green", 15 ],
      [ "judo_belt_blue", 5 ],
      [ "judo_belt_brown", 4 ],
      [ "judo_belt_black", 1 ]
    ]
  },
  {
    "id": "gi",
    "type": "item_group",
    "items": [
      [ "karate_gi", 100 ],
      [ "tabi_gi", 25 ],
      [ "judo_gi", 50 ],
      [ "keikogi", 25 ],
      [ "zubon_gi", 25 ],
      [ "hakama_gi", 10 ],
      [ "mouthpiece", 5 ],
      [ "obi_gi", 10 ]
    ]
  },
  {
    "id": "dojo_manuals",
    "type": "item_group",
    "items": [
      [ "manual_karate", 15 ],
      [ "manual_judo", 15 ],
      [ "manual_aikido", 15 ],
      [ "manual_taekwondo", 15 ],
      [ "manual_tai_chi", 15 ],
      [ "mag_melee", 20 ],
      [ "manual_melee", 10 ],
      [ "mag_unarmed", 20 ],
      [ "manual_brawl", 10 ],
      [ "mag_cutting", 5 ],
      [ "manual_niten", 1 ],
      [ "textbook_weapeast", 1 ]
    ]
  },
  {
    "id": "f_tatami",
    "type": "furniture",
    "name": "tatami mat",
    "symbol": "#",
    "color": [ "brown" ],
    "move_cost_mod": 0,
    "max_volume": 4000,
    "required_str": 7,
    "bash": {
      "str_min": 8,
      "str_max": 30,
      "sound": "crunch.",
      "sound_fail": "whump.",
      "items": [
        { "item": "straw_pile", "count": [ 5, 8 ] },
        { "item": "rag", "count": [ 2, 4 ] },
        { "item": "string_36", "count": [ 1, 2 ] }
      ]
    },
    "flags": [ "TRANSPARENT", "FLAMMABLE_ASH", "ORGANIC" ]
  },
  {
    "id": "dojo",
    "type": "overmap_terrain",
    "name": "dojo",
    "sym": 94,
    "color": "i_light_cyan",
    "see_cost": 5,
    "mondensity": 2,
    "extras": "build",
    "mapgen": [
      {
        "method": "json",
        "weight": 1000,
        "object": {
          "fill_ter": "t_grass",
          "rows": [
            "  --------ssss--------  ",
            "  -,-----,ssss,-----,-  ",
            "  -,-----,ssss,-----,-  ",
            "  -,-----,ssss,-----,-  ",
            "  -,-----,ssss,-----,-  ",
            "  -,-----,ssss,-----,-  ",
            "  qgggggggg++ggggggggq  ",
            "  x..................x  ",
            "  x.################.x  ",
            "  x.################.x  ",
            "  x.################.x  ",
            "  x.################.x  ",
            "  x.################.x  ",
            "  x.################.x  ",
            "  x.################.x  ",
            "  x.################.x  ",
            "  x..................x  ",
            "  xqqqqqqqqqq''qqqqqqx  ",
            "  xLLLLLLLLLx..x.DC..x  ",
            "  xBBBBBBBBBx..x.DDD.x  ",
            "  x.........'..'.....x  ",
            "  xqqq...qqqx..x.....x  ",
            "  xS.'...'.Tx..xXXXXXx  ",
            "  qqqqqqqqqqqqqqqqqqqq  "
          ],
          "terrain": {
            " ": "t_grass",
            "#": "t_floor",
            "'": "t_door_c",
            "+": "t_door_glass_c",
            ",": "t_pavement_y",
            "-": "t_pavement",
            ".": "t_floor",
            "B": "t_floor",
            "C": "t_floor",
            "D": "t_floor",
            "L": "t_floor",
            "S": "t_floor",
            "T": "t_floor",
            "X": "t_floor",
            "g": "t_wall_glass",
            "q": "t_wall",
            "s": "t_sidewalk",
            "x": "t_wall"
          },
          "furniture": {
            "#": "f_tatami",
            "B": "f_bench",
            "C": "f_chair",
            "D": "f_desk",
            "L": "f_locker",
            "S": "f_shower",
            "X": "f_rack"
          },
          "toilets": { "T": {} },
          "place_items": [
            { "item": "gi", "x": [ 3, 11 ], "y": [ 18, 18 ], "chance": 80, "repeat": [ 5, 8 ] },
            { "item": "judo_belts", "x": [ 3, 11 ], "y": [ 18, 18 ], "chance": 80, "repeat": [ 1, 2 ] },
            { "item": "dojo_manuals", "x": [ 17, 19 ], "y": [ 19, 19 ], "chance": 80, "repeat": [ 1, 2 ] }
          ],
<<<<<<< HEAD
          "place_item": [
            { "item": "judo_belt_black", "x": 17, "y": 18 }
          ]
=======
          "add": [ { "item": "judo_belt_black", "x": 17, "y": 18 } ]
>>>>>>> 151b1e34
        }
      }
    ],
    "flags": [ "SIDEWALK" ]
  }
]<|MERGE_RESOLUTION|>--- conflicted
+++ resolved
@@ -142,13 +142,7 @@
             { "item": "judo_belts", "x": [ 3, 11 ], "y": [ 18, 18 ], "chance": 80, "repeat": [ 1, 2 ] },
             { "item": "dojo_manuals", "x": [ 17, 19 ], "y": [ 19, 19 ], "chance": 80, "repeat": [ 1, 2 ] }
           ],
-<<<<<<< HEAD
-          "place_item": [
-            { "item": "judo_belt_black", "x": 17, "y": 18 }
-          ]
-=======
-          "add": [ { "item": "judo_belt_black", "x": 17, "y": 18 } ]
->>>>>>> 151b1e34
+          "place_item": [ { "item": "judo_belt_black", "x": 17, "y": 18 } ]
         }
       }
     ],
