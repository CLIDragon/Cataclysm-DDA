[
    {
        "type" : "furniture",
        "id" : "f_hay",
        "name": "hay",
        "symbol": "#",
        "bgcolor": "brown",
        "move_cost_mod": 3,
        "required_str": 6,
        "flags": ["TRANSPARENT", "CONTAINER", "FLAMMABLE_ASH", "ORGANIC", "MOUNTABLE"],
        "bash": {
            "str_min": 1, "str_max": 12,
            "sound": "whish!",
            "sound_fail": "whish."
        }
    },{
        "type" : "furniture",
        "id" : "f_rubble",
        "name": "pile of rubble",
        "symbol": "^",
        "color": "ltgray",
        "move_cost_mod": 6,
        "max_volume": 3000,
        "required_str": -1,
        "flags": ["TRANSPARENT", "UNSTABLE", "ROUGH", "PLACE_ITEM", "MOUNTABLE", "CONTAINER", "SEALED"],
        "examine_action": "rubble"
    },{
        "type" : "furniture",
        "id" : "f_rubble_rock",
        "name": "pile of rocky rubble",
        "symbol": "^",
        "color": "dkgray",
        "move_cost_mod": 6,
        "max_volume": 3000,
        "required_str": -1,
        "flags": ["TRANSPARENT", "UNSTABLE", "ROUGH", "PLACE_ITEM", "MOUNTABLE", "CONTAINER", "SEALED"],
        "examine_action": "rubble"
    },{
        "type" : "furniture",
        "id" : "f_wreckage",
        "name": "metal wreckage",
        "symbol": "#",
        "color": "cyan",
        "move_cost_mod": 6,
        "max_volume": 3000,
        "required_str": -1,
        "flags": ["TRANSPARENT", "UNSTABLE", "ROUGH", "SHARP", "PLACE_ITEM", "MOUNTABLE", "CONTAINER", "SEALED"],
        "examine_action": "rubble"
    },{
        "type" : "furniture",
        "id" : "f_ash",
        "name": "pile of ash",
        "symbol": "#",
        "color": "ltgray",
        "move_cost_mod": 0,
        "required_str": -1,
        "flags": ["TRANSPARENT"],
        "examine_action": "rubble"
    },{
        "type" : "furniture",
        "id" : "f_barricade_road",
        "name": "road barricade",
        "symbol": "#",
        "bgcolor": "yellow",
        "move_cost_mod": 3,
        "required_str": 5,
        "flags": ["TRANSPARENT", "FLAMMABLE_ASH", "ORGANIC", "MOUNTABLE"],
        "deconstruct": {
            "items": [
                { "item": "2x4", "amount": 6 },
                { "item": "nail", "amount": 8, "minamount": 6 }
            ]
        },
        "bash": {
            "str_min": 3, "str_max": 40,
            "sound": "smash!",
            "sound_fail": "whump.",
            "items": [
                { "item": "2x4", "amount": 6, "minamount": 2},
                { "item": "nail", "amount": 12, "minamount": 4},
                { "item": "splinter", "amount": 1 }
            ]
        }
    },{
        "type" : "furniture",
        "id" : "f_bulletin",
        "name": "bulletin board",
        "symbol": "6",
        "color": "blue",
        "move_cost_mod": -1,
        "required_str": -1,
        "flags": ["FLAMMABLE", "NOITEM", "ORGANIC"],
        "examine_action": "bulletin_board",
        "deconstruct": {
            "items": [
                { "item": "2x4", "amount": 4 },
                { "item": "nail", "amount": 8, "minamount": 4 }
            ]
        },
        "bash": {
            "str_min": 3, "str_max": 40,
            "sound": "crunch!",
            "sound_fail": "whump.",
            "items": [
                { "item": "2x4", "amount": 3, "minamount": 0 },
                { "item": "nail", "amount": 6, "minamount": 4 },
                { "item": "splinter", "amount": 4, "minamount": 1 }
            ]
        }
    },{
        "type" : "furniture",
        "id" : "f_indoor_plant",
        "name": "indoor plant",
        "symbol": "^",
        "color": "green",
        "move_cost_mod": 2,
        "required_str": 5,
        "max_volume": 2000,
        "flags": ["CONTAINER", "FLAMMABLE_ASH", "PLACE_ITEM", "ORGANIC"],
        "bash": {
            "str_min": 2, "str_max": 18,
            "sound": "smash!",
            "sound_fail": "whump.",
            "items": [
                { "item": "withered", "amount": 1, "minamount": 0 }
            ]
        }
    },{
        "type" : "furniture",
        "id" : "f_bed",
        "name": "bed",
        "symbol": "#",
        "color": "magenta",
        "move_cost_mod": 3,
        "required_str": -1,
        "deconstruct": {
            "items": [
                { "item": "2x4", "amount": 10 },
                { "item": "rag", "amount": 15, "minamount": 10 },
                { "item": "nail", "amount": 8, "minamount": 6 }
            ]
        },
        "max_volume": 4000,
        "flags": ["TRANSPARENT", "CONTAINER", "FLAMMABLE_ASH",
                  "PLACE_ITEM", "ORGANIC", "MOUNTABLE"],
        "bash": {
            "str_min": 12, "str_max": 40,
            "sound": "crunch!",
            "sound_fail": "whump.",
            "items": [
                { "item": "2x4", "amount": 8, "minamount": 3 },
                { "item": "nail", "amount": 10, "minamount": 6 },
                { "item": "splinter", "amount": 6, "minamount": 3 },
                { "item": "rag", "amount": 10, "minamount": 5 }
            ]
        }
    },{
        "type" : "furniture",
        "id" : "f_toilet",
        "name": "toilet",
        "symbol": "&",
        "color": "white",
        "move_cost_mod": 2,
        "required_str": 18,
        "flags": ["TRANSPARENT", "FLAMMABLE_HARD", "MOUNTABLE"],
        "examine_action": "toilet",
        "bash": {
            "str_min": 8, "str_max": 30,
            "sound": "porcelain breaking!",
            "sound_fail": "whunk!",
            "items": [
                { "item": "cu_pipe", "amount": 1, "chance": 50 },
<<<<<<< HEAD
                { "item": "ceramic_shard", "amount": 8, "minamount": 2}
=======
                { "item": "rock", "amount": 8, "minamount": 2}
>>>>>>> 83e5289b
            ]
        }
    },{
        "type" : "furniture",
        "id" : "f_makeshift_bed",
        "name": "makeshift bed",
        "symbol": "#",
        "color": "magenta",
        "move_cost_mod": 3,
        "required_str": 12,
        "deconstruct": {
            "items": [
                { "item": "2x4", "amount": 10 },
                { "item": "rag", "amount": 15, "minamount": 10 },
                { "item": "nail", "amount": 8, "minamount": 6 }
            ]
        },
        "max_volume": 4000,
        "flags": ["TRANSPARENT", "FLAMMABLE_ASH", "ORGANIC", "MOUNTABLE"],
        "bash": {
            "str_min": 8, "str_max": 30,
            "sound": "crunch!",
            "sound_fail": "whump.",
            "items": [
                { "item": "2x4", "amount": 3, "minamount": 0 },
                { "item": "nail", "amount": 6, "minamount": 2 },
                { "item": "splinter", "amount": 4, "minamount": 1 },
                { "item": "rag", "amount": 12, "minamount": 6 }
            ]
        }
    },{
        "type" : "furniture",
        "id" : "f_sink",
        "name": "sink",
        "symbol": "&",
        "color": "white",
        "move_cost_mod": 2,
        "required_str": 18,
        "flags": ["TRANSPARENT", "FLAMMABLE_HARD", "CONTAINER", "PLACE_ITEM", "MOUNTABLE"],
        "bash": {
            "str_min": 8, "str_max": 30,
            "sound": "porcelain breaking!",
            "sound_fail": "whunk!",
            "items": [
                { "item": "cu_pipe", "amount": 1, "minamount": 0 },
                { "item": "water_faucet", "amount": 1, "minamount": 0},
                { "item": "ceramic_shard", "amount": 8, "minamount": 2}
            ]
        }
    },{
        "type" : "furniture",
        "id" : "f_oven",
        "name": "oven",
        "symbol": "#",
        "color": "dkgray",
        "move_cost_mod": 2,
        "required_str": 10,
        "flags": ["PLACE_ITEM", "TRANSPARENT", "FIRE_CONTAINER", "CONTAINER", "BLOCKSDOOR", "MOUNTABLE"],
        "deconstruct": {
            "items": [
                { "item": "sheet_metal", "amount": 6, "minamount": 2 },
                { "item": "scrap", "amount": 6, "minamount": 2 },
                { "item": "steel_chunk", "amount": 3, "minamount": 2 },
                { "item": "element", "amount": 4, "minamount": 1 },
                { "item": "pilot_light", "amount": 1 }
            ]
        },
        "max_volume": 4000,
        "bash": {
            "str_min": 8, "str_max": 30,
            "sound": "metal screeching!",
            "sound_fail": "clang!",
            "items": [
                { "item": "scrap", "amount": 6, "minamount": 0},
                { "item": "steel_chunk", "amount": 3, "minamount": 0},
                { "item": "element", "amount": 3, "minamount": 1},
                { "item": "sheet_metal", "amount": 6, "minamount": 2},
                { "item": "cable", "amount": 3, "minamount": 1},
                { "item": "pilot_light", "amount": 1 }
            ]
        }
    },{
        "type" : "furniture",
        "id" : "f_woodstove",
        "name": "wood stove",
        "symbol": "#",
        "bgcolor": "red",
        "move_cost_mod": 2,
        "required_str": 10,
        "max_volume": 4000,
        "flags": ["TRANSPARENT", "CONTAINER", "FIRE_CONTAINER", "SUPPRESS_SMOKE", "PLACE_ITEM", "MOUNTABLE"],
        "bash": {
            "str_min": 8, "str_max": 30,
            "sound": "metal screeching!",
            "sound_fail": "clang!",
            "items": [
                { "item": "scrap", "amount": 6, "minamount": 3},
                { "item": "pipe", "amount": 1, "chance": 50}
            ]
        }
    },{
        "type" : "furniture",
        "id" : "f_fireplace",
        "name": "fireplace",
        "symbol": "#",
        "bgcolor": "white",
        "move_cost_mod": 2,
        "required_str": -1,
        "flags": ["TRANSPARENT", "CONTAINER", "FIRE_CONTAINER", "SUPPRESS_SMOKE", "PLACE_ITEM"],
        "bash": {
            "str_min": 30, "str_max": 210,
            "sound": "crash!",
            "sound_fail": "whump!",
            "items": [
                { "item": "rock", "amount": 30, "minamount": 15}
            ]
        }
    },{
        "type" : "furniture",
        "id" : "f_shower",
        "name": "shower",
        "symbol": "~",
        "color": "white",
        "move_cost_mod": 0,
        "required_str": 10,
        "flags": ["TRANSPARENT", "FLAMMABLE_HARD", "CONTAINER", "PLACE_ITEM", "BLOCKSDOOR"],
        "bash": {
            "str_min": 6, "str_max": 30,
            "sound": "porcelain breaking!",
            "sound_fail": "whunk!",
            "items": [
                { "item": "cu_pipe", "amount": 3, "minamount": 0 },
<<<<<<< HEAD
                { "item": "ceramic_shard", "amount": 6, "minamount": 2}
=======
                { "item": "glass_shard", "amount": 2, "minamount": 1 }
>>>>>>> 83e5289b
            ]
        }
    },{
        "type" : "furniture",
        "id" : "f_bathtub",
        "name": "bathtub",
        "symbol": "~",
        "color": "white",
        "move_cost_mod": 2,
        "required_str": 10,
        "flags": ["TRANSPARENT", "FLAMMABLE_HARD", "CONTAINER", "PLACE_ITEM", "BLOCKSDOOR", "MOUNTABLE"],
        "bash": {
<<<<<<< HEAD
            "str_min": 12, "str_max": 50,
=======
            "str_min": 8, "str_max": 30,
>>>>>>> 83e5289b
            "sound": "porcelain breaking!",
            "sound_fail": "whunk!",
            "items": [
                { "item": "cu_pipe", "amount": 1, "minamount": 0 },
                { "item": "water_faucet", "amount": 1, "minamount": 0},
                { "item": "ceramic_shard", "amount": 18, "minamount": 6}
            ]
        }
    },{
        "type" : "furniture",
        "id" : "f_chair",
        "name": "chair",
        "symbol": "#",
        "color": "brown",
        "move_cost_mod": 1,
        "required_str": 6,
        "flags": ["TRANSPARENT", "FLAMMABLE_ASH", "ORGANIC", "MOUNTABLE"],
        "deconstruct": {
            "items": [
                { "item": "2x4", "amount": 4 },
                { "item": "nail", "amount": 10, "minamount": 6 }
            ]
        },
        "max_volume": 4000,
        "bash": {
            "str_min": 8, "str_max": 30,
            "sound": "smash!",
            "sound_fail": "whump.",
            "items": [
                { "item": "2x4", "amount": 3, "minamount": 1},
                { "item": "nail", "amount": 6, "minamount": 2},
                { "item": "splinter", "amount": 1 }
            ]
        }
    },{
        "type" : "furniture",
        "id" : "f_armchair",
        "name": "arm chair",
        "symbol": "H",
        "color": "green",
        "move_cost_mod": 1,
        "required_str": 7,
        "deconstruct": {
            "items": [
                { "item": "2x4", "amount": 10 },
                { "item": "rag", "amount": 15, "minamount": 10 },
                { "item": "nail", "amount": 8, "minamount": 6 }
            ]
        },
        "max_volume": 4000,
        "flags": ["TRANSPARENT", "FLAMMABLE_ASH", "ORGANIC", "MOUNTABLE"],
        "bash": {
            "str_min": 12, "str_max": 40,
            "sound": "smash!",
            "sound_fail": "whump.",
            "items": [
                { "item": "2x4", "amount": 3, "minamount": 1},
                { "item": "nail", "amount": 6, "minamount": 2},
                { "item": "splinter", "amount": 1 },
                { "item": "rag", "amount": 10, "minamount": 5 }
            ]
        }
    },{
        "type" : "furniture",
        "id" : "f_sofa",
        "name": "sofa",
        "symbol": "H",
        "bgcolor": "red",
        "move_cost_mod": 1,
        "required_str": 10,
        "deconstruct": {
            "items": [
                { "item": "2x4", "amount": 10 },
                { "item": "rag", "amount": 15, "minamount": 10 },
                { "item": "nail", "amount": 8, "minamount": 6 }
            ]
        },
        "max_volume": 4000,
        "flags": ["TRANSPARENT", "FLAMMABLE_ASH", "ORGANIC", "BLOCKSDOOR", "MOUNTABLE"],
        "bash": {
            "str_min": 12, "str_max": 40,
            "sound": "smash!",
            "sound_fail": "whump.",
            "items": [
                { "item": "2x4", "amount": 3, "minamount": 1},
                { "item": "nail", "amount": 6, "minamount": 2},
                { "item": "splinter", "amount": 1 },
                { "item": "rag", "amount": 10, "minamount": 5 }
            ]
        }
    },{
        "type" : "furniture",
        "id" : "f_cupboard",
        "name": "cupboard",
        "symbol": "#",
        "color": "blue",
        "move_cost_mod": 1,
        "required_str": 8,
        "flags": ["TRANSPARENT", "FLAMMABLE_ASH", "CONTAINER", "PLACE_ITEM", "ORGANIC", "MOUNTABLE"],
        "deconstruct": {
            "items": [
                { "item": "2x4", "amount": 4 },
                { "item": "nail", "amount": 10, "minamount": 6 }
            ]
        },
        "max_volume": 4000,
        "bash": {
            "str_min": 8, "str_max": 30,
            "sound": "smash!",
            "sound_fail": "whump.",
            "items": [
                { "item": "2x4", "amount": 3, "minamount": 1},
                { "item": "nail", "amount": 6, "minamount": 2},
                { "item": "splinter", "amount": 1 }
            ]
        }
    },{
        "type" : "furniture",
        "id" : "f_trashcan",
        "name": "trash can",
        "symbol": "&",
        "color": "ltcyan",
        "move_cost_mod": 1,
        "required_str": 5,
        "max_volume": 4000,
        "flags": ["TRANSPARENT", "FLAMMABLE_ASH", "CONTAINER", "PLACE_ITEM", "MOUNTABLE"],
        "bash": {
            "str_min": 8, "str_max": 30,
            "sound": "smash!",
            "sound_fail": "whump.",
            "items": [
                { "item": "plastic_chunk", "amount": 2, "minamount": 1 }
            ]
        }
    },{
        "type" : "furniture",
        "id" : "f_desk",
        "name": "desk",
        "symbol": "#",
        "color": "ltred",
        "move_cost_mod": 1,
        "required_str": 8,
        "flags": ["TRANSPARENT", "FLAMMABLE_ASH", "CONTAINER", "PLACE_ITEM", "ORGANIC", "MOUNTABLE"],
        "deconstruct": {
            "items": [
                { "item": "2x4", "amount": 4 },
                { "item": "nail", "amount": 10, "minamount": 6 }
            ]
        },
        "max_volume": 4000,
        "bash": {
            "str_min": 12, "str_max": 40,
            "sound": "smash!",
            "sound_fail": "whump.",
            "items": [
                { "item": "2x4", "amount": 3, "minamount": 1},
                { "item": "nail", "amount": 6, "minamount": 2},
                { "item": "splinter", "amount": 1 }
            ]
        }
    },{
        "type" : "furniture",
        "id" : "f_exercise",
        "name": "exercise machine",
        "symbol": "T",
        "color": "dkgray",
        "move_cost_mod": 1,
        "required_str": 8,
        "flags": ["TRANSPARENT"],
        "deconstruct": {
            "items": [
                { "item": "pipe", "amount": 1 },
                { "item": "steel_chunk", "amount": 1 },
                { "item": "scrap", "amount": 6, "minamount": 2 }
            ]
        },
        "bash": {
            "str_min": 18, "str_max": 60,
            "sound": "metal screeching!",
            "sound_fail": "clang!",
            "items": [
                { "item": "scrap", "amount": 6, "minamount": 2},
                { "item": "steel_chunk", "amount": 1, "minamount": 0},
                { "item": "pipe", "amount": 1 }
            ]
        }
    },{
        "type" : "furniture",
        "id" : "f_ball_mach",
        "name": "ball machine",
        "symbol": "T",
        "color": "dkgray",
        "move_cost_mod": 1,
        "required_str": 8,
        "flags": ["TRANSPARENT"],
        "bash": {
            "str_min": 18, "str_max": 60,
            "sound": "metal screeching!",
            "sound_fail": "clang!",
            "items": [
                { "item": "scrap", "amount": 6, "minamount": 2},
                { "item": "steel_chunk", "amount": 1, "minamount": 0},
                { "item": "pipe", "amount": 1 }
            ]
        }
    },{
        "type" : "furniture",
        "id" : "f_bench",
        "name": "bench",
        "symbol": "#",
        "color": "brown",
        "move_cost_mod": 1,
        "required_str": 8,
        "flags": ["TRANSPARENT", "FLAMMABLE_ASH", "ORGANIC", "MOUNTABLE"],
        "max_volume": 4000,
        "deconstruct": {
            "items": [
                { "item": "2x4", "amount": 4 },
                { "item": "nail", "amount": 10, "minamount": 6 }
            ]
        },
        "bash": {
            "str_min": 12, "str_max": 40,
            "sound": "smash!",
            "sound_fail": "whump.",
            "items": [
                { "item": "2x4", "amount": 3, "minamount": 1},
                { "item": "nail", "amount": 6, "minamount": 2},
                { "item": "splinter", "amount": 1 }
            ]
        }
    },{
        "type" : "furniture",
        "id" : "f_lane",
        "name": "lane guard",
        "symbol": "#",
        "color": "brown",
        "move_cost_mod": 1,
        "required_str": 8,
        "flags": ["TRANSPARENT", "FLAMMABLE_ASH", "ORGANIC", "MOUNTABLE"],
        "bash": {
            "str_min": 6, "str_max": 30,
            "sound": "smash!",
            "sound_fail": "whump.",
            "items": [
                { "item": "2x4", "amount": 3, "minamount": 1},
                { "item": "nail", "amount": 6, "minamount": 2},
                { "item": "splinter", "amount": 1 }
            ]
        }
    },{
        "type" : "furniture",
        "id" : "f_table",
        "name": "table",
        "symbol": "#",
        "color": "red",
        "move_cost_mod": 2,
        "required_str": 8,
        "max_volume": 4000,
        "flags": ["TRANSPARENT", "FLAMMABLE", "ORGANIC", "MOUNTABLE"],
        "deconstruct": {
            "items": [
                { "item": "2x4", "amount": 6 },
                { "item": "nail", "amount": 8, "minamount": 6 }
            ]
        },
        "bash": {
            "str_min": 12, "str_max": 50,
            "sound": "smash!",
            "sound_fail": "whump.",
            "items": [
                { "item": "2x4", "amount": 6, "minamount": 2},
                { "item": "nail", "amount": 12, "minamount": 4},
                { "item": "splinter", "amount": 1 }
            ]
        }
    },{
        "type" : "furniture",
        "id" : "f_sign",
        "name": "sign",
        "symbol": "P",
        "color": "brown",
        "examine_action": "sign",
        "move_cost_mod": 1,
        "required_str": 8,
        "flags": ["TRANSPARENT", "FLAMMABLE", "ASH", "ORGANIC", "MOUNTABLE"],
        "deconstruct": {
            "items": [
                { "item": "2x4", "amount": 3 },
                { "item": "nail", "amount": 5, "minamount": 2 }
            ]
        },
        "bash": {
            "str_min": 6, "str_max": 40,
            "sound": "smash!",
            "sound_fail": "whump.",
            "items": [
                { "item": "2x4", "amount": 2, "minamount": 1},
                { "item": "nail", "amount": 4, "minamount": 2},
                { "item": "splinter", "amount": 2 }
            ]
        }
    },{
        "type" : "furniture",
        "id" : "f_pool_table",
        "name": "pool table",
        "symbol": "#",
        "color": "green",
        "move_cost_mod": 2,
        "required_str": -1,
        "max_volume": 4000,
        "flags": ["TRANSPARENT", "FLAMMABLE", "ORGANIC", "MOUNTABLE"],
        "deconstruct": {
            "items": [
                { "item": "2x4", "amount": 4 },
                { "item": "rag", "amount": 4 },
                { "item": "nail", "amount": 10, "minamount": 6 }
            ]
        },
        "bash": {
            "str_min": 12, "str_max": 50,
            "sound": "smash!",
            "sound_fail": "whump.",
            "items": [
                { "item": "2x4", "amount": 6, "minamount": 2},
                { "item": "nail", "amount": 12, "minamount": 4},
                { "item": "splinter", "amount": 1 },
                { "item": "rag", "amount": 2, "minamount": 0 }
            ]
        }
    },{
        "type" : "furniture",
        "id" : "f_counter",
        "name": "counter",
        "symbol": "#",
        "color": "blue",
        "move_cost_mod": 2,
        "required_str": 10,
        "flags": ["TRANSPARENT", "FLAMMABLE", "ORGANIC", "MOUNTABLE"],
        "deconstruct": {
            "items": [
                { "item": "2x4", "amount": 6 },
                { "item": "nail", "amount": 8, "minamount": 6 }
            ]
        },
        "max_volume": 4000,
        "bash": {
            "str_min": 12, "str_max": 40,
            "sound": "smash!",
            "sound_fail": "whump.",
            "items": [
                { "item": "2x4", "amount": 6, "minamount": 2},
                { "item": "nail", "amount": 12, "minamount": 4},
                { "item": "splinter", "amount": 1 }
            ]
        }
    },{
        "type" : "furniture",
        "id" : "f_fridge",
        "name": "refrigerator",
        "symbol": "{",
        "color": "ltcyan",
        "move_cost_mod": -1,
        "required_str": 10,
        "flags": ["CONTAINER", "PLACE_ITEM", "BLOCKSDOOR"],
        "deconstruct": {
            "items": [
                { "item": "scrap", "amount": 8, "minamount": 2 },
                { "item": "steel_chunk", "amount": 3, "minamount": 2 },
                { "item": "hose", "amount": 1 },
                { "item": "cu_pipe", "amount": 5, "minamount": 2 }
            ]
        },
        "max_volume": 7000,
        "bash": {
            "str_min": 18, "str_max": 50,
            "sound": "metal screeching!",
            "sound_fail": "clang!",
            "items": [
                { "item": "scrap", "amount": 8, "minamount": 2},
                { "item": "steel_chunk", "amount": 3, "minamount": 0},
                { "item": "hose", "amount": 1},
                { "item": "cu_pipe", "amount": 6, "minamount": 3 }
            ]
        }
    },{
        "type" : "furniture",
        "id" : "f_glass_fridge",
        "name": "glass door fridge",
        "symbol": "{",
        "color": "ltcyan",
        "move_cost_mod": -1,
        "required_str": 10,
        "flags": ["PLACE_ITEM", "BLOCKSDOOR"],
        "deconstruct": {
            "items": [
                { "item": "scrap", "amount": 6, "minamount": 2 },
                { "item": "steel_chunk", "amount": 3, "minamount": 2 },
                { "item": "hose", "amount": 1 },
                { "item": "glass_sheet", "amount": 1 },
                { "item": "cu_pipe", "amount": 6, "minamount": 3 }
            ]
        },
        "max_volume": 7000,
        "bash": {
            "str_min": 12, "str_max": 50,
            "sound": "metal screeching!",
            "sound_fail": "clang!",
            "items": [
                { "item": "scrap", "amount": 8, "minamount": 2},
                { "item": "steel_chunk", "amount": 3, "minamount": 0},
                { "item": "hose", "amount": 1},
                { "item": "cu_pipe", "amount": 5, "minamount": 2 },
                { "item": "glass_shard", "amount": 6, "minamount": 3 }
            ]
        }
    },{
        "type" : "furniture",
        "id" : "f_dresser",
        "name": "dresser",
        "symbol": "{",
        "color": "brown",
        "move_cost_mod": -1,
        "required_str": 8,
        "flags": ["TRANSPARENT", "CONTAINER", "FLAMMABLE", "PLACE_ITEM", "ORGANIC", "BLOCKSDOOR", "MOUNTABLE"],
        "deconstruct": {
            "items": [
                { "item": "2x4", "amount": 6 },
                { "item": "nail", "amount": 8, "minamount": 6 }
            ]
        },
        "max_volume": 8000,
        "bash": {
            "str_min": 12, "str_max": 40,
            "sound": "smash!",
            "sound_fail": "whump.",
            "items": [
                { "item": "2x4", "amount": 6, "minamount": 2},
                { "item": "nail", "amount": 12, "minamount": 4},
                { "item": "splinter", "amount": 1 }
            ]
        }
    },{
        "type" : "furniture",
        "id" : "f_locker",
        "name": "locker",
        "symbol": "{",
        "color": "ltgray",
        "move_cost_mod": -1,
        "required_str": 9,
        "flags": ["CONTAINER", "PLACE_ITEM", "BLOCKSDOOR"],
        "deconstruct": {
            "items": [
                { "item": "sheet_metal", "amount": 2, "minamount": 1 },
                { "item": "pipe", "amount": 8, "minamount": 4 }
            ]
        },
        "max_volume": 8000,
        "bash": {
            "str_min": 12, "str_max": 40,
            "sound": "metal screeching!",
            "sound_fail": "clang!",
            "items": [
                { "item": "scrap", "amount": 8, "minamount": 2},
                { "item": "steel_chunk", "amount": 3, "minamount": 0},
                { "item": "pipe", "amount": 1 }
            ]
        }
    },{
        "type" : "furniture",
        "id" : "f_rack",
        "name": "display rack",
        "symbol": "{",
        "color": "ltgray",
        "move_cost_mod": -1,
        "required_str": 8,
        "flags": ["TRANSPARENT", "FLAMMABLE_HARD", "PLACE_ITEM", "BLOCKSDOOR", "MOUNTABLE"],
        "deconstruct": {
            "items": [
                { "item": "pipe", "amount": 12, "minamount": 6 }
            ]
        },
        "max_volume": 7000,
        "bash": {
            "str_min": 6, "str_max": 30,
            "sound": "metal screeching!",
            "sound_fail": "clang!",
            "items": [
                { "item": "scrap", "amount": 8, "minamount": 2},
                { "item": "steel_chunk", "amount": 3, "minamount": 0},
                { "item": "pipe", "amount": 1 }
            ]
        }
    },{
        "type" : "furniture",
        "id" : "f_bookcase",
        "name": "book case",
        "symbol": "{",
        "color": "brown",
        "move_cost_mod": -1,
        "required_str": 9,
        "flags": ["FLAMMABLE", "PLACE_ITEM", "ORGANIC", "BLOCKSDOOR"],
        "deconstruct": {
            "items": [
                { "item": "2x4", "amount": 12 },
                { "item": "nail", "amount": 16, "minamount": 12 }
            ]
        },
        "max_volume": 8000,
        "bash": {
            "str_min": 6, "str_max": 40,
            "sound": "smash!",
            "sound_fail": "whump.",
            "items": [
                { "item": "2x4", "amount": 6, "minamount": 2},
                { "item": "nail", "amount": 12, "minamount": 4},
                { "item": "splinter", "amount": 1 }
            ]
        }
    },{
        "type" : "furniture",
        "id" : "f_washer",
        "name": "washing machine",
        "symbol": "{",
        "bgcolor": "white",
        "move_cost_mod": -1,
        "required_str": 16,
        "max_volume": 4000,
        "flags": ["CONTAINER", "PLACE_ITEM", "BLOCKSDOOR"],
        "deconstruct": {
            "items": [
                { "item": "pipe", "amount": 1 },
                { "item": "scrap", "amount": 6, "minamount": 2 },
                { "item": "steel_chunk", "amount": 3, "minamount": 1 },
                { "item": "sheet_metal", "amount": 6, "minamount": 2 },
                { "item": "cable", "amount": 15, "minamount": 1 },
                { "item": "cu_pipe", "amount": 5, "minamount": 2 }
            ]
        },
        "bash": {
            "str_min": 18, "str_max": 50,
            "sound": "metal screeching!",
            "sound_fail": "clang!",
            "items": [
                { "item": "scrap", "amount": 7, "minamount": 2},
                { "item": "steel_chunk", "amount": 3, "minamount": 0},
                { "item": "sheet_metal", "amount": 6, "minamount": 2},
                { "item": "cable", "amount": 15, "minamount": 1},
                { "item": "hose", "amount": 2, "minamount": 0},
                { "item": "cu_pipe", "amount": 5, "minamount": 2 }
            ]
        }
    },{
        "type" : "furniture",
        "id" : "f_dryer",
        "name": "dryer",
        "symbol": "{",
        "bgcolor": "white",
        "move_cost_mod": -1,
        "required_str": 16,
        "max_volume": 4000,
        "flags": ["CONTAINER", "PLACE_ITEM", "BLOCKSDOOR"],
        "deconstruct": {
            "items": [
                { "item": "scrap", "amount": 6, "minamount": 2 },
                { "item": "steel_chunk", "amount": 3, "minamount": 1 },
                { "item": "sheet_metal", "amount": 6, "minamount": 2 },
                { "item": "cable", "amount": 15, "minamount": 1 },
                { "item": "cu_pipe", "amount": 3, "minamount": 1 }
            ]
        },
        "bash": {
            "str_min": 18, "str_max": 50,
            "sound": "metal screeching!",
            "sound_fail": "clang!",
            "items": [
                { "item": "scrap", "amount": 6, "minamount": 0},
                { "item": "steel_chunk", "amount": 3, "minamount": 0},
                { "item": "element", "amount": 3, "minamount": 1},
                { "item": "sheet_metal", "amount": 6, "minamount": 2},
                { "item": "cable", "amount": 15, "minamount": 1}
            ]
        }
    },{
        "type" : "furniture",
        "id" : "f_vending_c",
        "name": "vending machine",
        "symbol": "{",
        "color": "ltcyan",
        "move_cost_mod": -1,
        "required_str": 10,
        "flags": ["SEALED", "PLACE_ITEM", "ALARMED", "CONTAINER", "BLOCKSDOOR"],
        "examine_action": "vending",
        "bash": {
            "str_min": 6, "str_max": 20,
            "sound": "glass breaking!",
            "sound_fail": "whack!",
            "furn_set": "f_vending_o",
            "items": [
                { "item": "glass_shard", "amount": 6, "minamount": 3}
            ]
        }
    },{
        "type" : "furniture",
        "id" : "f_vending_o",
        "name": "broken vending machine",
        "symbol": "{",
        "color": "dkgray",
        "move_cost_mod": -1,
        "required_str": 10,
        "flags": ["PLACE_ITEM", "CONTAINER", "BLOCKSDOOR"],
        "bash": {
            "str_min": 18, "str_max": 50,
            "sound": "metal screeching!",
            "sound_fail": "clang!",
            "items": [
                { "item": "scrap", "amount": 8, "minamount": 2},
                { "item": "steel_chunk", "amount": 3, "minamount": 0},
                { "item": "hose", "amount": 1},
                { "item": "cu_pipe", "amount": 5, "minamount": 2 }
            ]
        }
    },{
        "type" : "furniture",
        "id" : "f_dumpster",
        "name": "dumpster",
        "symbol": "{",
        "color": "green",
        "move_cost_mod": -1,
        "required_str": 16,
        "flags": ["CONTAINER", "PLACE_ITEM", "BLOCKSDOOR"],
        "bash": {
            "str_min": 8, "str_max": 45,
            "sound": "metal screeching!",
            "sound_fail": "clang!",
            "items": [
                { "item": "scrap", "amount": 8, "minamount": 2},
                { "item": "steel_chunk", "amount": 3, "minamount": 1},
                { "item": "pipe", "amount": 2, "minamount": 1 }
            ]
        }
    },{
        "type" : "furniture",
        "id" : "f_dive_block",
        "name": "diving block",
        "symbol": "O",
        "color": "ltgray",
        "move_cost_mod": -1,
        "required_str": 16,
        "flags": ["TRANSPARENT", "MOUNTABLE"],
        "bash": {
            "str_min": 8, "str_max": 40,
            "sound": "metal screeching!",
            "sound_fail": "clang!",
            "items": [
                { "item": "plastic_chunk", "amount": 4, "minamount": 2},
                { "item": "pipe", "amount": 2, "minamount": 0 }
            ]
        }
    },{
        "type" : "furniture",
        "id" : "f_crate_c",
        "name": "crate",
        "symbol": "X",
        "bgcolor": "brown",
        "move_cost_mod": -1,
        "required_str": 14,
        "flags": ["TRANSPARENT", "CONTAINER", "SEALED", "FLAMMABLE", "PLACE_ITEM", "ORGANIC", "MOUNTABLE"],
        "deconstruct": {
            "items": [
                { "item": "2x4", "amount": 4 },
                { "item": "nail", "amount": 10, "minamount": 6 }
            ]
        },
        "max_volume": 4000,
        "bash": {
            "str_min": 12, "str_max": 40,
            "sound": "smash!",
            "sound_fail": "wham!",
            "items": [
                { "item": "2x4", "amount": 5, "minamount": 1},
                { "item": "nail", "amount": 10, "minamount": 2 }
            ]
        }
    },{
        "type" : "furniture",
        "id" : "f_crate_o",
        "name": "open crate",
        "symbol": "O",
        "bgcolor": "brown",
        "move_cost_mod": -1,
        "required_str": 12,
        "flags": ["TRANSPARENT", "CONTAINER", "FLAMMABLE", "PLACE_ITEM", "ORGANIC", "MOUNTABLE"],
        "deconstruct": {
            "items": [
                { "item": "2x4", "amount": 4 },
                { "item": "nail", "amount": 10, "minamount": 6 }
            ]
        },
        "max_volume": 4000,
        "bash": {
            "str_min": 12, "str_max": 40,
            "sound": "smash!",
            "sound_fail": "wham!",
            "items": [
                { "item": "2x4", "amount": 5, "minamount": 1},
                { "item": "nail", "amount": 10, "minamount": 2 }
            ]
        }
    },{
        "type" : "furniture",
        "id" : "f_canvas_wall",
        "name": "canvas wall",
        "symbol": "#",
        "color": "blue",
        "move_cost_mod": -1,
        "required_str": -1,
        "flags": ["FLAMMABLE_HARD", "NOITEM"],
        "comment": "No bash info due to special handling"
    },{
        "type" : "furniture",
        "id" : "f_large_canvas_wall",
        "name": "canvas wall",
        "symbol": "#",
        "color": "blue",
        "move_cost_mod": -1,
        "required_str": -1,
        "flags": ["FLAMMABLE_HARD", "NOITEM"],
        "comment": "No bash info due to special handling"
    },{
        "type" : "furniture",
        "id" : "f_canvas_door",
        "name": "canvas flap",
        "symbol": "+",
        "color": "blue",
        "move_cost_mod": -1,
        "required_str": -1,
        "flags": ["FLAMMABLE_HARD", "NOITEM"],
        "open": "f_canvas_door_o",
        "comment": "No bash info due to special handling"
    },{
        "type" : "furniture",
        "id" : "f_canvas_door_o",
        "name": "open canvas flap",
        "symbol": ".",
        "color": "blue",
        "move_cost_mod": 0,
        "required_str": -1,
        "flags": ["TRANSPARENT"],
        "close": "f_canvas_door",
        "comment": "No bash info due to special handling"
    },{
        "type" : "furniture",
        "id" : "f_large_canvas_door",
        "name": "canvas flap",
        "symbol": "+",
        "color": "blue",
        "move_cost_mod": -1,
        "required_str": -1,
        "flags": ["FLAMMABLE_HARD", "NOITEM"],
        "open": "f_canvas_door_o",
        "comment": "No bash info due to special handling"
    },{
        "type" : "furniture",
        "id" : "f_large_canvas_door_o",
        "name": "open canvas flap",
        "symbol": ".",
        "color": "blue",
        "move_cost_mod": 0,
        "required_str": -1,
        "flags": ["TRANSPARENT"],
        "close": "f_canvas_door",
        "comment": "No bash info due to special handling"
    },{
        "type" : "furniture",
        "id" : "f_groundsheet",
        "name": "groundsheet",
        "symbol": ";",
        "color": "green",
        "move_cost_mod": 0,
        "required_str": -1,
        "flags": ["TRANSPARENT", "INDOORS"],
        "examine_action": "tent",
        "comment": "No bash info due to special handling"
    },{
        "type" : "furniture",
        "id" : "f_large_groundsheet",
        "name": "groundsheet",
        "symbol": ";",
        "color": "green",
        "move_cost_mod": 0,
        "required_str": -1,
        "flags": ["TRANSPARENT", "INDOORS"],
        "comment": "No bash info due to special handling"
    },{
        "type" : "furniture",
        "id" : "f_center_groundsheet",
        "name": "groundsheet",
        "symbol": ";",
        "color": "green",
        "move_cost_mod": 0,
        "required_str": -1,
        "flags": ["TRANSPARENT", "INDOORS"],
        "examine_action": "large_tent",
        "comment": "No bash info due to special handling"
    },{
        "type" : "furniture",
        "id" : "f_fema_groundsheet",
        "name": "groundsheet",
        "symbol": ";",
        "color": "green",
        "move_cost_mod": 0,
        "required_str": -1,
        "flags": ["TRANSPARENT", "INDOORS", "ORGANIC"],
        "comment": "No bash info due to special handling"
    },{
        "type" : "furniture",
        "id" : "f_skin_wall",
        "name": "animalskin wall",
        "symbol": "#",
        "color": "brown",
        "move_cost_mod": -1,
        "required_str": -1,
        "flags": ["FLAMMABLE_HARD", "NOITEM"],
        "comment": "No bash info due to special handling"
    },{
        "type" : "furniture",
        "id" : "f_skin_door",
        "name": "animalskin flap",
        "symbol": "+",
        "color": "white",
        "move_cost_mod": -1,
        "required_str": -1,
        "flags": ["FLAMMABLE_HARD", "NOITEM"],
        "open": "f_skin_door_o",
        "comment": "No bash info due to special handling"
    },{
        "type" : "furniture",
        "id" : "f_skin_door_o",
        "name": "open animalskin flap",
        "symbol": ".",
        "color": "white",
        "move_cost_mod": 0,
        "required_str": -1,
        "flags": ["TRANSPARENT"],
        "close": "f_skin_door",
        "comment": "No bash info due to special handling"
    },{
        "type" : "furniture",
        "id" : "f_skin_groundsheet",
        "name": "animalskin floor",
        "symbol": ";",
        "color": "brown",
        "move_cost_mod": 0,
        "required_str": -1,
        "flags": ["TRANSPARENT", "INDOORS"],
        "examine_action": "shelter",
        "comment": "No bash info due to special handling"
    },{
        "type" : "furniture",
        "id" : "f_mutpoppy",
        "name": "mutated poppy flower",
        "symbol": "f",
        "color": "red",
        "move_cost_mod": 1,
        "required_str": -1,
        "flags": ["TRANSPARENT"],
        "examine_action": "flower_poppy",
        "bash": {
            "str_min": 2, "str_max": 6,
            "sound": "crunch.",
            "sound_fail": "whish."
        }
    },{
        "type" : "furniture",
        "id" : "f_flower_fungal",
        "name": "fungal flower",
        "symbol": "f",
        "color": "dkgray",
        "move_cost_mod": 1,
        "required_str": -1,
        "flags": ["TRANSPARENT", "FLOWER", "FUNGUS"],
        "examine_action": "fungus",
        "bash": {
            "str_min": 2, "str_max": 6,
            "sound": "poof.",
            "sound_fail": "poof."
        }
    },{
        "type" : "furniture",
        "id" : "f_fungal_mass",
        "name": "fungal mass",
        "symbol": "O",
        "bgcolor": "dkgray",
        "move_cost_mod": -10,
        "required_str": -1,
        "flags": ["CONTAINER", "SEALED", "FLAMMABLE_ASH", "FUNGUS", "MOUNTABLE"],
        "bash": {
            "str_min": 6, "str_max":30,
            "sound": "poof.",
            "sound_fail": "poof."
        }
    },{
        "type" : "furniture",
        "id" : "f_fungal_clump",
        "name": "fungal clump",
        "symbol": "#",
        "bgcolor": "ltgray",
        "move_cost_mod": 3,
        "required_str": -1,
        "flags": ["TRANSPARENT", "CONTAINER", "SEALED", "FLAMMABLE_ASH", "FUNGUS", "MOUNTABLE"],
        "bash": {
            "str_min": 6, "str_max":20,
            "sound": "poof.",
            "sound_fail": "poof."
        }
    },{
        "type" : "furniture",
        "id" : "f_safe_c",
        "name": "safe",
        "symbol": "X",
        "color": "ltgray",
        "move_cost_mod": -1,
        "required_str": 14,
        "max_volume": 1000,
        "flags": ["TRANSPARENT", "CONTAINER", "SEALED", "PLACE_ITEM", "MOUNTABLE"],
        "open": "f_safe_o",
        "bash": {
            "str_min": 40, "str_max": 200,
            "sound": "screeching metal!",
            "sound_fail": "whump!",
            "items": [
                { "item": "steel_chunk", "amount": 5, "minamount": 1},
                { "item": "scrap", "amount": 5, "minamount": 1 }
            ]
        }
    },{
        "type" : "furniture",
        "id" : "f_safe_l",
        "name": "safe",
        "symbol": "X",
        "color": "ltgray",
        "move_cost_mod": -1,
        "required_str": 14,
        "max_volume": 1000,
        "flags": ["TRANSPARENT", "CONTAINER", "SEALED", "PLACE_ITEM", "MOUNTABLE"],
        "examine_action": "safe",
        "bash": {
            "str_min": 40, "str_max": 200,
            "sound": "screeching metal!",
            "sound_fail": "whump!",
            "items": [
                { "item": "steel_chunk", "amount": 5, "minamount": 1},
                { "item": "scrap", "amount": 5, "minamount": 1 }
            ]
        }
    },{
        "type" : "furniture",
        "id" : "f_safe_o",
        "name": "open safe",
        "symbol": "O",
        "color": "ltgray",
        "move_cost_mod": -1,
        "required_str": 14,
        "max_volume": 1000,
        "flags": ["TRANSPARENT", "CONTAINER", "PLACE_ITEM", "MOUNTABLE"],
        "close": "f_safe_c",
        "bash": {
            "str_min": 40, "str_max": 200,
            "sound": "screeching metal!",
            "sound_fail": "whump!",
            "items": [
                { "item": "steel_chunk", "amount": 5, "minamount": 1},
                { "item": "scrap", "amount": 5, "minamount": 1 }
            ]
        }
    },{
        "type" : "furniture",
        "id" : "f_plant_seed",
        "name": "seed",
        "symbol": "^",
        "color": "brown",
        "move_cost_mod": 0,
        "required_str": -1,
        "flags": ["PLANT", "SEALED", "TRANSPARENT", "CONTAINER", "NOITEM"],
        "examine_action": "aggie_plant"
    },{
        "type" : "furniture",
        "id" : "f_plant_seedling",
        "name": "seedling",
        "symbol": "^",
        "color": "green",
        "move_cost_mod": 0,
        "required_str": -1,
        "flags": ["PLANT", "SEALED", "TRANSPARENT", "CONTAINER", "NOITEM"],
        "examine_action": "aggie_plant",
        "bash": {
            "str_min": 2, "str_max": 6,
            "sound": "crunch.",
            "sound_fail": "whish."
        }
    },{
        "type" : "furniture",
        "id" : "f_plant_mature",
        "name": "mature plant",
        "symbol": "#",
        "color": "green",
        "move_cost_mod": 0,
        "required_str": -1,
        "flags": ["PLANT", "SEALED", "TRANSPARENT", "CONTAINER", "NOITEM"],
        "examine_action": "aggie_plant",
        "bash": {
            "str_min": 3, "str_max": 8,
            "sound": "crunch.",
            "sound_fail": "whish."
        }
    },{
        "type" : "furniture",
        "id" : "f_plant_harvest",
        "name": "harvestable plant",
        "symbol": "#",
        "color": "ltgreen",
        "move_cost_mod": 0,
        "required_str": -1,
        "flags": ["PLANT", "SEALED", "TRANSPARENT", "CONTAINER", "NOITEM"],
        "examine_action": "aggie_plant",
        "bash": {
            "str_min": 4, "str_max": 10,
            "sound": "crunch.",
            "sound_fail": "whish."
        }
    },{
        "type" : "furniture",
        "id" : "f_fvat_empty",
        "name": "empty fermenting vat",
        "symbol": "O",
        "color": "brown",
        "move_cost_mod": -1,
        "required_str": -1,
        "flags": ["NOITEM", "SEALED", "TRANSPARENT", "FLAMMABLE", "CONTAINER"],
        "examine_action": "fvat_empty",
        "bash": {
            "str_min": 3, "str_max": 45,
            "sound": "smash!",
            "sound_fail": "whump.",
            "items": [
                { "item": "2x4", "amount": 8, "minamount": 4},
                { "item": "nail", "amount": 8, "minamount": 4},
                { "item": "water_faucet", "amount": 1, "minamount": 0 },
                { "item": "splinter", "amount": 1 }
            ]
        }
    },{
        "type" : "furniture",
        "id" : "f_fvat_full",
        "name": "full fermenting vat",
        "symbol": "O",
        "color": "brown_cyan",
        "move_cost_mod": -1,
        "required_str": -1,
        "flags": ["NOITEM", "SEALED", "TRANSPARENT", "FLAMMABLE", "CONTAINER"],
        "examine_action": "fvat_full",
        "bash": {
            "str_min": 12, "str_max": 50,
            "sound": "smash!",
            "sound_fail": "whump.",
            "items": [
                { "item": "2x4", "amount": 8, "minamount": 4},
                { "item": "nail", "amount": 8, "minamount": 4},
                { "item": "water_faucet", "amount": 1, "minamount": 0 },
                { "item": "splinter", "amount": 1 }
            ]
        }
    },{
        "type" : "furniture",
        "id" : "f_wood_keg",
        "name": "wooden keg",
        "symbol": "H",
        "color": "brown",
        "move_cost_mod": -1,
        "required_str": -1,
        "flags": ["NOITEM", "SEALED", "TRANSPARENT", "FLAMMABLE", "CONTAINER", "LIQUIDCONT"],
        "examine_action": "keg",
        "bash": {
            "str_min": 12, "str_max": 50,
            "sound": "smash!",
            "sound_fail": "whump.",
            "items": [
                { "item": "2x4", "amount": 12, "minamount": 6},
                { "item": "nail", "amount": 8, "minamount": 4},
                { "item": "water_faucet", "amount": 1, "minamount": 0 },
                { "item": "splinter", "amount": 1 }
            ]
        }
    },{
        "type" : "furniture",
        "id" : "f_indoor_plant_y",
        "name": "yellow indoor plant",
        "symbol": "^",
        "color": "yellow",
        "move_cost_mod": 2,
        "required_str": 5,
        "flags": ["CONTAINER", "FLAMMABLE_ASH", "PLACE_ITEM", "ORGANIC"],
        "bash": {
            "str_min": 2, "str_max": 18,
            "sound": "smash!",
            "sound_fail": "whump.",
            "items": [
                { "item": "withered", "amount": 1, "minamount": 0 }
            ]
        }
    },{
        "type" : "furniture",
        "id" : "f_statue",
        "name": "statue",
        "symbol": "S",
        "color": "dkgray",
        "move_cost_mod": 2,
        "required_str": 10,
        "flags": ["PLACE_ITEM","BLOCKSDOOR"],
        "bash": {
            "str_min": 16, "str_max": 40,
            "sound": "smash!",
            "sound_fail": "thump.",
            "items": [
                { "item": "rock", "amount": 6, "minamount": 1 }
            ]
        }
    },{
        "type" : "furniture",
        "id" : "f_bluebell",
        "name": "bluebell",
        "symbol": "f",
        "color": "blue",
        "move_cost_mod": 1,
        "required_str": -1,
        "flags": ["TRANSPARENT"],
        "examine_action": "flower_bluebell",
        "bash": {
            "str_min": 2, "str_max": 6,
            "sound": "crunch.",
            "sound_fail": "whish."
        }
    },{
        "type" : "furniture",
        "id" : "f_dahlia",
        "name": "dahlia",
        "symbol": "f",
        "color": "magenta",
        "move_cost_mod": 1,
        "required_str": -1,
        "flags": ["TRANSPARENT"],
        "examine_action": "flower_dahlia",
        "bash": {
            "str_min": 2, "str_max": 6,
            "sound": "crunch.",
            "sound_fail": "whish."
        }
    },{
        "type" : "furniture",
        "id" : "f_datura",
        "name": "datura",
        "symbol": "*",
        "color": "light_green",
        "move_cost_mod": 1,
        "required_str": -1,
        "flags": ["TRANSPARENT"],
        "examine_action": "flower_datura",
        "bash": {
            "str_min": 2, "str_max": 6,
            "sound": "crunch.",
            "sound_fail": "whish."
        }
    },{
        "type" : "furniture",
        "id" : "f_flower_marloss",
        "name": "marloss flower",
        "symbol": "f",
        "color": "cyan",
        "move_cost_mod": 1,
        "required_str": -1,
        "flags": ["TRANSPARENT", "FLAMMABLE_ASH", "FUNGUS"],
        "examine_action": "flower_marloss",
        "bash": {
            "str_min": 2, "str_max": 6,
            "sound": "poof.",
            "sound_fail": "poof."
        }
    },{
        "type" : "furniture",
        "id" : "f_dandelion",
        "name": "dandelion",
        "symbol": "f",
        "color": "yellow",
        "move_cost_mod": 1,
        "required_str": -1,
        "flags": ["TRANSPARENT"],
        "examine_action": "flower_dandelion",
        "bash": {
            "str_min": 2, "str_max": 6,
            "sound": "crunch.",
            "sound_fail": "whish."
        }
    },{
        "type" : "furniture",
        "id" : "f_forge",
        "name": "forge",
        "symbol": "^",
        "color": "ltred",
        "move_cost_mod": -1,
        "required_str": -1,
        "crafting_pseudo_item": "char_forge",
        "flags": ["SEALED", "CONTAINER", "NOITEM"],
        "deconstruct": {
            "items": [
                { "item": "forge", "amount": 1 }
            ]
        },
        "examine_action": "reload_furniture",
        "bash": {
            "str_min": 4, "str_max": 8,
            "sound": "crunch!",
            "sound_fail": "whump.",
            "items": [
                { "item": "forge", "amount": 1 }
            ]
        }
    },{
        "type" : "furniture",
        "id" : "f_anvil",
        "name": "anvil",
        "symbol": "^",
        "color": "ltred",
        "move_cost_mod": -1,
        "required_str": -1,
        "crafting_pseudo_item": "anvil",
        "deconstruct": {
            "items": [
                { "item": "anvil", "amount": 1 }
            ]
        },
        "flags": ["TRANSPARENT", "NOITEM"],
        "bash": {
            "str_min": 4, "str_max": 8,
            "sound": "crunch!",
            "sound_fail": "whump.",
            "items": [
                { "item": "anvil", "amount": 1 }
            ]
        }
    },{
        "type" : "furniture",
        "id" : "f_still",
        "name": "still",
        "symbol": "^",
        "color": "ltred",
        "move_cost_mod": -1,
        "required_str": -1,
        "crafting_pseudo_item": "still",
        "deconstruct": {
            "items": [
                { "item": "still", "amount": 1 }
            ]
        },
        "flags": ["TRANSPARENT", "NOITEM"],
        "bash": {
            "str_min": 4, "str_max": 8,
            "sound": "crunch!",
            "sound_fail": "whump.",
            "items": [
                { "item": "still", "amount": 1 }
            ]
        }
    },{
        "type" : "furniture",
        "id" : "f_egg_sackbw",
        "name": "spider egg sack",
        "symbol": "O",
        "color": "white",
        "move_cost_mod": 3,
        "required_str": 6,
        "flags": ["TRANSPARENT", "FLAMMABLE_ASH", "ORGANIC", "MOUNTABLE"],
        "examine_action": "egg_sackbw",
        "bash": {
            "str_min": 8, "str_max": 16,
            "sound": "splat!",
            "sound_fail": "whump.",
            "furn_set": "f_egg_sacke"
        }
    },{
        "type" : "furniture",
        "id" : "f_egg_sackws",
        "name": "spider egg sack",
        "symbol": "O",
        "color": "yellow",
        "move_cost_mod": 3,
        "required_str": 6,
        "flags": ["TRANSPARENT", "FLAMMABLE_ASH", "ORGANIC", "MOUNTABLE"],
        "examine_action": "egg_sackws",
        "bash": {
            "str_min": 4, "str_max": 8,
            "sound": "splat!",
            "sound_fail": "whump.",
            "furn_set": "f_egg_sacke"
        }
   },{
        "type" : "furniture",
        "id" : "f_egg_sacke",
        "name": "ruptured egg sack",
        "symbol": "X",
        "color": "white",
        "move_cost_mod": 3,
        "required_str": 6,
        "flags": ["TRANSPARENT", "CONTAINER", "FLAMMABLE_ASH", "ORGANIC", "MOUNTABLE"],
        "bash": {
            "str_min": 2, "str_max": 6,
            "sound": "splat!",
            "sound_fail": "whump."
        }
   },{
        "type" : "furniture",
        "id" : "f_vending_reinforced",
        "name": "reinforced vending machine",
        "symbol": "{",
        "color": "light_red",
        "move_cost_mod": -1,
        "required_str": 30,
        "flags": ["SEALED", "PLACE_ITEM", "ALARMED", "CONTAINER", "BLOCKSDOOR", "FLAMMABLE_HARD"],
        "examine_action": "vending",
        "bash": {
            "str_min": 40, "str_max": 200,
            "sound": "glass breaking!",
            "sound_fail": "whack!",
            "furn_set": "f_vending_o",
            "items": [
                { "item": "glass_shard", "amount": 3, "minamount": 1 }
            ]
        }
   },{
        "type" : "furniture",
        "id" : "f_arcade_machine",
        "name": "arcade machine",
        "symbol": "6",
        "color": "red",
        "move_cost_mod": -1,
        "required_str": 12,
        "flags": ["BLOCKSDOOR", "TRANSPARENT"],
        "deconstruct": {
            "items": [
                { "item": "television", "amount": 1},
                { "item": "plastic_chunk", "amount": 6, "minamount": 3 },
                { "item": "circuit", "amount": 6, "minamount": 4 },
                { "item": "2x4", "amount": 8 },
                { "item": "nail", "amount": 16, "minamount": 10 },
                { "item": "cable", "amount": 20, "minamount": 14 },
                { "item": "power_supply", "amount": 2, "minamount": 1 },
                { "item": "RAM", "amount": 4, "minamount": 2}
            ]
        },
        "bash": {
            "str_min": 6, "str_max": 35,
            "sound": "smash!",
            "sound_fail": "whump!",
            "items": [
                { "item": "splinter", "amount": 6, "minamount": 0},
                { "item": "television", "amount": 1, "minamount": 0},
                { "item": "2x4", "amount": 6, "minamount": 2},
                { "item": "nail", "amount": 10, "minamount": 4},
                { "item": "cable", "amount": 10, "minamount": 4},
                { "item": "circuit", "amount": 4, "minamount": 0 },
                { "item": "power_supply", "amount": 1, "minamount": 0 },
                { "item": "RAM", "amount": 2, "minamount": 0}
           ]
        }		
   },{
        "type" : "furniture",
        "id" : "f_pinball_machine",
        "name": "pinball machine",
        "symbol": "7",
        "color": "red",
        "move_cost_mod": -1,
        "required_str": 8,
        "flags": ["BLOCKSDOOR", "TRANSPARENT"],
        "deconstruct": {
            "items": [
                { "item": "scrap", "amount": 6, "minamount": 4},
                { "item": "plastic_chunk", "amount": 5, "minamount": 3 },
                { "item": "circuit", "amount": 1},
                { "item": "2x4", "amount": 4 },
                { "item": "nail", "amount": 12, "minamount": 10 },
                { "item": "cable", "amount": 15, "minamount": 10 },
                { "item": "power_supply", "amount": 1, "minamount": 0 },
                { "item": "RAM", "amount": 1},
                { "item": "pipe", "amount": 2},
                { "item": "glass_sheet", "amount": 1},
                { "item": "bearing", "amount": 16, "minamount":10 }
            ]
        },
        "bash": {
            "str_min": 8, "str_max": 40,
            "sound": "smash!",
            "sound_fail": "whump!",
            "items": [
                { "item": "splinter", "amount": 4, "minamount": 0},
                { "item": "scrap", "amount": 4, "minamount": 0},
                { "item": "2x4", "amount": 2, "minamount": 1},
                { "item": "nail", "amount": 8, "minamount": 4},
                { "item": "cable", "amount": 10, "minamount": 4},
                { "item": "circuit", "amount": 1, "minamount": 0 },
                { "item": "power_supply", "amount": 1, "minamount": 0 },
                { "item": "RAM", "amount": 1, "minamount": 0},
                { "item": "pipe", "amount": 2, "minamount":0},
                { "item": "glass_shard", "amount": 8, "minamount":4},
                { "item": "plastic_chunk", "amount": 3, "minamount": 1},
                { "item": "bearing", "amount": 16, "minamount":0 }
            ]
        }
   },{
        "type" : "furniture",
        "id" : "f_ergometer",
        "name": "ergometer",
        "symbol": "5",
        "color": "dkgray",
        "move_cost_mod": 2,
        "required_str": 8,
        "flags": ["BLOCKSDOOR", "TRANSPARENT", "MOUNTABLE"],
        "deconstruct": {
            "items": [
                { "item": "foot_crank", "amount": 1, "minamount": 1},
                { "item": "plastic_chunk", "amount": 10, "minamount": 8 },
                { "item": "scrap", "amount": 4, "minamount": 2},
                { "item": "chain", "amount": 1 },
                { "item": "pipe", "amount": 5, "minamount": 4 },
                { "item": "saddle", "amount": 1, "minamount": 1 },
                { "item": "wheel_small", "amount": 1, "minamount": 1 },
                { "item": "small_lcd_screen", "amount": 1},
                { "item": "processor", "amount": 1},
                { "item": "RAM", "amount": 1},
                { "item": "nail", "amount": 8, "minamount":6 }
            ]
        },
            "bash": {
            "str_min": 6, "str_max": 25,
            "sound": "smash!",
            "sound_fail": "thump!",
            "items": [
                { "item": "foot_crank", "amount": 1, "minamount": 0},
                { "item": "plastic_chunk", "amount": 6, "minamount": 4},
                { "item": "scrap", "amount": 2, "minamount": 0},
                { "item": "chain", "amount": 1, "minamount": 0},
                { "item": "pipe", "amount": 4, "minamount": 0},
                { "item": "saddle", "amount": 1, "minamount": 0 },
                { "item": "wheel_small", "amount": 1, "minamount": 0 },
                { "item": "small_lcd_screen", "amount": 1, "minamount": 0},
                { "item": "processor", "amount": 1, "minamount":0},
                { "item": "RAM", "amount": 1, "minamount":0},
                { "item": "nail", "amount": 6, "minamount": 2}
            ]
        }
   },{
        "type" : "furniture",
        "id" : "f_treadmill",
        "name": "treadmill",
        "symbol": "L",
        "color": "dkgray",
        "move_cost_mod": 1,
        "required_str": 12,
        "flags": ["BLOCKSDOOR", "TRANSPARENT", "MOUNTABLE"],
        "deconstruct": {
            "items": [
                { "item": "plastic_chunk", "amount": 14, "minamount": 10 },
                { "item": "scrap", "amount": 5,"minamount": 2},
                { "item": "pipe", "amount": 3, "minamount": 4 },
                { "item": "small_lcd_screen", "amount": 1},
                { "item": "RAM", "amount": 1},
                { "item": "nail", "amount": 8, "minamount":6 }
            ]
        },
            "bash": {
            "str_min": 12, "str_max": 40,
            "sound": "smash!",
            "sound_fail": "thump!",
            "items": [
                { "item": "plastic_chunk", "amount": 10, "minamount": 4},
                { "item": "scrap", "amount": 3, "minamount": 0},
                { "item": "pipe", "amount": 4, "minamount": 0},
                { "item": "small_lcd_screen", "amount": 1, "minamount": 0},
                { "item": "RAM", "amount": 1, "minamount":4},
                { "item": "nail", "amount": 6, "minamount": 2}
            ]
        }
   },{
        "type" : "furniture",
        "id" : "f_displaycase",
        "name": "display case",
        "symbol": "#",
        "color": "ltcyan",
        "move_cost_mod": 2,
        "required_str": 9,
        "flags": ["TRANSPARENT", "SEALED", "PLACE_ITEM"],
        "bash": {
            "str_min": 6, "str_max": 20,
            "sound": "glass breaking",
            "sound_fail": "whack!",
            "furn_set": "f_displaycase_b",
            "items": [
                { "item": "glass_shard", "amount": 6, "minamount": 3 }
            ]
        }
   },{
        "type" : "furniture",
        "id" : "f_displaycase_b",
        "name": "broken display case",
        "symbol": "#",
        "color": "ltgray",
        "move_cost_mod": 2,
        "required_str": 9,
        "flags": ["TRANSPARENT", "PLACE_ITEM"],
        "bash": {
            "str_min": 8, "str_max": 30,
            "sound": "crunch!",
            "sound_fail": "whump.",
            "items": [
                { "item": "2x4", "amount": 6, "minamount": 3 },
                { "item": "splinter", "amount": 4, "minamount": 2 }
            ]
        }
    }
]<|MERGE_RESOLUTION|>--- conflicted
+++ resolved
@@ -170,11 +170,7 @@
             "sound_fail": "whunk!",
             "items": [
                 { "item": "cu_pipe", "amount": 1, "chance": 50 },
-<<<<<<< HEAD
                 { "item": "ceramic_shard", "amount": 8, "minamount": 2}
-=======
-                { "item": "rock", "amount": 8, "minamount": 2}
->>>>>>> 83e5289b
             ]
         }
     },{
@@ -307,11 +303,8 @@
             "sound_fail": "whunk!",
             "items": [
                 { "item": "cu_pipe", "amount": 3, "minamount": 0 },
-<<<<<<< HEAD
-                { "item": "ceramic_shard", "amount": 6, "minamount": 2}
-=======
+                { "item": "ceramic_shard", "amount": 6, "minamount": 2},
                 { "item": "glass_shard", "amount": 2, "minamount": 1 }
->>>>>>> 83e5289b
             ]
         }
     },{
@@ -324,11 +317,7 @@
         "required_str": 10,
         "flags": ["TRANSPARENT", "FLAMMABLE_HARD", "CONTAINER", "PLACE_ITEM", "BLOCKSDOOR", "MOUNTABLE"],
         "bash": {
-<<<<<<< HEAD
             "str_min": 12, "str_max": 50,
-=======
-            "str_min": 8, "str_max": 30,
->>>>>>> 83e5289b
             "sound": "porcelain breaking!",
             "sound_fail": "whunk!",
             "items": [
