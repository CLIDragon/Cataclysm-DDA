[
    {
        "type" : "dream",
        "messages" : [
            "You have a strange dream about lizards.",
            "Your dreams give you a strange scaly feeling."
            ],
        "category" : "MUTCAT_LIZARD",
        "strength" : 1
    },{
        "type" : "dream",
        "messages" : [
            "You have a strange dream about being a patient in a frightening hospital.",
            "Your dreams give you an oddly medicated feeling."
            ],
        "category" : "MUTCAT_MEDICAL",
        "strength" : 1
    },{
        "type" : "dream",
        "messages" : [
            "You have a strange dream about birds.",
            "Your dreams give you a strange feathered feeling."
            ],
        "category" : "MUTCAT_BIRD",
        "strength" : 1
    },{
        "type" : "dream",
        "messages" : [
            "You have a strange dream about fish.",
            "Your dreams give you a strange wet, scaly feeling."
            ],
        "category" : "MUTCAT_FISH",
        "strength" : 1
    },{
        "type" : "dream",
        "messages" : [
            "You have a strange dream about animals.",
            "Your dreams give you a strange furry feeling."
            ],
        "category" : "MUTCAT_BEAST",
        "strength" : 1
    },{
        "type" : "dream",
        "messages" : [
            "You have a strange dream about cattle.",
            "Your dreams give you a strange content, furry feeling."
            ],
        "category" : "MUTCAT_CATTLE",
        "strength" : 1
    },{
        "type" : "dream",
        "messages" : [
            "You have a strange dream about insects.",
            "Your dreams give you a strange chitinous feeling."
            ],
        "category" : "MUTCAT_INSECT",
        "strength" : 1
    },{
        "type" : "dream",
        "messages" : [
            "You have a strange dream about plants.",
            "Your dreams give you a strange plantlike feeling."
            ],
        "category" : "MUTCAT_PLANT",
        "strength" : 1
    },{
        "type" : "dream",
        "messages" : [
            "You have a strange dream about slime.",
            "Your dreams give you a strange slimy feeling."
            ],
        "category" : "MUTCAT_SLIME",
        "strength" : 1
    },{
        "type" : "dream",
        "messages" : [
            "You have a strange dream about living in a cave.",
            "Your dreams give a strange reclusive feeling."
            ],
        "category" : "MUTCAT_TROGLO",
        "strength" : 1
    },{
        "type" : "dream",
        "messages" : [
            "You have a strange dream about sea creatures.",
            "Your dreams give you a strange wet feeling."
            ],
        "category" : "MUTCAT_CEPHALOPOD",
        "strength" : 1
    },{
        "type" : "dream",
        "messages" : [
            "You have a strange dream about spiders.",
            "Your dreams give you a strange webbed feeling."
            ],
        "category" : "MUTCAT_SPIDER",
        "strength" : 1
    },{
        "type" : "dream",
        "messages" : [
            "You have a strange dream about rats.",
            "Your dreams give you a strange fuzzy feeling."
            ],
        "category" : "MUTCAT_RAT",
        "strength" : 1
    },{
        "type" : "dream",
        "messages" : [
<<<<<<< HEAD
            "You have a strange dream.",
            "You feel...OK."
            ],
        "category" : "MUTCAT_ALPHA",
=======
            "You dream about the zoo, for some reason.",
            "Your dreams...are complex and multifaceted."
            ],
        "category" : "MUTCAT_CHIMERA",
>>>>>>> 1dc3f5da
        "strength" : 1
    },{
        "type" : "dream",
        "messages" : [
            "You have a disturbing dream of bathing in the sun on a rock.",
            "While dreaming, you see a distinctively lizard-like reflection of yourself."
            ],
        "category" : "MUTCAT_LIZARD",
        "strength" : 2
    },{
        "type" : "dream",
        "messages" : [
            "You have a disturbing dream of undergoing strange medical procedures.",
            "While dreaming, you see yourself dressed in a hospital gown, receiving treatment."
            ],
        "category" : "MUTCAT_MEDICAL",
        "strength" : 2
    },{
        "type" : "dream",
        "messages" : [
            "You have strange dreams of soaring through the sky.",
            "In a dream, you see a curiously birdlike reflection of yourself."
            ],
        "category" : "MUTCAT_BIRD",
        "strength" : 2
    },{
        "type" : "dream",
        "messages" : [
            "You dream of swimming in the open ocean",
            "In your dream, you see a strangely fishlike image of yourself."
            ],
        "category" : "MUTCAT_FISH",
        "strength" : 2
    },{
        "type" : "dream",
        "messages" : [
            "You have a vivid dream of hunting in the woods.",
            "Whilst dreaming, you see a disturbingly bestial version of yourself."
            ],
        "category" : "MUTCAT_BEAST",
        "strength" : 2
    },{
        "type" : "dream",
        "messages" : [
            "You dream of grazing in an open field.",
            "In a dream you catch a glimpse of a strangely cattle-like image of yourself."
            ],
        "category" : "MUTCAT_CATTLE",
        "strength" : 2
    },{
        "type" : "dream",
        "messages" : [
            "You have a dream of working in a hive.",
            "While dreaming you look into a mirror and see a frighteningly insectoid reflection."
            ],
        "category" : "MUTCAT_INSECT",
        "strength" : 2
    },{
        "type" : "dream",
        "messages" : [
            "You have a confusing dream of growing in a garden.",
            "You are confused by a plantlike image of yourself in a dream."
            ],
        "category" : "MUTCAT_PLANT",
        "strength" : 2
    },{
        "type" : "dream",
        "messages" : [
            "You have a strange dream of living in sludge.",
            "In your dream you see an odd, slimy reflection of yourself."
            ],
        "category" : "MUTCAT_SLIME",
        "strength" : 2
    },{
        "type" : "dream",
        "messages" : [
            "You dream of living deep inside a dark cave.",
            "You dream of being a primitive cave dweller."
            ],
        "category" : "MUTCAT_TROGLO",
        "strength" : 2
    },{
        "type" : "dream",
        "messages" : [
            "You dream of living on the ocean floor.",
            "While dreaming, a reflection of yourself appears almost like an octopus."
            ],
        "category" : "MUTCAT_CEPHALOPOD",
        "strength" : 2
    },{
        "type" : "dream",
        "messages" : [
            "You have a strange dream of spinning webs",
            "In your dream you see a very spiderlike version of yourself."
            ],
        "category" : "MUTCAT_SPIDER",
        "strength" : 2
    },{
        "type" : "dream",
        "messages" : [
            "You vividly dream of living in the sewers.",
            "In your dream you see a group of rats that look almost like yourself."
            ],
        "category" : "MUTCAT_RAT",
        "strength" : 2
    },{
        "type" : "dream",
        "messages" : [
<<<<<<< HEAD
            "You dream of having that success you knew you deserved, back before all this.",
            "Your dream-self looks competent and in control."
            ],
        "category" : "MUTCAT_ALPHA",
=======
            "You can't quite work out what the dream is about...it just keeps changing.",
            "Your dream is filled with creatures, and yet all seem like you."
            ],
        "category" : "MUTCAT_CHIMERA",
>>>>>>> 1dc3f5da
        "strength" : 2
    },{
        "type" : "dream",
        "messages" : [
            "You are terrified by a dream of becoming a lizard hybrid.",
            "You have a disturbingly lifelike dream of living as a lizard."
            ],
        "category" : "MUTCAT_LIZARD",
        "strength" : 3
    },{
        "type" : "dream",
        "messages" : [
            "You have a dream of doctors and nurses doing unnatural things to your body, which brings you perverse pleasure.",
            "You have a vivid dream of being a medical anomaly, as your heartbeat syncs with the steady drip of an IV line."
            ],
        "category" : "MUTCAT_MEDICAL",
        "strength" : 3
    },{
        "type" : "dream",
        "messages" : [
            "You have a realistic dream of flying south with your flock for the winter.",
            "You are disturbed when your birdlike dreams are more lifelike than reality."
            ],
        "category" : "MUTCAT_BIRD",
        "strength" : 3
    },{
        "type" : "dream",
        "messages" : [
            "You have a disturbing dream of swimming with a school of fish.",
            "When you wake up you panic about drowning from being out of water."
            ],
        "category" : "MUTCAT_FISH",
        "strength" : 3
    },{
        "type" : "dream",
        "messages" : [
            "You vividly dream of running with your pack, hunting a wild animal.",
            "A terrifyingly real dream has you killing game with your bare teeth."
            ],
        "category" : "MUTCAT_BEAST",
        "strength" : 3
    },{
        "type" : "dream",
        "messages" : [
            "You terrifyingly dream of being led to a slaughterhouse by a farmer.",
            "You find it hard to wake from a vivid dream of grazing on a farm."
            ],
        "category" : "MUTCAT_CATTLE",
        "strength" : 3
    },{
        "type" : "dream",
        "messages" : [
            "You are terrified by a dream of serving the hive queen mindlessly.",
            "Your disturbingly lifelike dream has you pollinating plants."
            ],
        "category" : "MUTCAT_INSECT",
        "strength" : 3
    },{
        "type" : "dream",
        "messages" : [
            "You have a confusing and scary dream of becoming a plant.",
            "The transition from your lifelike dreams of living as a plant to reality shocks you."
            ],
        "category" : "MUTCAT_PLANT",
        "strength" : 3
    },{
        "type" : "dream",
        "messages" : [
            "Your vivid dream of living as a slime blob frightens you.",
            "You find it hard to control your limbs after dreaming of amorphous blob life."
            ],
        "category" : "MUTCAT_SLIME",
        "strength" : 3
    },{
        "type" : "dream",
        "messages" : [
            "Your dream of living in the dark for years is almost real.",
            "You are frightened of the outside after your vivid dream of cave life."
            ],
        "category" : "MUTCAT_TROGLO",
        "strength" : 3
    },{
        "type" : "dream",
        "messages" : [
            "Your dreams of living on the ocean floor seem more lifelike than reality.",
            "You dream of living as a terrifying octopus mutant."
            ],
        "category" : "MUTCAT_CEPHALOPOD",
        "strength" : 3
    },{
        "type" : "dream",
        "messages" : [
            "You vividly dream of living in a web and consuming insects.",
            "Your dreams of fully turning into a spider frighten you."
            ],
        "category" : "MUTCAT_SPIDER",
        "strength" : 3
    },{
        "type" : "dream",
        "messages" : [
            "You scream in fear while you dream of being chased by a cat",
            "Your lifelike dreams have you scavenging food with a pack of rats."
            ],
        "category" : "MUTCAT_RAT",
        "strength" : 3
    },{
<<<<<<< HEAD
	        "type" : "dream",
        "messages" : [
            "You see yourself, five years from now, as the leader of a successful city.",
            "Your success in restoring civilization was only a dream.  For now."
            ],
        "category" : "MUTCAT_ALPHA",
        "strength" : 3
    }
=======
        "type" : "dream",
        "messages" : [
            "You are many animals, and yet one.",
            "Hoof. Talon. Tooth. Fight. Feed. Forward."
            ],
        "category" : "MUTCAT_CHIMERA",
        "strength" : 3
	}
>>>>>>> 1dc3f5da
]<|MERGE_RESOLUTION|>--- conflicted
+++ resolved
@@ -106,17 +106,18 @@
     },{
         "type" : "dream",
         "messages" : [
-<<<<<<< HEAD
             "You have a strange dream.",
             "You feel...OK."
             ],
         "category" : "MUTCAT_ALPHA",
-=======
+        "strength" : 1
+    },{
+        "type" : "dream",
+        "messages" : [
             "You dream about the zoo, for some reason.",
             "Your dreams...are complex and multifaceted."
             ],
         "category" : "MUTCAT_CHIMERA",
->>>>>>> 1dc3f5da
         "strength" : 1
     },{
         "type" : "dream",
@@ -225,17 +226,18 @@
     },{
         "type" : "dream",
         "messages" : [
-<<<<<<< HEAD
             "You dream of having that success you knew you deserved, back before all this.",
             "Your dream-self looks competent and in control."
             ],
         "category" : "MUTCAT_ALPHA",
-=======
+        "strength" : 2
+    },{
+        "type" : "dream",
+        "messages" : [
             "You can't quite work out what the dream is about...it just keeps changing.",
             "Your dream is filled with creatures, and yet all seem like you."
             ],
         "category" : "MUTCAT_CHIMERA",
->>>>>>> 1dc3f5da
         "strength" : 2
     },{
         "type" : "dream",
@@ -342,16 +344,14 @@
         "category" : "MUTCAT_RAT",
         "strength" : 3
     },{
-<<<<<<< HEAD
-	        "type" : "dream",
+        "type" : "dream",
         "messages" : [
             "You see yourself, five years from now, as the leader of a successful city.",
             "Your success in restoring civilization was only a dream.  For now."
             ],
         "category" : "MUTCAT_ALPHA",
         "strength" : 3
-    }
-=======
+    },{
         "type" : "dream",
         "messages" : [
             "You are many animals, and yet one.",
@@ -359,6 +359,5 @@
             ],
         "category" : "MUTCAT_CHIMERA",
         "strength" : 3
-	}
->>>>>>> 1dc3f5da
+   }
 ]