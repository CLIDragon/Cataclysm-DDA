--- conflicted
+++ resolved
@@ -53,8 +53,7 @@
     "mod_targets": [ "smg", "rifle", "pistol", "shotgun", "crossbow", "launcher" ],
     "sight_dispersion": 360,
     "aim_cost": 2,
-<<<<<<< HEAD
-    "sight_dispersion": 360
+    "min_skills": [ [ "weapon", 2 ], [ "gun", 1 ] ]
   },
   {
     "id": "stabilizer",
@@ -70,11 +69,8 @@
     "color": "blue",
     "location": "rail",
     "mod_targets": [ "smg", "rifle", "crossbow" ],
-    "min_skills": [ [ "weapon", 6 ] ],
     "dispersion_modifier": -30,
-    "handling_modifier": 6
-=======
-    "min_skills": [ [ "weapon", 2 ], [ "gun", 1 ] ]
->>>>>>> 31226cbe
+    "handling_modifier": 6,
+    "min_skills": [ [ "weapon", 6 ] ]
   }
 ]