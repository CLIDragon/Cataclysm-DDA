[
  {
    "id": "briefcase_smg",
    "type": "GUN",
    "reload_noise_volume": 10,
    "name": "briefcase SMG",
    "description": "A custom built 9x19mm submachine gun camouflaged to look as the average businessman suitcase, panes of cutting edge materials and its clever internal construction allowed it to bypass even the most scrupulous of security checkpoints.  Due to the fact that the average security guard is now only concerned in eating you, this million dollar baby has been reduced to little more than a novelty item.",
    "weight": 2640,
    "volume": 5,
    "price": 400000,
    "bashing": 15,
    "material": [ "steel", "leather" ],
    "symbol": "[",
    "color": "dark_gray",
    "ammo": "9mm",
    "skill": "smg",
    "dispersion": 520,
    "durability": 8,
    "min_cycle_recoil": 450,
    "modes": [ [ "DEFAULT", "semi-auto", 1 ], [ "BURST", "3 rd.", 3 ], [ "AUTO", "auto", 5 ] ],
    "armor_data": { "covers": [ "ARM_EITHER", "HAND_EITHER" ], "coverage": 10, "encumbrance": 30, "material_thickness": 1 },
    "faults": [ "fault_gun_blackpowder", "fault_gun_clogged" ],
    "magazines": [ [ "9mm", [ "stenmag", "survivor9mm_mag" ] ] ],
    "valid_mod_locations": [ [ "rail mount", 1 ] ],
    "flags": [ "OVERSIZE", "BELTED", "FANCY", "RESTRICT_HANDS" ]
  },
  {
    "id": "calico",
    "type": "GUN",
    "reload_noise_volume": 10,
    "name": "Calico M960",
    "name_plural": "Calico M960",
    "//": "Automatic variant.  Cyclic fire rate: 750 rpm",
    "description": "The Calico M960 is an automatic carbine with a unique circular magazine that allows for high capacities and reduced recoil.",
    "weight": 1680,
    "volume": 4,
    "price": 240000,
    "to_hit": -2,
    "bashing": 9,
    "material": "steel",
    "symbol": "(",
    "color": "dark_gray",
    "ammo": "9mm",
    "skill": "smg",
    "ranged_damage": 2,
    "dispersion": 280,
    "durability": 6,
    "min_cycle_recoil": 450,
    "burst": 13,
    "valid_mod_locations": [
      [ "accessories", 3 ],
      [ "barrel", 1 ],
      [ "bore", 1 ],
      [ "brass catcher", 1 ],
      [ "grip", 1 ],
      [ "mechanism", 4 ],
      [ "muzzle", 1 ],
      [ "rail", 1 ],
      [ "sights", 1 ],
      [ "sling", 1 ],
      [ "stock", 1 ],
      [ "underbarrel", 1 ]
    ],
    "faults": [ "fault_gun_blackpowder", "fault_gun_clogged" ],
    "magazine_well": 1,
    "magazines": [ [ "9mm", [ "calicomag" ] ] ]
  },
  {
    "id": "cx4",
    "type": "GUN",
    "reload_noise_volume": 10,
    "name": "Cx4 Storm",
    "description": "A small pistol caliber carbine designed for police use and civilian self-defense, the Cx4 Storm uses magazines that are interchangeable with other Beretta 9x19mm handguns.",
    "weight": 2300,
    "volume": 6,
    "price": 90000,
    "to_hit": -1,
    "bashing": 8,
    "material": [ "steel", "plastic" ],
    "symbol": "(",
    "color": "dark_gray",
    "ammo": "9mm",
    "skill": "rifle",
    "range": 20,
    "ranged_damage": 2,
    "dispersion": 180,
    "durability": 10,
    "barrel_length": 1,
    "valid_mod_locations": [
      [ "accessories", 4 ],
      [ "barrel", 1 ],
      [ "bore", 1 ],
      [ "brass catcher", 1 ],
      [ "grip", 1 ],
      [ "mechanism", 4 ],
      [ "muzzle", 1 ],
      [ "rail", 1 ],
      [ "sights", 1 ],
      [ "sling", 1 ],
      [ "stock", 1 ],
      [ "underbarrel", 1 ]
    ],
    "faults": [ "fault_gun_blackpowder", "fault_gun_clogged" ],
    "magazine_well": 1,
    "magazines": [ [ "9mm", [ "m9bigmag", "m9mag" ] ] ]
  },
  {
    "id": "glock_19",
    "copy-from": "pistol_base",
    "type": "GUN",
    "name": "Glock 19",
    "description": "Possibly the most popular pistol in existence.  The Glock 19 is often derided for its plastic construction, but it is easy to shoot.",
    "weight": 595,
    "volume": 2,
    "price": 69000,
    "to_hit": -2,
    "bashing": 8,
    "material": [ "plastic", "steel" ],
    "symbol": "(",
    "color": "dark_gray",
    "ammo": "9mm",
    "ranged_damage": -1,
    "dispersion": 480,
    "durability": 6,
    "blackpowder_tolerance": 48,
    "magazine_well": 1,
    "magazines": [ [ "9mm", [ "glockmag", "glockbigmag", "glock17_17", "glock17_22", "glock_drum_50rd", "glock_drum_100rd" ] ] ]
  },
  {
    "id": "hk_mp5",
    "type": "GUN",
    "reload_noise_volume": 10,
    "name": "H&K MP5",
    "description": "The Heckler & Koch MP5 is one of the most widely-used submachine guns in the world, and has been adopted by special police forces and militaries alike.  Its high degree of accuracy and low recoil are universally praised.",
    "weight": 2550,
    "volume": 5,
    "price": 280000,
    "to_hit": -2,
    "bashing": 10,
    "material": [ "steel", "plastic" ],
    "symbol": "(",
    "color": "dark_gray",
    "ammo": "9mm",
    "skill": "smg",
    "ranged_damage": 1,
    "dispersion": 240,
    "durability": 8,
    "min_cycle_recoil": 450,
    "blackpowder_tolerance": 32,
    "modes": [ [ "DEFAULT", "semi-auto", 1 ], [ "BURST", "3 rd.", 3 ], [ "AUTO", "auto", 13 ] ],
    "valid_mod_locations": [
      [ "accessories", 3 ],
      [ "barrel", 1 ],
      [ "bore", 1 ],
      [ "brass catcher", 1 ],
      [ "grip", 1 ],
      [ "mechanism", 4 ],
      [ "muzzle", 1 ],
      [ "rail", 1 ],
      [ "sights", 1 ],
      [ "sling", 1 ],
      [ "stock", 1 ],
      [ "underbarrel", 1 ]
    ],
    "faults": [ "fault_gun_blackpowder", "fault_gun_clogged" ],
    "magazines": [ [ "9mm", [ "mp5mag", "mp5bigmag" ] ] ]
  },
  {
    "id": "hk_mp5sd",
    "copy-from": "hk_mp5",
    "type": "GUN",
    "name": "H&K MP5SD",
    "description": "Despite its integrated silencer element, it has the same length and shape as an unsilenced submachine gun.  Unlike most conventional silenced submachine guns, it fires standard ammunition types with the same effect.  The use of special subsonic ammunition is not necessary.  The integrated silencer element suppresses the muzzle flash extremely effectively, as a result of which the weapon is also excellent for night operations using low-light amplifiers.  No wonder the MP5SD is one of the most accurate silenced submachine guns of its type.",
    "price": 3000000,
    "valid_mod_locations": [
      [ "accessories", 3 ],
      [ "barrel", 1 ],
      [ "bore", 1 ],
      [ "brass catcher", 1 ],
      [ "grip", 1 ],
      [ "mechanism", 4 ],
      [ "rail", 1 ],
      [ "sights", 1 ],
      [ "sling", 1 ],
      [ "stock", 1 ],
      [ "underbarrel", 1 ]
    ],
    "faults": [ "fault_gun_blackpowder", "fault_gun_clogged" ],
    "modes": [ [ "DEFAULT", "semi-auto", 1 ], [ "BURST", "3 rd.", 3 ], [ "AUTO", "auto", 12 ] ],
    "built_in_mods": [ "mp5sd_suppressor" ]
  },
  {
    "id": "ksub2000",
    "type": "GUN",
    "reload_noise_volume": 10,
    "name": "Kel-Tec SUB-2000",
    "name_plural": "Kel-Tec SUB-2000",
    "description": "A uniquely designed pistol caliber carbine with an integral folding stock and that makes use of 9x19mm Glock magazines.",
    "weight": 1985,
    "volume": 7,
    "price": 75000,
    "to_hit": -1,
    "bashing": 8,
    "material": [ "steel", "plastic" ],
    "symbol": "(",
    "color": "dark_gray",
    "ammo": "9mm",
    "skill": "rifle",
    "range": 18,
    "ranged_damage": 3,
    "dispersion": 180,
    "durability": 7,
    "barrel_length": 1,
    "built_in_mods": [ "folding_stock" ],
    "valid_mod_locations": [
      [ "accessories", 4 ],
      [ "barrel", 1 ],
      [ "bore", 1 ],
      [ "brass catcher", 1 ],
      [ "grip", 1 ],
      [ "mechanism", 4 ],
      [ "muzzle", 1 ],
      [ "rail", 1 ],
      [ "sights", 1 ],
      [ "sling", 1 ]
    ],
    "faults": [ "fault_gun_blackpowder", "fault_gun_clogged" ],
    "magazine_well": 1,
    "magazines": [ [ "9mm", [ "glockmag", "glockbigmag", "glock17_17", "glock17_22", "glock_drum_50rd", "glock_drum_100rd" ] ] ]
  },
  {
    "id": "l_lookout_9mm",
    "copy-from": "l_enforcer_45",
    "type": "GUN",
    "name": "L2032 Lookout",
    "name_plural": "L2032 Lookout",
    "description": "After the Enforcer's success, Leadworks LLC reworked their autorevolver design to cater to the 9x19mm market.  The Lookout takes advantage of the smaller 9x19mm to hold a seventh round, without sacrificing the ease of handling or reloading the Enforcer made legendary.  Comes with built in holographic and laser sights.  Similar to other Leadworks products it doesn't accept third-party modifications.",
    "ammo": "9mm",
    "clip_size": 7,
    "magazines": [ [ "9mm", [ "9mm_speedloader7" ] ] ]
  },
  {
    "id": "l_mp_9mm",
    "copy-from": "l_sp_9mm",
    "type": "GUN",
    "name": "L39B",
    "//": "The M93R can go through up to 110 rounds in six seconds, FWIW.",
    "description": "A selective-firing 9x19mm handgun introduced by Leadworks LLC's, L39B provides accurate single-shot placement as well as controllable short-range firepower with its three-round burst mode.  Users praised its accuracy and fearsome appearance.  Comes with built in red dot and laser sights.  Similar to other Leadworks products it doesn't accept third-party modifications.",
    "price": 95000,
    "burst": 3,
    "min_cycle_recoil": 450,
    "relative": { "weight": 130, "durability": -1 }
  },
  {
    "id": "l_sp_9mm",
    "copy-from": "pistol_base",
    "type": "GUN",
    "name": "L39",
    "//": "L39s are based off the Robocop Auto-9, in turn a dolled-up Beretta 93R.",
    "description": "A semiautomatic 9x19mm handgun introduced by Leadworks LLC's, L39 provides accurate single-shot placement in a very robust frame with built in red dot and laser sights.  Several urban legends describe using it in ways that would have destroyed a lesser weapon.  Similar to other Leadworks products it doesn't accept third-party modifications.",
    "weight": 935,
    "volume": 2,
    "price": 70000,
    "to_hit": -2,
    "bashing": 8,
    "material": [ "steel", "plastic" ],
    "symbol": "(",
    "color": "dark_gray",
    "ammo": "9mm",
    "range": 1,
    "dispersion": 340,
    "durability": 9,
    "built_in_mods": [ "lead_red_dot_sight", "lead_laser_sight" ],
    "valid_mod_locations": [
      [ "accessories", 2 ],
      [ "brass catcher", 1 ],
      [ "sights", 1 ],
      [ "underbarrel", 1 ],
      [ "muzzle", 1 ],
      [ "grip mount", 1 ],
      [ "rail mount", 1 ],
      [ "stock mount", 1 ]
    ],
    "magazine_well": 1,
    "magazines": [ [ "9mm", [ "lw21mag" ] ], [ "460", [ "lw12mag" ] ] ],
    "flags": [ "DURABLE_MELEE" ]
  },
  {
    "id": "m9",
    "copy-from": "pistol_base",
    "type": "GUN",
    "name": "Beretta M9",
    "description": "A very popular 9x19mm pistol, the M9 has been the standard issue sidearm of the US army since 1985.",
    "weight": 590,
    "volume": 2,
    "price": 65000,
    "to_hit": -2,
    "bashing": 8,
    "material": [ "steel", "plastic" ],
    "symbol": "(",
    "color": "dark_gray",
    "ammo": "9mm",
    "range": 1,
    "dispersion": 480,
    "durability": 6,
    "magazine_well": 1,
    "magazines": [ [ "9mm", [ "m9mag", "m9bigmag" ] ] ]
  },
  {
    "id": "rifle_9mm",
    "type": "GUN",
    "reload_noise_volume": 10,
    "name": "pipe rifle: 9x19mm",
    "name_plural": "pipe rifles: 9x19mm",
    "//": "Despite its quality, it IS a small rifle, although not as effective as a genuine pistol carbine.",
    "description": "A home-made rifle.  It is simply a pipe attached to a stock, with a hammer to strike the single round it holds.",
    "weight": 2114,
    "volume": 8,
    "price": 10000,
    "to_hit": -1,
    "bashing": 10,
    "material": [ "steel", "wood" ],
    "symbol": "(",
    "color": "brown",
    "ammo": "9mm",
    "skill": "rifle",
    "ranged_damage": 1,
    "dispersion": 550,
    "durability": 6,
    "blackpowder_tolerance": 60,
    "loudness": 25,
    "clip_size": 1,
    "reload": 200,
    "barrel_length": 3,
<<<<<<< HEAD
    "valid_mod_locations": [
      [ "accessories", 2 ],
      [ "muzzle", 1 ],
      [ "sling", 1 ],
      [ "stock", 1 ],
      [ "grip mount", 1 ],
      [ "rail mount", 1 ],
      [ "sights mount", 1 ],
      [ "underbarrel mount", 1 ]
    ],
=======
    "valid_mod_locations": [ [ "accessories", 2 ], [ "muzzle", 1 ], [ "sling", 1 ], [ "stock", 1 ] ],
    "faults": [ "fault_gun_blackpowder", "fault_gun_clogged" ],
>>>>>>> 7d65bbe0
    "flags": [ "RELOAD_EJECT" ]
  },
  {
    "id": "smg_9mm",
    "copy-from": "smg_base",
    "type": "GUN",
    "name": "Luty SMG: 9x19mm",
    "name_plural": "Luty SMGs: 9x19mm",
    "description": "A Luty pattern makeshift smoothbore SMG crudely constructed out of various steel parts using some of the more advanced powered hand tools; likely one of the most complex guns that are feasible to make outside of a machine shop, but still very unreliable.  This one is chambered for 9x19mm cartridges and accepts STEN magazines, or alternatively custom-made makeshift ones.",
    "//": "Crafting recipe must make use of angle grinder, bench grinder, set square and vise, which don't yet exist in game.",
    "weight": 3274,
    "volume": 7,
    "price": 20000,
    "to_hit": -1,
    "bashing": 10,
    "material": "steel",
    "color": "dark_gray",
    "ammo": "9mm",
    "ranged_damage": -3,
    "dispersion": 590,
    "durability": 4,
    "blackpowder_tolerance": 24,
    "min_cycle_recoil": 325,
    "modes": [ [ "DEFAULT", "auto", 10 ] ],
    "loudness": 25,
    "barrel_length": 1,
    "valid_mod_locations": [
      [ "accessories", 3 ],
      [ "barrel", 1 ],
      [ "brass catcher", 1 ],
      [ "grip", 1 ],
      [ "magazine", 1 ],
      [ "muzzle", 1 ],
      [ "rail", 1 ],
      [ "sights", 1 ],
      [ "sling", 1 ],
      [ "stock", 1 ],
      [ "underbarrel", 1 ]
    ],
    "magazines": [ [ "9mm", [ "stenmag", "survivor9mm_mag" ] ] ]
  },
  {
    "id": "sten",
    "type": "GUN",
    "reload_noise_volume": 10,
    "name": "STEN",
    "description": "A British submachine gun developed during World War II, to make up for shortages of supplies.  Designed to be made using unskilled labor and not known for reliability, its main advantages were low cost and being able to use German 9mm ammunition.",
    "weight": 2945,
    "volume": 7,
    "price": 40000,
    "bashing": 10,
    "material": "steel",
    "symbol": "[",
    "color": "dark_gray",
    "ammo": "9mm",
    "skill": "smg",
    "ranged_damage": 1,
    "dispersion": 360,
    "durability": 5,
    "blackpowder_tolerance": 24,
    "min_cycle_recoil": 450,
    "modes": [ [ "DEFAULT", "auto", 10 ] ],
<<<<<<< HEAD
    "valid_mod_locations": [
      [ "accessories", 2 ],
      [ "muzzle", 1 ],
      [ "sling", 1 ],
      [ "stock", 1 ],
      [ "grip mount", 1 ],
      [ "rail mount", 1 ],
      [ "sights mount", 1 ],
      [ "underbarrel mount", 1 ]
    ],
=======
    "valid_mod_locations": [ [ "accessories", 2 ], [ "muzzle", 1 ], [ "sling", 1 ], [ "stock", 1 ] ],
    "faults": [ "fault_gun_blackpowder", "fault_gun_clogged" ],
>>>>>>> 7d65bbe0
    "magazines": [ [ "9mm", [ "stenmag", "survivor9mm_mag" ] ] ]
  },
  {
    "id": "tec9",
    "type": "GUN",
    "reload_noise_volume": 10,
    "name": "TEC-9",
    "name_plural": "TEC-9",
    "description": "The TEC-9 is a machine pistol made of cheap polymers and machine stamped parts.  Its rise in popularity among criminals is largely due to its intimidating looks and low cost.",
    "weight": 1080,
    "volume": 2,
    "price": 125000,
    "to_hit": -2,
    "bashing": 9,
    "material": "steel",
    "symbol": "(",
    "color": "dark_gray",
    "ammo": "9mm",
    "skill": "smg",
    "dispersion": 520,
    "durability": 6,
    "min_cycle_recoil": 450,
    "modes": [ [ "DEFAULT", "auto", 8 ] ],
    "valid_mod_locations": [
      [ "accessories", 3 ],
      [ "barrel", 1 ],
      [ "bore", 1 ],
      [ "brass catcher", 1 ],
      [ "grip", 1 ],
      [ "mechanism", 4 ],
      [ "muzzle", 1 ],
      [ "rail", 1 ],
      [ "sights", 1 ],
      [ "sling", 1 ],
      [ "stock", 1 ],
      [ "underbarrel", 1 ]
    ],
    "faults": [ "fault_gun_blackpowder", "fault_gun_clogged" ],
    "magazine_well": 1,
    "magazines": [ [ "9mm", [ "tec9mag" ] ] ]
  },
  {
    "id": "usp_9mm",
    "copy-from": "pistol_base",
    "type": "GUN",
    "name": "USP 9mm",
    "name_plural": "USP 9mm",
    "description": "A popular pistol, widely used among law enforcement.  Extensively tested for durability, it has been found to stay accurate even after being subjected to extreme abuse.",
    "weight": 520,
    "volume": 2,
    "price": 68000,
    "to_hit": -2,
    "bashing": 8,
    "material": [ "steel", "plastic" ],
    "symbol": "(",
    "color": "dark_gray",
    "ammo": "9mm",
    "ranged_damage": -1,
    "dispersion": 400,
    "durability": 9,
    "blackpowder_tolerance": 48,
    "magazine_well": 1,
    "magazines": [ [ "9mm", [ "usp9mag" ] ] ]
  },
  {
    "id": "uzi",
    "copy-from": "smg_base",
    "type": "GUN",
    "name": "Uzi 9mm",
    "name_plural": "Uzi 9mm",
    "//": "SMGs aren't as commercially traded as rifles/handguns/SGs, so no cite for price points.  Total weight of gun 3500 grams.  Current weight of folding stock 200 grams.",
    "description": "The Uzi 9x19mm has enjoyed immense popularity, selling more units than any other submachine gun.  It is widely used as a personal defense weapon, or as a primary weapon by elite frontline forces.",
    "weight": 3300,
    "volume": 5,
    "price": 208000,
    "to_hit": -2,
    "bashing": 10,
    "material": "steel",
    "color": "dark_gray",
    "ammo": "9mm",
    "ranged_damage": 1,
    "dispersion": 360,
    "durability": 7,
    "min_cycle_recoil": 450,
    "burst": 10,
    "built_in_mods": [ "folding_stock" ],
    "valid_mod_locations": [
      [ "accessories", 3 ],
      [ "barrel", 1 ],
      [ "bore", 1 ],
      [ "brass catcher", 1 ],
      [ "grip", 1 ],
      [ "mechanism", 4 ],
      [ "muzzle", 1 ],
      [ "rail", 1 ],
      [ "sights", 1 ],
      [ "sling", 1 ],
      [ "stock", 1 ],
      [ "underbarrel", 1 ]
    ],
    "magazine_well": 1,
    "magazines": [ [ "9mm", [ "uzimag" ] ] ]
  },
  {
    "id": "glock_17",
    "copy-from": "pistol_base",
    "type": "GUN",
    "name": "Glock 17",
    "description": "Designed for all shooters, the Glock 17 is marketed towards law-enforcement and military.",
    "weight": 595,
    "volume": 2,
    "price": 69000,
    "to_hit": -2,
    "bashing": 8,
    "material": [ "plastic", "steel" ],
    "color": "dark_gray",
    "ammo": "9mm",
    "ranged_damage": -1,
    "dispersion": 480,
    "durability": 6,
    "blackpowder_tolerance": 48,
    "magazine_well": 1,
    "magazines": [ [ "9mm", [ "glock17_17", "glock17_22", "glock_drum_50rd", "glock_drum_100rd", "glockbigmag" ] ] ]
  },
  {
    "id": "glock_18c",
    "copy-from": "glock_17",
    "type": "GUN",
    "name": "Glock 18C",
    "description": "A selective fire variation on the Glock 17, originally designed for Austria's EKO Cobra unit.  It has compensator cuts along its barrel to make recoil more manageable.",
    "price": 100000,
    "burst": 20,
    "built_in_mods": [ "barrel_ported" ],
    "min_cycle_recoil": 325
  },
  {
    "id": "kpf9",
    "copy-from": "kp32",
    "type": "GUN",
    "name": "Kel-Tec PF-9",
    "description": "The Kel-Tec PF-9 remains one of the most popular backup pistols due to its history of reliability, affordability, and concealability.  Chambered in 9x19mm, recoil is best described as unpleasant, and follow up shots are difficult to place quickly.",
    "weight": 360,
    "volume": "360ml",
    "ranged_damage": -1,
    "price": 18000,
    "bashing": 2,
    "ammo": "9mm",
    "magazines": [ [ "9mm", [ "kpf9mag" ] ] ]
  }
]<|MERGE_RESOLUTION|>--- conflicted
+++ resolved
@@ -332,7 +332,6 @@
     "clip_size": 1,
     "reload": 200,
     "barrel_length": 3,
-<<<<<<< HEAD
     "valid_mod_locations": [
       [ "accessories", 2 ],
       [ "muzzle", 1 ],
@@ -343,10 +342,7 @@
       [ "sights mount", 1 ],
       [ "underbarrel mount", 1 ]
     ],
-=======
-    "valid_mod_locations": [ [ "accessories", 2 ], [ "muzzle", 1 ], [ "sling", 1 ], [ "stock", 1 ] ],
-    "faults": [ "fault_gun_blackpowder", "fault_gun_clogged" ],
->>>>>>> 7d65bbe0
+    "faults": [ "fault_gun_blackpowder", "fault_gun_clogged" ],
     "flags": [ "RELOAD_EJECT" ]
   },
   {
@@ -409,7 +405,6 @@
     "blackpowder_tolerance": 24,
     "min_cycle_recoil": 450,
     "modes": [ [ "DEFAULT", "auto", 10 ] ],
-<<<<<<< HEAD
     "valid_mod_locations": [
       [ "accessories", 2 ],
       [ "muzzle", 1 ],
@@ -420,10 +415,7 @@
       [ "sights mount", 1 ],
       [ "underbarrel mount", 1 ]
     ],
-=======
-    "valid_mod_locations": [ [ "accessories", 2 ], [ "muzzle", 1 ], [ "sling", 1 ], [ "stock", 1 ] ],
-    "faults": [ "fault_gun_blackpowder", "fault_gun_clogged" ],
->>>>>>> 7d65bbe0
+    "faults": [ "fault_gun_blackpowder", "fault_gun_clogged" ],
     "magazines": [ [ "9mm", [ "stenmag", "survivor9mm_mag" ] ] ]
   },
   {
