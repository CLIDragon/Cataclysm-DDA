--- conflicted
+++ resolved
@@ -27,11 +27,7 @@
     "copy-from": "223",
     "type": "AMMO",
     "name": { "str_sp": "5.56 NATO Mk 262" },
-<<<<<<< HEAD
-    "description": "5.56x45mm ammunition, loaded for precision from the Mk 12 SPR rifles, and later used by other SF units looking for more effective loadings for their M4A1 and Mk 18 carbines.  The MK 262 Mod. 1 is loaded with a 77 grain Open Tip Match bullet, enhancing lethality even at longer ranges when compared to older M855 loadings.",
-=======
     "description": "5.56x45mm ammunition, loaded for precision from the Mk 12 SPR rifles, and later used by other SF units looking for more effective loadings for their M4A1 and Mk 18 carbines.  The Mk 262 Mod 1 is loaded with a 77 grain Open Tip Match bullet, enhancing lethality even at longer ranges when compared to older M855 loadings.",
->>>>>>> 4f8529e5
     "price": 600,
     "price_postapoc": 2000,
     "relative": { "damage": { "damage_type": "bullet", "amount": 1 } },
@@ -42,11 +38,7 @@
     "copy-from": "223",
     "type": "AMMO",
     "name": { "str_sp": "5.56 NATO Mk 318" },
-<<<<<<< HEAD
-    "description": "5.56x45mm ammunition, loaded for precision from the Mk 12 SPR rifles, and later used by other SF units looking for more effective loadings for their M4A1 and Mk 18 carbines.  The MK 318 Mod. 1 is loaded with a 62 grain Open Tip Match Rear Penetrator, a copper slug enclosed inside a brass projectile, providing for consistent loading, enhanced lethality and increased penetration.  When compared to M855, the Mk318 fragments consistently, even out of short carbines.",
-=======
     "description": "5.56x45mm ammunition, developed due to SOF dissatisfaction with the M855 cartridge.  The MK 318 Mod 1 is loaded with a 62 grain Open Tip Match Rear Penetrator bullet, a copper slug enclosed inside an open-tipped brass projectile, providing for consistent loading, enhanced lethality and increased penetration.  When compared to M855, the Mk318 fragments consistently, even out of short carbines.",
->>>>>>> 4f8529e5
     "price": 700,
     "price_postapoc": 2300,
     "relative": { "damage": { "damage_type": "bullet", "amount": 1, "armor_penetration": 2 } },
@@ -70,11 +62,7 @@
     "copy-from": "223",
     "type": "AMMO",
     "name": { "str_sp": "5.56 NATO M855A1" },
-<<<<<<< HEAD
-    "description": "An updated loading of M855 5.56x45mm ammunition, featuring a 62 grain proectile containing an exposed steel penetrator and copper slug.  Designed as a mostly lead-free projectile, the opportunity was further taken to improve upon M855's penetration and lethality chracteristics through penetrator design and increased pressure. Its improved accuracy, penetration and lethality over M8855 are appreciated by users of shorter barreled AR-variants.",
-=======
     "description": "An updated loading of M855 5.56x45mm ammunition, featuring a 62 grain proectile containing an exposed steel penetrator and copper slug.  Designed as a mostly lead-free projectile, the opportunity was further taken to improve upon M855's penetration and lethality chracteristics through penetrator design and increased pressure.  Its improved accuracy, penetration and lethality over M855 are appreciated by users of shorter barreled AR-variants.",
->>>>>>> 4f8529e5
     "price": 300,
     "price_postapoc": 1000,
     "flags": [ "IRREPLACEABLE_CONSUMABLE" ],
