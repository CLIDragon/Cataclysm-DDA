[
  {
    "type": "city_building",
    "id": "house_base",
    "locations": [ "land", "swamp" ],
    "overmaps": [ { "point": [ 0, 0, 0 ], "overmap": "house_base_north" }, { "point": [ 0, 0, -1 ], "overmap": "basement" } ]
  },
  {
    "type": "city_building",
    "id": "house_two_story_basement",
    "locations": [ "land", "swamp" ],
    "overmaps": [
      { "point": [ 0, 0, 0 ], "overmap": "house_2story_base_north" },
      { "point": [ 0, 0, 1 ], "overmap": "house_2story_second_north" },
      { "point": [ 0, 0, -1 ], "overmap": "basement" }
    ]
  },
  {
    "type": "city_building",
    "id": "s_restaurant_coffee",
    "locations": [ "land" ],
    "overmaps": [
      { "point": [ 0, 0, 0 ], "overmap": "s_restaurant_coffee_north" },
      { "point": [ 0, 0, 1 ], "overmap": "s_restaurant_coffee_roof_north" }
    ]
  },
  {
    "type": "city_building",
    "id": "s_restaurant_coffee_1",
    "locations": [ "land" ],
    "overmaps": [
      { "point": [ 0, 0, 0 ], "overmap": "s_restaurant_coffee_1_north" },
      { "point": [ 0, 0, 1 ], "overmap": "s_restaurant_coffee_roof_1_north" }
    ]
  },
  {
    "type": "city_building",
    "id": "s_restaurant_coffee_2",
    "locations": [ "land" ],
    "overmaps": [
      { "point": [ 0, 0, 0 ], "overmap": "s_restaurant_coffee_2_north" },
      { "point": [ 0, 0, 1 ], "overmap": "s_restaurant_coffee_roof_2_north" }
    ]
  },
  {
    "type": "city_building",
    "id": "animalshelter",
    "locations": [ "land" ],
    "overmaps": [
      { "point": [ 0, 0, 0 ], "overmap": "animalshelter_north" },
      { "point": [ 0, 0, 1 ], "overmap": "animalshelter_roof_north" }
    ]
  },
  {
    "type": "city_building",
    "id": "s_antique",
    "locations": [ "land" ],
    "overmaps": [ { "point": [ 0, 0, 0 ], "overmap": "s_antique_north" }, { "point": [ 0, 0, 1 ], "overmap": "s_antique_roof_north" } ]
  },
  {
    "//": "All of those overmap specials that spawn also outside of town require a second declare as city_building.",
    "type": "city_building",
    "id": "motel_city",
    "locations": [ "land" ],
    "overmaps": [
      { "point": [ 1, 0, 0 ], "overmap": "motel_entrance_north" },
      { "point": [ 0, 0, 0 ], "overmap": "motel_1_north" },
      { "point": [ 0, 1, 0 ], "overmap": "motel_2_north" },
      { "point": [ 1, 1, 0 ], "overmap": "motel_3_north" }
    ]
  },
  {
    "type": "city_building",
    "id": "garage_gas_city",
    "locations": [ "land" ],
    "overmaps": [
      { "point": [ 0, 0, 0 ], "overmap": "garage_gas_1_north" },
      { "point": [ 1, 0, 0 ], "overmap": "garage_gas_2_north" },
      { "point": [ 2, 0, 0 ], "overmap": "garage_gas_3_north" }
    ]
  },
  {
    "type": "city_building",
    "id": "cemetery_religious_city",
    "locations": [ "land" ],
    "overmaps": [
      { "point": [ 1, 1, 0 ], "overmap": "cemetery_4square_00_south" },
      { "point": [ 0, 1, 0 ], "overmap": "cemetery_4square_10_south" },
      { "point": [ 1, 0, 0 ], "overmap": "cemetery_4square_01_south" },
      { "point": [ 0, 0, 0 ], "overmap": "cemetery_4square_11_south" }
    ]
  },
  {
    "type": "city_building",
    "id": "cemetery_city",
    "locations": [ "land" ],
    "overmaps": [ { "point": [ 0, 0, 0 ], "overmap": "Cemetery_1a_north" }, { "point": [ 1, 0, 0 ], "overmap": "Cemetery_1b_north" } ]
  },
  {
    "type": "city_building",
    "id": "fishing_pond_city",
    "locations": [ "land" ],
    "overmaps": [
      { "point": [ 0, 0, 0 ], "overmap": "fishing_pond_0_0_north" },
      { "point": [ 1, 0, 0 ], "overmap": "fishing_pond_1_0_north" },
      { "point": [ 0, 1, 0 ], "overmap": "fishing_pond_0_1_north" },
      { "point": [ 1, 1, 0 ], "overmap": "fishing_pond_1_1_north" }
    ]
  },
  {
    "type": "city_building",
    "id": "public_pond_city",
    "locations": [ "land" ],
    "overmaps": [
      { "point": [ 0, 0, 0 ], "overmap": "PublicPond_1a_north" },
      { "point": [ 1, 0, 0 ], "overmap": "PublicPond_1b_north" }
    ]
  },
  {
    "type": "city_building",
    "id": "trailerpark_city",
    "locations": [ "land" ],
    "overmaps": [
      { "point": [ 0, 0, 0 ], "overmap": "trailerparksmall0_north" },
      { "point": [ 1, 0, 0 ], "overmap": "trailerparksmall1_north" },
      { "point": [ 2, 0, 0 ], "overmap": "trailerparksmall2_north" }
    ]
  },
  {
    "type": "city_building",
    "id": "railroad_city",
    "locations": [ "land" ],
    "overmaps": [
      { "point": [ 0, 1, 0 ], "overmap": "railroad_station_0_1_north" },
      { "point": [ 0, 2, 0 ], "overmap": "railroad_station_0_2_north" },
      { "point": [ 0, 3, 0 ], "overmap": "railroad_station_0_3_north" },
      { "point": [ 0, 4, 0 ], "overmap": "railroad_station_0_4_north" },
      { "point": [ 1, 1, 0 ], "overmap": "railroad_station_1_1_north" },
      { "point": [ 1, 2, 0 ], "overmap": "railroad_station_1_2_north" },
      { "point": [ 1, 3, 0 ], "overmap": "railroad_station_1_3_north" },
      { "point": [ 1, 4, 0 ], "overmap": "railroad_station_1_4_north" },
      { "point": [ 2, 0, 0 ], "overmap": "road_end_north" },
      { "point": [ 2, 1, 0 ], "overmap": "railroad_station_2_1_north" },
      { "point": [ 2, 2, 0 ], "overmap": "railroad_station_2_2_north" },
      { "point": [ 2, 3, 0 ], "overmap": "railroad_station_2_3_north" },
      { "point": [ 2, 4, 0 ], "overmap": "railroad_station_2_4_north" },
      { "point": [ 2, 5, 0 ], "overmap": "road_end_south" },
      { "point": [ 0, 1, -1 ], "overmap": "railroad_station_under_0_1_north" },
      { "point": [ 0, 2, -1 ], "overmap": "railroad_station_under_0_2_north" },
      { "point": [ 0, 3, -1 ], "overmap": "railroad_station_under_0_3_north" },
      { "point": [ 1, 1, -1 ], "overmap": "railroad_station_under_1_1_north" },
      { "point": [ 1, 2, -1 ], "overmap": "railroad_station_under_1_2_north" },
      { "point": [ 1, 3, -1 ], "overmap": "railroad_station_under_1_3_north" }
    ]
  },
  {
    "type": "city_building",
    "id": "2fmotel_city",
    "locations": [ "land" ],
    "overmaps": [
      { "point": [ 1, 0, 0 ], "overmap": "2fmotel_entrance_north" },
      { "point": [ 0, 0, 0 ], "overmap": "2fmotel_1_north" },
      { "point": [ 0, 1, 0 ], "overmap": "2fmotel_2_north" },
      { "point": [ 1, 1, 0 ], "overmap": "2fmotel_3_north" },
      { "point": [ 1, 0, 1 ], "overmap": "2fmotel_entrance_f2_north" },
      { "point": [ 0, 0, 1 ], "overmap": "2fmotel_1_f2_north" },
      { "point": [ 0, 1, 1 ], "overmap": "2fmotel_2_f2_north" },
      { "point": [ 1, 1, 1 ], "overmap": "2fmotel_3_f2_north" },
      { "point": [ 0, 0, 2 ], "overmap": "2fmotel_1_r_north" },
      { "point": [ 0, 1, 2 ], "overmap": "2fmotel_2_r_north" },
      { "point": [ 1, 1, 2 ], "overmap": "2fmotel_3_r_north" }
    ]
  },
  {
    "type": "city_building",
    "id": "hotel",
    "locations": [ "land" ],
    "overmaps": [
      { "point": [ 1, 0, 0 ], "overmap": "road_end_north" },
      { "point": [ 0, 1, 0 ], "overmap": "hotel_tower_1_3_north" },
      { "point": [ 1, 1, 0 ], "overmap": "hotel_tower_1_2_north" },
      { "point": [ 2, 1, 0 ], "overmap": "hotel_tower_1_1_north" },
      { "point": [ 0, 2, 0 ], "overmap": "hotel_tower_1_6_north" },
      { "point": [ 1, 2, 0 ], "overmap": "hotel_tower_1_5_north" },
      { "point": [ 2, 2, 0 ], "overmap": "hotel_tower_1_4_north" },
      { "point": [ 0, 3, 0 ], "overmap": "hotel_tower_1_9_north" },
      { "point": [ 1, 3, 0 ], "overmap": "hotel_tower_1_8_north" },
      { "point": [ 2, 3, 0 ], "overmap": "hotel_tower_1_7_north" },
      { "point": [ 0, 3, -1 ], "overmap": "hotel_tower_b_3_north" },
      { "point": [ 1, 3, -1 ], "overmap": "hotel_tower_b_2_north" },
      { "point": [ 2, 3, -1 ], "overmap": "hotel_tower_b_1_north" }
    ]
  },
  {
    "type": "city_building",
    "id": "megastore",
    "locations": [ "land" ],
    "overmaps": [
      { "point": [ 0, 0, 0 ], "overmap": "megastore" },
      { "point": [ 1, 0, 0 ], "overmap": "megastore_entrance" },
      { "point": [ 2, 0, 0 ], "overmap": "megastore" },
      { "point": [ 0, 1, 0 ], "overmap": "megastore" },
      { "point": [ 1, 1, 0 ], "overmap": "megastore" },
      { "point": [ 2, 1, 0 ], "overmap": "megastore" },
      { "point": [ 0, 2, 0 ], "overmap": "megastore" },
      { "point": [ 1, 2, 0 ], "overmap": "megastore" },
      { "point": [ 2, 2, 0 ], "overmap": "megastore" }
    ]
  },
  {
    "type": "city_building",
    "id": "hospital",
    "locations": [ "land" ],
    "overmaps": [
      { "point": [ 0, 0, 0 ], "overmap": "hospital_3_north" },
      { "point": [ 1, 0, 0 ], "overmap": "hospital_2_north" },
      { "point": [ 2, 0, 0 ], "overmap": "hospital_1_north" },
      { "point": [ 0, 1, 0 ], "overmap": "hospital_6_north" },
      { "point": [ 1, 1, 0 ], "overmap": "hospital_5_north" },
      { "point": [ 2, 1, 0 ], "overmap": "hospital_4_north" },
      { "point": [ 0, 2, 0 ], "overmap": "hospital_9_north" },
      { "point": [ 1, 2, 0 ], "overmap": "hospital_8_north" },
      { "point": [ 2, 2, 0 ], "overmap": "hospital_7_north" }
    ]
  },
  {
    "type": "city_building",
    "id": "public_works",
    "locations": [ "land" ],
    "overmaps": [
      { "point": [ 0, 2, 0 ], "overmap": "road_end_south" },
      { "point": [ 0, 0, 0 ], "overmap": "public_works_NW_north" },
      { "point": [ 1, 0, 0 ], "overmap": "public_works_NE_north" },
      { "point": [ 0, 1, 0 ], "overmap": "public_works_SW_north" },
      { "point": [ 1, 1, 0 ], "overmap": "public_works_SE_north" }
    ]
  },
  {
    "type": "city_building",
    "id": "apartments_con",
    "locations": [ "land" ],
    "overmaps": [
      { "point": [ 1, 1, 0 ], "overmap": "apartments_con_tower_NW_south" },
      { "point": [ 0, 1, 0 ], "overmap": "apartments_con_tower_NE_south" },
      { "point": [ 1, 0, 0 ], "overmap": "apartments_con_tower_SW_south" },
      { "point": [ 0, 0, 0 ], "overmap": "apartments_con_tower_SE_south" }
    ]
  },
  {
    "type": "city_building",
    "id": "apartments_mod",
    "locations": [ "land" ],
    "overmaps": [
      { "point": [ 1, 1, 0 ], "overmap": "apartments_mod_tower_NW_south" },
      { "point": [ 0, 1, 0 ], "overmap": "apartments_mod_tower_NE_south" },
      { "point": [ 1, 0, 0 ], "overmap": "apartments_mod_tower_SW_south" },
      { "point": [ 0, 0, 0 ], "overmap": "apartments_mod_tower_SE_south" }
    ]
  },
  {
    "type": "city_building",
    "id": "office_tower",
    "locations": [ "land" ],
    "overmaps": [
      { "point": [ 0, 0, 0 ], "overmap": "office_tower_1" },
      { "point": [ 1, 0, 0 ], "overmap": "office_tower_1_entrance" },
      { "point": [ 0, 1, 0 ], "overmap": "office_tower_1" },
      { "point": [ 1, 1, 0 ], "overmap": "office_tower_1" },
      { "point": [ 0, 0, -1 ], "overmap": "office_tower_b" },
      { "point": [ 1, 0, -1 ], "overmap": "office_tower_b_entrance" },
      { "point": [ 0, 1, -1 ], "overmap": "office_tower_b" },
      { "point": [ 1, 1, -1 ], "overmap": "office_tower_b" }
    ]
  },
  {
    "type": "city_building",
    "id": "office_tower_2",
    "locations": [ "land" ],
    "overmaps": [
      { "point": [ 0, 0, 0 ], "overmap": "office_tower_2_a1_north" },
      { "point": [ 1, 0, 0 ], "overmap": "office_tower_2_a2_north" },
      { "point": [ 2, 0, 0 ], "overmap": "office_tower_2_a3_north" },
      { "point": [ 0, 1, 0 ], "overmap": "office_tower_2_b1_north" },
      { "point": [ 1, 1, 0 ], "overmap": "office_tower_2_b2_north" },
      { "point": [ 2, 1, 0 ], "overmap": "office_tower_2_b3_north" }
    ]
  },
  {
    "type": "city_building",
    "id": "office_tower_hiddenlab",
    "locations": [ "land" ],
    "overmaps": [
      { "point": [ 0, 0, 0 ], "overmap": "office_tower_2_a1_tower_lab_north" },
      { "point": [ 1, 0, 0 ], "overmap": "office_tower_2_a2_north" },
      { "point": [ 2, 0, 0 ], "overmap": "office_tower_2_a3_north" },
      { "point": [ 0, 1, 0 ], "overmap": "office_tower_2_b1_north" },
      { "point": [ 1, 1, 0 ], "overmap": "office_tower_2_b2_north" },
      { "point": [ 2, 1, 0 ], "overmap": "office_tower_2_b3_north" },
      { "point": [ 0, 0, 1 ], "overmap": "tower_lab_stairs" },
      { "point": [ 1, 0, 1 ], "overmap": "tower_lab" },
      { "point": [ 2, 0, 1 ], "overmap": "office_tower_open_air_corner_north" },
      { "point": [ 0, 1, 1 ], "overmap": "tower_lab" },
      { "point": [ 1, 1, 1 ], "overmap": "tower_lab" },
      { "point": [ 2, 1, 1 ], "overmap": "tower_lab" },
      { "point": [ 0, 0, 2 ], "overmap": "tower_lab" },
      { "point": [ 1, 0, 2 ], "overmap": "tower_lab" },
      { "point": [ 2, 0, 2 ], "overmap": "office_tower_open_air_corner_north" },
      { "point": [ 0, 1, 2 ], "overmap": "tower_lab" },
      { "point": [ 1, 1, 2 ], "overmap": "tower_lab" },
      { "point": [ 2, 1, 2 ], "overmap": "tower_lab_stairs" },
      { "point": [ 0, 0, 3 ], "overmap": "tower_lab_stairs" },
      { "point": [ 1, 0, 3 ], "overmap": "tower_lab" },
      { "point": [ 2, 0, 3 ], "overmap": "office_tower_open_air_corner_north" },
      { "point": [ 0, 1, 3 ], "overmap": "tower_lab" },
      { "point": [ 1, 1, 3 ], "overmap": "tower_lab" },
      { "point": [ 2, 1, 3 ], "overmap": "tower_lab" },
      { "point": [ 0, 0, 4 ], "overmap": "tower_lab" },
      { "point": [ 1, 0, 4 ], "overmap": "tower_lab" },
      { "point": [ 2, 0, 4 ], "overmap": "office_tower_open_air_corner_north" },
      { "point": [ 0, 1, 4 ], "overmap": "tower_lab" },
      { "point": [ 1, 1, 4 ], "overmap": "tower_lab" },
      { "point": [ 2, 1, 4 ], "overmap": "tower_lab_stairs" },
      { "point": [ 0, 0, 5 ], "overmap": "tower_lab_stairs" },
      { "point": [ 1, 0, 5 ], "overmap": "tower_lab" },
      { "point": [ 2, 0, 5 ], "overmap": "office_tower_open_air_corner_north" },
      { "point": [ 0, 1, 5 ], "overmap": "tower_lab" },
      { "point": [ 1, 1, 5 ], "overmap": "tower_lab" },
      { "point": [ 2, 1, 5 ], "overmap": "tower_lab" },
      { "point": [ 0, 0, 6 ], "overmap": "tower_lab" },
      { "point": [ 1, 0, 6 ], "overmap": "tower_lab_finale" },
      { "point": [ 2, 0, 6 ], "overmap": "office_tower_open_air_corner_north" },
      { "point": [ 0, 1, 6 ], "overmap": "tower_lab_finale" },
      { "point": [ 1, 1, 6 ], "overmap": "tower_lab" },
      { "point": [ 2, 1, 6 ], "overmap": "tower_lab_stairs" }
    ]
  },
  {
    "type": "city_building",
    "id": "cathedral",
    "locations": [ "land" ],
    "overmaps": [
      { "point": [ 0, 0, 0 ], "overmap": "cathedral_1_NW_north" },
      { "point": [ 1, 0, 0 ], "overmap": "cathedral_1_NE_north" },
      { "point": [ 0, 1, 0 ], "overmap": "cathedral_1_SW_north" },
      { "point": [ 1, 1, 0 ], "overmap": "cathedral_1_SE_north" },
      { "point": [ 0, 0, -1 ], "overmap": "cathedral_b_NW_north" },
      { "point": [ 1, 0, -1 ], "overmap": "cathedral_b_NE_north" },
      { "point": [ 0, 1, -1 ], "overmap": "cathedral_b_SW_north" },
      { "point": [ 1, 1, -1 ], "overmap": "cathedral_b_SE_north" }
    ]
  },
  {
    "type": "city_building",
    "id": "school",
    "locations": [ "land" ],
    "overmaps": [
      { "point": [ 0, 0, 0 ], "overmap": "school_1_3_north" },
      { "point": [ 1, 0, 0 ], "overmap": "school_1_2_north" },
      { "point": [ 2, 0, 0 ], "overmap": "school_1_1_north" },
      { "point": [ 0, 1, 0 ], "overmap": "school_1_6_north" },
      { "point": [ 1, 1, 0 ], "overmap": "school_1_5_north" },
      { "point": [ 2, 1, 0 ], "overmap": "school_1_4_north" },
      { "point": [ 0, 2, 0 ], "overmap": "school_1_9_north" },
      { "point": [ 1, 2, 0 ], "overmap": "school_1_8_north" },
      { "point": [ 2, 2, 0 ], "overmap": "school_1_7_north" }
    ]
  },
  {
    "type": "city_building",
    "id": "mall",
    "locations": [ "land" ],
    "overmaps": [
      { "point": [ 8, 9, 0 ], "overmap": "mall_a_1_south" },
      { "point": [ 7, 9, 0 ], "overmap": "mall_a_2_south" },
      { "point": [ 6, 9, 0 ], "overmap": "mall_a_3_south" },
      { "point": [ 5, 9, 0 ], "overmap": "mall_a_4_south" },
      { "point": [ 4, 9, 0 ], "overmap": "mall_a_5_south" },
      { "point": [ 3, 9, 0 ], "overmap": "mall_a_6_south" },
      { "point": [ 2, 9, 0 ], "overmap": "mall_a_7_south" },
      { "point": [ 1, 9, 0 ], "overmap": "mall_a_8_south" },
      { "point": [ 0, 9, 0 ], "overmap": "mall_a_9_south" },
      { "point": [ 8, 8, 0 ], "overmap": "mall_a_10_south" },
      { "point": [ 7, 8, 0 ], "overmap": "mall_a_11_south" },
      { "point": [ 6, 8, 0 ], "overmap": "mall_a_12_south" },
      { "point": [ 5, 8, 0 ], "overmap": "mall_a_13_south" },
      { "point": [ 4, 8, 0 ], "overmap": "mall_a_14_south" },
      { "point": [ 3, 8, 0 ], "overmap": "mall_a_15_south" },
      { "point": [ 2, 8, 0 ], "overmap": "mall_a_16_south" },
      { "point": [ 1, 8, 0 ], "overmap": "mall_a_17_south" },
      { "point": [ 0, 8, 0 ], "overmap": "mall_a_18_south" },
      { "point": [ 8, 7, 0 ], "overmap": "mall_a_19_south" },
      { "point": [ 7, 7, 0 ], "overmap": "mall_a_20_south" },
      { "point": [ 6, 7, 0 ], "overmap": "mall_a_21_south" },
      { "point": [ 5, 7, 0 ], "overmap": "mall_a_22_south" },
      { "point": [ 4, 7, 0 ], "overmap": "mall_a_23_south" },
      { "point": [ 3, 7, 0 ], "overmap": "mall_a_24_south" },
      { "point": [ 2, 7, 0 ], "overmap": "mall_a_25_south" },
      { "point": [ 1, 7, 0 ], "overmap": "mall_a_26_south" },
      { "point": [ 0, 7, 0 ], "overmap": "mall_a_27_south" },
      { "point": [ 8, 6, 0 ], "overmap": "mall_a_28_south" },
      { "point": [ 7, 6, 0 ], "overmap": "mall_a_29_south" },
      { "point": [ 6, 6, 0 ], "overmap": "mall_a_30_south" },
      { "point": [ 5, 6, 0 ], "overmap": "mall_a_31_south" },
      { "point": [ 4, 6, 0 ], "overmap": "mall_a_32_south" },
      { "point": [ 3, 6, 0 ], "overmap": "mall_a_33_south" },
      { "point": [ 2, 6, 0 ], "overmap": "mall_a_34_south" },
      { "point": [ 1, 6, 0 ], "overmap": "mall_a_35_south" },
      { "point": [ 0, 6, 0 ], "overmap": "mall_a_36_south" },
      { "point": [ 8, 5, 0 ], "overmap": "mall_a_37_south" },
      { "point": [ 7, 5, 0 ], "overmap": "mall_a_38_south" },
      { "point": [ 6, 5, 0 ], "overmap": "mall_a_39_south" },
      { "point": [ 5, 5, 0 ], "overmap": "mall_a_40_south" },
      { "point": [ 4, 5, 0 ], "overmap": "mall_a_41_south" },
      { "point": [ 3, 5, 0 ], "overmap": "mall_a_42_south" },
      { "point": [ 2, 5, 0 ], "overmap": "mall_a_43_south" },
      { "point": [ 1, 5, 0 ], "overmap": "mall_a_44_south" },
      { "point": [ 0, 5, 0 ], "overmap": "mall_a_45_south" },
      { "point": [ 8, 4, 0 ], "overmap": "mall_a_46_south" },
      { "point": [ 7, 4, 0 ], "overmap": "mall_a_47_south" },
      { "point": [ 6, 4, 0 ], "overmap": "mall_a_48_south" },
      { "point": [ 5, 4, 0 ], "overmap": "mall_a_49_south" },
      { "point": [ 4, 4, 0 ], "overmap": "mall_a_50_south" },
      { "point": [ 3, 4, 0 ], "overmap": "mall_a_51_south" },
      { "point": [ 2, 4, 0 ], "overmap": "mall_a_52_south" },
      { "point": [ 1, 4, 0 ], "overmap": "mall_a_53_south" },
      { "point": [ 0, 4, 0 ], "overmap": "mall_a_54_south" },
      { "point": [ 8, 3, 0 ], "overmap": "mall_a_55_south" },
      { "point": [ 7, 3, 0 ], "overmap": "mall_a_56_south" },
      { "point": [ 6, 3, 0 ], "overmap": "mall_a_57_south" },
      { "point": [ 5, 3, 0 ], "overmap": "mall_a_58_south" },
      { "point": [ 4, 3, 0 ], "overmap": "mall_a_59_south" },
      { "point": [ 3, 3, 0 ], "overmap": "mall_a_60_south" },
      { "point": [ 2, 3, 0 ], "overmap": "mall_a_61_south" },
      { "point": [ 1, 3, 0 ], "overmap": "mall_a_62_south" },
      { "point": [ 0, 3, 0 ], "overmap": "mall_a_63_south" },
      { "point": [ 8, 2, 0 ], "overmap": "mall_a_64_south" },
      { "point": [ 7, 2, 0 ], "overmap": "mall_a_65_south" },
      { "point": [ 6, 2, 0 ], "overmap": "mall_a_66_south" },
      { "point": [ 5, 2, 0 ], "overmap": "mall_a_67_south" },
      { "point": [ 4, 2, 0 ], "overmap": "mall_a_68_south" },
      { "point": [ 3, 2, 0 ], "overmap": "mall_a_69_south" },
      { "point": [ 2, 2, 0 ], "overmap": "mall_a_70_south" },
      { "point": [ 1, 2, 0 ], "overmap": "mall_a_71_south" },
      { "point": [ 0, 2, 0 ], "overmap": "mall_a_72_south" },
      { "point": [ 8, 1, 0 ], "overmap": "mall_a_73_south" },
      { "point": [ 7, 1, 0 ], "overmap": "mall_a_74_south" },
      { "point": [ 6, 1, 0 ], "overmap": "mall_a_75_south" },
      { "point": [ 5, 1, 0 ], "overmap": "mall_a_76_south" },
      { "point": [ 4, 1, 0 ], "overmap": "mall_a_77_south" },
      { "point": [ 3, 1, 0 ], "overmap": "mall_a_78_south" },
      { "point": [ 2, 1, 0 ], "overmap": "mall_a_79_south" },
      { "point": [ 1, 1, 0 ], "overmap": "mall_a_80_south" },
      { "point": [ 0, 1, 0 ], "overmap": "mall_a_81_south" },
      { "point": [ 4, 0, 0 ], "overmap": "road_end_north" }
    ]
  },
  {
    "type": "city_building",
    "id": "home_improvement_superstore",
    "locations": [ "land" ],
    "overmaps": [
      { "point": [ 0, 0, 0 ], "overmap": "hdwr_large_entrance_south" },
      { "point": [ 1, 0, 0 ], "overmap": "hdwr_large_SW_south" },
      { "point": [ 1, 1, 0 ], "overmap": "hdwr_large_NW_south" },
      { "point": [ 0, 1, 0 ], "overmap": "hdwr_large_NE_south" },
      { "point": [ 1, 2, 0 ], "overmap": "hdwr_large_backroom_south" },
      { "point": [ 0, 2, 0 ], "overmap": "hdwr_large_loadingbay_south" }
    ]
  },
  {
    "type": "city_building",
    "id": "home_improvement_superstore_new",
    "locations": [ "land" ],
    "overmaps": [
      { "point": [ 0, 0, 0 ], "overmap": "hdwr_large_0_0_0_south" },
      { "point": [ 1, 0, 0 ], "overmap": "hdwr_large_1_0_0_south" },
      { "point": [ 1, 1, 0 ], "overmap": "hdwr_large_1_1_0_south" },
      { "point": [ 0, 1, 0 ], "overmap": "hdwr_large_0_1_0_south" },
      { "point": [ 1, 2, 0 ], "overmap": "hdwr_large_1_2_0_south" },
      { "point": [ 0, 2, 0 ], "overmap": "hdwr_large_0_2_0_south" },
      { "point": [ 0, 0, 1 ], "overmap": "hdwr_large_0_0_1_south" },
      { "point": [ 1, 0, 1 ], "overmap": "hdwr_large_1_0_1_south" },
      { "point": [ 1, 1, 1 ], "overmap": "hdwr_large_1_1_1_south" },
      { "point": [ 0, 1, 1 ], "overmap": "hdwr_large_0_1_1_south" },
      { "point": [ 1, 2, 1 ], "overmap": "hdwr_large_1_2_1_south" },
      { "point": [ 0, 2, 1 ], "overmap": "hdwr_large_0_2_1_south" }
    ]
  },
  {
    "type": "city_building",
    "id": "football_field",
    "locations": [ "land" ],
    "overmaps": [
      { "point": [ 0, 2, 0 ], "overmap": "football_field_c1_north" },
      { "point": [ 1, 2, 0 ], "overmap": "football_field_c2_north" },
      { "point": [ 2, 2, 0 ], "overmap": "football_field_c3_north" },
      { "point": [ 3, 2, 0 ], "overmap": "football_field_c4_north" },
      { "point": [ 4, 2, 0 ], "overmap": "football_field_c5_north" },
      { "point": [ 0, 1, 0 ], "overmap": "football_field_b1_north" },
      { "point": [ 1, 1, 0 ], "overmap": "football_field_b2_north" },
      { "point": [ 2, 1, 0 ], "overmap": "football_field_b3_north" },
      { "point": [ 3, 1, 0 ], "overmap": "football_field_b4_north" },
      { "point": [ 4, 1, 0 ], "overmap": "football_field_b5_north" },
      { "point": [ 0, 0, 0 ], "overmap": "football_field_a1_north" },
      { "point": [ 1, 0, 0 ], "overmap": "football_field_a2_north" },
      { "point": [ 2, 0, 0 ], "overmap": "football_field_a3_north" },
      { "point": [ 3, 0, 0 ], "overmap": "football_field_a4_north" },
      { "point": [ 4, 0, 0 ], "overmap": "football_field_a5_north" }
    ]
  },
  {
    "type": "city_building",
    "id": "lumberyard",
    "locations": [ "land" ],
    "overmaps": [
      { "point": [ 0, 0, 0 ], "overmap": "lumberyard_0_0_north" },
      { "point": [ 1, 0, 0 ], "overmap": "lumberyard_1_0_north" },
      { "point": [ 0, 1, 0 ], "overmap": "lumberyard_0_1_north" },
      { "point": [ 1, 1, 0 ], "overmap": "lumberyard_1_1_north" }
    ]
  },
  {
    "type": "city_building",
    "id": "botanical_garden",
    "locations": [ "land" ],
    "overmaps": [
      { "point": [ 0, 0, 0 ], "overmap": "BotanicalGarden_1a_north" },
      { "point": [ 1, 0, 0 ], "overmap": "BotanicalGarden_1b_north" }
    ]
  },
  {
    "type": "city_building",
    "id": "landscaping_supply_co",
    "locations": [ "land" ],
    "overmaps": [
      { "point": [ 0, 0, 0 ], "overmap": "landscapingsupplyco_1a_north" },
      { "point": [ 1, 0, 0 ], "overmap": "landscapingsupplyco_1b_north" }
    ]
  },
  {
    "type": "city_building",
    "id": "storage_units_large",
    "locations": [ "land" ],
    "overmaps": [
      { "point": [ 0, 0, 0 ], "overmap": "large_storage_units_3_north" },
      { "point": [ 1, 0, 0 ], "overmap": "large_storage_units_2_north" },
      { "point": [ 2, 0, 0 ], "overmap": "large_storage_units_1_north" }
    ]
  },
  {
    "type": "city_building",
    "id": "storage_units_medium",
    "locations": [ "land" ],
    "overmaps": [
      { "point": [ 0, 0, 0 ], "overmap": "medium_storage_units_2_north" },
      { "point": [ 1, 0, 0 ], "overmap": "medium_storage_units_1_north" }
    ]
  },
  {
    "type": "city_building",
    "id": "baseball_field",
    "locations": [ "land" ],
    "overmaps": [
      { "point": [ 0, 0, 0 ], "overmap": "s_baseballfield_a1_north" },
      { "point": [ 1, 0, 0 ], "overmap": "s_baseballfield_a2_north" },
      { "point": [ 0, 1, 0 ], "overmap": "s_baseballfield_b1_north" },
      { "point": [ 1, 1, 0 ], "overmap": "s_baseballfield_b2_north" }
    ]
  },
  {
    "type": "city_building",
    "id": "shopping_plaza",
    "locations": [ "land" ],
    "overmaps": [
      { "point": [ 0, 0, 0 ], "overmap": "s_shoppingplaza_a1_north" },
      { "point": [ 1, 0, 0 ], "overmap": "s_shoppingplaza_a2_north" },
      { "point": [ 2, 0, 0 ], "overmap": "s_shoppingplaza_a3_north" },
      { "point": [ 3, 0, 0 ], "overmap": "s_shoppingplaza_a4_north" },
      { "point": [ 4, 0, 0 ], "overmap": "s_shoppingplaza_a5_north" },
      { "point": [ 5, 0, 0 ], "overmap": "s_shoppingplaza_a6_north" },
      { "point": [ 0, 1, 0 ], "overmap": "s_shoppingplaza_b1_north" },
      { "point": [ 1, 1, 0 ], "overmap": "s_shoppingplaza_b2_north" },
      { "point": [ 2, 1, 0 ], "overmap": "s_shoppingplaza_b3_north" },
      { "point": [ 3, 1, 0 ], "overmap": "s_shoppingplaza_b4_north" },
      { "point": [ 4, 1, 0 ], "overmap": "s_shoppingplaza_b5_north" },
      { "point": [ 5, 1, 0 ], "overmap": "s_shoppingplaza_b6_north" }
    ]
  },
  {
    "type": "city_building",
    "id": "zoo",
    "locations": [ "land" ],
    "overmaps": [
      { "point": [ 0, 0, 0 ], "overmap": "zoo_0_0_north" },
      { "point": [ 1, 0, 0 ], "overmap": "zoo_1_0_north" },
      { "point": [ 2, 0, 0 ], "overmap": "zoo_2_0_north" },
      { "point": [ 0, 1, 0 ], "overmap": "zoo_0_1_north" },
      { "point": [ 1, 1, 0 ], "overmap": "zoo_1_1_north" },
      { "point": [ 2, 1, 0 ], "overmap": "zoo_2_1_north" },
      { "point": [ 0, 2, 0 ], "overmap": "zoo_0_2_north" },
      { "point": [ 1, 2, 0 ], "overmap": "zoo_1_2_north" },
      { "point": [ 2, 2, 0 ], "overmap": "zoo_2_2_north" }
    ]
  },
  {
    "type": "city_building",
    "id": "stadium",
    "locations": [ "land" ],
    "overmaps": [
      { "point": [ 0, 0, 0 ], "overmap": "stadium_0_0_north" },
      { "point": [ 1, 0, 0 ], "overmap": "stadium_1_0_north" },
      { "point": [ 2, 0, 0 ], "overmap": "stadium_2_0_north" },
      { "point": [ 3, 0, 0 ], "overmap": "stadium_3_0_north" },
      { "point": [ 0, 1, 0 ], "overmap": "stadium_0_1_north" },
      { "point": [ 1, 1, 0 ], "overmap": "stadium_1_1_north" },
      { "point": [ 2, 1, 0 ], "overmap": "stadium_2_1_north" },
      { "point": [ 3, 1, 0 ], "overmap": "stadium_3_1_north" },
      { "point": [ 0, 2, 0 ], "overmap": "stadium_0_2_north" },
      { "point": [ 1, 2, 0 ], "overmap": "stadium_1_2_north" },
      { "point": [ 2, 2, 0 ], "overmap": "stadium_2_2_north" },
      { "point": [ 3, 2, 0 ], "overmap": "stadium_3_2_north" },
      { "point": [ 0, 3, 0 ], "overmap": "stadium_0_3_north" },
      { "point": [ 1, 3, 0 ], "overmap": "stadium_1_3_north" },
      { "point": [ 2, 3, 0 ], "overmap": "stadium_2_3_north" },
      { "point": [ 3, 3, 0 ], "overmap": "stadium_3_3_north" },
      { "point": [ 0, 4, 0 ], "overmap": "stadium_0_4_north" },
      { "point": [ 1, 4, 0 ], "overmap": "stadium_1_4_north" },
      { "point": [ 2, 4, 0 ], "overmap": "stadium_2_4_north" },
      { "point": [ 3, 4, 0 ], "overmap": "stadium_3_4_north" }
    ]
  },
  {
    "type": "city_building",
    "id": "movie_theater",
    "locations": [ "land" ],
    "overmaps": [
      { "point": [ 0, 0, 0 ], "overmap": "movietheater_0_0_north" },
      { "point": [ 1, 0, 0 ], "overmap": "movietheater_1_0_north" },
      { "point": [ 2, 0, 0 ], "overmap": "movietheater_2_0_north" },
      { "point": [ 0, 1, 0 ], "overmap": "movietheater_0_1_north" },
      { "point": [ 1, 1, 0 ], "overmap": "movietheater_1_1_north" },
      { "point": [ 2, 1, 0 ], "overmap": "movietheater_2_1_north" },
      { "point": [ 0, 2, 0 ], "overmap": "movietheater_0_2_north" },
      { "point": [ 1, 2, 0 ], "overmap": "movietheater_1_2_north" },
      { "point": [ 2, 2, 0 ], "overmap": "movietheater_2_2_north" }
    ]
  },
  {
    "type": "city_building",
    "id": "office_tower_large",
    "locations": [ "land" ],
    "overmaps": [
      { "point": [ 0, 0, 0 ], "overmap": "loffice_tower_5_north" },
      { "point": [ 1, 0, 0 ], "overmap": "loffice_tower_6_north" },
      { "point": [ 0, 1, 0 ], "overmap": "loffice_tower_7_north" },
      { "point": [ 1, 1, 0 ], "overmap": "loffice_tower_8_north" },
      { "point": [ 0, 0, -1 ], "overmap": "loffice_tower_1_north" },
      { "point": [ 1, 0, -1 ], "overmap": "loffice_tower_2_north" },
      { "point": [ 0, 1, -1 ], "overmap": "loffice_tower_3_north" },
      { "point": [ 1, 1, -1 ], "overmap": "loffice_tower_4_north" },
      { "point": [ 0, 0, 1 ], "overmap": "loffice_tower_9_north" },
      { "point": [ 1, 0, 1 ], "overmap": "loffice_tower_10_north" },
      { "point": [ 0, 1, 1 ], "overmap": "loffice_tower_11_north" },
      { "point": [ 1, 1, 1 ], "overmap": "loffice_tower_12_north" },
      { "point": [ 0, 0, 2 ], "overmap": "loffice_tower_13_north" },
      { "point": [ 1, 0, 2 ], "overmap": "loffice_tower_14_north" },
      { "point": [ 0, 1, 2 ], "overmap": "loffice_tower_15_north" },
      { "point": [ 1, 1, 2 ], "overmap": "loffice_tower_16_north" }
    ]
  },
  {
    "type": "city_building",
    "id": "town_hall",
    "locations": [ "land", "swamp" ],
    "overmaps": [
      { "point": [ 0, 0, 0 ], "overmap": "town_hall_0_0_0_north" },
      { "point": [ 1, 0, 0 ], "overmap": "town_hall_1_0_0_north" },
      { "point": [ 0, 1, 0 ], "overmap": "town_hall_0_1_0_north" },
      { "point": [ 1, 1, 0 ], "overmap": "town_hall_1_1_0_north" },
      { "point": [ 0, 0, 1 ], "overmap": "town_hall_0_0_1_north" },
      { "point": [ 1, 0, 1 ], "overmap": "town_hall_1_0_1_north" },
      { "point": [ 0, 1, 1 ], "overmap": "town_hall_0_1_1_north" },
      { "point": [ 1, 1, 1 ], "overmap": "town_hall_1_1_1_north" },
      { "point": [ 0, 0, 2 ], "overmap": "town_hall_0_0_roof_north" },
      { "point": [ 1, 0, 2 ], "overmap": "town_hall_1_0_roof_north" },
      { "point": [ 0, 1, 2 ], "overmap": "town_hall_0_1_roof_north" },
      { "point": [ 1, 1, 2 ], "overmap": "town_hall_1_1_roof_north" }
    ]
  },
  {
    "type": "city_building",
    "id": "abstorefront",
    "locations": [ "land" ],
    "overmaps": [
      { "point": [ 0, 0, 0 ], "overmap": "abstorefront_north" },
      { "point": [ 0, 0, 1 ], "overmap": "abstorefront_roof_north" }
    ]
  },
  {
    "type": "city_building",
    "id": "abstorefront_1",
    "locations": [ "land" ],
    "overmaps": [
      { "point": [ 0, 0, 0 ], "overmap": "abstorefront_1_north" },
      { "point": [ 0, 0, 1 ], "overmap": "abstorefront_roof_1_north" }
    ]
  },
  {
    "type": "city_building",
    "id": "abstorefront_2",
    "locations": [ "land" ],
    "overmaps": [
      { "point": [ 0, 0, 0 ], "overmap": "abstorefront_2_north" },
      { "point": [ 0, 0, 1 ], "overmap": "abstorefront_roof_2_north" }
    ]
  },
  {
    "type": "city_building",
    "id": "dispensary",
    "locations": [ "land" ],
    "overmaps": [
      { "point": [ 0, 0, 0 ], "overmap": "dispensary_north" },
      { "point": [ 0, 0, 1 ], "overmap": "dispensary_roof_north" }
    ]
  },
  {
    "type": "city_building",
    "id": "dispensary_1",
    "locations": [ "land" ],
    "overmaps": [
      { "point": [ 0, 0, 0 ], "overmap": "dispensary_1_north" },
      { "point": [ 0, 0, 1 ], "overmap": "dispensary_roof_1_north" }
    ]
  },
  {
    "type": "city_building",
    "id": "dispensary_2",
    "locations": [ "land" ],
    "overmaps": [
      { "point": [ 0, 0, 0 ], "overmap": "dispensary_2_north" },
      { "point": [ 0, 0, 1 ], "overmap": "dispensary_roof_2_north" }
    ]
  },
  {
    "type": "city_building",
    "id": "abandonedwarehouse",
    "locations": [ "land" ],
    "overmaps": [
      { "point": [ 0, 0, 0 ], "overmap": "abandonedwarehouse_north" },
      { "point": [ 0, 0, 1 ], "overmap": "abandonedwarehouse_roof_north" }
    ]
  },
  {
    "type": "city_building",
    "id": "abandonedwarehouse_1",
    "locations": [ "land" ],
    "overmaps": [
      { "point": [ 0, 0, 0 ], "overmap": "abandonedwarehouse_1_north" },
      { "point": [ 0, 0, 1 ], "overmap": "abandonedwarehouse_1_roof_north" }
    ]
  },
  {
    "type": "city_building",
    "id": "abandonedwarehouse_2",
    "locations": [ "land" ],
    "overmaps": [
      { "point": [ 0, 0, 0 ], "overmap": "abandonedwarehouse_2_north" },
      { "point": [ 0, 0, 1 ], "overmap": "abandonedwarehouse_2_roof_north" }
    ]
  },
  {
    "type": "city_building",
    "id": "abandonedwarehouse_3",
    "locations": [ "land" ],
    "overmaps": [
      { "point": [ 0, 0, 0 ], "overmap": "abandonedwarehouse_3_north" },
      { "point": [ 0, 0, 1 ], "overmap": "abandonedwarehouse_3_roof_north" }
    ]
  },
  {
    "type": "city_building",
    "id": "abandonedwarehouse_4",
    "locations": [ "land" ],
    "overmaps": [
      { "point": [ 0, 0, 0 ], "overmap": "abandonedwarehouse_4_north" },
      { "point": [ 0, 0, 1 ], "overmap": "abandonedwarehouse_4_roof_north" }
    ]
  },
  {
    "type": "city_building",
    "id": "animalpound",
    "locations": [ "land" ],
    "overmaps": [
      { "point": [ 0, 0, 0 ], "overmap": "animalpound_north" },
      { "point": [ 0, 0, 1 ], "overmap": "animalpound_roof_north" }
    ]
  },
  {
    "type": "city_building",
<<<<<<< HEAD
    "id": "s_grocery",
    "locations": [ "land" ],
    "overmaps": [ { "point": [ 0, 0, 0 ], "overmap": "s_grocery_north" }, { "point": [ 0, 0, 1 ], "overmap": "s_grocery_roof_north" } ]
  },
  {
    "type": "city_building",
    "id": "s_grocery_1",
    "locations": [ "land" ],
    "overmaps": [
      { "point": [ 0, 0, 0 ], "overmap": "s_grocery_1_north" },
      { "point": [ 0, 0, 1 ], "overmap": "s_grocery_roof_1_north" }
    ]
=======
    "id": "s_arcade",
    "locations": [ "land" ],
    "overmaps": [ { "point": [ 0, 0, 0 ], "overmap": "s_arcade_north" }, { "point": [ 0, 0, 1 ], "overmap": "s_arcade_roof_north" } ]
>>>>>>> 980ca055
  }
]<|MERGE_RESOLUTION|>--- conflicted
+++ resolved
@@ -797,23 +797,9 @@
   },
   {
     "type": "city_building",
-<<<<<<< HEAD
-    "id": "s_grocery",
-    "locations": [ "land" ],
-    "overmaps": [ { "point": [ 0, 0, 0 ], "overmap": "s_grocery_north" }, { "point": [ 0, 0, 1 ], "overmap": "s_grocery_roof_north" } ]
-  },
-  {
-    "type": "city_building",
-    "id": "s_grocery_1",
-    "locations": [ "land" ],
-    "overmaps": [
-      { "point": [ 0, 0, 0 ], "overmap": "s_grocery_1_north" },
-      { "point": [ 0, 0, 1 ], "overmap": "s_grocery_roof_1_north" }
-    ]
-=======
     "id": "s_arcade",
     "locations": [ "land" ],
     "overmaps": [ { "point": [ 0, 0, 0 ], "overmap": "s_arcade_north" }, { "point": [ 0, 0, 1 ], "overmap": "s_arcade_roof_north" } ]
->>>>>>> 980ca055
   }
+  
 ]