[
  {
    "type": "city_building",
    "id": "2storyModern01",
    "locations": [ "land" ],
    "overmaps": [
      { "point": [ 0, 0, -1 ], "overmap": "2storyModern01_basement_north", "locations": [ "land" ] },
      { "point": [ 0, 0, 0 ], "overmap": "2storyModern01_first_north", "locations": [ "land" ] },
      { "point": [ 0, 0, 1 ], "overmap": "2storyModern01_second_north", "locations": [ "land" ] },
      { "point": [ 0, 0, 2 ], "overmap": "2storyModern01_roof_north", "locations": [ "land" ] }
    ]
  },
  {
    "type": "city_building",
    "id": "2storyModern02",
    "locations": [ "land" ],
    "overmaps": [
      { "point": [ 0, 0, -1 ], "overmap": "2storyModern02_basement_north", "locations": [ "land" ] },
      { "point": [ 0, 0, 0 ], "overmap": "2storyModern02_1_north", "locations": [ "land" ] },
      { "point": [ 0, 0, 1 ], "overmap": "2storyModern02_2_north", "locations": [ "land" ] },
      { "point": [ 0, 0, 2 ], "overmap": "2storyModern02_roof_north", "locations": [ "land" ] }
    ]
  },
  {
    "type": "city_building",
    "id": "2StoryModern03",
    "locations": [ "land" ],
    "overmaps": [
      { "point": [ 0, 0, -1 ], "overmap": "2StoryModern03_basement_north" },
      { "point": [ 0, 0, 0 ], "overmap": "2StoryModern03_1_north" },
      { "point": [ 0, 0, 1 ], "overmap": "2StoryModern03_2_north" },
      { "point": [ 0, 0, 2 ], "overmap": "2StoryModern03_roof_north" }
    ]
  },
  {
    "type": "city_building",
    "id": "2StoryModern04",
    "locations": [ "land" ],
    "overmaps": [
      { "point": [ 0, 0, -1 ], "overmap": "2StoryModern04_basement_1_north" },
      { "point": [ 1, 0, -1 ], "overmap": "2StoryModern04_basement_2_north" },
      { "point": [ 0, 0, 0 ], "overmap": "2StoryModern04_1_1_north" },
      { "point": [ 1, 0, 0 ], "overmap": "2StoryModern04_1_2_north" },
      { "point": [ 0, 0, 1 ], "overmap": "2StoryModern04_2_1_north" },
      { "point": [ 1, 0, 1 ], "overmap": "2StoryModern04_2_2_north" },
      { "point": [ 0, 0, 2 ], "overmap": "2StoryModern04_roof_1_north" },
      { "point": [ 1, 0, 2 ], "overmap": "2StoryModern04_roof_2_north" }
    ]
  },
  {
    "type": "city_building",
    "id": "bungalow01",
    "locations": [ "land" ],
    "overmaps": [
      { "point": [ 0, 0, 0 ], "overmap": "bungalow01_1_north" },
      { "point": [ 0, 0, 1 ], "overmap": "bungalow01_roof_north" }
    ]
  },
  {
    "type": "city_building",
    "id": "bungalow02",
    "locations": [ "land" ],
    "overmaps": [
      { "point": [ 0, 0, 0 ], "overmap": "bungalow02_1_north" },
      { "point": [ 0, 0, 1 ], "overmap": "bungalow02_roof_north" }
    ]
  },
  {
    "type": "city_building",
    "id": "bungalow03",
    "locations": [ "land" ],
    "overmaps": [
      { "point": [ 0, 0, 0 ], "overmap": "bungalow03_north" },
      { "point": [ 0, 0, 1 ], "overmap": "bungalow03_roof_north" }
    ]
  },
  {
    "type": "city_building",
    "id": "bungalow04",
    "locations": [ "land" ],
    "overmaps": [
      { "point": [ 0, 0, 0 ], "overmap": "bungalow04_north" },
      { "point": [ 0, 0, 1 ], "overmap": "bungalow04_roof_north" }
    ]
  },
  {
    "type": "city_building",
    "id": "bungalow05",
    "locations": [ "land" ],
    "overmaps": [
      { "point": [ 0, 0, 0 ], "overmap": "bungalow05_north" },
      { "point": [ 0, 0, 1 ], "overmap": "bungalow05_roof_north" }
    ]
  },
  {
    "type": "city_building",
    "id": "bungalow06",
    "locations": [ "land" ],
    "overmaps": [
      { "point": [ 0, 0, 0 ], "overmap": "bungalow06_north" },
      { "point": [ 0, 0, 1 ], "overmap": "bungalow06_roof_north" }
    ]
  },
  {
    "type": "city_building",
    "id": "bungalow07",
    "locations": [ "land" ],
    "overmaps": [
      { "point": [ 0, 0, 0 ], "overmap": "bungalow07_north" },
      { "point": [ 0, 0, 1 ], "overmap": "bungalow07_roof_north" }
    ]
  },
  {
    "type": "city_building",
    "id": "bungalow08",
    "locations": [ "land" ],
    "overmaps": [
      { "point": [ 0, 0, 0 ], "overmap": "bungalow08_north" },
      { "point": [ 0, 0, 1 ], "overmap": "bungalow08_roof_north" }
    ]
  },
  {
    "type": "city_building",
    "id": "bungalow09",
    "locations": [ "land" ],
    "overmaps": [
      { "point": [ 0, 0, 0 ], "overmap": "bungalow09_north" },
      { "point": [ 0, 0, 1 ], "overmap": "bungalow09_roof_north" }
    ]
  },
  {
    "type": "city_building",
    "id": "bungalow10",
    "locations": [ "land" ],
    "overmaps": [
      { "point": [ 0, 0, 0 ], "overmap": "bungalow10_north" },
      { "point": [ 0, 0, 1 ], "overmap": "bungalow10_roof_north" }
    ]
  },
  {
    "type": "city_building",
    "id": "urban_1_house",
    "overmaps": [
      { "point": [ 1, 0, 0 ], "overmap": "urban_1_1_south" },
      { "point": [ 0, 0, 0 ], "overmap": "urban_1_2_south" },
      { "point": [ 1, 0, -1 ], "overmap": "urban_1_1_basement_south" },
      { "point": [ 0, 0, -1 ], "overmap": "urban_1_2_basement_south" },
      { "point": [ 1, 0, 1 ], "overmap": "urban_1_3_south" },
      { "point": [ 0, 0, 1 ], "overmap": "urban_1_4_south" },
      { "point": [ 0, 0, 2 ], "overmap": "urban_1_6_south" }
    ],
    "locations": [ "land" ],
    "flags": [ "CLASSIC" ]
  },
  {
    "type": "city_building",
    "id": "urban_2_house",
    "overmaps": [
      { "point": [ 1, 0, 0 ], "overmap": "urban_2_1_south" },
      { "point": [ 0, 0, 0 ], "overmap": "urban_2_2_south" },
      { "point": [ 1, 0, -1 ], "overmap": "urban_2_1_basement_south" },
      { "point": [ 0, 0, -1 ], "overmap": "urban_2_2_basement_south" },
      { "point": [ 1, 0, 1 ], "overmap": "urban_2_3_south" },
      { "point": [ 0, 0, 1 ], "overmap": "urban_2_4_south" },
      { "point": [ 1, 0, 2 ], "overmap": "urban_2_5_south" },
      { "point": [ 0, 0, 2 ], "overmap": "urban_2_6_south" }
    ],
    "locations": [ "land" ],
    "flags": [ "CLASSIC" ]
  },
  {
    "type": "city_building",
    "id": "urban_dd_house",
    "overmaps": [
      { "point": [ 1, 0, 0 ], "overmap": "urban_dd_1_south" },
      { "point": [ 0, 0, 0 ], "overmap": "urban_dd_2_south" },
      { "point": [ 1, 0, -1 ], "overmap": "urban_2_1_basement_south" },
      { "point": [ 0, 0, -1 ], "overmap": "urban_2_2_basement_south" },
      { "point": [ 1, 0, 1 ], "overmap": "urban_dd_3_south" },
      { "point": [ 0, 0, 1 ], "overmap": "urban_dd_4_south" },
      { "point": [ 1, 0, 2 ], "overmap": "urban_dd_5_south" },
      { "point": [ 0, 0, 2 ], "overmap": "urban_dd_6_south" }
    ],
    "locations": [ "land" ],
    "flags": [ "CLASSIC" ]
  },
  {
    "type": "city_building",
    "id": "urban_3_house",
    "overmaps": [
      { "point": [ 1, 0, 0 ], "overmap": "urban_3_1_south" },
      { "point": [ 0, 0, 0 ], "overmap": "urban_3_2_south" },
      { "point": [ 1, 0, -1 ], "overmap": "urban_3_1_basement_south" },
      { "point": [ 0, 0, -1 ], "overmap": "urban_3_2_basement_south" },
      { "point": [ 1, 0, 1 ], "overmap": "urban_3_3_south" },
      { "point": [ 0, 0, 1 ], "overmap": "urban_3_4_south" },
      { "point": [ 1, 0, 2 ], "overmap": "urban_3_5_south" },
      { "point": [ 0, 0, 2 ], "overmap": "urban_3_6_south" }
    ],
    "locations": [ "land" ],
    "flags": [ "CLASSIC" ]
  },
  {
    "type": "city_building",
    "id": "urban_4_house_basement",
    "overmaps": [
      { "point": [ 1, 0, -1 ], "overmap": "urban_4_1_south" },
      { "point": [ 0, 0, -1 ], "overmap": "urban_4_2_south" },
      { "point": [ 1, 0, 0 ], "overmap": "urban_4_3_south" },
      { "point": [ 0, 0, 0 ], "overmap": "urban_4_4_south" },
      { "point": [ 1, 0, 1 ], "overmap": "urban_4_5_south" },
      { "point": [ 0, 0, 1 ], "overmap": "urban_4_6_south" },
      { "point": [ 1, 0, 2 ], "overmap": "urban_4_7_south" },
      { "point": [ 0, 0, 2 ], "overmap": "urban_4_8_south" }
    ],
    "locations": [ "land" ],
    "flags": [ "CLASSIC" ]
  },
  {
    "type": "city_building",
    "id": "urban_5_house",
    "overmaps": [
      { "point": [ 1, 0, 0 ], "overmap": "urban_5_1_south" },
      { "point": [ 0, 0, 0 ], "overmap": "urban_5_2_south" },
      { "point": [ 1, 0, -1 ], "overmap": "urban_5_1_basement_south" },
      { "point": [ 0, 0, -1 ], "overmap": "urban_5_2_basement_south" },
      { "point": [ 1, 0, 1 ], "overmap": "urban_5_3_south" },
      { "point": [ 0, 0, 1 ], "overmap": "urban_5_4_south" },
      { "point": [ 1, 0, 2 ], "overmap": "urban_5_5_south" },
      { "point": [ 0, 0, 2 ], "overmap": "urban_5_6_south" }
    ],
    "locations": [ "land" ],
    "flags": [ "CLASSIC" ]
  },
  {
    "type": "city_building",
    "id": "urban_6_house",
    "overmaps": [
      { "point": [ 1, 0, 0 ], "overmap": "urban_6_1_south" },
      { "point": [ 0, 0, 0 ], "overmap": "urban_6_2_south" },
      { "point": [ 1, 0, -1 ], "overmap": "urban_6_1_basement_south" },
      { "point": [ 0, 0, -1 ], "overmap": "urban_6_2_basement_south" },
      { "point": [ 1, 0, 1 ], "overmap": "urban_6_3_south" },
      { "point": [ 0, 0, 1 ], "overmap": "urban_6_4_south" },
      { "point": [ 1, 0, 2 ], "overmap": "urban_6_5_south" },
      { "point": [ 0, 0, 2 ], "overmap": "urban_6_6_south" }
    ],
    "locations": [ "land" ],
    "flags": [ "CLASSIC" ]
  },
  {
    "type": "city_building",
    "id": "urban_7_house_garden",
    "overmaps": [
      { "point": [ 1, 0, 0 ], "overmap": "urban_7_1_south" },
      { "point": [ 0, 0, 0 ], "overmap": "urban_7_2_south" },
      { "point": [ 1, 0, -1 ], "overmap": "urban_7_1_basement_south" },
      { "point": [ 0, 0, -1 ], "overmap": "urban_7_2_basement_south" },
      { "point": [ 1, 0, 1 ], "overmap": "urban_7_3_south" },
      { "point": [ 0, 0, 1 ], "overmap": "urban_7_4_south" },
      { "point": [ 1, 0, 2 ], "overmap": "urban_7_5_south" },
      { "point": [ 0, 0, 2 ], "overmap": "urban_7_6_south" }
    ],
    "locations": [ "land" ],
    "flags": [ "CLASSIC" ]
  },
  {
    "type": "city_building",
    "id": "urban_8_house_brick_garden",
    "overmaps": [
      { "point": [ 0, 0, 0 ], "overmap": "urban_8_1_north" },
      { "point": [ 1, 0, 0 ], "overmap": "urban_8_2_north" },
      { "point": [ 0, 0, 1 ], "overmap": "urban_8_3_north" },
      { "point": [ 1, 0, 1 ], "overmap": "urban_8_4_north" },
      { "point": [ 1, 0, 2 ], "overmap": "urban_8_6_north" }
    ],
    "locations": [ "land" ],
    "flags": [ "CLASSIC" ]
  },
  {
    "type": "city_building",
    "id": "urban_9_house_garage_loft",
    "overmaps": [
      { "point": [ 0, 0, 0 ], "overmap": "urban_9_1_north" },
      { "point": [ 1, 0, 0 ], "overmap": "urban_9_2_north" },
      { "point": [ 0, 0, 1 ], "overmap": "urban_9_3_north" },
      { "point": [ 1, 0, 1 ], "overmap": "urban_9_4_north" },
      { "point": [ 0, 0, 2 ], "overmap": "urban_9_5_north" },
      { "point": [ 1, 0, 2 ], "overmap": "urban_9_6_north" }
    ],
    "locations": [ "land" ],
    "flags": [ "CLASSIC" ]
  },
  {
    "type": "city_building",
    "id": "urban_10_house_brick_pool",
    "overmaps": [
      { "point": [ 0, 0, 0 ], "overmap": "urban_10_1_north" },
      { "point": [ 1, 0, 0 ], "overmap": "urban_10_2_north" },
      { "point": [ 0, 0, 1 ], "overmap": "urban_10_3_north" },
      { "point": [ 1, 0, 1 ], "overmap": "urban_10_4_north" },
      { "point": [ 0, 0, 2 ], "overmap": "urban_10_5_north" },
      { "point": [ 1, 0, 2 ], "overmap": "urban_10_6_north" },
      { "point": [ 0, 0, -1 ], "overmap": "urban_10_7_north" },
      { "point": [ 1, 0, -1 ], "overmap": "urban_10_8_north" }
    ],
    "locations": [ "land" ],
    "flags": [ "CLASSIC" ]
  },
  {
    "type": "city_building",
    "id": "urban_11_house_brick",
    "overmaps": [
      { "point": [ 0, 0, 0 ], "overmap": "urban_11_1_north" },
      { "point": [ 1, 0, 0 ], "overmap": "urban_11_2_north" },
      { "point": [ 0, 0, 1 ], "overmap": "urban_11_3_north" },
      { "point": [ 1, 0, 1 ], "overmap": "urban_11_4_north" },
      { "point": [ 0, 0, 2 ], "overmap": "urban_11_5_north" },
      { "point": [ 1, 0, 2 ], "overmap": "urban_11_6_north" }
    ],
    "locations": [ "land" ],
    "flags": [ "CLASSIC" ]
  },
  {
    "type": "city_building",
    "id": "urban_12_house",
    "overmaps": [
      { "point": [ 0, 0, 0 ], "overmap": "urban_12_1_north" },
      { "point": [ 1, 0, 0 ], "overmap": "urban_12_2_north" },
      { "point": [ 0, 0, 1 ], "overmap": "urban_12_3_north" },
      { "point": [ 1, 0, 1 ], "overmap": "urban_12_4_north" },
      { "point": [ 0, 0, 2 ], "overmap": "urban_12_5_north" },
      { "point": [ 1, 0, 2 ], "overmap": "urban_12_6_north" }
    ],
    "locations": [ "land" ],
    "flags": [ "CLASSIC" ]
  },
  {
    "type": "city_building",
    "id": "urban_13_dense_house_apt_house",
    "overmaps": [
      { "point": [ 0, 0, -1 ], "overmap": "urban_13_1_south" },
      { "point": [ 1, 0, -1 ], "overmap": "urban_13_2_south" },
      { "point": [ 1, 0, 0 ], "overmap": "urban_13_3_south" },
      { "point": [ 0, 0, 0 ], "overmap": "urban_13_4_south" },
      { "point": [ 1, 0, 1 ], "overmap": "urban_13_5_south" },
      { "point": [ 0, 0, 1 ], "overmap": "urban_13_6_south" },
      { "point": [ 1, 0, 2 ], "overmap": "urban_13_7_south" },
      { "point": [ 0, 0, 2 ], "overmap": "urban_13_8_south" },
      { "point": [ 1, 0, 3 ], "overmap": "urban_13_9_south" },
      { "point": [ 0, 0, 3 ], "overmap": "urban_13_10_south" },
      { "point": [ 1, 0, 4 ], "overmap": "urban_13_11_south" },
      { "point": [ 0, 0, 4 ], "overmap": "urban_13_12_south" }
    ],
    "locations": [ "land" ],
    "flags": [ "CLASSIC" ]
  },
  {
    "type": "city_building",
    "id": "urban_14_dense_house_mart_food",
    "overmaps": [
      { "point": [ 0, 0, -1 ], "overmap": "urban_14_1_north" },
      { "point": [ 1, 0, -1 ], "overmap": "urban_14_2_north" },
      { "point": [ 0, 0, 0 ], "overmap": "urban_14_3_north" },
      { "point": [ 1, 0, 0 ], "overmap": "urban_14_4_north" },
      { "point": [ 0, 0, 1 ], "overmap": "urban_14_5_north" },
      { "point": [ 1, 0, 1 ], "overmap": "urban_14_6_north" },
      { "point": [ 0, 0, 2 ], "overmap": "urban_14_7_north" },
      { "point": [ 1, 0, 2 ], "overmap": "urban_14_8_north" },
      { "point": [ 0, 0, 3 ], "overmap": "urban_14_9_north" },
      { "point": [ 1, 0, 3 ], "overmap": "urban_14_10_north" },
      { "point": [ 0, 0, 4 ], "overmap": "urban_14_11_north" },
      { "point": [ 1, 0, 4 ], "overmap": "urban_14_12_north" },
      { "point": [ 0, 0, 5 ], "overmap": "urban_14_13_north" },
      { "point": [ 1, 0, 5 ], "overmap": "urban_14_14_north" }
    ],
    "locations": [ "land" ],
    "flags": [ "CLASSIC" ]
  },
  {
    "type": "city_building",
    "id": "urban_15_house",
    "overmaps": [
      { "point": [ 0, 0, 0 ], "overmap": "urban_15_1_north" },
      { "point": [ 1, 0, 0 ], "overmap": "urban_15_2_north" },
      { "point": [ 0, 0, 1 ], "overmap": "urban_15_3_north" },
      { "point": [ 1, 0, 1 ], "overmap": "urban_15_4_north" },
      { "point": [ 0, 0, 2 ], "overmap": "urban_15_5_north" },
      { "point": [ 1, 0, 2 ], "overmap": "urban_15_6_north" }
    ],
    "locations": [ "land" ],
    "flags": [ "CLASSIC" ]
  },
  {
    "type": "city_building",
    "id": "urban_16_house_ranch",
    "overmaps": [
      { "point": [ 0, 0, 0 ], "overmap": "urban_16_1_north" },
      { "point": [ 1, 0, 0 ], "overmap": "urban_16_2_north" },
      { "point": [ 0, 0, 1 ], "overmap": "urban_16_3_north" },
      { "point": [ 1, 0, 1 ], "overmap": "urban_16_4_north" }
    ],
    "locations": [ "land" ],
    "flags": [ "CLASSIC" ]
  },
  {
    "type": "city_building",
    "id": "urban_17_house_ranch",
    "overmaps": [
      { "point": [ 0, 0, 0 ], "overmap": "urban_17_1_north" },
      { "point": [ 1, 0, 0 ], "overmap": "urban_17_2_north" },
      { "point": [ 0, 0, 1 ], "overmap": "urban_17_3_north" },
      { "point": [ 1, 0, 1 ], "overmap": "urban_17_4_north" }
    ],
    "locations": [ "land" ],
    "flags": [ "CLASSIC" ]
  },
  {
    "type": "city_building",
    "id": "urban_18_victorian",
    "overmaps": [
      { "point": [ 0, 0, -1 ], "overmap": "urban_18_1_north" },
      { "point": [ 1, 0, -1 ], "overmap": "urban_18_2_north" },
      { "point": [ 0, 0, 0 ], "overmap": "urban_18_3_north" },
      { "point": [ 1, 0, 0 ], "overmap": "urban_18_4_north" },
      { "point": [ 0, 0, 1 ], "overmap": "urban_18_5_north" },
      { "point": [ 1, 0, 1 ], "overmap": "urban_18_6_north" },
      { "point": [ 0, 0, 2 ], "overmap": "urban_18_7_north" },
      { "point": [ 1, 0, 2 ], "overmap": "urban_18_8_north" },
      { "point": [ 0, 0, 3 ], "overmap": "urban_18_9_north" },
      { "point": [ 1, 0, 3 ], "overmap": "urban_18_10_north" }
    ],
    "locations": [ "land" ],
    "flags": [ "CLASSIC" ]
  },
  {
    "type": "city_building",
    "id": "urban_29_dense_row",
    "overmaps": [
      { "point": [ 0, 0, -1 ], "overmap": "urban_29_1_north" },
      { "point": [ 1, 0, -1 ], "overmap": "urban_29_2_north" },
      { "point": [ 0, 0, 0 ], "overmap": "urban_29_3_north" },
      { "point": [ 1, 0, 0 ], "overmap": "urban_29_4_north" },
      { "point": [ 0, 0, 1 ], "overmap": "urban_29_5_north" },
      { "point": [ 1, 0, 1 ], "overmap": "urban_29_6_north" },
      { "point": [ 0, 0, 2 ], "overmap": "urban_29_7_north" },
      { "point": [ 1, 0, 2 ], "overmap": "urban_29_8_north" },
      { "point": [ 0, 0, 3 ], "overmap": "urban_29_9_north" },
      { "point": [ 1, 0, 3 ], "overmap": "urban_29_10_north" }
    ],
    "locations": [ "land" ],
    "flags": [ "CLASSIC" ]
  },
  {
    "type": "city_building",
    "id": "house_wooded",
    "locations": [ "land" ],
    "overmaps": [ { "point": [ 0, 0, 0 ], "overmap": "house_wooded_north" }, { "point": [ 0, 0, 1 ], "overmap": "house_roof_north" } ]
  },
  {
    "type": "city_building",
    "id": "house_01",
    "locations": [ "land" ],
    "overmaps": [ { "point": [ 0, 0, 0 ], "overmap": "house_01_north" }, { "point": [ 0, 0, 1 ], "overmap": "house_01_roof_north" } ]
  },
  {
    "type": "city_building",
    "id": "house_02",
    "locations": [ "land" ],
    "overmaps": [ { "point": [ 0, 0, 0 ], "overmap": "house_02_north" }, { "point": [ 0, 0, 1 ], "overmap": "house_02_roof_north" } ]
  },
  {
    "type": "city_building",
    "id": "house_03",
    "locations": [ "land" ],
    "overmaps": [ { "point": [ 0, 0, 0 ], "overmap": "house_03_north" }, { "point": [ 0, 0, 1 ], "overmap": "house_03_roof_north" } ]
  },
  {
    "type": "city_building",
    "id": "house_two_story_basement",
    "locations": [ "land", "swamp" ],
    "overmaps": [
      { "point": [ 0, 0, 0 ], "overmap": "house_2story_base_north" },
      { "point": [ 0, 0, 1 ], "overmap": "house_2story_second_north" },
      { "point": [ 0, 0, 2 ], "overmap": "house_2story_roof_north" },
      { "point": [ 0, 0, -1 ], "overmap": "house_2story_basement_north" }
    ]
  },
  {
    "type": "city_building",
    "id": "multi_unit_two_story_basement",
    "locations": [ "land", "swamp" ],
    "overmaps": [
      { "point": [ 0, 0, 0 ], "overmap": "multi_unit_first_floor_north" },
      { "point": [ 0, 0, 1 ], "overmap": "multi_unit_top_floor_north" },
      { "point": [ 0, 0, 2 ], "overmap": "multi_unit_roof_north" },
      { "point": [ 0, 0, -1 ], "overmap": "multi_unit_basement_north" }
    ]
  },
  {
    "type": "city_building",
    "id": "multi_unit_three_story_basement",
    "locations": [ "land", "swamp" ],
    "overmaps": [
      { "point": [ 0, 0, 0 ], "overmap": "multi_unit_first_floor_north" },
      { "point": [ 0, 0, 1 ], "overmap": "multi_unit_second_floor_of_three_north" },
      { "point": [ 0, 0, 2 ], "overmap": "multi_unit_top_floor_north" },
      { "point": [ 0, 0, 3 ], "overmap": "multi_unit_roof_north" },
      { "point": [ 0, 0, -1 ], "overmap": "multi_unit_basement_north" }
    ]
  },
  {
    "type": "city_building",
    "id": "garden_house_1",
    "locations": [ "land", "swamp" ],
    "overmaps": [
      { "point": [ 0, 0, 0 ], "overmap": "garden_house_1_floor_1_north" },
      { "point": [ 0, 0, 1 ], "overmap": "garden_house_1_floor_2_north" },
      { "point": [ 0, 0, -1 ], "overmap": "garden_house_1_basement_north" },
      { "point": [ 0, 0, 2 ], "overmap": "garden_house_1_roof_north" }
    ]
  },
  {
    "type": "city_building",
    "id": "house_dogs",
    "locations": [ "land" ],
    "overmaps": [
      { "point": [ 0, 0, 0 ], "overmap": "house_dogs_north" },
      { "point": [ 0, 0, 1 ], "overmap": "house_dogs_roof_north" },
      { "point": [ 0, 0, -1 ], "overmap": "house_08_basement_north" }
    ]
  },
  {
    "type": "city_building",
    "id": "house_gardener",
    "locations": [ "land" ],
    "overmaps": [
      { "point": [ 0, 0, 0 ], "overmap": "house_gardener_north" },
      { "point": [ 0, 0, 1 ], "overmap": "house_gardener_roof_north" },
      { "point": [ 0, 0, -1 ], "overmap": "house_gardener_basement_north" }
    ]
  },
  {
    "type": "city_building",
    "id": "house_w_5",
    "locations": [ "land" ],
    "overmaps": [
      { "point": [ 0, 0, 0 ], "overmap": "house_w_5_north" },
      { "point": [ 0, 0, 1 ], "overmap": "house_w_5_roof_north" },
      { "point": [ 0, 0, -1 ], "overmap": "house_w_5_basement_north" }
    ]
  },
  {
    "type": "city_building",
    "id": "house_w_6",
    "locations": [ "land" ],
    "overmaps": [
      { "point": [ 0, 0, 0 ], "overmap": "house_w_6_north" },
      { "point": [ 0, 0, 1 ], "overmap": "house_w_6_2ndfloor_north" },
      { "point": [ 0, 0, 2 ], "overmap": "house_w_6_roof_north" },
      { "point": [ 0, 0, -1 ], "overmap": "house_w_6_basement_north" }
    ]
  },
  {
    "type": "city_building",
    "id": "house_suicide",
    "locations": [ "land" ],
    "overmaps": [
      { "point": [ 0, 0, 0 ], "overmap": "house_suicide_north" },
      { "point": [ 0, 0, 1 ], "overmap": "house_suicide_roof_north" },
      { "point": [ 0, 0, -1 ], "overmap": "house_10_basement_north" }
    ]
  },
  {
    "type": "city_building",
    "id": "house_quiverfull",
    "locations": [ "land" ],
    "overmaps": [
      { "point": [ 0, 0, 0 ], "overmap": "house_quiverfull_north" },
      { "point": [ 0, 0, 1 ], "overmap": "house_04_roof_north" },
      { "point": [ 0, 0, -1 ], "overmap": "house_05_basement_north" }
    ]
  },
  {
    "type": "city_building",
    "id": "house_toolshed",
    "locations": [ "land" ],
    "overmaps": [
      { "point": [ 0, 0, 0 ], "overmap": "house_toolshed_north" },
      { "point": [ 0, 0, 1 ], "overmap": "house_toolshed_roof_north" },
      { "point": [ 0, 0, -1 ], "overmap": "house_toolshed_basement_north" }
    ]
  },
  {
    "type": "city_building",
    "id": "house_04",
    "locations": [ "land" ],
    "overmaps": [
      { "point": [ 0, 0, 0 ], "overmap": "house_04_north" },
      { "point": [ 0, 0, 1 ], "overmap": "house_04_roof_north" },
      { "point": [ 0, 0, -1 ], "overmap": "house_04_basement_north" }
    ]
  },
  {
    "type": "city_building",
    "id": "house_05",
    "locations": [ "land" ],
    "overmaps": [
      { "point": [ 0, 0, 0 ], "overmap": "house_05_north" },
      { "point": [ 0, 0, 1 ], "overmap": "house_04_roof_north" },
      { "point": [ 0, 0, -1 ], "overmap": "house_05_basement_north" }
    ]
  },
  {
    "type": "city_building",
    "id": "house_05ab",
    "locations": [ "land" ],
    "overmaps": [
      { "point": [ 0, 0, 0 ], "overmap": "house_05ab_north" },
      { "point": [ 0, 0, 1 ], "overmap": "house_04_roof_north" },
      { "point": [ 0, 0, -1 ], "overmap": "house_05ab_basement_north" }
    ]
  },
  {
    "type": "city_building",
    "id": "house_06",
    "locations": [ "land" ],
    "overmaps": [
      { "point": [ 0, 0, 0 ], "overmap": "house_06_north" },
      { "point": [ 0, 0, 1 ], "overmap": "house_04_roof_north" },
      { "point": [ 0, 0, -1 ], "overmap": "house_04_basement_north" }
    ]
  },
  {
    "type": "city_building",
    "id": "house_07",
    "locations": [ "land" ],
    "overmaps": [
      { "point": [ 0, 0, 0 ], "overmap": "house_07_north" },
      { "point": [ 0, 0, 1 ], "overmap": "house_04_roof_north" },
      { "point": [ 0, 0, -1 ], "overmap": "house_04_basement_north" }
    ]
  },
  {
    "type": "city_building",
    "id": "house_11",
    "locations": [ "land" ],
    "overmaps": [
      { "point": [ 0, 0, 0 ], "overmap": "house_11_north" },
      { "point": [ 0, 0, 1 ], "overmap": "house_11_roof_north" },
      { "point": [ 0, 0, -1 ], "overmap": "house_11_basement_north" }
    ]
  },
  {
    "type": "city_building",
    "id": "house_12",
    "locations": [ "land" ],
    "overmaps": [
      { "point": [ 0, 0, 0 ], "overmap": "house_12_north" },
      { "point": [ 0, 0, 1 ], "overmap": "house_12_roof_north" },
      { "point": [ 0, 0, -1 ], "overmap": "house_12_basement_north" }
    ]
  },
  {
    "type": "city_building",
    "id": "house_13",
    "locations": [ "land" ],
    "overmaps": [
      { "point": [ 0, 0, 0 ], "overmap": "house_13_north" },
      { "point": [ 0, 0, 1 ], "overmap": "house_13_roof_north" },
      { "point": [ 0, 0, -1 ], "overmap": "house_13_basement_north" }
    ]
  },
  {
    "type": "city_building",
    "id": "house_14",
    "locations": [ "land" ],
    "overmaps": [
      { "point": [ 0, 0, 0 ], "overmap": "house_14_north" },
      { "point": [ 0, 0, 1 ], "overmap": "house_14_roof_north" },
      { "point": [ 0, 0, -1 ], "overmap": "house_14_basement_north" }
    ]
  },
  {
    "type": "city_building",
    "id": "house_15",
    "locations": [ "land" ],
    "overmaps": [
      { "point": [ 0, 0, 0 ], "overmap": "house_15_north" },
      { "point": [ 0, 0, 1 ], "overmap": "house_15_roof_north" },
      { "point": [ 0, 0, -1 ], "overmap": "house_15_basement_north" }
    ]
  },
  {
    "type": "city_building",
    "id": "house_16",
    "locations": [ "land" ],
    "overmaps": [
      { "point": [ 0, 0, 0 ], "overmap": "house_16_north" },
      { "point": [ 0, 0, 1 ], "overmap": "house_16_roof_north" },
      { "point": [ 0, 0, -1 ], "overmap": "house_16_basement_north" }
    ]
  },
  {
    "type": "city_building",
    "id": "house_17",
    "locations": [ "land" ],
    "overmaps": [
      { "point": [ 0, 0, 0 ], "overmap": "house_17_north" },
      { "point": [ 0, 0, 1 ], "overmap": "house_17_roof_north" },
      { "point": [ 0, 0, -1 ], "overmap": "house_17_basement_north" }
    ]
  },
  {
    "type": "city_building",
    "id": "house_18",
    "locations": [ "land" ],
    "overmaps": [ { "point": [ 0, 0, 0 ], "overmap": "house_18_north" }, { "point": [ 0, 0, 1 ], "overmap": "house_18_roof_north" } ]
  },
  {
    "type": "city_building",
    "id": "house_19",
    "locations": [ "land" ],
    "overmaps": [
      { "point": [ 0, 0, 0 ], "overmap": "house_19_north" },
      { "point": [ 0, 0, 1 ], "overmap": "house_19_roof_north" },
      { "point": [ 0, 0, -1 ], "overmap": "house_19_basement_north" }
    ]
  },
  {
    "type": "city_building",
    "id": "house_20",
    "locations": [ "land" ],
    "overmaps": [ { "point": [ 0, 0, 0 ], "overmap": "house_20_north" }, { "point": [ 0, 0, 1 ], "overmap": "house_20_roof_north" } ]
  },
  {
    "type": "city_building",
    "id": "house_21",
    "locations": [ "land" ],
    "overmaps": [ { "point": [ 0, 0, 0 ], "overmap": "house_21_north" }, { "point": [ 0, 0, 1 ], "overmap": "house_21_roof_north" } ]
  },
  {
    "type": "city_building",
    "id": "house_22",
    "locations": [ "land" ],
    "overmaps": [
      { "point": [ 0, 0, 0 ], "overmap": "house_22_north" },
      { "point": [ 0, 0, 1 ], "overmap": "house_22_roof_north" },
      { "point": [ 0, 0, -1 ], "overmap": "house_22_basement_north" }
    ]
  },
  {
    "type": "city_building",
    "id": "house_23",
    "locations": [ "land" ],
    "overmaps": [ { "point": [ 0, 0, 0 ], "overmap": "house_23_north" }, { "point": [ 0, 0, 1 ], "overmap": "house_23_roof_north" } ]
  },
  {
    "type": "city_building",
    "id": "house_24",
    "locations": [ "land" ],
    "overmaps": [ { "point": [ 0, 0, 0 ], "overmap": "house_24_north" }, { "point": [ 0, 0, 1 ], "overmap": "house_24_roof_north" } ]
  },
  {
    "type": "city_building",
    "id": "house_25",
    "locations": [ "land" ],
    "overmaps": [ { "point": [ 0, 0, 0 ], "overmap": "house_25_north" }, { "point": [ 0, 0, 1 ], "overmap": "house_25_roof_north" } ]
  },
  {
    "type": "city_building",
    "id": "house_26",
    "locations": [ "land" ],
    "overmaps": [
      { "point": [ 0, 0, 0 ], "overmap": "house_26_north" },
      { "point": [ 0, 0, 1 ], "overmap": "house_26_roof_north" },
      { "point": [ 0, 0, -1 ], "overmap": "basement_survival_north" }
    ]
  },
  {
    "type": "city_building",
    "id": "house_27",
    "locations": [ "land" ],
    "overmaps": [
      { "point": [ 0, 0, 0 ], "overmap": "house_27_north" },
      { "point": [ 0, 0, 1 ], "overmap": "house_27_roof_north" },
      { "point": [ 0, 0, -1 ], "overmap": "basement_meth_north" }
    ]
  },
  {
    "type": "city_building",
    "id": "house_28",
    "locations": [ "land" ],
    "overmaps": [
      { "point": [ 0, 0, 0 ], "overmap": "house_28_north" },
      { "point": [ 0, 0, 1 ], "overmap": "house_28_roof_north" },
      { "point": [ 0, 0, -1 ], "overmap": "basement_weed_north" }
    ]
  },
  {
    "type": "city_building",
    "id": "house_29",
    "locations": [ "land" ],
    "overmaps": [
      { "point": [ 0, 0, 0 ], "overmap": "house_29_north" },
      { "point": [ 0, 0, 1 ], "overmap": "house_29_roof_north" },
      { "point": [ 0, 0, -1 ], "overmap": "basement_chem_north" }
    ]
  },
  {
    "type": "city_building",
    "id": "house_30",
    "locations": [ "land" ],
    "overmaps": [
      { "point": [ 0, 0, 0 ], "overmap": "house_30_north" },
      { "point": [ 0, 0, 1 ], "overmap": "house_30_roof_north" },
      { "point": [ 0, 0, -1 ], "overmap": "basement_chem2_north" }
    ]
  },
  {
    "type": "city_building",
    "id": "house_31",
    "locations": [ "land" ],
    "//": "The generic basement of this house is a target for the hidden lab map special",
    "overmaps": [
      { "point": [ 0, 0, 0 ], "overmap": "house_31_north" },
      { "point": [ 0, 0, 1 ], "overmap": "house_31_roof_north" },
      { "point": [ 0, 0, -1 ], "overmap": "basement" }
    ]
  },
  {
    "type": "city_building",
    "id": "house_32",
    "locations": [ "land" ],
    "//": "The generic basement of this house is a target for the hidden lab map special",
    "overmaps": [
      { "point": [ 0, 0, 0 ], "overmap": "house_32_north" },
      { "point": [ 0, 0, 1 ], "overmap": "house_32_roof_north" },
      { "point": [ 0, 0, -1 ], "overmap": "basement" }
    ]
  },
  {
    "type": "city_building",
    "id": "house_33",
    "locations": [ "land" ],
    "overmaps": [
      { "point": [ 0, 0, 0 ], "overmap": "house_33_north" },
      { "point": [ 0, 0, -1 ], "overmap": "house_33_basement_north" },
      { "point": [ 0, 0, 1 ], "overmap": "house_33_roof_north" }
    ]
  },
  {
    "type": "city_building",
    "id": "house_34",
    "locations": [ "land" ],
    "overmaps": [
      { "point": [ 0, 0, 0 ], "overmap": "house_34_north" },
      { "point": [ 0, 0, -1 ], "overmap": "house_34_basement_north" },
      { "point": [ 0, 0, 1 ], "overmap": "house_34_roof_north" }
    ]
  },
  {
    "type": "city_building",
    "id": "house_35",
    "locations": [ "land" ],
    "overmaps": [ { "point": [ 0, 0, 0 ], "overmap": "house_35_north" }, { "point": [ 0, 0, 1 ], "overmap": "house_35_roof_north" } ]
  },
  {
    "type": "city_building",
    "id": "house_36",
    "locations": [ "land" ],
    "overmaps": [
      { "point": [ 0, 0, 0 ], "overmap": "house_36_north" },
      { "point": [ 0, 0, 1 ], "overmap": "house_36_roof_north" },
      { "point": [ 0, 0, -1 ], "overmap": "house_36_basement_north" }
    ]
  },
  {
    "type": "city_building",
    "id": "house_37",
    "locations": [ "land" ],
    "overmaps": [
      { "point": [ 0, 0, 0 ], "overmap": "house_37_north" },
      { "point": [ 0, 0, 1 ], "overmap": "house_37_roof_north" },
      { "point": [ 0, 0, -1 ], "overmap": "house_37_basement_north" }
    ]
  },
  {
    "type": "city_building",
    "id": "house_38",
    "locations": [ "land" ],
    "overmaps": [ { "point": [ 0, 0, 0 ], "overmap": "house_38_north" }, { "point": [ 0, 0, 1 ], "overmap": "house_38_roof_north" } ]
  },
  {
    "type": "city_building",
    "id": "house_39",
    "locations": [ "land" ],
    "overmaps": [
      { "point": [ 0, 0, 0 ], "overmap": "house_39_north" },
      { "point": [ 0, 0, 1 ], "overmap": "house_39_roof_north" },
      { "point": [ 0, 0, -1 ], "overmap": "house_39_basement_north" }
    ]
  },
  {
    "type": "city_building",
    "id": "house_40",
    "locations": [ "land" ],
    "overmaps": [ { "point": [ 0, 0, 0 ], "overmap": "house_40_north" }, { "point": [ 0, 0, 1 ], "overmap": "house_40_roof_north" } ]
  },
  {
    "type": "city_building",
    "id": "house_41",
    "locations": [ "land" ],
    "overmaps": [ { "point": [ 0, 0, 0 ], "overmap": "house_41_north" }, { "point": [ 0, 0, 1 ], "overmap": "house_41_roof_north" } ]
  },
  {
    "type": "city_building",
    "id": "house_42",
    "locations": [ "land" ],
    "overmaps": [ { "point": [ 0, 0, 0 ], "overmap": "house_42_north" }, { "point": [ 0, 0, 1 ], "overmap": "house_42_roof_north" } ]
  },
  {
    "type": "city_building",
    "id": "house_08",
    "locations": [ "land" ],
    "overmaps": [
      { "point": [ 0, 0, 0 ], "overmap": "house_08_north" },
      { "point": [ 0, 0, 1 ], "overmap": "house_08_roof_north" },
      { "point": [ 0, 0, -1 ], "overmap": "house_08_basement_north" }
    ]
  },
  {
    "type": "city_building",
    "id": "house_09",
    "locations": [ "land" ],
    "overmaps": [
      { "point": [ 0, 0, 0 ], "overmap": "house_09_north" },
      { "point": [ 0, 0, 1 ], "overmap": "house_09_roof_north" },
      { "point": [ 0, 0, -1 ], "overmap": "basement_bionic_north" }
    ]
  },
  {
    "type": "city_building",
    "id": "house_09b",
    "locations": [ "land" ],
    "overmaps": [
      { "point": [ 0, 0, 0 ], "overmap": "house_09_north" },
      { "point": [ 0, 0, 1 ], "overmap": "house_09_roof_north" },
      { "point": [ 0, 0, -1 ], "overmap": "basement_bionic_decoy_north" }
    ]
  },
  {
    "type": "city_building",
    "id": "house_10",
    "locations": [ "land" ],
    "overmaps": [
      { "point": [ 0, 0, 0 ], "overmap": "house_10_north" },
      { "point": [ 0, 0, 1 ], "overmap": "house_10_roof_north" },
      { "point": [ 0, 0, -1 ], "overmap": "house_10_basement_north" }
    ]
  },
  {
    "type": "city_building",
    "id": "house_w_1",
    "locations": [ "land" ],
    "overmaps": [
      { "point": [ 0, 0, 0 ], "overmap": "house_w_1_north" },
      { "point": [ 0, 0, 1 ], "overmap": "house_w_1_roof_north" },
      { "point": [ 0, 0, -1 ], "overmap": "house_w_1_basement_north" }
    ]
  },
  {
    "type": "city_building",
    "id": "house_w_2",
    "locations": [ "land" ],
    "overmaps": [
      { "point": [ 0, 0, 0 ], "overmap": "house_w_2_north" },
      { "point": [ 0, 0, 1 ], "overmap": "house_w_2_roof_north" },
      { "point": [ 0, 0, -1 ], "overmap": "house_w_2_basement_north" }
    ]
  },
  {
    "type": "city_building",
    "id": "house_w_3",
    "locations": [ "land" ],
    "overmaps": [
      { "point": [ 0, 0, 0 ], "overmap": "house_w_3_north" },
      { "point": [ 0, 0, 1 ], "overmap": "house_w_3_roof_north" },
      { "point": [ 0, 0, -1 ], "overmap": "house_w_3_basement_north" }
    ]
  },
  {
    "type": "city_building",
    "id": "house_w_4",
    "locations": [ "land" ],
    "overmaps": [
      { "point": [ 0, 0, 0 ], "overmap": "house_w_4_north" },
      { "point": [ 0, 0, 1 ], "overmap": "house_w_4_roof_north" },
      { "point": [ 0, 0, -1 ], "overmap": "house_w_4_basement_north" }
    ]
  },
  {
    "type": "city_building",
    "id": "house_inner_garden",
    "locations": [ "land" ],
    "overmaps": [
      { "point": [ 0, 0, 0 ], "overmap": "house_inner_garden_north" },
      { "point": [ 0, 0, 1 ], "overmap": "house_inner_garden_roof_north" }
    ]
  },
  {
    "type": "city_building",
    "id": "s_electronics",
    "locations": [ "land" ],
    "overmaps": [
      { "point": [ 0, 0, 0 ], "overmap": "s_electronics_north" },
      { "point": [ 0, 0, 1 ], "overmap": "s_electronics_roof_north" }
    ]
  },
  {
    "type": "city_building",
    "id": "s_electronics_1",
    "locations": [ "land" ],
    "overmaps": [
      { "point": [ 0, 0, 0 ], "overmap": "s_electronics_1_north" },
      { "point": [ 0, 0, 1 ], "overmap": "s_electronics_roof_1_north" }
    ]
  },
  {
    "type": "city_building",
    "id": "stripclub",
    "locations": [ "land" ],
    "overmaps": [ { "point": [ 0, 0, 0 ], "overmap": "stripclub_north" }, { "point": [ 0, 0, 1 ], "overmap": "stripclub_roof_north" } ]
  },
  {
    "type": "city_building",
    "id": "stripclub_1",
    "locations": [ "land" ],
    "overmaps": [
      { "point": [ 0, 0, 0 ], "overmap": "stripclub_1_north" },
      { "point": [ 0, 0, 1 ], "overmap": "stripclub_roof_1_north" }
    ]
  },
  {
    "type": "city_building",
    "id": "stripclub_2",
    "locations": [ "land" ],
    "overmaps": [
      { "point": [ 0, 0, 0 ], "overmap": "stripclub_2_north" },
      { "point": [ 0, 0, 1 ], "overmap": "stripclub_roof_2_north" }
    ]
  },
  {
    "type": "city_building",
    "id": "post_office",
    "locations": [ "land" ],
    "overmaps": [
      { "point": [ 0, 0, 0 ], "overmap": "post_office_north" },
      { "point": [ 0, 0, 1 ], "overmap": "post_office_roof_north" }
    ]
  },
  {
    "type": "city_building",
    "id": "post_office_1",
    "locations": [ "land" ],
    "overmaps": [
      { "point": [ 0, 0, 0 ], "overmap": "post_office_1_north" },
      { "point": [ 0, 0, 1 ], "overmap": "post_office_roof_1_north" }
    ]
  },
  {
    "type": "city_building",
    "id": "paintball_field",
    "locations": [ "land" ],
    "overmaps": [
      { "point": [ 0, 0, 0 ], "overmap": "paintball_field_north" },
      { "point": [ 0, 0, 1 ], "overmap": "paintball_field_roof_north" }
    ]
  },
  {
    "type": "city_building",
    "id": "paintball_field_1",
    "locations": [ "land" ],
    "overmaps": [
      { "point": [ 0, 0, 0 ], "overmap": "paintball_field_1_north" },
      { "point": [ 0, 0, 1 ], "overmap": "paintball_field_roof_1_north" }
    ]
  },
  {
    "type": "city_building",
    "id": "mil_surplus",
    "locations": [ "land" ],
    "overmaps": [
      { "point": [ 0, 0, 0 ], "overmap": "mil_surplus_north" },
      { "point": [ 0, 0, 1 ], "overmap": "mil_surplus_roof_north" }
    ]
  },
  {
    "type": "city_building",
    "id": "mil_surplus_1",
    "locations": [ "land" ],
    "overmaps": [
      { "point": [ 0, 0, 0 ], "overmap": "mil_surplus_1_north" },
      { "point": [ 0, 0, 1 ], "overmap": "mil_surplus_roof_1_north" }
    ]
  },
  {
    "type": "city_building",
    "id": "sub_station",
    "locations": [ "land" ],
    "overmaps": [
      { "point": [ 0, 0, 0 ], "overmap": "sub_station_north" },
      { "point": [ 0, 0, 1 ], "overmap": "sub_station_roof_north" }
    ]
  },
  {
    "type": "city_building",
    "id": "s_library",
    "locations": [ "land" ],
    "overmaps": [ { "point": [ 0, 0, 0 ], "overmap": "s_library_north" }, { "point": [ 0, 0, 1 ], "overmap": "s_library_roof_north" } ]
  },
  {
    "type": "city_building",
    "id": "s_library_1",
    "locations": [ "land" ],
    "overmaps": [
      { "point": [ 0, 0, 0 ], "overmap": "s_library_1_north" },
      { "point": [ 0, 0, 1 ], "overmap": "s_library_roof_1_north" }
    ]
  },
  {
    "type": "city_building",
    "id": "mil_surplus_2",
    "locations": [ "land" ],
    "overmaps": [
      { "point": [ 0, 0, 0 ], "overmap": "mil_surplus_2_north" },
      { "point": [ 0, 0, 1 ], "overmap": "mil_surplus_roof_2_north" }
    ]
  },
  {
    "type": "city_building",
    "id": "s_library_2",
    "locations": [ "land" ],
    "overmaps": [
      { "point": [ 0, 0, 0 ], "overmap": "s_library_2_north" },
      { "point": [ 0, 0, 1 ], "overmap": "s_library_roof_2_north" }
    ]
  },
  {
    "type": "city_building",
    "id": "furniture",
    "locations": [ "land" ],
    "overmaps": [
      { "point": [ 0, 0, 0 ], "overmap": "furniture_north" },
      { "point": [ 0, 0, 1 ], "overmap": "furniture_roof_north" },
      { "point": [ 0, 0, 2 ], "overmap": "furniture_upper_roof_north" }
    ]
  },
  {
    "type": "city_building",
    "id": "s_daycare",
    "locations": [ "land" ],
    "overmaps": [ { "point": [ 0, 0, 0 ], "overmap": "s_daycare_north" }, { "point": [ 0, 0, 1 ], "overmap": "s_daycare_roof_north" } ]
  },
  {
    "type": "city_building",
    "id": "gym_fitness",
    "locations": [ "land" ],
    "overmaps": [
      { "point": [ 0, 0, 0 ], "overmap": "gym_fitness_north" },
      { "point": [ 0, 0, 1 ], "overmap": "gym_fitness_roof_north" }
    ]
  },
  {
    "type": "city_building",
    "id": "gym_fitness_1",
    "locations": [ "land" ],
    "overmaps": [
      { "point": [ 0, 0, 0 ], "overmap": "gym_fitness_1_north" },
      { "point": [ 0, 0, 1 ], "overmap": "gym_fitness_2ndFloor_1_north" },
      { "point": [ 0, 0, 2 ], "overmap": "gym_fitness_roof_1_north" }
    ]
  },
  {
    "type": "city_building",
    "id": "s_gardening",
    "locations": [ "land" ],
    "overmaps": [
      { "point": [ 0, 0, 0 ], "overmap": "s_gardening_north" },
      { "point": [ 0, 0, 1 ], "overmap": "s_gardening_roof_north" }
    ]
  },
  {
    "type": "city_building",
    "id": "cs_sex_shop",
    "locations": [ "land" ],
    "overmaps": [
      { "point": [ 0, 0, 0 ], "overmap": "cs_sex_shop_north" },
      { "point": [ 0, 0, 1 ], "overmap": "cs_sex_shop_roof_north" }
    ]
  },
  {
    "type": "city_building",
    "id": "cs_private_park",
    "locations": [ "land" ],
    "overmaps": [
      { "point": [ 0, 0, 0 ], "overmap": "cs_private_park_north" },
      { "point": [ 0, 0, 1 ], "overmap": "cs_private_park_roof_north" }
    ]
  },
  {
    "type": "city_building",
    "id": "church",
    "locations": [ "land" ],
    "overmaps": [
      { "point": [ 0, 0, 0 ], "overmap": "church_north" },
      { "point": [ 0, 0, 1 ], "overmap": "church_roof_north" },
      { "point": [ 0, 0, 2 ], "overmap": "church_steeple_north" },
      { "point": [ 0, 0, 3 ], "overmap": "church_steeple_north" },
      { "point": [ 0, 0, 4 ], "overmap": "church_steeple_north" },
      { "point": [ 0, 0, 5 ], "overmap": "church_steeple_end_north" },
      { "point": [ 0, 0, 6 ], "overmap": "church_steeple_roof_north" }
    ]
  },
  {
    "type": "city_building",
    "id": "church_1",
    "locations": [ "land" ],
    "overmaps": [
      { "point": [ 0, 0, 0 ], "overmap": "church_1_north" },
      { "point": [ 0, 0, 1 ], "overmap": "church_2ndfloor_1_north" },
      { "point": [ 0, 0, 2 ], "overmap": "church_3rdfloor_1_north" },
      { "point": [ 0, 0, 3 ], "overmap": "church_roof_1_north" }
    ]
  },
  {
    "type": "city_building",
    "id": "cs_tire_shop",
    "locations": [ "land" ],
    "overmaps": [
      { "point": [ 0, 0, 0 ], "overmap": "cs_tire_shop_north" },
      { "point": [ 0, 0, 1 ], "overmap": "cs_tire_shop_roof_north" }
    ]
  },
  {
    "type": "city_building",
    "id": "s_thrift",
    "locations": [ "land" ],
    "overmaps": [ { "point": [ 0, 0, 0 ], "overmap": "s_thrift_north" }, { "point": [ 0, 0, 1 ], "overmap": "s_thrift_roof_north" } ]
  },
  {
    "type": "city_building",
    "id": "s_gun",
    "locations": [ "land" ],
    "overmaps": [ { "point": [ 0, 0, 0 ], "overmap": "s_gun_north" }, { "point": [ 0, 0, 1 ], "overmap": "s_gun_roof_north" } ]
  },
  {
    "type": "city_building",
    "id": "s_gun_looted",
    "locations": [ "land" ],
    "overmaps": [ { "point": [ 0, 0, 0 ], "overmap": "s_gun_looted_north" }, { "point": [ 0, 0, 1 ], "overmap": "s_gun_roof_north" } ]
  },
  {
    "type": "city_building",
    "id": "s_gun_1",
    "locations": [ "land" ],
    "overmaps": [ { "point": [ 0, 0, 0 ], "overmap": "s_gun_1_north" }, { "point": [ 0, 0, 1 ], "overmap": "s_gun_roof_1_north" } ]
  },
  {
    "type": "city_building",
    "id": "s_gun_2",
    "locations": [ "land" ],
    "overmaps": [ { "point": [ 0, 0, 0 ], "overmap": "s_gun_2_north" }, { "point": [ 0, 0, 1 ], "overmap": "s_gun_roof_1_north" } ]
  },
  {
    "type": "city_building",
    "id": "s_gun_3",
    "locations": [ "land" ],
    "overmaps": [ { "point": [ 0, 0, 0 ], "overmap": "s_gun_3_north" }, { "point": [ 0, 0, 1 ], "overmap": "s_gun_roof_3_north" } ]
  },
  {
    "type": "city_building",
    "id": "s_gun_3_looted",
    "locations": [ "land" ],
    "overmaps": [
      { "point": [ 0, 0, 0 ], "overmap": "s_gun_3_looted_north" },
      { "point": [ 0, 0, 1 ], "overmap": "s_gun_roof_3_north" }
    ]
  },
  {
    "type": "city_building",
    "id": "s_gun_4",
    "locations": [ "land" ],
    "overmaps": [
      { "point": [ 0, 0, 0 ], "overmap": "s_gun_4_north" },
      { "point": [ 0, 0, 1 ], "overmap": "s_gun_2ndfloor_4_north" },
      { "point": [ 0, 0, 2 ], "overmap": "s_gun_roof_4_north" }
    ]
  },
  {
    "type": "city_building",
    "id": "s_gun_4_looted",
    "locations": [ "land" ],
    "overmaps": [
      { "point": [ 0, 0, 0 ], "overmap": "s_gun_4_looted_north" },
      { "point": [ 0, 0, 1 ], "overmap": "s_gun_2ndfloor_4_north" },
      { "point": [ 0, 0, 2 ], "overmap": "s_gun_roof_4_north" }
    ]
  },
  {
    "type": "city_building",
    "id": "s_electronicstore",
    "locations": [ "land" ],
    "overmaps": [
      { "point": [ 0, 0, 0 ], "overmap": "s_electronicstore_north" },
      { "point": [ 0, 0, 1 ], "overmap": "s_electronicstore_2ndfloor_north" },
      { "point": [ 0, 0, 2 ], "overmap": "s_electronicstore_roof_north" }
    ]
  },
  {
    "type": "city_building",
    "id": "s_gunstore",
    "locations": [ "land" ],
    "overmaps": [
      { "point": [ 0, 0, 0 ], "overmap": "s_gunstore_north" },
      { "point": [ 0, 0, 1 ], "overmap": "s_gunstore_2ndfloor_north" },
      { "point": [ 0, 0, 2 ], "overmap": "s_gunstore_roof_north" }
    ]
  },
  {
    "type": "city_building",
    "id": "s_gunstore_looted",
    "locations": [ "land" ],
    "overmaps": [
      { "point": [ 0, 0, 0 ], "overmap": "s_gunstore_looted_north" },
      { "point": [ 0, 0, 1 ], "overmap": "s_gunstore_2ndfloor_north" },
      { "point": [ 0, 0, 2 ], "overmap": "s_gunstore_roof_north" }
    ]
  },
  {
    "type": "city_building",
    "id": "mortuary",
    "locations": [ "land" ],
    "overmaps": [ { "point": [ 0, 0, 0 ], "overmap": "mortuary_north" }, { "point": [ 0, 0, 1 ], "overmap": "mortuary_roof_north" } ]
  },
  {
    "type": "city_building",
    "id": "s_bookstore",
    "locations": [ "land" ],
    "overmaps": [
      { "point": [ 0, 0, 0 ], "overmap": "s_bookstore_north" },
      { "point": [ 0, 0, 1 ], "overmap": "s_bookstore_roof_north" },
      { "point": [ 0, 0, 2 ], "overmap": "s_bookstore_upper_roof_north" }
    ]
  },
  {
    "type": "city_building",
    "id": "s_bookstore_1",
    "locations": [ "land" ],
    "overmaps": [
      { "point": [ 0, 0, 0 ], "overmap": "s_bookstore_1_north" },
      { "point": [ 0, 0, 1 ], "overmap": "s_bookstore_roof_1_north" },
      { "point": [ 0, 0, 2 ], "overmap": "s_bookstore_upper_roof_1_north" }
    ]
  },
  {
    "type": "city_building",
    "id": "s_bookstore_2",
    "locations": [ "land" ],
    "overmaps": [
      { "point": [ 0, 0, 0 ], "overmap": "s_bookstore_2_north" },
      { "point": [ 0, 0, 1 ], "overmap": "s_bookstore_roof_2_north" }
    ]
  },
  {
    "type": "city_building",
    "id": "museum",
    "locations": [ "land" ],
    "overmaps": [ { "point": [ 0, 0, 0 ], "overmap": "museum_north" }, { "point": [ 0, 0, 1 ], "overmap": "museum_roof_north" } ]
  },
  {
    "type": "city_building",
    "id": "s_butcher",
    "locations": [ "land" ],
    "overmaps": [
      { "point": [ 0, 0, 0 ], "overmap": "s_butcher_north" },
      { "point": [ 0, 0, 1 ], "overmap": "s_butcher_roof_north" },
      { "point": [ 0, 0, 2 ], "overmap": "s_butcher_upper_roof_north" }
    ]
  },
  {
    "type": "city_building",
    "id": "s_butcher_1",
    "locations": [ "land" ],
    "overmaps": [
      { "point": [ 0, 0, 0 ], "overmap": "s_butcher_1_north" },
      { "point": [ 0, 0, 1 ], "overmap": "s_butcher_roof_1_north" },
      { "point": [ 0, 0, 2 ], "overmap": "s_butcher_upper_roof_1_north" }
    ]
  },
  {
    "type": "city_building",
    "id": "s_butcher_2",
    "locations": [ "land" ],
    "overmaps": [
      { "point": [ 0, 0, 0 ], "overmap": "s_butcher_2_north" },
      { "point": [ 0, 0, 1 ], "overmap": "s_butcher_roof_2_north" }
    ]
  },
  {
    "type": "city_building",
    "id": "dojo",
    "locations": [ "land" ],
    "overmaps": [
      { "point": [ 0, 0, 0 ], "overmap": "dojo_north" },
      { "point": [ 0, 0, 1 ], "overmap": "dojo_roof_north" },
      { "point": [ 0, 0, 2 ], "overmap": "dojo_upper_roof_north" }
    ]
  },
  {
    "type": "city_building",
    "id": "dojo_1",
    "locations": [ "land" ],
    "overmaps": [
      { "point": [ 0, 0, 0 ], "overmap": "dojo_1_north" },
      { "point": [ 0, 0, 1 ], "overmap": "dojo_roof_1_north" },
      { "point": [ 0, 0, 2 ], "overmap": "dojo_upper_roof_1_north" }
    ]
  },
  {
    "type": "city_building",
    "id": "police",
    "locations": [ "land" ],
    "overmaps": [ { "point": [ 0, 0, 0 ], "overmap": "police_north" }, { "point": [ 0, 0, 1 ], "overmap": "police_roof_north" } ]
  },
  {
    "type": "city_building",
    "id": "police_1",
    "locations": [ "land" ],
    "overmaps": [
      { "point": [ 0, 0, 0 ], "overmap": "police_1_north" },
      { "point": [ 0, 0, 1 ], "overmap": "police_2ndfloor_1_north" },
      { "point": [ 0, 0, 2 ], "overmap": "police_roof_1_north" }
    ]
  },
  {
    "type": "city_building",
    "id": "police_2",
    "locations": [ "land" ],
    "overmaps": [
      { "point": [ 0, 0, 0 ], "overmap": "police_2_north" },
      { "point": [ 0, 0, 1 ], "overmap": "police_roof_2_north" },
      { "point": [ 0, 0, 2 ], "overmap": "police_upper_roof_2_north" }
    ]
  },
  {
    "type": "city_building",
    "id": "police_dept",
    "locations": [ "land" ],
    "overmaps": [
      { "point": [ 0, 0, 0 ], "overmap": "police_dept_u000_north" },
      { "point": [ 1, 0, 0 ], "overmap": "police_dept_u100_north" },
      { "point": [ 0, 1, 0 ], "overmap": "police_dept_u010_north" },
      { "point": [ 1, 1, 0 ], "overmap": "police_dept_u110_north" },
      { "point": [ 0, 0, 1 ], "overmap": "police_dept_u001_north" },
      { "point": [ 1, 0, 1 ], "overmap": "police_dept_u101_north" },
      { "point": [ 0, 1, 1 ], "overmap": "police_dept_u011_north" },
      { "point": [ 1, 1, 1 ], "overmap": "police_dept_u111_north" },
      { "point": [ 0, 0, 2 ], "overmap": "police_dept_u002_north" },
      { "point": [ 1, 0, 2 ], "overmap": "police_dept_u102_north" },
      { "point": [ 0, 1, 2 ], "overmap": "police_dept_u012_north" },
      { "point": [ 1, 1, 2 ], "overmap": "police_dept_u112_north" },
      { "point": [ 1, -1, 1 ], "overmap": "police_dept_skyway_north" },
      { "point": [ 1, -1, 2 ], "overmap": "police_dept_skyway_roof_north" },
      { "point": [ 0, -2, -1 ], "overmap": "police_dept_b00_south" },
      { "point": [ 1, -2, -1 ], "overmap": "police_dept_b10_south" },
      { "point": [ 0, -3, -1 ], "overmap": "police_dept_b01_south" },
      { "point": [ 1, -3, -1 ], "overmap": "police_dept_b11_south" },
      { "point": [ 0, -2, 0 ], "overmap": "police_dept_d000_south" },
      { "point": [ 1, -2, 0 ], "overmap": "police_dept_d100_south" },
      { "point": [ 0, -3, 0 ], "overmap": "police_dept_d010_south" },
      { "point": [ 1, -3, 0 ], "overmap": "police_dept_d110_south" },
      { "point": [ 0, -2, 1 ], "overmap": "police_dept_d001_south" },
      { "point": [ 1, -2, 1 ], "overmap": "police_dept_d101_south" },
      { "point": [ 0, -3, 1 ], "overmap": "police_dept_d011_south" },
      { "point": [ 1, -3, 1 ], "overmap": "police_dept_d111_south" },
      { "point": [ 0, -2, 2 ], "overmap": "police_dept_d002_south" },
      { "point": [ 1, -2, 2 ], "overmap": "police_dept_d102_south" },
      { "point": [ 0, -3, 2 ], "overmap": "police_dept_d012_south" },
      { "point": [ 1, -3, 2 ], "overmap": "police_dept_d112_south" }
    ]
  },
  {
    "type": "city_building",
    "id": "bank",
    "locations": [ "land" ],
    "overmaps": [ { "point": [ 0, 0, 0 ], "overmap": "bank_north" }, { "point": [ 0, 0, 1 ], "overmap": "bank_roof_north" } ]
  },
  {
    "type": "city_building",
    "id": "bank_1",
    "locations": [ "land" ],
    "overmaps": [ { "point": [ 0, 0, 0 ], "overmap": "bank_1_north" }, { "point": [ 0, 0, 1 ], "overmap": "bank_roof_1_north" } ]
  },
  {
    "type": "city_building",
    "id": "office_cubical",
    "locations": [ "land" ],
    "overmaps": [
      { "point": [ 0, 0, 0 ], "overmap": "office_cubical_north" },
      { "point": [ 0, 0, 1 ], "overmap": "office_cubical_roof_north" }
    ]
  },
  {
    "type": "city_building",
    "id": "office_cubical_1",
    "locations": [ "land" ],
    "overmaps": [
      { "point": [ 0, 0, 0 ], "overmap": "office_cubical_1_north" },
      { "point": [ 0, 0, 1 ], "overmap": "office_cubical_roof_1_north" }
    ]
  },
  {
    "type": "city_building",
    "id": "pavilion",
    "locations": [ "land" ],
    "overmaps": [ { "point": [ 0, 0, 0 ], "overmap": "pavilion_north" }, { "point": [ 0, 0, 1 ], "overmap": "pavilion_roof_north" } ]
  },
  {
    "type": "city_building",
    "id": "pavilion_1",
    "locations": [ "land" ],
    "overmaps": [
      { "point": [ 0, 0, 0 ], "overmap": "pavilion_1_north" },
      { "point": [ 0, 0, 1 ], "overmap": "pavilion_roof_1_north" }
    ]
  },
  {
    "type": "city_building",
    "id": "bowling_alley",
    "locations": [ "land" ],
    "overmaps": [
      { "point": [ 0, 0, 0 ], "overmap": "bowling_alley_north" },
      { "point": [ 0, 0, 1 ], "overmap": "bowling_alley_roof_north" }
    ]
  },
  {
    "type": "city_building",
    "id": "smoke_lounge",
    "locations": [ "land" ],
    "overmaps": [
      { "point": [ 0, 0, 0 ], "overmap": "smoke_lounge_north" },
      { "point": [ 0, 0, 1 ], "overmap": "smoke_lounge_roof_north" }
    ]
  },
  {
    "type": "city_building",
    "id": "smoke_lounge_1",
    "locations": [ "land" ],
    "overmaps": [
      { "point": [ 0, 0, 0 ], "overmap": "smoke_lounge_1_north" },
      { "point": [ 0, 0, 1 ], "overmap": "smoke_lounge_roof_1_north" }
    ]
  },
  {
    "type": "city_building",
    "id": "s_petstore",
    "locations": [ "land" ],
    "overmaps": [
      { "point": [ 0, 0, 0 ], "overmap": "s_petstore_north" },
      { "point": [ 0, 0, 1 ], "overmap": "s_petstore_roof_north" }
    ]
  },
  {
    "type": "city_building",
    "id": "s_petstore_1",
    "locations": [ "land" ],
    "overmaps": [
      { "point": [ 0, 0, 0 ], "overmap": "s_petstore_1_north" },
      { "point": [ 0, 0, 1 ], "overmap": "s_petstore_roof_1_north" }
    ]
  },
  {
    "type": "city_building",
    "id": "s_petstore_2",
    "locations": [ "land" ],
    "overmaps": [
      { "point": [ 0, 0, 0 ], "overmap": "s_petstore_2_north" },
      { "point": [ 0, 0, 1 ], "overmap": "s_petstore_roof_2_north" }
    ]
  },
  {
    "type": "city_building",
    "id": "s_restaurant_coffee",
    "locations": [ "land" ],
    "overmaps": [
      { "point": [ 0, 0, 0 ], "overmap": "s_restaurant_coffee_north" },
      { "point": [ 0, 0, 1 ], "overmap": "s_restaurant_coffee_roof_north" }
    ]
  },
  {
    "type": "city_building",
    "id": "s_restaurant_coffee_1",
    "locations": [ "land" ],
    "overmaps": [
      { "point": [ 0, 0, 0 ], "overmap": "s_restaurant_coffee_1_north" },
      { "point": [ 0, 0, 1 ], "overmap": "s_restaurant_coffee_roof_1_north" }
    ]
  },
  {
    "type": "city_building",
    "id": "s_restaurant_coffee_2",
    "locations": [ "land" ],
    "overmaps": [
      { "point": [ 0, 0, 0 ], "overmap": "s_restaurant_coffee_2_north" },
      { "point": [ 0, 0, 1 ], "overmap": "s_restaurant_coffee_roof_2_north" }
    ]
  },
  {
    "type": "city_building",
    "id": "recyclecenter",
    "locations": [ "land" ],
    "overmaps": [
      { "point": [ 0, 0, 0 ], "overmap": "recyclecenter_north" },
      { "point": [ 0, 0, 1 ], "overmap": "recyclecenter_roof_north" }
    ]
  },
  {
    "type": "city_building",
    "id": "recyclecenter_1",
    "locations": [ "land" ],
    "overmaps": [
      { "point": [ 0, 0, 0 ], "overmap": "recyclecenter_1_north" },
      { "point": [ 0, 0, 1 ], "overmap": "recyclecenter_roof_1_north" }
    ]
  },
  {
    "type": "city_building",
    "id": "recyclecenter_2",
    "locations": [ "land" ],
    "overmaps": [
      { "point": [ 0, 0, 0 ], "overmap": "recyclecenter_2_north" },
      { "point": [ 0, 0, 1 ], "overmap": "recyclecenter_roof_2_north" }
    ]
  },
  {
    "type": "city_building",
    "id": "s_teashop",
    "locations": [ "land" ],
    "overmaps": [ { "point": [ 0, 0, 0 ], "overmap": "s_teashop_north" }, { "point": [ 0, 0, 1 ], "overmap": "s_teashop_roof_north" } ]
  },
  {
    "type": "city_building",
    "id": "s_teashop_1",
    "locations": [ "land" ],
    "overmaps": [
      { "point": [ 0, 0, 0 ], "overmap": "s_teashop_1_north" },
      { "point": [ 0, 0, 1 ], "overmap": "s_teashop_roof_1_north" },
      { "point": [ 0, 0, 2 ], "overmap": "s_teashop_upper_roof_1_north" }
    ]
  },
  {
    "type": "city_building",
    "id": "animalshelter",
    "locations": [ "land" ],
    "overmaps": [
      { "point": [ 0, 0, 0 ], "overmap": "animalshelter_north" },
      { "point": [ 0, 0, 1 ], "overmap": "animalshelter_roof_north" }
    ]
  },
  {
    "type": "city_building",
    "id": "s_antique",
    "locations": [ "land" ],
    "overmaps": [ { "point": [ 0, 0, 0 ], "overmap": "s_antique_north" }, { "point": [ 0, 0, 1 ], "overmap": "s_antique_roof_north" } ]
  },
  {
    "type": "city_building",
    "id": "s_dive_shop",
    "locations": [ "land" ],
    "overmaps": [
      { "point": [ 0, 0, 0 ], "overmap": "s_dive_shop_north" },
      { "point": [ 0, 0, 1 ], "overmap": "s_dive_shop_roof_north" }
    ]
  },
  {
    "//": "All of those overmap specials that spawn also outside of town require a second declare as city_building.",
    "type": "city_building",
    "id": "motel_city",
    "locations": [ "land" ],
    "overmaps": [
      { "point": [ 1, 0, 0 ], "overmap": "motel_entrance_north" },
      { "point": [ 1, 0, 1 ], "overmap": "motel_entrance_roof_north" },
      { "point": [ 0, 0, 0 ], "overmap": "motel_1_north" },
      { "point": [ 0, 0, 1 ], "overmap": "motel_1_roof_north" },
      { "point": [ 0, 1, 0 ], "overmap": "motel_2_north" },
      { "point": [ 0, 1, 1 ], "overmap": "motel_2_roof_north" },
      { "point": [ 1, 1, 0 ], "overmap": "motel_3_north" },
      { "point": [ 1, 1, 1 ], "overmap": "motel_3_roof_north" }
    ]
  },
  {
    "type": "city_building",
    "id": "s_sports",
    "locations": [ "land" ],
    "overmaps": [ { "point": [ 0, 0, 0 ], "overmap": "s_sports_north" }, { "point": [ 0, 0, 1 ], "overmap": "s_sports_roof_north" } ]
  },
  {
    "type": "city_building",
    "id": "pawn",
    "locations": [ "land" ],
    "overmaps": [ { "point": [ 0, 0, 0 ], "overmap": "pawn_north" }, { "point": [ 0, 0, 1 ], "overmap": "pawn_roof_north" } ]
  },
  {
    "type": "city_building",
    "id": "pawn_1",
    "locations": [ "land" ],
    "overmaps": [ { "point": [ 0, 0, 0 ], "overmap": "pawn_1_north" }, { "point": [ 0, 0, 1 ], "overmap": "pawn_roof_1_north" } ]
  },
  {
    "type": "city_building",
    "id": "dollarstore",
    "locations": [ "land" ],
    "overmaps": [
      { "point": [ 0, 0, 0 ], "overmap": "dollarstore_north" },
      { "point": [ 0, 0, 1 ], "overmap": "dollarstore_roof_north" }
    ]
  },
  {
    "type": "city_building",
    "id": "dollarstore_1",
    "locations": [ "land" ],
    "overmaps": [
      { "point": [ 0, 0, 0 ], "overmap": "dollarstore_1_north" },
      { "point": [ 0, 0, 1 ], "overmap": "dollarstore_roof_1_north" }
    ]
  },
  {
    "type": "city_building",
    "id": "garage_gas_city",
    "locations": [ "land" ],
    "overmaps": [
      { "point": [ 0, 0, 0 ], "overmap": "garage_gas_1_north" },
      { "point": [ 0, 0, 1 ], "overmap": "garage_gas_roof_1_north" },
      { "point": [ 1, 0, 0 ], "overmap": "garage_gas_2_north" },
      { "point": [ 1, 0, 1 ], "overmap": "garage_gas_roof_2_north" },
      { "point": [ 2, 0, 0 ], "overmap": "garage_gas_3_north" },
      { "point": [ 2, 0, 1 ], "overmap": "garage_gas_roof_3_north" }
    ]
  },
  {
    "type": "city_building",
    "id": "cemetery_religious_city",
    "locations": [ "land" ],
    "overmaps": [
      { "point": [ 1, 1, 0 ], "overmap": "cemetery_4square_00_south" },
      { "point": [ 0, 1, 0 ], "overmap": "cemetery_4square_10_south" },
      { "point": [ 1, 0, 0 ], "overmap": "cemetery_4square_01_south" },
      { "point": [ 0, 0, 0 ], "overmap": "cemetery_4square_11_south" },
      { "point": [ 0, 0, 1 ], "overmap": "cemetery_4square_11_roof_south" }
    ]
  },
  {
    "type": "city_building",
    "id": "cemetery_city",
    "locations": [ "land" ],
    "overmaps": [
      { "point": [ 0, 0, 1 ], "overmap": "Cemetery_1a_roof_north" },
      { "point": [ 0, 0, 0 ], "overmap": "Cemetery_1a_north" },
      { "point": [ 1, 0, 0 ], "overmap": "Cemetery_1b_north" }
    ]
  },
  {
    "type": "city_building",
    "id": "station_radio",
    "locations": [ "land" ],
    "overmaps": [
      { "point": [ 0, 0, 0 ], "overmap": "station_radio_north" },
      { "point": [ 0, 0, 1 ], "overmap": "station_radio_roof_north" },
      { "point": [ 0, 0, 2 ], "overmap": "station_radio_tower_even_north" },
      { "point": [ 0, 0, 3 ], "overmap": "station_radio_tower_odd_north" },
      { "point": [ 0, 0, 4 ], "overmap": "station_radio_tower_even_north" },
      { "point": [ 0, 0, 5 ], "overmap": "station_radio_tower_odd_north" },
      { "point": [ 0, 0, 6 ], "overmap": "station_radio_tower_top_north" }
    ]
  },
  {
    "type": "city_building",
    "id": "station_radio_1",
    "locations": [ "land" ],
    "overmaps": [
      { "point": [ 0, 0, 0 ], "overmap": "station_radio_1_north" },
      { "point": [ 0, 0, 1 ], "overmap": "station_radio_roof_1_north" },
      { "point": [ 0, 0, 2 ], "overmap": "station_radio_1_tower_even_north" },
      { "point": [ 0, 0, 3 ], "overmap": "station_radio_1_tower_odd_north" },
      { "point": [ 0, 0, 4 ], "overmap": "station_radio_1_tower_even_north" },
      { "point": [ 0, 0, 5 ], "overmap": "station_radio_1_tower_odd_north" },
      { "point": [ 0, 0, 6 ], "overmap": "station_radio_1_tower_top_north" }
    ]
  },
  {
    "type": "city_building",
    "id": "fishing_pond_city",
    "locations": [ "land" ],
    "overmaps": [
      { "point": [ 0, 0, 0 ], "overmap": "fishing_pond_0_0_north" },
      { "point": [ 1, 0, 0 ], "overmap": "fishing_pond_1_0_north" },
      { "point": [ 0, 1, 0 ], "overmap": "fishing_pond_0_1_north" },
      { "point": [ 1, 1, 0 ], "overmap": "fishing_pond_1_1_north" }
    ]
  },
  {
    "type": "city_building",
    "id": "public_pond_city",
    "locations": [ "land" ],
    "overmaps": [
      { "point": [ 0, 0, 0 ], "overmap": "PublicPond_1a_north" },
      { "point": [ 1, 0, 0 ], "overmap": "PublicPond_1b_north" }
    ]
  },
  {
    "type": "city_building",
    "id": "small_office",
    "locations": [ "land" ],
    "overmaps": [
      { "point": [ 0, 0, 0 ], "overmap": "small_office_north" },
      { "point": [ 0, 0, 1 ], "overmap": "small_office_roof_north" },
      { "point": [ 0, 0, 2 ], "overmap": "small_office_upper_roof_north" }
    ]
  },
  {
    "type": "city_building",
    "id": "railroad_city",
    "locations": [ "land" ],
    "overmaps": [
      { "point": [ 0, 1, 0 ], "overmap": "railroad_station_0_1_north" },
      { "point": [ 0, 2, 0 ], "overmap": "railroad_station_0_2_north" },
      { "point": [ 0, 3, 0 ], "overmap": "railroad_station_0_3_north" },
      { "point": [ 0, 4, 0 ], "overmap": "railroad_station_0_4_north" },
      { "point": [ 1, 1, 0 ], "overmap": "railroad_station_1_1_north" },
      { "point": [ 1, 2, 0 ], "overmap": "railroad_station_1_2_north" },
      { "point": [ 1, 3, 0 ], "overmap": "railroad_station_1_3_north" },
      { "point": [ 1, 4, 0 ], "overmap": "railroad_station_1_4_north" },
      { "point": [ 0, 1, 1 ], "overmap": "railroad_station_0_1_roof_north" },
      { "point": [ 0, 2, 1 ], "overmap": "railroad_station_0_2_roof_north" },
      { "point": [ 0, 3, 1 ], "overmap": "railroad_station_0_3_roof_north" },
      { "point": [ 1, 1, 1 ], "overmap": "railroad_station_1_1_roof_north" },
      { "point": [ 1, 2, 1 ], "overmap": "railroad_station_1_2_roof_north" },
      { "point": [ 1, 3, 1 ], "overmap": "railroad_station_1_3_roof_north" },
      { "point": [ 1, 4, 1 ], "overmap": "railroad_station_1_4_roof_north" },
      { "point": [ 2, 4, 1 ], "overmap": "railroad_station_2_4_roof_north" },
      { "point": [ 2, 0, 0 ], "overmap": "road_end_north" },
      { "point": [ 2, 1, 0 ], "overmap": "railroad_station_2_1_north" },
      { "point": [ 2, 2, 0 ], "overmap": "railroad_station_2_2_north" },
      { "point": [ 2, 3, 0 ], "overmap": "railroad_station_2_3_north" },
      { "point": [ 2, 4, 0 ], "overmap": "railroad_station_2_4_north" },
      { "point": [ 2, 5, 0 ], "overmap": "road_end_south" },
      { "point": [ 0, 1, -1 ], "overmap": "railroad_station_under_0_1_north" },
      { "point": [ 0, 2, -1 ], "overmap": "railroad_station_under_0_2_north" },
      { "point": [ 0, 3, -1 ], "overmap": "railroad_station_under_0_3_north" },
      { "point": [ 1, 1, -1 ], "overmap": "railroad_station_under_1_1_north" },
      { "point": [ 1, 2, -1 ], "overmap": "railroad_station_under_1_2_north" },
      { "point": [ 1, 3, -1 ], "overmap": "railroad_station_under_1_3_north" }
    ]
  },
  {
    "type": "city_building",
    "id": "2fmotel_city",
    "locations": [ "land" ],
    "overmaps": [
      { "point": [ 1, 0, 0 ], "overmap": "2fmotel_entrance_north" },
      { "point": [ 0, 0, 0 ], "overmap": "2fmotel_1_north" },
      { "point": [ 0, 1, 0 ], "overmap": "2fmotel_2_north" },
      { "point": [ 1, 1, 0 ], "overmap": "2fmotel_3_north" },
      { "point": [ 1, 0, 1 ], "overmap": "2fmotel_entrance_f2_north" },
      { "point": [ 0, 0, 1 ], "overmap": "2fmotel_1_f2_north" },
      { "point": [ 0, 1, 1 ], "overmap": "2fmotel_2_f2_north" },
      { "point": [ 1, 1, 1 ], "overmap": "2fmotel_3_f2_north" },
      { "point": [ 0, 0, 2 ], "overmap": "2fmotel_1_r_north" },
      { "point": [ 0, 1, 2 ], "overmap": "2fmotel_2_r_north" },
      { "point": [ 1, 1, 2 ], "overmap": "2fmotel_3_r_north" }
    ]
  },
  {
    "type": "city_building",
    "id": "hotel_1",
    "locations": [ "land" ],
    "overmaps": [
      { "point": [ 1, 0, 0 ], "overmap": "road_end_north" },
      { "point": [ 0, 1, 0 ], "overmap": "hotel_tower_1_3_north" },
      { "point": [ 1, 1, 0 ], "overmap": "hotel_tower_1_2_north" },
      { "point": [ 2, 1, 0 ], "overmap": "hotel_tower_1_1_north" },
      { "point": [ 0, 2, 0 ], "overmap": "hotel_tower_1_6_north" },
      { "point": [ 0, 2, 1 ], "overmap": "hotel_tower_flr2_1_6_north" },
      { "point": [ 0, 2, 2 ], "overmap": "hotel_tower_flr3_1_6_north" },
      { "point": [ 0, 2, 3 ], "overmap": "hotel_tower_flr4_1_6_north" },
      { "point": [ 0, 2, 4 ], "overmap": "hotel_tower_roof_1_6_north" },
      { "point": [ 1, 2, 0 ], "overmap": "hotel_tower_1_5_north" },
      { "point": [ 1, 2, 1 ], "overmap": "hotel_tower_flr2_1_5_north" },
      { "point": [ 1, 2, 2 ], "overmap": "hotel_tower_flr3_1_5_north" },
      { "point": [ 1, 2, 3 ], "overmap": "hotel_tower_flr4_1_5_north" },
      { "point": [ 1, 2, 4 ], "overmap": "hotel_tower_roof_1_5_north" },
      { "point": [ 2, 2, 0 ], "overmap": "hotel_tower_1_4_north" },
      { "point": [ 2, 2, 1 ], "overmap": "hotel_tower_flr2_1_4_north" },
      { "point": [ 2, 2, 2 ], "overmap": "hotel_tower_flr3_1_4_north" },
      { "point": [ 2, 2, 3 ], "overmap": "hotel_tower_flr4_1_4_north" },
      { "point": [ 2, 2, 4 ], "overmap": "hotel_tower_roof_1_4_north" },
      { "point": [ 0, 3, 0 ], "overmap": "hotel_tower_1_9_north" },
      { "point": [ 0, 3, 1 ], "overmap": "hotel_tower_flr2_1_9_north" },
      { "point": [ 0, 3, 2 ], "overmap": "hotel_tower_flr3_1_9_north" },
      { "point": [ 0, 3, 3 ], "overmap": "hotel_tower_flr4_1_9_north" },
      { "point": [ 0, 3, 4 ], "overmap": "hotel_tower_roof_1_9_north" },
      { "point": [ 1, 3, 0 ], "overmap": "hotel_tower_1_8_north" },
      { "point": [ 1, 3, 1 ], "overmap": "hotel_tower_flr2_1_8_north" },
      { "point": [ 1, 3, 2 ], "overmap": "hotel_tower_flr3_1_8_north" },
      { "point": [ 1, 3, 3 ], "overmap": "hotel_tower_flr4_1_8_north" },
      { "point": [ 1, 3, 4 ], "overmap": "hotel_tower_roof_1_8_north" },
      { "point": [ 2, 3, 0 ], "overmap": "hotel_tower_1_7_north" },
      { "point": [ 2, 3, 1 ], "overmap": "hotel_tower_flr2_1_7_north" },
      { "point": [ 2, 3, 2 ], "overmap": "hotel_tower_flr3_1_7_north" },
      { "point": [ 2, 3, 3 ], "overmap": "hotel_tower_flr4_1_7_north" },
      { "point": [ 2, 3, 4 ], "overmap": "hotel_tower_roof_1_7_north" },
      { "point": [ 0, 3, -1 ], "overmap": "hotel_tower_b_3_north" },
      { "point": [ 1, 3, -1 ], "overmap": "hotel_tower_b_2_north" },
      { "point": [ 2, 3, -1 ], "overmap": "hotel_tower_b_1_north" }
    ]
  },
  {
    "type": "city_building",
    "id": "hotel_2",
    "locations": [ "land" ],
    "overmaps": [
      { "point": [ 1, 0, 0 ], "overmap": "road_end_north" },
      { "point": [ 0, 1, 0 ], "overmap": "hotel_tower_1_3_north" },
      { "point": [ 1, 1, 0 ], "overmap": "hotel_tower_1_2_north" },
      { "point": [ 2, 1, 0 ], "overmap": "hotel_tower_1_1_north" },
      { "point": [ 0, 2, 0 ], "overmap": "hotel_tower_1_6_north" },
      { "point": [ 0, 2, 1 ], "overmap": "hotel_tower_flr2_1_6_north" },
      { "point": [ 0, 2, 2 ], "overmap": "hotel_tower_flr3_1_6_north" },
      { "point": [ 0, 2, 3 ], "overmap": "hotel_tower_flr4_1_6_north" },
      { "point": [ 0, 2, 4 ], "overmap": "hotel_tower_roof_1_6_north" },
      { "point": [ 1, 2, 0 ], "overmap": "hotel_tower_1_5B_north" },
      { "point": [ 1, 2, 1 ], "overmap": "hotel_tower_flr2_1_5B_north" },
      { "point": [ 1, 2, 2 ], "overmap": "hotel_tower_flr3_1_5_north" },
      { "point": [ 1, 2, 3 ], "overmap": "hotel_tower_flr4_1_5_north" },
      { "point": [ 1, 2, 4 ], "overmap": "hotel_tower_roof_1_5_north" },
      { "point": [ 2, 2, 0 ], "overmap": "hotel_tower_1_4_north" },
      { "point": [ 2, 2, 1 ], "overmap": "hotel_tower_flr2_1_4_north" },
      { "point": [ 2, 2, 2 ], "overmap": "hotel_tower_flr3_1_4_north" },
      { "point": [ 2, 2, 3 ], "overmap": "hotel_tower_flr4_1_4_north" },
      { "point": [ 2, 2, 4 ], "overmap": "hotel_tower_roof_1_4_north" },
      { "point": [ 0, 3, 0 ], "overmap": "hotel_tower_1_9_north" },
      { "point": [ 0, 3, 1 ], "overmap": "hotel_tower_flr2_1_9_north" },
      { "point": [ 0, 3, 2 ], "overmap": "hotel_tower_flr3_1_9_north" },
      { "point": [ 0, 3, 3 ], "overmap": "hotel_tower_flr4_1_9_north" },
      { "point": [ 0, 3, 4 ], "overmap": "hotel_tower_roof_1_9_north" },
      { "point": [ 1, 3, 0 ], "overmap": "hotel_tower_1_8_north" },
      { "point": [ 1, 3, 1 ], "overmap": "hotel_tower_flr2_1_8_north" },
      { "point": [ 1, 3, 2 ], "overmap": "hotel_tower_flr3_1_8_north" },
      { "point": [ 1, 3, 3 ], "overmap": "hotel_tower_flr4_1_8_north" },
      { "point": [ 1, 3, 4 ], "overmap": "hotel_tower_roof_1_8_north" },
      { "point": [ 2, 3, 0 ], "overmap": "hotel_tower_1_7_north" },
      { "point": [ 2, 3, 1 ], "overmap": "hotel_tower_flr2_1_7_north" },
      { "point": [ 2, 3, 2 ], "overmap": "hotel_tower_flr3_1_7_north" },
      { "point": [ 2, 3, 3 ], "overmap": "hotel_tower_flr4_1_7_north" },
      { "point": [ 2, 3, 4 ], "overmap": "hotel_tower_roof_1_7_north" },
      { "point": [ 0, 3, -1 ], "overmap": "hotel_tower_b_3_north" },
      { "point": [ 1, 3, -1 ], "overmap": "hotel_tower_b_2_north" },
      { "point": [ 2, 3, -1 ], "overmap": "hotel_tower_b_1_north" }
    ]
  },
  {
    "type": "city_building",
    "id": "hotel_3",
    "locations": [ "land" ],
    "overmaps": [
      { "point": [ 1, 0, 0 ], "overmap": "road_end_north" },
      { "point": [ 0, 1, 0 ], "overmap": "hotel_tower_1_3_north" },
      { "point": [ 1, 1, 0 ], "overmap": "hotel_tower_1_2_north" },
      { "point": [ 2, 1, 0 ], "overmap": "hotel_tower_1_1_north" },
      { "point": [ 0, 2, 0 ], "overmap": "hotel_tower_1_6_north" },
      { "point": [ 0, 2, 1 ], "overmap": "hotel_tower_flr2_1_6_north" },
      { "point": [ 0, 2, 2 ], "overmap": "hotel_tower_flr3_1_6_north" },
      { "point": [ 0, 2, 3 ], "overmap": "hotel_tower_flr4_1_6_north" },
      { "point": [ 0, 2, 4 ], "overmap": "hotel_tower_roof_1_6_north" },
      { "point": [ 1, 2, 0 ], "overmap": "hotel_tower_1_5C_north" },
      { "point": [ 1, 2, 1 ], "overmap": "hotel_tower_flr2_1_5C_north" },
      { "point": [ 1, 2, 2 ], "overmap": "hotel_tower_flr3_1_5_north" },
      { "point": [ 1, 2, 3 ], "overmap": "hotel_tower_flr4_1_5_north" },
      { "point": [ 1, 2, 4 ], "overmap": "hotel_tower_roof_1_5_north" },
      { "point": [ 2, 2, 0 ], "overmap": "hotel_tower_1_4_north" },
      { "point": [ 2, 2, 1 ], "overmap": "hotel_tower_flr2_1_4_north" },
      { "point": [ 2, 2, 2 ], "overmap": "hotel_tower_flr3_1_4_north" },
      { "point": [ 2, 2, 3 ], "overmap": "hotel_tower_flr4_1_4_north" },
      { "point": [ 2, 2, 4 ], "overmap": "hotel_tower_roof_1_4_north" },
      { "point": [ 0, 3, 0 ], "overmap": "hotel_tower_1_9_north" },
      { "point": [ 0, 3, 1 ], "overmap": "hotel_tower_flr2_1_9_north" },
      { "point": [ 0, 3, 2 ], "overmap": "hotel_tower_flr3_1_9_north" },
      { "point": [ 0, 3, 3 ], "overmap": "hotel_tower_flr4_1_9_north" },
      { "point": [ 0, 3, 4 ], "overmap": "hotel_tower_roof_1_9_north" },
      { "point": [ 1, 3, 0 ], "overmap": "hotel_tower_1_8_north" },
      { "point": [ 1, 3, 1 ], "overmap": "hotel_tower_flr2_1_8_north" },
      { "point": [ 1, 3, 2 ], "overmap": "hotel_tower_flr3_1_8_north" },
      { "point": [ 1, 3, 3 ], "overmap": "hotel_tower_flr4_1_8_north" },
      { "point": [ 1, 3, 4 ], "overmap": "hotel_tower_roof_1_8_north" },
      { "point": [ 2, 3, 0 ], "overmap": "hotel_tower_1_7_north" },
      { "point": [ 2, 3, 1 ], "overmap": "hotel_tower_flr2_1_7_north" },
      { "point": [ 2, 3, 2 ], "overmap": "hotel_tower_flr3_1_7_north" },
      { "point": [ 2, 3, 3 ], "overmap": "hotel_tower_flr4_1_7_north" },
      { "point": [ 2, 3, 4 ], "overmap": "hotel_tower_roof_1_7_north" },
      { "point": [ 0, 3, -1 ], "overmap": "hotel_tower_b_3_north" },
      { "point": [ 1, 3, -1 ], "overmap": "hotel_tower_b_2_north" },
      { "point": [ 2, 3, -1 ], "overmap": "hotel_tower_b_1_north" }
    ]
  },
  {
    "type": "city_building",
    "id": "megastore",
    "locations": [ "land" ],
    "overmaps": [
      { "point": [ 0, 0, 0 ], "overmap": "megastore_0_0_0_north" },
      { "point": [ 1, 0, 0 ], "overmap": "megastore_1_0_0_north" },
      { "point": [ 2, 0, 0 ], "overmap": "megastore_2_0_0_north" },
      { "point": [ 3, 0, 0 ], "overmap": "megastore_parking_north" },
      { "point": [ 0, 1, 0 ], "overmap": "megastore_0_1_0_north" },
      { "point": [ 1, 1, 0 ], "overmap": "megastore_1_1_0_north" },
      { "point": [ 2, 1, 0 ], "overmap": "megastore_2_1_0_north" },
      { "point": [ 3, 1, 0 ], "overmap": "megastore_parking_north" },
      { "point": [ 0, 2, 0 ], "overmap": "megastore_0_2_0_north" },
      { "point": [ 1, 2, 0 ], "overmap": "megastore_1_2_0_north" },
      { "point": [ 2, 2, 0 ], "overmap": "megastore_2_2_0_north" },
      { "point": [ 3, 2, 0 ], "overmap": "megastore_parking_north" },
      { "point": [ 0, 3, 0 ], "overmap": "megastore_parking_north" },
      { "point": [ 1, 3, 0 ], "overmap": "megastore_parking_north" },
      { "point": [ 2, 3, 0 ], "overmap": "megastore_parking_north" },
      { "point": [ 3, 3, 0 ], "overmap": "megastore_parking_north" },
      { "point": [ 0, 4, 0 ], "overmap": "megastore_parking_north" },
      { "point": [ 1, 4, 0 ], "overmap": "megastore_parking_north" },
      { "point": [ 2, 4, 0 ], "overmap": "megastore_parking_north" },
      { "point": [ 3, 4, 0 ], "overmap": "megastore_parking_north" },
      { "point": [ 0, 0, 1 ], "overmap": "megastore_0_0_1_north" },
      { "point": [ 1, 0, 1 ], "overmap": "megastore_1_0_1_north" },
      { "point": [ 2, 0, 1 ], "overmap": "megastore_2_0_1_north" },
      { "point": [ 0, 1, 1 ], "overmap": "megastore_0_1_1_north" },
      { "point": [ 1, 1, 1 ], "overmap": "megastore_1_1_1_north" },
      { "point": [ 2, 1, 1 ], "overmap": "megastore_2_1_1_north" },
      { "point": [ 0, 2, 1 ], "overmap": "megastore_0_2_1_north" },
      { "point": [ 1, 2, 1 ], "overmap": "megastore_1_2_1_north" },
      { "point": [ 2, 2, 1 ], "overmap": "megastore_2_2_1_north" },
      { "point": [ 0, 0, 2 ], "overmap": "megastore_0_0_roof_north" },
      { "point": [ 1, 0, 2 ], "overmap": "megastore_1_0_roof_north" },
      { "point": [ 2, 0, 2 ], "overmap": "megastore_2_0_roof_north" },
      { "point": [ 0, 1, 2 ], "overmap": "megastore_0_1_roof_north" },
      { "point": [ 1, 1, 2 ], "overmap": "megastore_1_1_roof_north" },
      { "point": [ 2, 1, 2 ], "overmap": "megastore_2_1_roof_north" },
      { "point": [ 0, 2, 2 ], "overmap": "megastore_0_2_roof_north" },
      { "point": [ 1, 2, 2 ], "overmap": "megastore_1_2_roof_north" },
      { "point": [ 2, 2, 2 ], "overmap": "megastore_2_2_roof_north" }
    ]
  },
  {
    "type": "city_building",
    "id": "hospital",
    "locations": [ "land" ],
    "overmaps": [
      { "point": [ 0, 0, 0 ], "overmap": "hospital_3_north" },
      { "point": [ 1, 0, 0 ], "overmap": "hospital_2_north" },
      { "point": [ 2, 0, 0 ], "overmap": "hospital_1_north" },
      { "point": [ 0, 1, 0 ], "overmap": "hospital_6_north" },
      { "point": [ 1, 1, 0 ], "overmap": "hospital_5_north" },
      { "point": [ 2, 1, 0 ], "overmap": "hospital_4_north" },
      { "point": [ 0, 2, 0 ], "overmap": "hospital_9_north" },
      { "point": [ 1, 2, 0 ], "overmap": "hospital_8_north" },
      { "point": [ 2, 2, 0 ], "overmap": "hospital_7_north" },
      { "point": [ 0, 0, 1 ], "overmap": "hospital_3_roof_north" },
      { "point": [ 1, 0, 1 ], "overmap": "hospital_2_roof_north" },
      { "point": [ 2, 0, 1 ], "overmap": "hospital_1_roof_north" },
      { "point": [ 0, 1, 1 ], "overmap": "hospital_6_roof_north" },
      { "point": [ 1, 1, 1 ], "overmap": "hospital_5_roof_north" },
      { "point": [ 2, 1, 1 ], "overmap": "hospital_4_roof_north" },
      { "point": [ 0, 2, 1 ], "overmap": "hospital_9_roof_north" },
      { "point": [ 1, 2, 1 ], "overmap": "hospital_8_roof_north" },
      { "point": [ 2, 2, 1 ], "overmap": "hospital_7_roof_north" }
    ]
  },
  {
    "id": "urban_35_hospital",
    "type": "city_building",
    "locations": [ "land" ],
    "overmaps": [
      { "point": [ 1, 1, -1 ], "overmap": "urban_35_1_south" },
      { "point": [ 0, 1, -1 ], "overmap": "urban_35_2_south" },
      { "point": [ 1, 0, -1 ], "overmap": "urban_35_3_south" },
      { "point": [ 0, 0, -1 ], "overmap": "urban_35_4_south" },
      { "point": [ -1, 1, 0 ], "overmap": "urban_35_34_south" },
      { "point": [ -1, 0, 0 ], "overmap": "urban_35_35_south" },
      { "point": [ 1, 1, 0 ], "overmap": "urban_35_5_south" },
      { "point": [ 0, 1, 0 ], "overmap": "urban_35_6_south" },
      { "point": [ 1, 0, 0 ], "overmap": "urban_35_7_south" },
      { "point": [ 0, 0, 0 ], "overmap": "urban_35_8_south" },
      { "point": [ 1, 1, 1 ], "overmap": "urban_35_9_south" },
      { "point": [ 0, 1, 1 ], "overmap": "urban_35_10_south" },
      { "point": [ 1, 0, 1 ], "overmap": "urban_35_11_south" },
      { "point": [ 0, 0, 1 ], "overmap": "urban_35_12_south" },
      { "point": [ 1, 1, 2 ], "overmap": "urban_35_13_south" },
      { "point": [ 0, 1, 2 ], "overmap": "urban_35_14_south" },
      { "point": [ 1, 0, 2 ], "overmap": "urban_35_15_south" },
      { "point": [ 0, 0, 2 ], "overmap": "urban_35_16_south" },
      { "point": [ 1, 1, 3 ], "overmap": "urban_35_17_south" },
      { "point": [ 0, 1, 3 ], "overmap": "urban_35_18_south" },
      { "point": [ 1, 0, 3 ], "overmap": "urban_35_19_south" },
      { "point": [ 0, 0, 3 ], "overmap": "urban_35_20_south" },
      { "point": [ 1, 1, 4 ], "overmap": "urban_35_21_south" },
      { "point": [ 0, 1, 4 ], "overmap": "urban_35_22_south" },
      { "point": [ 1, 0, 4 ], "overmap": "urban_35_23_south" },
      { "point": [ 0, 0, 4 ], "overmap": "urban_35_24_south" },
      { "point": [ 1, 1, 5 ], "overmap": "urban_35_25_south" },
      { "point": [ 0, 1, 5 ], "overmap": "urban_35_26_south" },
      { "point": [ 1, 0, 5 ], "overmap": "urban_35_27_south" },
      { "point": [ 0, 0, 5 ], "overmap": "urban_35_28_south" },
      { "point": [ 1, 1, 6 ], "overmap": "urban_35_29_south" },
      { "point": [ 0, 1, 6 ], "overmap": "urban_35_30_south" },
      { "point": [ 1, 0, 6 ], "overmap": "urban_35_31_south" },
      { "point": [ 0, 0, 6 ], "overmap": "urban_35_32_south" },
      { "point": [ 1, 0, 7 ], "overmap": "urban_35_33_south" }
    ]
  },
  {
    "type": "city_building",
    "id": "public_works",
    "locations": [ "land" ],
    "overmaps": [
      { "point": [ 0, 2, 0 ], "overmap": "road_end_south" },
      { "point": [ 0, 0, 0 ], "overmap": "public_works_NW_north" },
      { "point": [ 0, 0, 1 ], "overmap": "public_works_NW_roof_north" },
      { "point": [ 1, 0, 0 ], "overmap": "public_works_NE_north" },
      { "point": [ 1, 0, 1 ], "overmap": "public_works_NE_roof_north" },
      { "point": [ 0, 1, 0 ], "overmap": "public_works_SW_north" },
      { "point": [ 0, 1, 1 ], "overmap": "public_works_SW_roof_north" },
      { "point": [ 1, 1, 0 ], "overmap": "public_works_SE_north" },
      { "point": [ 1, 1, 1 ], "overmap": "public_works_SE_roof_north" }
    ]
  },
  {
    "type": "city_building",
    "id": "apartments_mod",
    "locations": [ "land" ],
    "overmaps": [
      { "point": [ 1, 1, 1 ], "overmap": "apartments_mod_tower_113_south" },
      { "point": [ 0, 1, 1 ], "overmap": "apartments_mod_tower_013_south" },
      { "point": [ 1, 0, 1 ], "overmap": "apartments_mod_tower_103_south" },
      { "point": [ 0, 0, 1 ], "overmap": "apartments_mod_tower_003_south" }
    ]
  },
  {
    "type": "city_building",
    "id": "apartments_con_new",
    "locations": [ "land" ],
    "overmaps": [
      { "point": [ 1, 1, 0 ], "overmap": "apartments_con_tower_110_south" },
      { "point": [ 0, 1, 0 ], "overmap": "apartments_con_tower_010_south" },
      { "point": [ 1, 0, 0 ], "overmap": "apartments_con_tower_100_south" },
      { "point": [ 0, 0, 0 ], "overmap": "apartments_con_tower_000_south" },
      { "point": [ 1, 1, 1 ], "overmap": "apartments_con_tower_111_south" },
      { "point": [ 0, 1, 1 ], "overmap": "apartments_con_tower_011_south" },
      { "point": [ 1, 0, 1 ], "overmap": "apartments_con_tower_102_south" },
      { "point": [ 0, 0, 1 ], "overmap": "apartments_con_tower_002_south" },
      { "point": [ 1, 1, 2 ], "overmap": "apartments_con_tower_113_south" },
      { "point": [ 0, 1, 2 ], "overmap": "apartments_con_tower_013_south" },
      { "point": [ 1, 0, 2 ], "overmap": "apartments_con_tower_102_south" },
      { "point": [ 0, 0, 2 ], "overmap": "apartments_con_tower_002_south" },
      { "point": [ 1, 1, 3 ], "overmap": "apartments_con_tower_112_south" },
      { "point": [ 0, 1, 3 ], "overmap": "apartments_con_tower_012_south" },
      { "point": [ 1, 0, 3 ], "overmap": "apartments_con_tower_102_south" },
      { "point": [ 0, 0, 3 ], "overmap": "apartments_con_tower_002_south" },
      { "point": [ 1, 1, 4 ], "overmap": "apartments_con_tower_113_south" },
      { "point": [ 0, 1, 4 ], "overmap": "apartments_con_tower_013_south" },
      { "point": [ 1, 0, 4 ], "overmap": "apartments_con_tower_102_south" },
      { "point": [ 0, 0, 4 ], "overmap": "apartments_con_tower_002_south" },
      { "point": [ 1, 1, 5 ], "overmap": "apartments_con_tower_112_south" },
      { "point": [ 0, 1, 5 ], "overmap": "apartments_con_tower_012_south" },
      { "point": [ 1, 0, 5 ], "overmap": "apartments_con_tower_102_south" },
      { "point": [ 0, 0, 5 ], "overmap": "apartments_con_tower_002_south" },
      { "point": [ 1, 1, 6 ], "overmap": "apartments_con_tower_114_south" },
      { "point": [ 0, 1, 6 ], "overmap": "apartments_con_tower_014_south" },
      { "point": [ 0, 1, 7 ], "overmap": "apartments_con_tower_015_south" },
      { "point": [ 1, 0, 6 ], "overmap": "apartments_con_tower_104_south" },
      { "point": [ 0, 0, 6 ], "overmap": "apartments_con_tower_004_south" }
    ]
  },
  {
    "type": "city_building",
    "id": "apartments_mod_new",
    "locations": [ "land" ],
    "overmaps": [
      { "point": [ 1, 1, 0 ], "overmap": "apartments_mod_tower_110_south" },
      { "point": [ 0, 1, 0 ], "overmap": "apartments_mod_tower_010_south" },
      { "point": [ 1, 0, 0 ], "overmap": "apartments_mod_tower_100_south" },
      { "point": [ 0, 0, 0 ], "overmap": "apartments_mod_tower_000_south" },
      { "point": [ 1, 1, 1 ], "overmap": "apartments_mod_tower_111_south" },
      { "point": [ 0, 1, 1 ], "overmap": "apartments_mod_tower_011_south" },
      { "point": [ 1, 0, 1 ], "overmap": "apartments_mod_tower_101_south" },
      { "point": [ 0, 0, 1 ], "overmap": "apartments_mod_tower_001_south" },
      { "point": [ 1, 1, 2 ], "overmap": "apartments_mod_tower_112_south" },
      { "point": [ 0, 1, 2 ], "overmap": "apartments_mod_tower_012_south" },
      { "point": [ 1, 0, 2 ], "overmap": "apartments_mod_tower_101_south" },
      { "point": [ 0, 0, 2 ], "overmap": "apartments_mod_tower_001_south" },
      { "point": [ 1, 1, 3 ], "overmap": "apartments_mod_tower_111_south" },
      { "point": [ 0, 1, 3 ], "overmap": "apartments_mod_tower_011_south" },
      { "point": [ 1, 0, 3 ], "overmap": "apartments_mod_tower_101_south" },
      { "point": [ 0, 0, 3 ], "overmap": "apartments_mod_tower_001_south" },
      { "point": [ 1, 1, 4 ], "overmap": "apartments_mod_tower_112_south" },
      { "point": [ 0, 1, 4 ], "overmap": "apartments_mod_tower_012_south" },
      { "point": [ 1, 0, 4 ], "overmap": "apartments_mod_tower_101_south" },
      { "point": [ 0, 0, 4 ], "overmap": "apartments_mod_tower_001_south" },
      { "point": [ 1, 1, 5 ], "overmap": "apartments_mod_tower_113_south" },
      { "point": [ 0, 1, 5 ], "overmap": "apartments_mod_tower_013_south" },
      { "point": [ 1, 0, 5 ], "overmap": "apartments_mod_tower_103_south" },
      { "point": [ 0, 0, 5 ], "overmap": "apartments_mod_tower_003_south" }
    ]
  },
  {
    "type": "city_building",
    "id": "s_apt",
    "locations": [ "land" ],
    "overmaps": [
      { "point": [ 0, 0, 0 ], "overmap": "s_apt_north" },
      { "point": [ 0, 0, 1 ], "overmap": "s_apt_2ndfloor_north" },
      { "point": [ 0, 0, 2 ], "overmap": "s_apt_roof_north" },
      { "point": [ 0, 0, 3 ], "overmap": "s_apt_upper_roof_north" }
    ]
  },
  {
    "type": "city_building",
    "id": "s_apt_2",
    "locations": [ "land" ],
    "overmaps": [
      { "point": [ 0, 0, 0 ], "overmap": "s_apt_2_north" },
      { "point": [ 0, 0, 1 ], "overmap": "s_apt_2_2ndfloor_north" },
      { "point": [ 0, 0, 2 ], "overmap": "s_apt_2_roof_north" },
      { "point": [ 0, 0, 3 ], "overmap": "s_apt_2_upper_roof_north" }
    ]
  },
  {
    "type": "city_building",
<<<<<<< HEAD
    "id": "apartment_complex_3x3",
    "locations": [ "land" ],
    "overmaps": [
      { "point": [ 0, 0, 0 ], "overmap": "apartment_complex_corner_ground_east" },
      { "point": [ 1, 0, 0 ], "overmap": "apartment_complex_entrance_north" },
      { "point": [ 2, 0, 0 ], "overmap": "apartment_complex_corner_ground_south" },
      { "point": [ 0, 1, 0 ], "overmap": "apartment_complex_straight_ground_east" },
      { "point": [ 1, 1, 0 ], "overmap": "apartment_complex_center_stairs_even_ground_north" },
      { "point": [ 2, 1, 0 ], "overmap": "apartment_complex_straight_ground_west" },
      { "point": [ 0, 2, 0 ], "overmap": "apartment_complex_corner_ground_north" },
      { "point": [ 1, 2, 0 ], "overmap": "apartment_complex_straight_ground_north" },
      { "point": [ 2, 2, 0 ], "overmap": "apartment_complex_corner_ground_west" },
      { "point": [ 0, 0, 1 ], "overmap": "apartment_complex_corner_east" },
      { "point": [ 1, 0, 1 ], "overmap": "apartment_complex_straight_south" },
      { "point": [ 2, 0, 1 ], "overmap": "apartment_complex_corner_south" },
      { "point": [ 0, 1, 1 ], "overmap": "apartment_complex_straight_east" },
      { "point": [ 1, 1, 1 ], "overmap": "apartment_complex_center_stairs_odd_north" },
      { "point": [ 2, 1, 1 ], "overmap": "apartment_complex_straight_west" },
      { "point": [ 0, 2, 1 ], "overmap": "apartment_complex_corner_north" },
      { "point": [ 1, 2, 1 ], "overmap": "apartment_complex_straight_north" },
      { "point": [ 2, 2, 1 ], "overmap": "apartment_complex_corner_west" },
      { "point": [ 0, 0, 2 ], "overmap": "apartment_complex_corner_east" },
      { "point": [ 1, 0, 2 ], "overmap": "apartment_complex_straight_south" },
      { "point": [ 2, 0, 2 ], "overmap": "apartment_complex_corner_south" },
      { "point": [ 0, 1, 2 ], "overmap": "apartment_complex_straight_east" },
      { "point": [ 1, 1, 2 ], "overmap": "apartment_complex_center_stairs_even_north" },
      { "point": [ 2, 1, 2 ], "overmap": "apartment_complex_straight_west" },
      { "point": [ 0, 2, 2 ], "overmap": "apartment_complex_corner_north" },
      { "point": [ 1, 2, 2 ], "overmap": "apartment_complex_straight_north" },
      { "point": [ 2, 2, 2 ], "overmap": "apartment_complex_corner_west" },
      { "point": [ 0, 0, 3 ], "overmap": "apartment_complex_corner_east" },
      { "point": [ 1, 0, 3 ], "overmap": "apartment_complex_straight_south" },
      { "point": [ 2, 0, 3 ], "overmap": "apartment_complex_corner_south" },
      { "point": [ 0, 1, 3 ], "overmap": "apartment_complex_straight_east" },
      { "point": [ 1, 1, 3 ], "overmap": "apartment_complex_center_stairs_odd_north" },
      { "point": [ 2, 1, 3 ], "overmap": "apartment_complex_straight_west" },
      { "point": [ 0, 2, 3 ], "overmap": "apartment_complex_corner_north" },
      { "point": [ 1, 2, 3 ], "overmap": "apartment_complex_straight_north" },
      { "point": [ 2, 2, 3 ], "overmap": "apartment_complex_corner_west" },
      { "point": [ 0, 0, 4 ], "overmap": "apartment_complex_corner_roof_east" },
      { "point": [ 1, 0, 4 ], "overmap": "apartment_complex_straight_roof_south" },
      { "point": [ 2, 0, 4 ], "overmap": "apartment_complex_corner_roof_south" },
      { "point": [ 0, 1, 4 ], "overmap": "apartment_complex_straight_roof_east" },
      { "point": [ 1, 1, 4 ], "overmap": "apartment_complex_center_stairs_odd_roof_north" },
      { "point": [ 1, 1, 5 ], "overmap": "apartment_complex_center_stairs_roof_+1_north" },
      { "point": [ 2, 1, 4 ], "overmap": "apartment_complex_straight_roof_west" },
      { "point": [ 0, 2, 4 ], "overmap": "apartment_complex_corner_roof_north" },
      { "point": [ 1, 2, 4 ], "overmap": "apartment_complex_straight_roof_north" },
      { "point": [ 2, 2, 4 ], "overmap": "apartment_complex_corner_roof_west" }
    ]
  },
  {
    "type": "city_building",
    "id": "apartment_complex_3x3_alt",
    "locations": [ "land" ],
    "overmaps": [
      { "point": [ 0, 0, 0 ], "overmap": "apartment_complex_corner_ground_east" },
      { "point": [ 1, 0, 0 ], "overmap": "apartment_complex_entrance_north" },
      { "point": [ 2, 0, 0 ], "overmap": "apartment_complex_corner_ground_south" },
      { "point": [ 0, 1, 0 ], "overmap": "apartment_complex_straight_ground_east" },
      { "point": [ 1, 1, 0 ], "overmap": "apartment_complex_center_stairs_even_ground_north" },
      { "point": [ 2, 1, 0 ], "overmap": "apartment_complex_corner_inner_ground_north" },
      { "point": [ 3, 1, 0 ], "overmap": "apartment_complex_straight_ground_south" },
      { "point": [ 4, 1, 0 ], "overmap": "apartment_complex_corner_ground_south" },
      { "point": [ 0, 2, 0 ], "overmap": "apartment_complex_corner_ground_north" },
      { "point": [ 1, 2, 0 ], "overmap": "apartment_complex_straight_ground_north" },
      { "point": [ 2, 2, 0 ], "overmap": "apartment_complex_straight_ground_north" },
      { "point": [ 3, 2, 0 ], "overmap": "apartment_complex_straight_stairs_even_ground_north" },
      { "point": [ 4, 2, 0 ], "overmap": "apartment_complex_corner_ground_west" },
      { "point": [ 0, 0, 1 ], "overmap": "apartment_complex_corner_east" },
      { "point": [ 1, 0, 1 ], "overmap": "apartment_complex_straight_south" },
      { "point": [ 2, 0, 1 ], "overmap": "apartment_complex_corner_south" },
      { "point": [ 0, 1, 1 ], "overmap": "apartment_complex_straight_east" },
      { "point": [ 1, 1, 1 ], "overmap": "apartment_complex_center_stairs_odd_north" },
      { "point": [ 2, 1, 1 ], "overmap": "apartment_complex_corner_inner_north" },
      { "point": [ 3, 1, 1 ], "overmap": "apartment_complex_straight_south" },
      { "point": [ 4, 1, 1 ], "overmap": "apartment_complex_corner_south" },
      { "point": [ 0, 2, 1 ], "overmap": "apartment_complex_corner_north" },
      { "point": [ 1, 2, 1 ], "overmap": "apartment_complex_straight_north" },
      { "point": [ 2, 2, 1 ], "overmap": "apartment_complex_straight_north" },
      { "point": [ 3, 2, 1 ], "overmap": "apartment_complex_straight_stairs_odd_north" },
      { "point": [ 4, 2, 1 ], "overmap": "apartment_complex_corner_west" },
      { "point": [ 0, 0, 2 ], "overmap": "apartment_complex_corner_east" },
      { "point": [ 1, 0, 2 ], "overmap": "apartment_complex_straight_south" },
      { "point": [ 2, 0, 2 ], "overmap": "apartment_complex_corner_south" },
      { "point": [ 0, 1, 2 ], "overmap": "apartment_complex_straight_east" },
      { "point": [ 1, 1, 2 ], "overmap": "apartment_complex_center_stairs_even_north" },
      { "point": [ 2, 1, 2 ], "overmap": "apartment_complex_corner_inner_north" },
      { "point": [ 3, 1, 2 ], "overmap": "apartment_complex_straight_south" },
      { "point": [ 4, 1, 2 ], "overmap": "apartment_complex_corner_south" },
      { "point": [ 0, 2, 2 ], "overmap": "apartment_complex_corner_north" },
      { "point": [ 1, 2, 2 ], "overmap": "apartment_complex_straight_north" },
      { "point": [ 2, 2, 2 ], "overmap": "apartment_complex_straight_north" },
      { "point": [ 3, 2, 2 ], "overmap": "apartment_complex_straight_stairs_even_north" },
      { "point": [ 4, 2, 2 ], "overmap": "apartment_complex_corner_west" },
      { "point": [ 0, 0, 3 ], "overmap": "apartment_complex_corner_east" },
      { "point": [ 1, 0, 3 ], "overmap": "apartment_complex_straight_south" },
      { "point": [ 2, 0, 3 ], "overmap": "apartment_complex_corner_south" },
      { "point": [ 0, 1, 3 ], "overmap": "apartment_complex_straight_east" },
      { "point": [ 1, 1, 3 ], "overmap": "apartment_complex_center_stairs_odd_north" },
      { "point": [ 2, 1, 3 ], "overmap": "apartment_complex_corner_inner_north" },
      { "point": [ 3, 1, 3 ], "overmap": "apartment_complex_straight_south" },
      { "point": [ 4, 1, 3 ], "overmap": "apartment_complex_corner_south" },
      { "point": [ 0, 2, 3 ], "overmap": "apartment_complex_corner_north" },
      { "point": [ 1, 2, 3 ], "overmap": "apartment_complex_straight_north" },
      { "point": [ 2, 2, 3 ], "overmap": "apartment_complex_straight_north" },
      { "point": [ 3, 2, 3 ], "overmap": "apartment_complex_straight_stairs_odd_north" },
      { "point": [ 4, 2, 3 ], "overmap": "apartment_complex_corner_west" },
      { "point": [ 0, 0, 4 ], "overmap": "apartment_complex_corner_roof_east" },
      { "point": [ 1, 0, 4 ], "overmap": "apartment_complex_straight_roof_south" },
      { "point": [ 2, 0, 4 ], "overmap": "apartment_complex_corner_roof_south" },
      { "point": [ 0, 1, 4 ], "overmap": "apartment_complex_straight_roof_east" },
      { "point": [ 1, 1, 4 ], "overmap": "apartment_complex_center_stairs_odd_roof_north" },
      { "point": [ 1, 1, 5 ], "overmap": "apartment_complex_center_stairs_roof_+1_north" },
      { "point": [ 2, 1, 4 ], "overmap": "apartment_complex_corner_inner_roof_north" },
      { "point": [ 3, 1, 4 ], "overmap": "apartment_complex_straight_roof_south" },
      { "point": [ 4, 1, 4 ], "overmap": "apartment_complex_corner_roof_south" },
      { "point": [ 0, 2, 4 ], "overmap": "apartment_complex_corner_roof_north" },
      { "point": [ 1, 2, 4 ], "overmap": "apartment_complex_straight_roof_north" },
      { "point": [ 2, 2, 4 ], "overmap": "apartment_complex_straight_roof_north" },
      { "point": [ 3, 2, 4 ], "overmap": "apartment_complex_straight_stairs_odd_roof_north" },
      { "point": [ 3, 2, 5 ], "overmap": "apartment_complex_straight_stairs_roof_+1_north" },
      { "point": [ 4, 2, 4 ], "overmap": "apartment_complex_corner_roof_west" }
    ]
  },
  {
    "type": "city_building",
    "id": "apartment_complex_line",
    "locations": [ "land" ],
    "overmaps": [
      { "point": [ 0, 0, 0 ], "overmap": "apartment_complex_corner_ground_east" },
      { "point": [ 1, 0, 0 ], "overmap": "apartment_complex_straight_ground_south" },
      { "point": [ 2, 0, 0 ], "overmap": "apartment_complex_entrance_north" },
      { "point": [ 3, 0, 0 ], "overmap": "apartment_complex_straight_ground_south" },
      { "point": [ 4, 0, 0 ], "overmap": "apartment_complex_corner_ground_south" },
      { "point": [ 0, 1, 0 ], "overmap": "apartment_complex_corner_ground_north" },
      { "point": [ 1, 1, 0 ], "overmap": "apartment_complex_straight_stairs_even_ground_north" },
      { "point": [ 2, 1, 0 ], "overmap": "apartment_complex_straight_ground_north" },
      { "point": [ 3, 1, 0 ], "overmap": "apartment_complex_straight_stairs_even_ground_north" },
      { "point": [ 4, 1, 0 ], "overmap": "apartment_complex_corner_ground_west" },
      { "point": [ 0, 0, 1 ], "overmap": "apartment_complex_corner_east" },
      { "point": [ 1, 0, 1 ], "overmap": "apartment_complex_straight_south" },
      { "point": [ 2, 0, 1 ], "overmap": "apartment_complex_straight_south" },
      { "point": [ 3, 0, 1 ], "overmap": "apartment_complex_straight_south" },
      { "point": [ 4, 0, 1 ], "overmap": "apartment_complex_corner_south" },
      { "point": [ 0, 1, 1 ], "overmap": "apartment_complex_corner_north" },
      { "point": [ 1, 1, 1 ], "overmap": "apartment_complex_straight_stairs_odd_north" },
      { "point": [ 2, 1, 1 ], "overmap": "apartment_complex_straight_north" },
      { "point": [ 3, 1, 1 ], "overmap": "apartment_complex_straight_stairs_odd_north" },
      { "point": [ 4, 1, 1 ], "overmap": "apartment_complex_corner_west" },
      { "point": [ 0, 0, 2 ], "overmap": "apartment_complex_corner_east" },
      { "point": [ 1, 0, 2 ], "overmap": "apartment_complex_straight_south" },
      { "point": [ 2, 0, 2 ], "overmap": "apartment_complex_straight_south" },
      { "point": [ 3, 0, 2 ], "overmap": "apartment_complex_straight_south" },
      { "point": [ 4, 0, 2 ], "overmap": "apartment_complex_corner_south" },
      { "point": [ 0, 1, 2 ], "overmap": "apartment_complex_corner_north" },
      { "point": [ 1, 1, 2 ], "overmap": "apartment_complex_straight_stairs_even_north" },
      { "point": [ 2, 1, 2 ], "overmap": "apartment_complex_straight_north" },
      { "point": [ 3, 1, 2 ], "overmap": "apartment_complex_straight_stairs_even_north" },
      { "point": [ 4, 1, 2 ], "overmap": "apartment_complex_corner_west" },
      { "point": [ 0, 0, 3 ], "overmap": "apartment_complex_corner_east" },
      { "point": [ 1, 0, 3 ], "overmap": "apartment_complex_straight_south" },
      { "point": [ 2, 0, 3 ], "overmap": "apartment_complex_straight_south" },
      { "point": [ 3, 0, 3 ], "overmap": "apartment_complex_straight_south" },
      { "point": [ 4, 0, 3 ], "overmap": "apartment_complex_corner_south" },
      { "point": [ 0, 1, 3 ], "overmap": "apartment_complex_corner_north" },
      { "point": [ 1, 1, 3 ], "overmap": "apartment_complex_straight_stairs_odd_north" },
      { "point": [ 2, 1, 3 ], "overmap": "apartment_complex_straight_north" },
      { "point": [ 3, 1, 3 ], "overmap": "apartment_complex_straight_stairs_odd_north" },
      { "point": [ 4, 1, 3 ], "overmap": "apartment_complex_corner_west" },
      { "point": [ 0, 0, 4 ], "overmap": "apartment_complex_corner_east" },
      { "point": [ 1, 0, 4 ], "overmap": "apartment_complex_straight_south" },
      { "point": [ 2, 0, 4 ], "overmap": "apartment_complex_straight_south" },
      { "point": [ 3, 0, 4 ], "overmap": "apartment_complex_straight_south" },
      { "point": [ 4, 0, 4 ], "overmap": "apartment_complex_corner_south" },
      { "point": [ 0, 1, 4 ], "overmap": "apartment_complex_corner_north" },
      { "point": [ 1, 1, 4 ], "overmap": "apartment_complex_straight_stairs_even_north" },
      { "point": [ 2, 1, 4 ], "overmap": "apartment_complex_straight_north" },
      { "point": [ 3, 1, 4 ], "overmap": "apartment_complex_straight_stairs_even_north" },
      { "point": [ 4, 1, 4 ], "overmap": "apartment_complex_corner_west" },
      { "point": [ 0, 0, 5 ], "overmap": "apartment_complex_corner_roof_east" },
      { "point": [ 1, 0, 5 ], "overmap": "apartment_complex_straight_roof_south" },
      { "point": [ 2, 0, 5 ], "overmap": "apartment_complex_straight_roof_south" },
      { "point": [ 3, 0, 5 ], "overmap": "apartment_complex_straight_roof_south" },
      { "point": [ 4, 0, 5 ], "overmap": "apartment_complex_corner_roof_south" },
      { "point": [ 0, 1, 5 ], "overmap": "apartment_complex_corner_roof_north" },
      { "point": [ 1, 1, 5 ], "overmap": "apartment_complex_straight_stairs_even_roof_north" },
      { "point": [ 1, 1, 6 ], "overmap": "apartment_complex_straight_stairs_roof_+1_north" },
      { "point": [ 2, 1, 5 ], "overmap": "apartment_complex_straight_roof_north" },
      { "point": [ 3, 1, 5 ], "overmap": "apartment_complex_straight_stairs_even_roof_north" },
      { "point": [ 3, 1, 6 ], "overmap": "apartment_complex_straight_stairs_roof_+1_north" },
      { "point": [ 4, 1, 5 ], "overmap": "apartment_complex_corner_roof_west" }
    ]
  },
  {
    "type": "city_building",
    "id": "apartment_complex_U",
    "locations": [ "land" ],
    "overmaps": [
      { "point": [ 0, 0, 0 ], "overmap": "apartment_complex_corner_ground_east" },
      { "point": [ 1, 0, 0 ], "overmap": "apartment_complex_corner_ground_south" },
      { "point": [ 3, 0, 0 ], "overmap": "apartment_complex_corner_ground_east" },
      { "point": [ 4, 0, 0 ], "overmap": "apartment_complex_corner_ground_south" },
      { "point": [ 0, 1, 0 ], "overmap": "apartment_complex_straight_ground_east" },
      { "point": [ 1, 1, 0 ], "overmap": "apartment_complex_straight_stairs_even_ground_west" },
      { "point": [ 3, 1, 0 ], "overmap": "apartment_complex_straight_stairs_even_ground_east" },
      { "point": [ 4, 1, 0 ], "overmap": "apartment_complex_straight_ground_west" },
      { "point": [ 0, 2, 0 ], "overmap": "apartment_complex_straight_ground_east" },
      { "point": [ 1, 2, 0 ], "overmap": "apartment_complex_corner_inner_ground_north" },
      { "point": [ 2, 2, 0 ], "overmap": "apartment_complex_entrance_north" },
      { "point": [ 3, 2, 0 ], "overmap": "apartment_complex_corner_inner_ground_west" },
      { "point": [ 4, 2, 0 ], "overmap": "apartment_complex_straight_ground_west" },
      { "point": [ 0, 3, 0 ], "overmap": "apartment_complex_corner_ground_north" },
      { "point": [ 1, 3, 0 ], "overmap": "apartment_complex_straight_ground_north" },
      { "point": [ 2, 3, 0 ], "overmap": "apartment_complex_straight_stairs_even_ground_north" },
      { "point": [ 3, 3, 0 ], "overmap": "apartment_complex_straight_ground_north" },
      { "point": [ 4, 3, 0 ], "overmap": "apartment_complex_corner_ground_west" },
      { "point": [ 0, 0, 1 ], "overmap": "apartment_complex_corner_east" },
      { "point": [ 1, 0, 1 ], "overmap": "apartment_complex_corner_south" },
      { "point": [ 3, 0, 1 ], "overmap": "apartment_complex_corner_east" },
      { "point": [ 4, 0, 1 ], "overmap": "apartment_complex_corner_south" },
      { "point": [ 0, 1, 1 ], "overmap": "apartment_complex_straight_east" },
      { "point": [ 1, 1, 1 ], "overmap": "apartment_complex_straight_stairs_odd_west" },
      { "point": [ 3, 1, 1 ], "overmap": "apartment_complex_straight_stairs_odd_east" },
      { "point": [ 4, 1, 1 ], "overmap": "apartment_complex_straight_west" },
      { "point": [ 0, 2, 1 ], "overmap": "apartment_complex_straight_east" },
      { "point": [ 1, 2, 1 ], "overmap": "apartment_complex_corner_inner_north" },
      { "point": [ 2, 2, 1 ], "overmap": "apartment_complex_straight_south" },
      { "point": [ 3, 2, 1 ], "overmap": "apartment_complex_corner_inner_west" },
      { "point": [ 4, 2, 1 ], "overmap": "apartment_complex_straight_west" },
      { "point": [ 0, 3, 1 ], "overmap": "apartment_complex_corner_north" },
      { "point": [ 1, 3, 1 ], "overmap": "apartment_complex_straight_north" },
      { "point": [ 2, 3, 1 ], "overmap": "apartment_complex_straight_stairs_odd_north" },
      { "point": [ 3, 3, 1 ], "overmap": "apartment_complex_straight_north" },
      { "point": [ 4, 3, 1 ], "overmap": "apartment_complex_corner_west" },
      { "point": [ 0, 0, 2 ], "overmap": "apartment_complex_corner_east" },
      { "point": [ 1, 0, 2 ], "overmap": "apartment_complex_corner_south" },
      { "point": [ 3, 0, 2 ], "overmap": "apartment_complex_corner_east" },
      { "point": [ 4, 0, 2 ], "overmap": "apartment_complex_corner_south" },
      { "point": [ 0, 1, 2 ], "overmap": "apartment_complex_straight_east" },
      { "point": [ 1, 1, 2 ], "overmap": "apartment_complex_straight_stairs_even_west" },
      { "point": [ 3, 1, 2 ], "overmap": "apartment_complex_straight_stairs_even_east" },
      { "point": [ 4, 1, 2 ], "overmap": "apartment_complex_straight_west" },
      { "point": [ 0, 2, 2 ], "overmap": "apartment_complex_straight_east" },
      { "point": [ 1, 2, 2 ], "overmap": "apartment_complex_corner_inner_north" },
      { "point": [ 2, 2, 2 ], "overmap": "apartment_complex_straight_south" },
      { "point": [ 3, 2, 2 ], "overmap": "apartment_complex_corner_inner_west" },
      { "point": [ 4, 2, 2 ], "overmap": "apartment_complex_straight_west" },
      { "point": [ 0, 3, 2 ], "overmap": "apartment_complex_corner_north" },
      { "point": [ 1, 3, 2 ], "overmap": "apartment_complex_straight_north" },
      { "point": [ 2, 3, 2 ], "overmap": "apartment_complex_straight_stairs_even_north" },
      { "point": [ 3, 3, 2 ], "overmap": "apartment_complex_straight_north" },
      { "point": [ 4, 3, 2 ], "overmap": "apartment_complex_corner_west" },
      { "point": [ 0, 0, 3 ], "overmap": "apartment_complex_corner_roof_east" },
      { "point": [ 1, 0, 3 ], "overmap": "apartment_complex_corner_roof_south" },
      { "point": [ 3, 0, 3 ], "overmap": "apartment_complex_corner_roof_east" },
      { "point": [ 4, 0, 3 ], "overmap": "apartment_complex_corner_roof_south" },
      { "point": [ 0, 1, 3 ], "overmap": "apartment_complex_straight_roof_east" },
      { "point": [ 1, 1, 3 ], "overmap": "apartment_complex_straight_stairs_even_roof_west" },
      { "point": [ 1, 1, 4 ], "overmap": "apartment_complex_straight_stairs_roof_+1_west" },
      { "point": [ 3, 1, 3 ], "overmap": "apartment_complex_straight_stairs_even_roof_east" },
      { "point": [ 3, 1, 4 ], "overmap": "apartment_complex_straight_stairs_roof_+1_east" },
      { "point": [ 4, 1, 3 ], "overmap": "apartment_complex_straight_roof_west" },
      { "point": [ 0, 2, 3 ], "overmap": "apartment_complex_straight_roof_east" },
      { "point": [ 1, 2, 3 ], "overmap": "apartment_complex_corner_inner_roof_north" },
      { "point": [ 2, 2, 3 ], "overmap": "apartment_complex_straight_roof_south" },
      { "point": [ 3, 2, 3 ], "overmap": "apartment_complex_corner_inner_roof_west" },
      { "point": [ 4, 2, 3 ], "overmap": "apartment_complex_straight_roof_west" },
      { "point": [ 0, 3, 3 ], "overmap": "apartment_complex_corner_roof_north" },
      { "point": [ 1, 3, 3 ], "overmap": "apartment_complex_straight_roof_north" },
      { "point": [ 2, 3, 3 ], "overmap": "apartment_complex_straight_stairs_even_roof_north" },
      { "point": [ 2, 3, 4 ], "overmap": "apartment_complex_straight_stairs_roof_+1_north" },
      { "point": [ 3, 3, 3 ], "overmap": "apartment_complex_straight_roof_north" },
      { "point": [ 4, 3, 3 ], "overmap": "apartment_complex_corner_roof_west" }
=======
    "id": "office_tower_large",
    "locations": [ "land" ],
    "overmaps": [
      { "point": [ 1, 1, 0 ], "overmap": "loffice_tower_5_south" },
      { "point": [ 0, 1, 0 ], "overmap": "loffice_tower_6_south" },
      { "point": [ 1, 0, 0 ], "overmap": "loffice_tower_7_south" },
      { "point": [ 0, 0, 0 ], "overmap": "loffice_tower_8_south" },
      { "point": [ 1, 1, -1 ], "overmap": "loffice_tower_1_south" },
      { "point": [ 0, 1, -1 ], "overmap": "loffice_tower_2_south" },
      { "point": [ 1, 0, -1 ], "overmap": "loffice_tower_3_south" },
      { "point": [ 0, 0, -1 ], "overmap": "loffice_tower_4_south" },
      { "point": [ 1, 1, 1 ], "overmap": "loffice_tower_9_south" },
      { "point": [ 0, 1, 1 ], "overmap": "loffice_tower_10_south" },
      { "point": [ 1, 0, 1 ], "overmap": "loffice_tower_11_south" },
      { "point": [ 0, 0, 1 ], "overmap": "loffice_tower_12_south" },
      { "point": [ 1, 1, 2 ], "overmap": "loffice_tower_9b_south" },
      { "point": [ 0, 1, 2 ], "overmap": "loffice_tower_10b_south" },
      { "point": [ 1, 0, 2 ], "overmap": "loffice_tower_11_south" },
      { "point": [ 0, 0, 2 ], "overmap": "loffice_tower_12_south" },
      { "point": [ 1, 1, 3 ], "overmap": "loffice_tower_9_south" },
      { "point": [ 0, 1, 3 ], "overmap": "loffice_tower_10_south" },
      { "point": [ 1, 0, 3 ], "overmap": "loffice_tower_11_south" },
      { "point": [ 0, 0, 3 ], "overmap": "loffice_tower_12_south" },
      { "point": [ 1, 1, 4 ], "overmap": "loffice_tower_9b_south" },
      { "point": [ 0, 1, 4 ], "overmap": "loffice_tower_10b_south" },
      { "point": [ 1, 0, 4 ], "overmap": "loffice_tower_11_south" },
      { "point": [ 0, 0, 4 ], "overmap": "loffice_tower_12_south" },
      { "point": [ 1, 1, 5 ], "overmap": "loffice_tower_13_south" },
      { "point": [ 0, 1, 5 ], "overmap": "loffice_tower_14_south" },
      { "point": [ 1, 0, 5 ], "overmap": "loffice_tower_15_south" },
      { "point": [ 0, 0, 5 ], "overmap": "loffice_tower_16_south" },
      { "point": [ 1, 1, 6 ], "overmap": "loffice_tower_17_south" },
      { "point": [ 0, 1, 6 ], "overmap": "loffice_tower_18_south" },
      { "point": [ 1, 0, 6 ], "overmap": "loffice_tower_19_south" },
      { "point": [ 0, 0, 6 ], "overmap": "loffice_tower_20_south" }
>>>>>>> 8c0f9606
    ]
  },
  {
    "type": "city_building",
    "id": "office_tower",
    "locations": [ "land" ],
    "overmaps": [
      { "point": [ 0, 0, 0 ], "overmap": "office_tower_nw_north" },
      { "point": [ 1, 0, 0 ], "overmap": "office_tower_ne_north" },
      { "point": [ 0, 1, 0 ], "overmap": "office_tower_sw_north" },
      { "point": [ 1, 1, 0 ], "overmap": "office_tower_se_north" },
      { "point": [ 0, 0, -1 ], "overmap": "office_tower_underground_nw_north" },
      { "point": [ 1, 0, -1 ], "overmap": "office_tower_underground_ne_north" },
      { "point": [ 0, 1, -1 ], "overmap": "office_tower_underground_sw_north" },
      { "point": [ 1, 1, -1 ], "overmap": "office_tower_underground_se_north" },
      { "point": [ 0, 0, 1 ], "overmap": "office_tower_roof_nw_north" },
      { "point": [ 1, 0, 1 ], "overmap": "office_tower_roof_ne_north" },
      { "point": [ 0, 1, 1 ], "overmap": "office_tower_roof_sw_north" },
      { "point": [ 1, 1, 1 ], "overmap": "office_tower_roof_se_north" }
    ]
  },
  {
    "type": "city_building",
    "id": "office_tower_2",
    "locations": [ "land" ],
    "overmaps": [
      { "point": [ 0, 0, 0 ], "overmap": "office_tower_2_a1_north" },
      { "point": [ 1, 0, 0 ], "overmap": "office_tower_2_a2_north" },
      { "point": [ 2, 0, 0 ], "overmap": "office_tower_2_a3_north" },
      { "point": [ 0, 1, 0 ], "overmap": "office_tower_2_b1_north" },
      { "point": [ 1, 1, 0 ], "overmap": "office_tower_2_b2_north" },
      { "point": [ 2, 1, 0 ], "overmap": "office_tower_2_b3_north" }
    ]
  },
  {
    "type": "city_building",
    "id": "office_tower_hiddenlab",
    "locations": [ "land" ],
    "overmaps": [
      { "point": [ 0, 0, 0 ], "overmap": "office_tower_2_a1_tower_lab_north" },
      { "point": [ 1, 0, 0 ], "overmap": "office_tower_2_a2_north" },
      { "point": [ 2, 0, 0 ], "overmap": "office_tower_2_a3_north" },
      { "point": [ 0, 1, 0 ], "overmap": "office_tower_2_b1_north" },
      { "point": [ 1, 1, 0 ], "overmap": "office_tower_2_b2_north" },
      { "point": [ 2, 1, 0 ], "overmap": "office_tower_2_b3_north" },
      { "point": [ 0, 0, 1 ], "overmap": "tower_lab_stairs" },
      { "point": [ 1, 0, 1 ], "overmap": "tower_lab" },
      { "point": [ 2, 0, 1 ], "overmap": "office_tower_open_air_corner_north" },
      { "point": [ 0, 1, 1 ], "overmap": "tower_lab" },
      { "point": [ 1, 1, 1 ], "overmap": "tower_lab" },
      { "point": [ 2, 1, 1 ], "overmap": "tower_lab" },
      { "point": [ 0, 0, 2 ], "overmap": "tower_lab" },
      { "point": [ 1, 0, 2 ], "overmap": "tower_lab" },
      { "point": [ 2, 0, 2 ], "overmap": "office_tower_open_air_corner_north" },
      { "point": [ 0, 1, 2 ], "overmap": "tower_lab" },
      { "point": [ 1, 1, 2 ], "overmap": "tower_lab" },
      { "point": [ 2, 1, 2 ], "overmap": "tower_lab_stairs" },
      { "point": [ 0, 0, 3 ], "overmap": "tower_lab_stairs" },
      { "point": [ 1, 0, 3 ], "overmap": "tower_lab" },
      { "point": [ 2, 0, 3 ], "overmap": "office_tower_open_air_corner_north" },
      { "point": [ 0, 1, 3 ], "overmap": "tower_lab" },
      { "point": [ 1, 1, 3 ], "overmap": "tower_lab" },
      { "point": [ 2, 1, 3 ], "overmap": "tower_lab" },
      { "point": [ 0, 0, 4 ], "overmap": "tower_lab" },
      { "point": [ 1, 0, 4 ], "overmap": "tower_lab" },
      { "point": [ 2, 0, 4 ], "overmap": "office_tower_open_air_corner_north" },
      { "point": [ 0, 1, 4 ], "overmap": "tower_lab" },
      { "point": [ 1, 1, 4 ], "overmap": "tower_lab" },
      { "point": [ 2, 1, 4 ], "overmap": "tower_lab_stairs" },
      { "point": [ 0, 0, 5 ], "overmap": "tower_lab_stairs" },
      { "point": [ 1, 0, 5 ], "overmap": "tower_lab" },
      { "point": [ 2, 0, 5 ], "overmap": "office_tower_open_air_corner_north" },
      { "point": [ 0, 1, 5 ], "overmap": "tower_lab" },
      { "point": [ 1, 1, 5 ], "overmap": "tower_lab" },
      { "point": [ 2, 1, 5 ], "overmap": "tower_lab" },
      { "point": [ 0, 0, 6 ], "overmap": "tower_lab" },
      { "point": [ 1, 0, 6 ], "overmap": "tower_lab_finale" },
      { "point": [ 2, 0, 6 ], "overmap": "office_tower_open_air_corner_north" },
      { "point": [ 0, 1, 6 ], "overmap": "tower_lab_finale" },
      { "point": [ 1, 1, 6 ], "overmap": "tower_lab" },
      { "point": [ 2, 1, 6 ], "overmap": "tower_lab_stairs" }
    ]
  },
  {
    "type": "city_building",
    "id": "cathedral",
    "locations": [ "land" ],
    "overmaps": [
      { "point": [ 0, 0, 6 ], "overmap": "cathedral_7_NW_north" },
      { "point": [ 1, 0, 6 ], "overmap": "cathedral_7_NE_north" },
      { "point": [ 0, 0, 5 ], "overmap": "cathedral_6_NW_north" },
      { "point": [ 1, 0, 5 ], "overmap": "cathedral_6_NE_north" },
      { "point": [ 0, 0, 4 ], "overmap": "cathedral_5_NW_north" },
      { "point": [ 1, 0, 4 ], "overmap": "cathedral_5_NE_north" },
      { "point": [ 0, 0, 3 ], "overmap": "cathedral_4_NW_north" },
      { "point": [ 1, 0, 3 ], "overmap": "cathedral_4_NE_north" },
      { "point": [ 0, 0, 2 ], "overmap": "cathedral_3_NW_north" },
      { "point": [ 1, 0, 2 ], "overmap": "cathedral_3_NE_north" },
      { "point": [ 0, 1, 2 ], "overmap": "cathedral_3_SW_north" },
      { "point": [ 1, 1, 2 ], "overmap": "cathedral_3_SE_north" },
      { "point": [ 0, 0, 1 ], "overmap": "cathedral_2_NW_north" },
      { "point": [ 1, 0, 1 ], "overmap": "cathedral_2_NE_north" },
      { "point": [ 0, 1, 1 ], "overmap": "cathedral_2_SW_north" },
      { "point": [ 1, 1, 1 ], "overmap": "cathedral_2_SE_north" },
      { "point": [ 0, 0, 0 ], "overmap": "cathedral_1_NW_north" },
      { "point": [ 1, 0, 0 ], "overmap": "cathedral_1_NE_north" },
      { "point": [ 0, 1, 0 ], "overmap": "cathedral_1_SW_north" },
      { "point": [ 1, 1, 0 ], "overmap": "cathedral_1_SE_north" },
      { "point": [ 0, 0, -1 ], "overmap": "cathedral_b_NW_north" },
      { "point": [ 1, 0, -1 ], "overmap": "cathedral_b_NE_north" },
      { "point": [ 0, 1, -1 ], "overmap": "cathedral_b_SW_north" },
      { "point": [ 1, 1, -1 ], "overmap": "cathedral_b_SE_north" }
    ]
  },
  {
    "type": "city_building",
    "id": "school",
    "locations": [ "land" ],
    "overmaps": [
      { "point": [ 0, 0, 0 ], "overmap": "school_1_3_north" },
      { "point": [ 1, 0, 0 ], "overmap": "school_1_2_north" },
      { "point": [ 2, 0, 0 ], "overmap": "school_1_1_north" },
      { "point": [ 0, 1, 0 ], "overmap": "school_1_6_north" },
      { "point": [ 1, 1, 0 ], "overmap": "school_1_5_north" },
      { "point": [ 2, 1, 0 ], "overmap": "school_1_4_north" },
      { "point": [ 0, 2, 0 ], "overmap": "school_1_9_north" },
      { "point": [ 1, 2, 0 ], "overmap": "school_1_8_north" },
      { "point": [ 2, 2, 0 ], "overmap": "school_1_7_north" },
      { "point": [ 0, 0, 1 ], "overmap": "school_2_3_north" },
      { "point": [ 1, 0, 1 ], "overmap": "school_2_2_north" },
      { "point": [ 2, 0, 1 ], "overmap": "school_2_1_north" },
      { "point": [ 0, 1, 1 ], "overmap": "school_2_6_north" },
      { "point": [ 1, 1, 1 ], "overmap": "school_2_5_north" },
      { "point": [ 2, 1, 1 ], "overmap": "school_2_4_north" },
      { "point": [ 0, 2, 1 ], "overmap": "school_2_9_north" },
      { "point": [ 1, 2, 1 ], "overmap": "school_2_8_north" },
      { "point": [ 2, 2, 1 ], "overmap": "school_2_7_north" },
      { "point": [ 0, 0, 2 ], "overmap": "school_3_3_north" },
      { "point": [ 1, 0, 2 ], "overmap": "school_3_2_north" },
      { "point": [ 2, 0, 2 ], "overmap": "school_3_1_north" },
      { "point": [ 0, 1, 2 ], "overmap": "school_3_6_north" },
      { "point": [ 1, 1, 2 ], "overmap": "school_3_5_north" },
      { "point": [ 2, 1, 2 ], "overmap": "school_3_4_north" },
      { "point": [ 0, 2, 2 ], "overmap": "school_3_9_north" },
      { "point": [ 1, 2, 2 ], "overmap": "school_3_8_north" },
      { "point": [ 2, 2, 2 ], "overmap": "school_3_7_north" },
      { "point": [ 0, 0, 3 ], "overmap": "school_4_3_north" },
      { "point": [ 1, 0, 3 ], "overmap": "school_4_2_north" },
      { "point": [ 2, 0, 3 ], "overmap": "school_4_1_north" },
      { "point": [ 0, 1, 3 ], "overmap": "school_4_6_north" },
      { "point": [ 1, 1, 3 ], "overmap": "school_4_5_north" },
      { "point": [ 2, 1, 3 ], "overmap": "school_4_4_north" },
      { "point": [ 0, 2, 3 ], "overmap": "school_4_9_north" },
      { "point": [ 1, 2, 3 ], "overmap": "school_4_8_north" },
      { "point": [ 2, 2, 3 ], "overmap": "school_4_7_north" }
    ]
  },
  {
    "type": "city_building",
    "id": "mall",
    "locations": [ "land" ],
    "overmaps": [
      { "point": [ 8, 9, 0 ], "overmap": "mall_a_1_south" },
      { "point": [ 7, 9, 0 ], "overmap": "mall_a_2_south" },
      { "point": [ 6, 9, 0 ], "overmap": "mall_a_3_south" },
      { "point": [ 6, 9, 1 ], "overmap": "mall_b_3_south" },
      { "point": [ 6, 9, 2 ], "overmap": "mall_a_3_roof_south" },
      { "point": [ 6, 9, 3 ], "overmap": "mall_upper_roof_3_south" },
      { "point": [ 5, 9, 0 ], "overmap": "mall_a_4_south" },
      { "point": [ 5, 9, 1 ], "overmap": "mall_b_4_south" },
      { "point": [ 5, 9, 2 ], "overmap": "mall_a_4_roof_south" },
      { "point": [ 5, 9, 3 ], "overmap": "mall_upper_roof_4_south" },
      { "point": [ 4, 9, 0 ], "overmap": "mall_a_5_south" },
      { "point": [ 4, 9, 1 ], "overmap": "mall_b_5_south" },
      { "point": [ 4, 9, 2 ], "overmap": "mall_a_5_roof_south" },
      { "point": [ 3, 9, 0 ], "overmap": "mall_a_6_south" },
      { "point": [ 2, 9, 0 ], "overmap": "mall_a_7_south" },
      { "point": [ 1, 9, 0 ], "overmap": "mall_a_8_south" },
      { "point": [ 0, 9, 0 ], "overmap": "mall_a_9_south" },
      { "point": [ 8, 8, 0 ], "overmap": "mall_a_10_south" },
      { "point": [ 8, 8, 1 ], "overmap": "mall_b_10_south" },
      { "point": [ 8, 8, 2 ], "overmap": "mall_a_10_roof_south" },
      { "point": [ 7, 8, 0 ], "overmap": "mall_a_11_south" },
      { "point": [ 7, 8, 1 ], "overmap": "mall_b_11_south" },
      { "point": [ 7, 8, 2 ], "overmap": "mall_a_11_roof_south" },
      { "point": [ 6, 8, 0 ], "overmap": "mall_a_12_south" },
      { "point": [ 6, 8, 1 ], "overmap": "mall_b_12_south" },
      { "point": [ 6, 8, 2 ], "overmap": "mall_a_12_roof_south" },
      { "point": [ 6, 8, 3 ], "overmap": "mall_upper_roof_12_south" },
      { "point": [ 5, 8, 0 ], "overmap": "mall_a_13_south" },
      { "point": [ 5, 8, 1 ], "overmap": "mall_b_13_south" },
      { "point": [ 5, 8, 2 ], "overmap": "mall_a_13_roof_south" },
      { "point": [ 5, 8, 3 ], "overmap": "mall_upper_roof_13_south" },
      { "point": [ 4, 8, 0 ], "overmap": "mall_a_14_south" },
      { "point": [ 4, 8, 1 ], "overmap": "mall_b_14_south" },
      { "point": [ 4, 8, 2 ], "overmap": "mall_a_14_roof_south" },
      { "point": [ 3, 8, 0 ], "overmap": "mall_a_15_south" },
      { "point": [ 2, 8, 0 ], "overmap": "mall_a_16_south" },
      { "point": [ 1, 8, 0 ], "overmap": "mall_a_17_south" },
      { "point": [ 0, 8, 0 ], "overmap": "mall_a_18_south" },
      { "point": [ 8, 7, 0 ], "overmap": "mall_a_19_south" },
      { "point": [ 8, 7, 1 ], "overmap": "mall_b_19_south" },
      { "point": [ 8, 7, 2 ], "overmap": "mall_a_19_roof_south" },
      { "point": [ 7, 7, 0 ], "overmap": "mall_a_20_south" },
      { "point": [ 7, 7, 1 ], "overmap": "mall_b_20_south" },
      { "point": [ 7, 7, 2 ], "overmap": "mall_a_20_roof_south" },
      { "point": [ 6, 7, 0 ], "overmap": "mall_a_21_south" },
      { "point": [ 6, 7, 1 ], "overmap": "mall_b_21_south" },
      { "point": [ 6, 7, 2 ], "overmap": "mall_a_21_roof_south" },
      { "point": [ 5, 7, 0 ], "overmap": "mall_a_22_south" },
      { "point": [ 5, 7, 1 ], "overmap": "mall_b_22_south" },
      { "point": [ 5, 7, 2 ], "overmap": "mall_a_22_roof_south" },
      { "point": [ 4, 7, 0 ], "overmap": "mall_a_23_south" },
      { "point": [ 4, 7, 1 ], "overmap": "mall_b_23_south" },
      { "point": [ 4, 7, 2 ], "overmap": "mall_a_23_roof_south" },
      { "point": [ 3, 7, 0 ], "overmap": "mall_a_24_south" },
      { "point": [ 3, 7, 1 ], "overmap": "mall_b_24_south" },
      { "point": [ 3, 7, 2 ], "overmap": "mall_a_24_roof_south" },
      { "point": [ 2, 7, 0 ], "overmap": "mall_a_25_south" },
      { "point": [ 2, 7, 1 ], "overmap": "mall_b_25_south" },
      { "point": [ 2, 7, 2 ], "overmap": "mall_a_25_roof_south" },
      { "point": [ 1, 7, 0 ], "overmap": "mall_a_26_south" },
      { "point": [ 1, 7, 1 ], "overmap": "mall_b_26_south" },
      { "point": [ 1, 7, 2 ], "overmap": "mall_a_26_roof_south" },
      { "point": [ 0, 7, 0 ], "overmap": "mall_a_27_south" },
      { "point": [ 8, 6, 0 ], "overmap": "mall_a_28_south" },
      { "point": [ 7, 6, 0 ], "overmap": "mall_a_29_south" },
      { "point": [ 7, 6, 1 ], "overmap": "mall_b_29_south" },
      { "point": [ 7, 6, 2 ], "overmap": "mall_a_29_roof_south" },
      { "point": [ 6, 6, 0 ], "overmap": "mall_a_30_south" },
      { "point": [ 6, 6, 1 ], "overmap": "mall_b_30_south" },
      { "point": [ 6, 6, 2 ], "overmap": "mall_a_30_roof_south" },
      { "point": [ 5, 6, 0 ], "overmap": "mall_a_31_south" },
      { "point": [ 5, 6, 1 ], "overmap": "mall_b_31_south" },
      { "point": [ 5, 6, 2 ], "overmap": "mall_a_31_roof_south" },
      { "point": [ 4, 6, 0 ], "overmap": "mall_a_32_south" },
      { "point": [ 4, 6, 1 ], "overmap": "mall_b_32_south" },
      { "point": [ 4, 6, 2 ], "overmap": "mall_a_32_roof_south" },
      { "point": [ 3, 6, 0 ], "overmap": "mall_a_33_south" },
      { "point": [ 3, 6, 1 ], "overmap": "mall_b_33_south" },
      { "point": [ 3, 6, 2 ], "overmap": "mall_a_33_roof_south" },
      { "point": [ 2, 6, 0 ], "overmap": "mall_a_34_south" },
      { "point": [ 2, 6, 1 ], "overmap": "mall_b_34_south" },
      { "point": [ 2, 6, 2 ], "overmap": "mall_a_34_roof_south" },
      { "point": [ 2, 6, 3 ], "overmap": "mall_upper_roof_34_south" },
      { "point": [ 1, 6, 0 ], "overmap": "mall_a_35_south" },
      { "point": [ 1, 6, 1 ], "overmap": "mall_b_35_south" },
      { "point": [ 1, 6, 2 ], "overmap": "mall_a_35_roof_south" },
      { "point": [ 1, 6, 3 ], "overmap": "mall_upper_roof_35_south" },
      { "point": [ 0, 6, 0 ], "overmap": "mall_a_36_south" },
      { "point": [ 8, 5, 0 ], "overmap": "mall_a_37_south" },
      { "point": [ 7, 5, 0 ], "overmap": "mall_a_38_south" },
      { "point": [ 7, 5, 1 ], "overmap": "mall_b_38_south" },
      { "point": [ 7, 5, 2 ], "overmap": "mall_a_38_roof_south" },
      { "point": [ 6, 5, 0 ], "overmap": "mall_a_39_south" },
      { "point": [ 6, 5, 1 ], "overmap": "mall_b_39_south" },
      { "point": [ 6, 5, 2 ], "overmap": "mall_a_39_roof_south" },
      { "point": [ 5, 5, 0 ], "overmap": "mall_a_40_south" },
      { "point": [ 5, 5, 1 ], "overmap": "mall_b_40_south" },
      { "point": [ 5, 5, 2 ], "overmap": "mall_a_40_roof_south" },
      { "point": [ 4, 5, 0 ], "overmap": "mall_a_41_south" },
      { "point": [ 4, 5, 1 ], "overmap": "mall_b_41_south" },
      { "point": [ 4, 5, 2 ], "overmap": "mall_a_41_roof_south" },
      { "point": [ 3, 5, 0 ], "overmap": "mall_a_42_south" },
      { "point": [ 3, 5, 1 ], "overmap": "mall_b_42_south" },
      { "point": [ 3, 5, 2 ], "overmap": "mall_a_42_roof_south" },
      { "point": [ 2, 5, 0 ], "overmap": "mall_a_43_south" },
      { "point": [ 2, 5, 1 ], "overmap": "mall_b_43_south" },
      { "point": [ 2, 5, 2 ], "overmap": "mall_a_43_roof_south" },
      { "point": [ 1, 5, 0 ], "overmap": "mall_a_44_south" },
      { "point": [ 1, 5, 1 ], "overmap": "mall_b_44_south" },
      { "point": [ 1, 5, 2 ], "overmap": "mall_a_44_roof_south" },
      { "point": [ 0, 5, 0 ], "overmap": "mall_a_45_south" },
      { "point": [ 8, 4, 0 ], "overmap": "mall_a_46_south" },
      { "point": [ 7, 4, 0 ], "overmap": "mall_a_47_south" },
      { "point": [ 7, 4, 1 ], "overmap": "mall_b_47_south" },
      { "point": [ 7, 4, 2 ], "overmap": "mall_a_47_roof_south" },
      { "point": [ 6, 4, 0 ], "overmap": "mall_a_48_south" },
      { "point": [ 6, 4, 1 ], "overmap": "mall_b_48_south" },
      { "point": [ 6, 4, 2 ], "overmap": "mall_a_48_roof_south" },
      { "point": [ 6, 4, 3 ], "overmap": "mall_upper_roof_48_south" },
      { "point": [ 5, 4, 0 ], "overmap": "mall_a_49_south" },
      { "point": [ 5, 4, 1 ], "overmap": "mall_b_49_south" },
      { "point": [ 5, 4, 2 ], "overmap": "mall_a_49_roof_south" },
      { "point": [ 5, 4, 3 ], "overmap": "mall_upper_roof_49_south" },
      { "point": [ 4, 4, 0 ], "overmap": "mall_a_50_south" },
      { "point": [ 4, 4, 1 ], "overmap": "mall_b_50_south" },
      { "point": [ 4, 4, 2 ], "overmap": "mall_a_50_roof_south" },
      { "point": [ 4, 4, 3 ], "overmap": "mall_upper_roof_50_south" },
      { "point": [ 3, 4, 0 ], "overmap": "mall_a_51_south" },
      { "point": [ 3, 4, 1 ], "overmap": "mall_b_51_south" },
      { "point": [ 3, 4, 2 ], "overmap": "mall_a_51_roof_south" },
      { "point": [ 3, 4, 3 ], "overmap": "mall_upper_roof_51_south" },
      { "point": [ 2, 4, 0 ], "overmap": "mall_a_52_south" },
      { "point": [ 2, 4, 1 ], "overmap": "mall_b_52_south" },
      { "point": [ 2, 4, 2 ], "overmap": "mall_a_52_roof_south" },
      { "point": [ 1, 4, 0 ], "overmap": "mall_a_53_south" },
      { "point": [ 1, 4, 1 ], "overmap": "mall_b_53_south" },
      { "point": [ 1, 4, 2 ], "overmap": "mall_a_53_roof_south" },
      { "point": [ 0, 4, 0 ], "overmap": "mall_a_54_south" },
      { "point": [ 8, 3, 0 ], "overmap": "mall_a_55_south" },
      { "point": [ 7, 3, 0 ], "overmap": "mall_a_56_south" },
      { "point": [ 7, 3, 1 ], "overmap": "mall_b_56_south" },
      { "point": [ 7, 3, 2 ], "overmap": "mall_a_56_roof_south" },
      { "point": [ 7, 3, -1 ], "overmap": "mall_a_56_basement_south" },
      { "point": [ 6, 3, 0 ], "overmap": "mall_a_57_south" },
      { "point": [ 6, 3, 1 ], "overmap": "mall_b_57_south" },
      { "point": [ 6, 3, 2 ], "overmap": "mall_a_57_roof_south" },
      { "point": [ 6, 3, -1 ], "overmap": "mall_a_57_basement_south" },
      { "point": [ 5, 3, 0 ], "overmap": "mall_a_58_south" },
      { "point": [ 5, 3, 1 ], "overmap": "mall_b_58_south" },
      { "point": [ 5, 3, 2 ], "overmap": "mall_a_58_roof_south" },
      { "point": [ 5, 3, -1 ], "overmap": "mall_a_58_basement_south" },
      { "point": [ 4, 3, 0 ], "overmap": "mall_a_59_south" },
      { "point": [ 4, 3, 1 ], "overmap": "mall_b_59_south" },
      { "point": [ 4, 3, 2 ], "overmap": "mall_a_59_roof_south" },
      { "point": [ 4, 3, -1 ], "overmap": "mall_a_59_basement_south" },
      { "point": [ 3, 3, 0 ], "overmap": "mall_a_60_south" },
      { "point": [ 3, 3, 1 ], "overmap": "mall_b_60_south" },
      { "point": [ 3, 3, 2 ], "overmap": "mall_a_60_roof_south" },
      { "point": [ 3, 3, -1 ], "overmap": "mall_a_60_basement_south" },
      { "point": [ 2, 3, 0 ], "overmap": "mall_a_61_south" },
      { "point": [ 2, 3, 1 ], "overmap": "mall_b_61_south" },
      { "point": [ 2, 3, 2 ], "overmap": "mall_a_61_roof_south" },
      { "point": [ 2, 3, -1 ], "overmap": "mall_a_61_basement_south" },
      { "point": [ 1, 3, 0 ], "overmap": "mall_a_62_south" },
      { "point": [ 1, 3, 1 ], "overmap": "mall_b_62_south" },
      { "point": [ 1, 3, 2 ], "overmap": "mall_a_62_roof_south" },
      { "point": [ 1, 3, -1 ], "overmap": "mall_a_62_basement_south" },
      { "point": [ 0, 3, 0 ], "overmap": "mall_a_63_south" },
      { "point": [ 8, 2, 0 ], "overmap": "mall_a_64_south" },
      { "point": [ 7, 2, 0 ], "overmap": "mall_a_65_south" },
      { "point": [ 7, 2, 1 ], "overmap": "mall_b_65_south" },
      { "point": [ 7, 2, 2 ], "overmap": "mall_a_65_roof_south" },
      { "point": [ 7, 2, -1 ], "overmap": "mall_a_65_basement_south" },
      { "point": [ 6, 2, 0 ], "overmap": "mall_a_66_south" },
      { "point": [ 6, 2, 1 ], "overmap": "mall_b_66_south" },
      { "point": [ 6, 2, 2 ], "overmap": "mall_a_66_roof_south" },
      { "point": [ 6, 2, -1 ], "overmap": "mall_a_66_basement_south" },
      { "point": [ 5, 2, 0 ], "overmap": "mall_a_67_south" },
      { "point": [ 5, 2, 1 ], "overmap": "mall_b_67_south" },
      { "point": [ 5, 2, 2 ], "overmap": "mall_a_67_roof_south" },
      { "point": [ 5, 2, -1 ], "overmap": "mall_a_67_basement_south" },
      { "point": [ 5, 2, -2 ], "overmap": "mall_a_67_sub_basement_south" },
      { "point": [ 4, 2, 0 ], "overmap": "mall_a_68_south" },
      { "point": [ 4, 2, 1 ], "overmap": "mall_b_68_south" },
      { "point": [ 4, 2, 2 ], "overmap": "mall_a_68_roof_south" },
      { "point": [ 4, 2, -1 ], "overmap": "mall_a_68_basement_south" },
      { "point": [ 4, 2, -2 ], "overmap": "mall_a_68_sub_basement_south" },
      { "point": [ 3, 2, 0 ], "overmap": "mall_a_69_south" },
      { "point": [ 3, 2, 1 ], "overmap": "mall_b_69_south" },
      { "point": [ 3, 2, 2 ], "overmap": "mall_a_69_roof_south" },
      { "point": [ 3, 2, -1 ], "overmap": "mall_a_69_basement_south" },
      { "point": [ 3, 2, -2 ], "overmap": "mall_a_69_sub_basement_south" },
      { "point": [ 2, 2, 0 ], "overmap": "mall_a_70_south" },
      { "point": [ 2, 2, 1 ], "overmap": "mall_b_70_south" },
      { "point": [ 2, 2, 2 ], "overmap": "mall_a_70_roof_south" },
      { "point": [ 2, 2, -1 ], "overmap": "mall_a_70_basement_south" },
      { "point": [ 1, 2, 0 ], "overmap": "mall_a_71_south" },
      { "point": [ 1, 2, 1 ], "overmap": "mall_b_71_south" },
      { "point": [ 1, 2, 2 ], "overmap": "mall_a_71_roof_south" },
      { "point": [ 1, 2, -1 ], "overmap": "mall_a_71_basement_south" },
      { "point": [ 0, 2, 0 ], "overmap": "mall_a_72_south" },
      { "point": [ 8, 1, 0 ], "overmap": "mall_a_73_south" },
      { "point": [ 7, 1, 0 ], "overmap": "mall_a_74_south" },
      { "point": [ 6, 1, 0 ], "overmap": "mall_a_75_south" },
      { "point": [ 5, 1, 0 ], "overmap": "mall_a_76_south" },
      { "point": [ 4, 1, 0 ], "overmap": "mall_a_77_south" },
      { "point": [ 4, 1, -2 ], "overmap": "microlab_sub_connector_north" },
      { "point": [ 3, 1, 0 ], "overmap": "mall_a_78_south" },
      { "point": [ 2, 1, 0 ], "overmap": "mall_a_79_south" },
      { "point": [ 1, 1, 0 ], "overmap": "mall_a_80_south" },
      { "point": [ 0, 1, 0 ], "overmap": "mall_a_81_south" },
      { "point": [ 4, 0, 0 ], "overmap": "road_end_north" }
    ]
  },
  {
    "type": "city_building",
    "id": "home_improvement_superstore_new",
    "locations": [ "land" ],
    "overmaps": [
      { "point": [ 0, 0, 0 ], "overmap": "hdwr_large_0_0_0_south" },
      { "point": [ 1, 0, 0 ], "overmap": "hdwr_large_1_0_0_south" },
      { "point": [ 1, 1, 0 ], "overmap": "hdwr_large_1_1_0_south" },
      { "point": [ 0, 1, 0 ], "overmap": "hdwr_large_0_1_0_south" },
      { "point": [ 1, 2, 0 ], "overmap": "hdwr_large_1_2_0_south" },
      { "point": [ 0, 2, 0 ], "overmap": "hdwr_large_0_2_0_south" },
      { "point": [ 0, 0, 1 ], "overmap": "hdwr_large_0_0_1_south" },
      { "point": [ 1, 0, 1 ], "overmap": "hdwr_large_1_0_1_south" },
      { "point": [ 1, 1, 1 ], "overmap": "hdwr_large_1_1_1_south" },
      { "point": [ 0, 1, 1 ], "overmap": "hdwr_large_0_1_1_south" },
      { "point": [ 1, 2, 1 ], "overmap": "hdwr_large_1_2_1_south" },
      { "point": [ 0, 2, 1 ], "overmap": "hdwr_large_0_2_1_south" }
    ]
  },
  {
    "type": "city_building",
    "id": "football_field",
    "locations": [ "land" ],
    "overmaps": [
      { "point": [ 0, 2, 0 ], "overmap": "football_field_c1_north" },
      { "point": [ 1, 2, 0 ], "overmap": "football_field_c2_north" },
      { "point": [ 2, 2, 0 ], "overmap": "football_field_c3_north" },
      { "point": [ 3, 2, 0 ], "overmap": "football_field_c4_north" },
      { "point": [ 4, 2, 0 ], "overmap": "football_field_c5_north" },
      { "point": [ 0, 1, 0 ], "overmap": "football_field_b1_north" },
      { "point": [ 1, 1, 0 ], "overmap": "football_field_b2_north" },
      { "point": [ 2, 1, 0 ], "overmap": "football_field_b3_north" },
      { "point": [ 3, 1, 0 ], "overmap": "football_field_b4_north" },
      { "point": [ 4, 1, 0 ], "overmap": "football_field_b5_north" },
      { "point": [ 0, 0, 0 ], "overmap": "football_field_a1_north" },
      { "point": [ 1, 0, 0 ], "overmap": "football_field_a2_north" },
      { "point": [ 2, 0, 0 ], "overmap": "football_field_a3_north" },
      { "point": [ 3, 0, 0 ], "overmap": "football_field_a4_north" },
      { "point": [ 4, 0, 0 ], "overmap": "football_field_a5_north" },
      { "point": [ 4, 2, 1 ], "overmap": "football_field_C5_north" },
      { "point": [ 0, 1, 1 ], "overmap": "football_field_B1_north" },
      { "point": [ 4, 1, 1 ], "overmap": "football_field_B5_north" }
    ]
  },
  {
    "type": "city_building",
    "id": "lumberyard",
    "locations": [ "land" ],
    "overmaps": [
      { "point": [ 0, 0, 0 ], "overmap": "lumberyard_0_0_north" },
      { "point": [ 1, 0, 0 ], "overmap": "lumberyard_1_0_north" },
      { "point": [ 0, 1, 0 ], "overmap": "lumberyard_0_1_north" },
      { "point": [ 1, 1, 0 ], "overmap": "lumberyard_1_1_north" },
      { "point": [ 0, 0, 1 ], "overmap": "lumberyard_0_0_roof_north" },
      { "point": [ 1, 0, 1 ], "overmap": "lumberyard_1_0_roof_north" },
      { "point": [ 0, 1, 1 ], "overmap": "lumberyard_0_1_roof_north" },
      { "point": [ 1, 1, 1 ], "overmap": "lumberyard_1_1_roof_north" }
    ]
  },
  {
    "type": "city_building",
    "id": "botanical_garden",
    "locations": [ "land" ],
    "overmaps": [
      { "point": [ 0, 0, 0 ], "overmap": "BotanicalGarden_1a_north" },
      { "point": [ 0, 0, 1 ], "overmap": "BotanicalGarden_1a_roof_north" },
      { "point": [ 1, 0, 0 ], "overmap": "BotanicalGarden_1b_north" },
      { "point": [ 1, 0, 1 ], "overmap": "BotanicalGarden_1b_roof_north" }
    ]
  },
  {
    "type": "city_building",
    "id": "landscaping_supply_co",
    "locations": [ "land" ],
    "overmaps": [
      { "point": [ 0, 0, 0 ], "overmap": "landscapingsupplyco_1a_north" },
      { "point": [ 1, 0, 0 ], "overmap": "landscapingsupplyco_1b_north" },
      { "point": [ 1, 0, 1 ], "overmap": "landscapingsupplyco_1b_roof_north" }
    ]
  },
  {
    "type": "city_building",
    "id": "storage_units_large",
    "locations": [ "land" ],
    "overmaps": [
      { "point": [ 0, 0, 0 ], "overmap": "large_storage_units_3_north" },
      { "point": [ 0, 0, 1 ], "overmap": "large_storage_units_roof_3_north" },
      { "point": [ 1, 0, 0 ], "overmap": "large_storage_units_2_north" },
      { "point": [ 1, 0, 1 ], "overmap": "large_storage_units_roof_2_north" },
      { "point": [ 2, 0, 0 ], "overmap": "large_storage_units_1_north" },
      { "point": [ 2, 0, 1 ], "overmap": "large_storage_units_roof_1_north" }
    ]
  },
  {
    "type": "city_building",
    "id": "storage_units_medium",
    "locations": [ "land" ],
    "overmaps": [
      { "point": [ 0, 0, 0 ], "overmap": "medium_storage_units_2_north" },
      { "point": [ 0, 0, 1 ], "overmap": "medium_storage_units_roof_2_north" },
      { "point": [ 1, 0, 0 ], "overmap": "medium_storage_units_1_north" },
      { "point": [ 1, 0, 1 ], "overmap": "medium_storage_units_roof_1_north" }
    ]
  },
  {
    "type": "city_building",
    "id": "baseball_field",
    "locations": [ "land" ],
    "overmaps": [
      { "point": [ 0, 0, 0 ], "overmap": "s_baseballfield_a1_north" },
      { "point": [ 1, 0, 0 ], "overmap": "s_baseballfield_a2_north" },
      { "point": [ 0, 1, 0 ], "overmap": "s_baseballfield_b1_north" },
      { "point": [ 1, 1, 0 ], "overmap": "s_baseballfield_b2_north" }
    ]
  },
  {
    "type": "city_building",
    "id": "shopping_plaza",
    "locations": [ "land" ],
    "overmaps": [
      { "point": [ 0, 0, 0 ], "overmap": "s_shoppingplaza_a1_north" },
      { "point": [ 1, 0, 0 ], "overmap": "s_shoppingplaza_a2_north" },
      { "point": [ 2, 0, 0 ], "overmap": "s_shoppingplaza_a3_north" },
      { "point": [ 3, 0, 0 ], "overmap": "s_shoppingplaza_a4_north" },
      { "point": [ 4, 0, 0 ], "overmap": "s_shoppingplaza_a5_north" },
      { "point": [ 5, 0, 0 ], "overmap": "s_shoppingplaza_a6_north" },
      { "point": [ 0, 1, 0 ], "overmap": "s_shoppingplaza_b1_north" },
      { "point": [ 1, 1, 0 ], "overmap": "s_shoppingplaza_b2_north" },
      { "point": [ 2, 1, 0 ], "overmap": "s_shoppingplaza_b3_north" },
      { "point": [ 3, 1, 0 ], "overmap": "s_shoppingplaza_b4_north" },
      { "point": [ 4, 1, 0 ], "overmap": "s_shoppingplaza_b5_north" },
      { "point": [ 5, 1, 0 ], "overmap": "s_shoppingplaza_b6_north" },
      { "point": [ 5, 0, 1 ], "overmap": "s_shoppingplaza_A6_north" },
      { "point": [ 0, 1, 1 ], "overmap": "s_shoppingplaza_B1_north" },
      { "point": [ 1, 1, 1 ], "overmap": "s_shoppingplaza_B2_north" },
      { "point": [ 2, 1, 1 ], "overmap": "s_shoppingplaza_B3_north" },
      { "point": [ 3, 1, 1 ], "overmap": "s_shoppingplaza_B4_north" },
      { "point": [ 4, 1, 1 ], "overmap": "s_shoppingplaza_B5_north" },
      { "point": [ 5, 1, 1 ], "overmap": "s_shoppingplaza_B6_north" }
    ]
  },
  {
    "type": "city_building",
    "id": "zoo",
    "locations": [ "land" ],
    "overmaps": [
      { "point": [ 0, 0, 0 ], "overmap": "zoo_0_0_north" },
      { "point": [ 1, 0, 0 ], "overmap": "zoo_1_0_north" },
      { "point": [ 2, 0, 0 ], "overmap": "zoo_2_0_north" },
      { "point": [ 0, 1, 0 ], "overmap": "zoo_0_1_north" },
      { "point": [ 0, 1, 1 ], "overmap": "zoo_0_1_roof_north" },
      { "point": [ 1, 1, 0 ], "overmap": "zoo_1_1_north" },
      { "point": [ 1, 1, 1 ], "overmap": "zoo_1_1_roof_north" },
      { "point": [ 2, 1, 0 ], "overmap": "zoo_2_1_north" },
      { "point": [ 2, 1, 1 ], "overmap": "zoo_2_1_roof_north" },
      { "point": [ 0, 2, 0 ], "overmap": "zoo_0_2_north" },
      { "point": [ 0, 2, 1 ], "overmap": "zoo_0_2_roof_north" },
      { "point": [ 1, 2, 0 ], "overmap": "zoo_1_2_north" },
      { "point": [ 1, 2, 1 ], "overmap": "zoo_1_2_roof_north" },
      { "point": [ 2, 2, 0 ], "overmap": "zoo_2_2_north" },
      { "point": [ 2, 2, 1 ], "overmap": "zoo_2_2_roof_north" }
    ]
  },
  {
    "type": "city_building",
    "id": "stadium",
    "locations": [ "land" ],
    "overmaps": [
      { "point": [ 0, 0, 0 ], "overmap": "stadium_0_0_north" },
      { "point": [ 1, 0, 0 ], "overmap": "stadium_1_0_north" },
      { "point": [ 2, 0, 0 ], "overmap": "stadium_2_0_north" },
      { "point": [ 3, 0, 0 ], "overmap": "stadium_3_0_north" },
      { "point": [ 0, 1, 0 ], "overmap": "stadium_0_1_north" },
      { "point": [ 1, 1, 0 ], "overmap": "stadium_1_1_north" },
      { "point": [ 2, 1, 0 ], "overmap": "stadium_2_1_north" },
      { "point": [ 3, 1, 0 ], "overmap": "stadium_3_1_north" },
      { "point": [ 0, 2, 0 ], "overmap": "stadium_0_2_north" },
      { "point": [ 1, 2, 0 ], "overmap": "stadium_1_2_north" },
      { "point": [ 2, 2, 0 ], "overmap": "stadium_2_2_north" },
      { "point": [ 3, 2, 0 ], "overmap": "stadium_3_2_north" },
      { "point": [ 0, 3, 0 ], "overmap": "stadium_0_3_north" },
      { "point": [ 1, 3, 0 ], "overmap": "stadium_1_3_north" },
      { "point": [ 2, 3, 0 ], "overmap": "stadium_2_3_north" },
      { "point": [ 3, 3, 0 ], "overmap": "stadium_3_3_north" },
      { "point": [ 0, 4, 0 ], "overmap": "stadium_0_4_north" },
      { "point": [ 1, 4, 0 ], "overmap": "stadium_1_4_north" },
      { "point": [ 2, 4, 0 ], "overmap": "stadium_2_4_north" },
      { "point": [ 3, 4, 0 ], "overmap": "stadium_3_4_north" },
      { "point": [ 0, 1, 1 ], "overmap": "stadium_0_1_1_north" },
      { "point": [ 1, 1, 1 ], "overmap": "stadium_1_1_1_north" },
      { "point": [ 2, 1, 1 ], "overmap": "stadium_2_1_1_north" },
      { "point": [ 3, 1, 1 ], "overmap": "stadium_3_1_1_north" },
      { "point": [ 0, 2, 1 ], "overmap": "stadium_0_2_1_north" },
      { "point": [ 1, 2, 1 ], "overmap": "stadium_1_2_1_north" },
      { "point": [ 2, 2, 1 ], "overmap": "stadium_2_2_1_north" },
      { "point": [ 3, 2, 1 ], "overmap": "stadium_3_2_1_north" },
      { "point": [ 0, 3, 1 ], "overmap": "stadium_0_3_1_north" },
      { "point": [ 1, 3, 1 ], "overmap": "stadium_1_3_1_north" },
      { "point": [ 2, 3, 1 ], "overmap": "stadium_2_3_1_north" },
      { "point": [ 3, 3, 1 ], "overmap": "stadium_3_3_1_north" },
      { "point": [ 0, 4, 1 ], "overmap": "stadium_0_4_1_north" },
      { "point": [ 1, 4, 1 ], "overmap": "stadium_1_4_1_north" },
      { "point": [ 2, 4, 1 ], "overmap": "stadium_2_4_1_north" },
      { "point": [ 3, 4, 1 ], "overmap": "stadium_3_4_1_north" },
      { "point": [ 0, 1, 2 ], "overmap": "stadium_0_1_2_north" },
      { "point": [ 1, 1, 2 ], "overmap": "stadium_1_1_2_north" },
      { "point": [ 2, 1, 2 ], "overmap": "stadium_2_1_2_north" },
      { "point": [ 3, 1, 2 ], "overmap": "stadium_3_1_2_north" },
      { "point": [ 0, 2, 2 ], "overmap": "stadium_0_2_2_north" },
      { "point": [ 1, 2, 2 ], "overmap": "stadium_1_2_2_north" },
      { "point": [ 2, 2, 2 ], "overmap": "stadium_2_2_2_north" },
      { "point": [ 3, 2, 2 ], "overmap": "stadium_3_2_2_north" },
      { "point": [ 0, 3, 2 ], "overmap": "stadium_0_3_2_north" },
      { "point": [ 1, 3, 2 ], "overmap": "stadium_1_3_2_north" },
      { "point": [ 2, 3, 2 ], "overmap": "stadium_2_3_2_north" },
      { "point": [ 3, 3, 2 ], "overmap": "stadium_3_3_2_north" },
      { "point": [ 0, 4, 2 ], "overmap": "stadium_0_4_2_north" },
      { "point": [ 1, 4, 2 ], "overmap": "stadium_1_4_2_north" },
      { "point": [ 2, 4, 2 ], "overmap": "stadium_2_4_2_north" },
      { "point": [ 3, 4, 2 ], "overmap": "stadium_3_4_2_north" },
      { "point": [ 1, 1, 3 ], "overmap": "stadium_1_1_3_north" },
      { "point": [ 2, 1, 3 ], "overmap": "stadium_2_1_3_north" },
      { "point": [ 0, 3, 3 ], "overmap": "stadium_0_3_3_north" }
    ]
  },
  {
    "type": "city_building",
    "id": "stadium_football",
    "locations": [ "land" ],
    "overmaps": [
      { "point": [ 0, 0, 0 ], "overmap": "stadium_football_0_0_north" },
      { "point": [ 1, 0, 0 ], "overmap": "stadium_football_1_0_north" },
      { "point": [ 2, 0, 0 ], "overmap": "stadium_football_2_0_north" },
      { "point": [ 3, 0, 0 ], "overmap": "stadium_football_3_0_north" },
      { "point": [ 4, 0, 0 ], "overmap": "stadium_football_4_0_north" },
      { "point": [ 5, 0, 0 ], "overmap": "stadium_football_5_0_north" },
      { "point": [ 6, 0, 0 ], "overmap": "stadium_football_6_0_north" },
      { "point": [ 7, 0, 0 ], "overmap": "stadium_football_7_0_north" },
      { "point": [ 8, 0, 0 ], "overmap": "stadium_football_8_0_north" },
      { "point": [ 0, 1, 0 ], "overmap": "stadium_football_0_1_north" },
      { "point": [ 0, 2, 0 ], "overmap": "stadium_football_0_2_north" },
      { "point": [ 0, 3, 0 ], "overmap": "stadium_football_0_3_north" },
      { "point": [ 0, 4, 0 ], "overmap": "stadium_football_0_4_north" },
      { "point": [ 0, 5, 0 ], "overmap": "stadium_football_0_5_north" },
      { "point": [ 0, 6, 0 ], "overmap": "stadium_football_0_6_north" },
      { "point": [ 8, 1, 0 ], "overmap": "stadium_football_8_1_north" },
      { "point": [ 8, 2, 0 ], "overmap": "stadium_football_8_2_north" },
      { "point": [ 8, 3, 0 ], "overmap": "stadium_football_8_3_north" },
      { "point": [ 8, 4, 0 ], "overmap": "stadium_football_8_4_north" },
      { "point": [ 8, 5, 0 ], "overmap": "stadium_football_8_5_north" },
      { "point": [ 8, 6, 0 ], "overmap": "stadium_football_8_6_north" },
      { "point": [ 1, 6, 0 ], "overmap": "stadium_football_1_6_north" },
      { "point": [ 2, 6, 0 ], "overmap": "stadium_football_2_6_north" },
      { "point": [ 3, 6, 0 ], "overmap": "stadium_football_3_6_north" },
      { "point": [ 4, 6, 0 ], "overmap": "stadium_football_4_6_north" },
      { "point": [ 5, 6, 0 ], "overmap": "stadium_football_5_6_north" },
      { "point": [ 6, 6, 0 ], "overmap": "stadium_football_6_6_north" },
      { "point": [ 7, 6, 0 ], "overmap": "stadium_football_7_6_north" },
      { "point": [ 1, 1, 0 ], "overmap": "stadium_football_1_1_north" },
      { "point": [ 2, 1, 0 ], "overmap": "stadium_football_2_1_north" },
      { "point": [ 3, 1, 0 ], "overmap": "stadium_football_3_1_north" },
      { "point": [ 4, 1, 0 ], "overmap": "stadium_football_4_1_north" },
      { "point": [ 5, 1, 0 ], "overmap": "stadium_football_5_1_north" },
      { "point": [ 6, 1, 0 ], "overmap": "stadium_football_6_1_north" },
      { "point": [ 7, 1, 0 ], "overmap": "stadium_football_7_1_north" },
      { "point": [ 1, 5, 0 ], "overmap": "stadium_football_1_5_north" },
      { "point": [ 2, 5, 0 ], "overmap": "stadium_football_2_5_north" },
      { "point": [ 3, 5, 0 ], "overmap": "stadium_football_3_5_north" },
      { "point": [ 4, 5, 0 ], "overmap": "stadium_football_4_5_north" },
      { "point": [ 5, 5, 0 ], "overmap": "stadium_football_5_5_north" },
      { "point": [ 6, 5, 0 ], "overmap": "stadium_football_6_5_north" },
      { "point": [ 7, 5, 0 ], "overmap": "stadium_football_7_5_north" },
      { "point": [ 1, 2, 0 ], "overmap": "stadium_football_1_2_north" },
      { "point": [ 1, 3, 0 ], "overmap": "stadium_football_1_3_north" },
      { "point": [ 1, 4, 0 ], "overmap": "stadium_football_1_4_north" },
      { "point": [ 7, 2, 0 ], "overmap": "stadium_football_7_2_north" },
      { "point": [ 7, 3, 0 ], "overmap": "stadium_football_7_3_north" },
      { "point": [ 7, 4, 0 ], "overmap": "stadium_football_7_4_north" },
      { "point": [ 2, 2, 0 ], "overmap": "stadium_football_2_2_north" },
      { "point": [ 3, 2, 0 ], "overmap": "stadium_football_3_2_north" },
      { "point": [ 4, 2, 0 ], "overmap": "stadium_football_4_2_north" },
      { "point": [ 5, 2, 0 ], "overmap": "stadium_football_5_2_north" },
      { "point": [ 6, 2, 0 ], "overmap": "stadium_football_6_2_north" },
      { "point": [ 2, 3, 0 ], "overmap": "stadium_football_2_3_north" },
      { "point": [ 3, 3, 0 ], "overmap": "stadium_football_3_3_north" },
      { "point": [ 4, 3, 0 ], "overmap": "stadium_football_4_3_north" },
      { "point": [ 5, 3, 0 ], "overmap": "stadium_football_5_3_north" },
      { "point": [ 6, 3, 0 ], "overmap": "stadium_football_6_3_north" },
      { "point": [ 2, 4, 0 ], "overmap": "stadium_football_2_4_north" },
      { "point": [ 3, 4, 0 ], "overmap": "stadium_football_3_4_north" },
      { "point": [ 4, 4, 0 ], "overmap": "stadium_football_4_4_north" },
      { "point": [ 5, 4, 0 ], "overmap": "stadium_football_5_4_north" },
      { "point": [ 6, 4, 0 ], "overmap": "stadium_football_6_4_north" },
      { "point": [ 1, 1, 1 ], "overmap": "stadium_football_1_1_1_north" },
      { "point": [ 2, 1, 1 ], "overmap": "stadium_football_2_1_1_north" },
      { "point": [ 3, 1, 1 ], "overmap": "stadium_football_3_1_1_north" },
      { "point": [ 4, 1, 1 ], "overmap": "stadium_football_4_1_1_north" },
      { "point": [ 5, 1, 1 ], "overmap": "stadium_football_5_1_1_north" },
      { "point": [ 6, 1, 1 ], "overmap": "stadium_football_6_1_1_north" },
      { "point": [ 7, 1, 1 ], "overmap": "stadium_football_7_1_1_north" },
      { "point": [ 1, 5, 1 ], "overmap": "stadium_football_1_5_1_north" },
      { "point": [ 2, 5, 1 ], "overmap": "stadium_football_2_5_1_north" },
      { "point": [ 3, 5, 1 ], "overmap": "stadium_football_3_5_1_north" },
      { "point": [ 4, 5, 1 ], "overmap": "stadium_football_4_5_1_north" },
      { "point": [ 5, 5, 1 ], "overmap": "stadium_football_5_5_1_north" },
      { "point": [ 6, 5, 1 ], "overmap": "stadium_football_6_5_1_north" },
      { "point": [ 7, 5, 1 ], "overmap": "stadium_football_7_5_1_north" },
      { "point": [ 1, 2, 1 ], "overmap": "stadium_football_1_2_1_north" },
      { "point": [ 1, 3, 1 ], "overmap": "stadium_football_1_3_1_north" },
      { "point": [ 1, 4, 1 ], "overmap": "stadium_football_1_4_1_north" },
      { "point": [ 7, 2, 1 ], "overmap": "stadium_football_7_2_1_north" },
      { "point": [ 7, 3, 1 ], "overmap": "stadium_football_7_3_1_north" },
      { "point": [ 7, 4, 1 ], "overmap": "stadium_football_7_4_1_north" },
      { "point": [ 2, 3, 1 ], "overmap": "stadium_football_2_3_1_north" },
      { "point": [ 6, 3, 1 ], "overmap": "stadium_football_6_3_1_north" },
      { "point": [ 1, 1, 2 ], "overmap": "stadium_football_1_1_2_north" },
      { "point": [ 2, 1, 2 ], "overmap": "stadium_football_2_1_2_north" },
      { "point": [ 3, 1, 2 ], "overmap": "stadium_football_3_1_2_north" },
      { "point": [ 4, 1, 2 ], "overmap": "stadium_football_4_1_2_north" },
      { "point": [ 5, 1, 2 ], "overmap": "stadium_football_5_1_2_north" },
      { "point": [ 6, 1, 2 ], "overmap": "stadium_football_6_1_2_north" },
      { "point": [ 7, 1, 2 ], "overmap": "stadium_football_7_1_2_north" },
      { "point": [ 1, 5, 2 ], "overmap": "stadium_football_1_5_2_north" },
      { "point": [ 2, 5, 2 ], "overmap": "stadium_football_2_5_2_north" },
      { "point": [ 3, 5, 2 ], "overmap": "stadium_football_3_5_2_north" },
      { "point": [ 4, 5, 2 ], "overmap": "stadium_football_4_5_2_north" },
      { "point": [ 5, 5, 2 ], "overmap": "stadium_football_5_5_2_north" },
      { "point": [ 6, 5, 2 ], "overmap": "stadium_football_6_5_2_north" },
      { "point": [ 7, 5, 2 ], "overmap": "stadium_football_7_5_2_north" },
      { "point": [ 1, 2, 2 ], "overmap": "stadium_football_1_2_2_north" },
      { "point": [ 1, 3, 2 ], "overmap": "stadium_football_1_3_2_north" },
      { "point": [ 1, 4, 2 ], "overmap": "stadium_football_1_4_2_north" },
      { "point": [ 7, 2, 2 ], "overmap": "stadium_football_7_2_2_north" },
      { "point": [ 7, 3, 2 ], "overmap": "stadium_football_7_3_2_north" },
      { "point": [ 7, 4, 2 ], "overmap": "stadium_football_7_4_2_north" },
      { "point": [ 1, 1, 3 ], "overmap": "stadium_football_1_1_3_north" },
      { "point": [ 2, 1, 3 ], "overmap": "stadium_football_2_1_3_north" },
      { "point": [ 3, 1, 3 ], "overmap": "stadium_football_3_1_3_north" },
      { "point": [ 4, 1, 3 ], "overmap": "stadium_football_4_1_3_north" },
      { "point": [ 5, 1, 3 ], "overmap": "stadium_football_5_1_3_north" },
      { "point": [ 6, 1, 3 ], "overmap": "stadium_football_6_1_3_north" },
      { "point": [ 7, 1, 3 ], "overmap": "stadium_football_7_1_3_north" },
      { "point": [ 1, 5, 3 ], "overmap": "stadium_football_1_5_3_north" },
      { "point": [ 2, 5, 3 ], "overmap": "stadium_football_2_5_3_north" },
      { "point": [ 3, 5, 3 ], "overmap": "stadium_football_3_5_3_north" },
      { "point": [ 4, 5, 3 ], "overmap": "stadium_football_4_5_3_north" },
      { "point": [ 5, 5, 3 ], "overmap": "stadium_football_5_5_3_north" },
      { "point": [ 6, 5, 3 ], "overmap": "stadium_football_6_5_3_north" },
      { "point": [ 7, 5, 3 ], "overmap": "stadium_football_7_5_3_north" },
      { "point": [ 1, 2, 3 ], "overmap": "stadium_football_1_2_3_north" },
      { "point": [ 1, 3, 3 ], "overmap": "stadium_football_1_3_3_north" },
      { "point": [ 1, 4, 3 ], "overmap": "stadium_football_1_4_3_north" },
      { "point": [ 7, 2, 3 ], "overmap": "stadium_football_7_2_3_north" },
      { "point": [ 7, 3, 3 ], "overmap": "stadium_football_7_3_3_north" },
      { "point": [ 7, 4, 3 ], "overmap": "stadium_football_7_4_3_north" },
      { "point": [ 2, 1, 4 ], "overmap": "stadium_football_2_1_4_north" },
      { "point": [ 3, 1, 4 ], "overmap": "stadium_football_3_1_4_north" },
      { "point": [ 4, 1, 4 ], "overmap": "stadium_football_4_1_4_north" },
      { "point": [ 5, 1, 4 ], "overmap": "stadium_football_5_1_4_north" },
      { "point": [ 6, 1, 4 ], "overmap": "stadium_football_6_1_4_north" },
      { "point": [ 2, 5, 4 ], "overmap": "stadium_football_2_5_4_north" },
      { "point": [ 3, 5, 4 ], "overmap": "stadium_football_3_5_4_north" },
      { "point": [ 4, 5, 4 ], "overmap": "stadium_football_4_5_4_north" },
      { "point": [ 5, 5, 4 ], "overmap": "stadium_football_5_5_4_north" },
      { "point": [ 6, 5, 4 ], "overmap": "stadium_football_6_5_4_north" },
      { "point": [ 2, 1, 5 ], "overmap": "stadium_football_2_1_5_north" },
      { "point": [ 3, 1, 5 ], "overmap": "stadium_football_3_1_5_north" },
      { "point": [ 4, 1, 5 ], "overmap": "stadium_football_4_1_5_north" },
      { "point": [ 5, 1, 5 ], "overmap": "stadium_football_5_1_5_north" },
      { "point": [ 6, 1, 5 ], "overmap": "stadium_football_6_1_5_north" },
      { "point": [ 2, 5, 5 ], "overmap": "stadium_football_2_5_5_north" },
      { "point": [ 3, 5, 5 ], "overmap": "stadium_football_3_5_5_north" },
      { "point": [ 4, 5, 5 ], "overmap": "stadium_football_4_5_5_north" },
      { "point": [ 5, 5, 5 ], "overmap": "stadium_football_5_5_5_north" },
      { "point": [ 6, 5, 5 ], "overmap": "stadium_football_6_5_5_north" }
    ]
  },
  {
    "type": "city_building",
    "id": "movie_theater",
    "locations": [ "land" ],
    "overmaps": [
      { "point": [ 0, 0, 0 ], "overmap": "movietheater_0_0_north" },
      { "point": [ 0, 0, 1 ], "overmap": "movietheater_roof_0_0_north" },
      { "point": [ 1, 0, 0 ], "overmap": "movietheater_1_0_north" },
      { "point": [ 1, 0, 1 ], "overmap": "movietheater_roof_1_0_north" },
      { "point": [ 2, 0, 0 ], "overmap": "movietheater_2_0_north" },
      { "point": [ 2, 0, 1 ], "overmap": "movietheater_roof_2_0_north" },
      { "point": [ 0, 1, 0 ], "overmap": "movietheater_0_1_north" },
      { "point": [ 0, 1, 1 ], "overmap": "movietheater_roof_0_1_north" },
      { "point": [ 1, 1, 0 ], "overmap": "movietheater_1_1_north" },
      { "point": [ 1, 1, 1 ], "overmap": "movietheater_roof_1_1_north" },
      { "point": [ 2, 1, 0 ], "overmap": "movietheater_2_1_north" },
      { "point": [ 2, 1, 1 ], "overmap": "movietheater_roof_2_1_north" },
      { "point": [ 0, 2, 0 ], "overmap": "movietheater_0_2_north" },
      { "point": [ 0, 2, 1 ], "overmap": "movietheater_roof_0_2_north" },
      { "point": [ 1, 2, 0 ], "overmap": "movietheater_1_2_north" },
      { "point": [ 1, 2, 1 ], "overmap": "movietheater_roof_1_2_north" },
      { "point": [ 2, 2, 0 ], "overmap": "movietheater_2_2_north" },
      { "point": [ 2, 2, 1 ], "overmap": "movietheater_roof_2_2_north" }
    ]
  },
  {
    "type": "city_building",
    "id": "town_hall",
    "locations": [ "land", "swamp" ],
    "overmaps": [
      { "point": [ 0, 0, 0 ], "overmap": "town_hall_0_0_0_north" },
      { "point": [ 1, 0, 0 ], "overmap": "town_hall_1_0_0_north" },
      { "point": [ 0, 1, 0 ], "overmap": "town_hall_0_1_0_north" },
      { "point": [ 1, 1, 0 ], "overmap": "town_hall_1_1_0_north" },
      { "point": [ 0, 0, 1 ], "overmap": "town_hall_0_0_1_north" },
      { "point": [ 1, 0, 1 ], "overmap": "town_hall_1_0_1_north" },
      { "point": [ 0, 1, 1 ], "overmap": "town_hall_0_1_1_north" },
      { "point": [ 1, 1, 1 ], "overmap": "town_hall_1_1_1_north" },
      { "point": [ 0, 0, 2 ], "overmap": "town_hall_0_0_roof_north" },
      { "point": [ 1, 0, 2 ], "overmap": "town_hall_1_0_roof_north" },
      { "point": [ 0, 1, 2 ], "overmap": "town_hall_0_1_roof_north" },
      { "point": [ 1, 1, 2 ], "overmap": "town_hall_1_1_roof_north" }
    ]
  },
  {
    "type": "city_building",
    "id": "veterinarian",
    "locations": [ "land" ],
    "overmaps": [
      { "point": [ 0, 0, 0 ], "overmap": "veterinarian_north" },
      { "point": [ 0, 0, 1 ], "overmap": "veterinarian_roof_north" }
    ]
  },
  {
    "type": "city_building",
    "id": "abstorefront",
    "locations": [ "land" ],
    "overmaps": [
      { "point": [ 0, 0, 0 ], "overmap": "abstorefront_north" },
      { "point": [ 0, 0, 1 ], "overmap": "abstorefront_roof_north" }
    ]
  },
  {
    "type": "city_building",
    "id": "abstorefront_1",
    "locations": [ "land" ],
    "overmaps": [
      { "point": [ 0, 0, 0 ], "overmap": "abstorefront_1_north" },
      { "point": [ 0, 0, 1 ], "overmap": "abstorefront_roof_1_north" }
    ]
  },
  {
    "type": "city_building",
    "id": "abstorefront_2",
    "locations": [ "land" ],
    "overmaps": [
      { "point": [ 0, 0, 0 ], "overmap": "abstorefront_2_north" },
      { "point": [ 0, 0, 1 ], "overmap": "abstorefront_roof_2_north" }
    ]
  },
  {
    "type": "city_building",
    "id": "s_restaurant_fast",
    "locations": [ "land" ],
    "overmaps": [
      { "point": [ 0, 0, 0 ], "overmap": "s_restaurant_fast_north" },
      { "point": [ 0, 0, 1 ], "overmap": "s_restaurant_fast_roof_north" }
    ]
  },
  {
    "type": "city_building",
    "id": "s_restaurant_fast_1",
    "locations": [ "land" ],
    "overmaps": [
      { "point": [ 0, 0, 0 ], "overmap": "s_restaurant_fast_1_north" },
      { "point": [ 0, 0, 1 ], "overmap": "s_restaurant_fast_roof_1_north" }
    ]
  },
  {
    "type": "city_building",
    "id": "s_vfw",
    "locations": [ "land" ],
    "overmaps": [ { "point": [ 0, 0, 0 ], "overmap": "s_vfw_north" }, { "point": [ 0, 0, 1 ], "overmap": "s_vfw_roof_north" } ]
  },
  {
    "type": "city_building",
    "id": "dispensary",
    "locations": [ "land" ],
    "overmaps": [
      { "point": [ 0, 0, 0 ], "overmap": "dispensary_north" },
      { "point": [ 0, 0, 1 ], "overmap": "dispensary_roof_north" }
    ]
  },
  {
    "type": "city_building",
    "id": "dispensary_1",
    "locations": [ "land" ],
    "overmaps": [
      { "point": [ 0, 0, 0 ], "overmap": "dispensary_1_north" },
      { "point": [ 0, 0, 1 ], "overmap": "dispensary_roof_1_north" }
    ]
  },
  {
    "type": "city_building",
    "id": "dispensary_2",
    "locations": [ "land" ],
    "overmaps": [
      { "point": [ 0, 0, 0 ], "overmap": "dispensary_2_north" },
      { "point": [ 0, 0, 1 ], "overmap": "dispensary_roof_2_north" }
    ]
  },
  {
    "type": "city_building",
    "id": "headshop",
    "locations": [ "land" ],
    "overmaps": [
      { "point": [ 0, 0, 0 ], "overmap": "headshop_north" },
      { "point": [ 0, 0, 1 ], "overmap": "headshop_roof_north" },
      { "point": [ 0, 0, 2 ], "overmap": "headshop_upper_roof_north" }
    ]
  },
  {
    "type": "city_building",
    "id": "abandonedwarehouse",
    "locations": [ "land" ],
    "overmaps": [
      { "point": [ 0, 0, 0 ], "overmap": "abandonedwarehouse_north" },
      { "point": [ 0, 0, 1 ], "overmap": "abandonedwarehouse_roof_north" }
    ]
  },
  {
    "type": "city_building",
    "id": "abandonedwarehouse_1",
    "locations": [ "land" ],
    "overmaps": [
      { "point": [ 0, 0, 0 ], "overmap": "abandonedwarehouse_1_north" },
      { "point": [ 0, 0, 1 ], "overmap": "abandonedwarehouse_1_roof_north" }
    ]
  },
  {
    "type": "city_building",
    "id": "abandonedwarehouse_2",
    "locations": [ "land" ],
    "overmaps": [
      { "point": [ 0, 0, 0 ], "overmap": "abandonedwarehouse_2_north" },
      { "point": [ 0, 0, 1 ], "overmap": "abandonedwarehouse_2_roof_north" }
    ]
  },
  {
    "type": "city_building",
    "id": "abandonedwarehouse_3",
    "locations": [ "land" ],
    "overmaps": [
      { "point": [ 0, 0, 0 ], "overmap": "abandonedwarehouse_3_north" },
      { "point": [ 0, 0, 1 ], "overmap": "abandonedwarehouse_3_roof_north" }
    ]
  },
  {
    "type": "city_building",
    "id": "abandonedwarehouse_4",
    "locations": [ "land" ],
    "overmaps": [
      { "point": [ 0, 0, 0 ], "overmap": "abandonedwarehouse_4_north" },
      { "point": [ 0, 0, 1 ], "overmap": "abandonedwarehouse_4_roof_north" }
    ]
  },
  {
    "type": "city_building",
    "id": "art_gallery",
    "locations": [ "land" ],
    "overmaps": [
      { "point": [ 0, 0, 0 ], "overmap": "art_gallery_north" },
      { "point": [ 0, 0, 1 ], "overmap": "art_gallery_roof_north" }
    ]
  },
  {
    "type": "city_building",
    "id": "fire_station",
    "locations": [ "land" ],
    "overmaps": [
      { "point": [ 0, 0, 0 ], "overmap": "fire_station_north" },
      { "point": [ 0, 0, 1 ], "overmap": "fire_station_roof_north" }
    ]
  },
  {
    "type": "city_building",
    "id": "fire_station_1",
    "locations": [ "land" ],
    "overmaps": [
      { "point": [ 0, 0, 0 ], "overmap": "fire_station_1_north" },
      { "point": [ 0, 0, 1 ], "overmap": "fire_station_roof_1_north" }
    ]
  },
  {
    "type": "city_building",
    "id": "animalpound",
    "locations": [ "land" ],
    "overmaps": [
      { "point": [ 0, 0, 0 ], "overmap": "animalpound_north" },
      { "point": [ 0, 0, 1 ], "overmap": "animalpound_roof_north" }
    ]
  },
  {
    "type": "city_building",
    "id": "small_storage_units",
    "locations": [ "land" ],
    "overmaps": [
      { "point": [ 0, 0, 0 ], "overmap": "small_storage_units_north" },
      { "point": [ 0, 0, 1 ], "overmap": "small_storage_units_roof_north" }
    ]
  },
  {
    "type": "city_building",
    "id": "small_storage_units_1",
    "locations": [ "land" ],
    "overmaps": [
      { "point": [ 0, 0, 0 ], "overmap": "small_storage_units_1_north" },
      { "point": [ 0, 0, 1 ], "overmap": "small_storage_units_roof_1_north" }
    ]
  },
  {
    "type": "city_building",
    "id": "s_arcade",
    "locations": [ "land" ],
    "overmaps": [ { "point": [ 0, 0, 0 ], "overmap": "s_arcade_north" }, { "point": [ 0, 0, 1 ], "overmap": "s_arcade_roof_north" } ]
  },
  {
    "type": "city_building",
    "id": "s_games",
    "locations": [ "land" ],
    "overmaps": [ { "point": [ 0, 0, 0 ], "overmap": "s_games_north" }, { "point": [ 0, 0, 1 ], "overmap": "s_games_roof_north" } ]
  },
  {
    "type": "city_building",
    "id": "cs_car_dealership",
    "locations": [ "land" ],
    "overmaps": [
      { "point": [ 0, 0, 0 ], "overmap": "cs_car_dealership_north" },
      { "point": [ 0, 0, 1 ], "overmap": "cs_car_dealership_roof_north" }
    ]
  },
  {
    "type": "city_building",
    "id": "s_restaurant_foodplace",
    "locations": [ "land" ],
    "overmaps": [
      { "point": [ 0, 0, 0 ], "overmap": "s_restaurant_foodplace_north" },
      { "point": [ 0, 0, 1 ], "overmap": "s_restaurant_foodplace_roof_north" },
      { "point": [ 0, 0, 2 ], "overmap": "s_restaurant_foodplace_upper_roof_north" }
    ]
  },
  {
    "type": "city_building",
    "id": "s_restaurant",
    "locations": [ "land" ],
    "overmaps": [
      { "point": [ 0, 0, 0 ], "overmap": "s_restaurant_north" },
      { "point": [ 0, 0, 1 ], "overmap": "s_restaurant_roof_north" }
    ]
  },
  {
    "type": "city_building",
    "id": "s_restaurant_1",
    "locations": [ "land" ],
    "overmaps": [
      { "point": [ 0, 0, 0 ], "overmap": "s_restaurant_1_north" },
      { "point": [ 0, 0, 1 ], "overmap": "s_restaurant_roof_1_north" }
    ]
  },
  {
    "type": "city_building",
    "id": "s_restaurant_2",
    "locations": [ "land" ],
    "overmaps": [
      { "point": [ 0, 0, 0 ], "overmap": "s_restaurant_2_north" },
      { "point": [ 0, 0, 1 ], "overmap": "s_restaurant_roof_2_north" }
    ]
  },
  {
    "type": "city_building",
    "id": "s_restaurant_3",
    "locations": [ "land" ],
    "overmaps": [
      { "point": [ 0, 0, 0 ], "overmap": "s_restaurant_3_north" },
      { "point": [ 0, 0, 1 ], "overmap": "s_restaurant_roof_3_north" }
    ]
  },
  {
    "type": "city_building",
    "id": "s_pizza_parlor",
    "locations": [ "land" ],
    "overmaps": [
      { "point": [ 0, 0, 0 ], "overmap": "s_pizza_parlor_north" },
      { "point": [ 0, 0, 1 ], "overmap": "s_pizza_parlor_roof_north" }
    ]
  },
  {
    "type": "city_building",
    "id": "s_pizza_parlor_1",
    "locations": [ "land" ],
    "overmaps": [
      { "point": [ 0, 0, 0 ], "overmap": "s_pizza_parlor_1_north" },
      { "point": [ 0, 0, 1 ], "overmap": "s_pizza_parlor_roof_1_north" }
    ]
  },
  {
    "type": "city_building",
    "id": "s_grocery",
    "locations": [ "land" ],
    "overmaps": [ { "point": [ 0, 0, 0 ], "overmap": "s_grocery_north" }, { "point": [ 0, 0, 1 ], "overmap": "s_grocery_roof_north" } ]
  },
  {
    "type": "city_building",
    "id": "s_cosmetic",
    "locations": [ "land" ],
    "overmaps": [
      { "point": [ 0, 0, 0 ], "overmap": "s_cosmetic_north" },
      { "point": [ 0, 0, 1 ], "overmap": "s_cosmetic_roof_north" }
    ]
  },
  {
    "type": "city_building",
    "id": "s_grocery_1",
    "locations": [ "land" ],
    "overmaps": [
      { "point": [ 0, 0, 0 ], "overmap": "s_grocery_1_north" },
      { "point": [ 0, 0, 1 ], "overmap": "s_grocery_roof_1_north" }
    ]
  },
  {
    "type": "city_building",
    "id": "gambling_hall",
    "locations": [ "land" ],
    "overmaps": [
      { "point": [ 0, 0, 0 ], "overmap": "gambling_hall_north" },
      { "point": [ 0, 0, 1 ], "overmap": "gambling_hall_roof_north" },
      { "point": [ 0, 0, 2 ], "overmap": "gambling_hall_upper_roof_north" }
    ]
  },
  {
    "type": "city_building",
    "id": "gambling_hall_1",
    "locations": [ "land" ],
    "overmaps": [
      { "point": [ 0, 0, 0 ], "overmap": "gambling_hall_1_north" },
      { "point": [ 0, 0, 1 ], "overmap": "gambling_hall_roof_1_north" }
    ]
  },
  {
    "type": "city_building",
    "id": "bakery",
    "locations": [ "land" ],
    "overmaps": [
      { "point": [ 0, 0, 0 ], "overmap": "bakery_north" },
      { "point": [ 0, 0, 1 ], "overmap": "bakery_roof_north" },
      { "point": [ 0, 0, 2 ], "overmap": "bakery_upper_roof_north" }
    ]
  },
  {
    "type": "city_building",
    "id": "s_jewelry_shop",
    "locations": [ "land" ],
    "overmaps": [ { "point": [ 0, 0, 0 ], "overmap": "s_jewelry_north" }, { "point": [ 0, 0, 1 ], "overmap": "s_jewelry_roof_north" } ]
  },
  {
    "type": "city_building",
    "id": "cs_gardening_allotment",
    "locations": [ "land" ],
    "overmaps": [
      { "point": [ 0, 0, 0 ], "overmap": "cs_gardening_allotment_north" },
      { "point": [ 0, 0, 1 ], "overmap": "cs_gardening_allotment_roof_north" }
    ]
  },
  {
    "type": "city_building",
    "id": "icecream_shop",
    "locations": [ "land" ],
    "overmaps": [
      { "point": [ 0, 0, 0 ], "overmap": "icecream_shop_north" },
      { "point": [ 0, 0, 1 ], "overmap": "icecream_shop_roof_north" }
    ]
  },
  {
    "type": "city_building",
    "id": "s_liquor",
    "locations": [ "land" ],
    "overmaps": [ { "point": [ 0, 0, 0 ], "overmap": "s_liquor_north" }, { "point": [ 0, 0, 1 ], "overmap": "s_liquor_roof_north" } ]
  },
  {
    "type": "city_building",
    "id": "bar",
    "locations": [ "land" ],
    "overmaps": [ { "point": [ 0, 0, 0 ], "overmap": "bar_north" }, { "point": [ 0, 0, 1 ], "overmap": "bar_roof_north" } ]
  },
  {
    "type": "city_building",
    "id": "bar_1",
    "locations": [ "land" ],
    "overmaps": [ { "point": [ 0, 0, 0 ], "overmap": "bar_1_north" }, { "point": [ 0, 0, 1 ], "overmap": "bar_roof_1_north" } ]
  },
  {
    "type": "city_building",
    "id": "lancenter",
    "locations": [ "land" ],
    "overmaps": [ { "point": [ 0, 0, 0 ], "overmap": "lancenter_north" }, { "point": [ 0, 0, 1 ], "overmap": "lancenter_roof_north" } ]
  },
  {
    "type": "city_building",
    "id": "lancenter_1",
    "locations": [ "land" ],
    "overmaps": [
      { "point": [ 0, 0, 0 ], "overmap": "lancenter_1_north" },
      { "point": [ 0, 0, 1 ], "overmap": "lancenter_roof_1_north" }
    ]
  },
  {
    "type": "city_building",
    "id": "office_doctor",
    "locations": [ "land" ],
    "overmaps": [
      { "point": [ 0, 0, 0 ], "overmap": "office_doctor_north" },
      { "point": [ 0, 0, 1 ], "overmap": "office_doctor_roof_north" }
    ]
  },
  {
    "type": "city_building",
    "id": "office_doctor_1",
    "locations": [ "land" ],
    "overmaps": [
      { "point": [ 0, 0, 0 ], "overmap": "office_doctor_1_north" },
      { "point": [ 0, 0, 1 ], "overmap": "office_doctor_roof_1_north" }
    ]
  },
  {
    "type": "city_building",
    "id": "office_doctor_2",
    "locations": [ "land" ],
    "overmaps": [
      { "point": [ 0, 0, 0 ], "overmap": "office_doctor_2_north" },
      { "point": [ 0, 0, 1 ], "overmap": "office_doctor_roof_2_north" },
      { "point": [ 0, 0, 2 ], "overmap": "office_doctor_upper_roof_2_north" }
    ]
  },
  {
    "type": "city_building",
    "id": "s_gas_1",
    "locations": [ "land" ],
    "overmaps": [ { "point": [ 0, 0, 0 ], "overmap": "s_gas_1_north" }, { "point": [ 0, 0, 1 ], "overmap": "s_gas_roof_1_north" } ]
  },
  {
    "type": "city_building",
    "id": "s_garage",
    "locations": [ "land" ],
    "overmaps": [ { "point": [ 0, 0, 0 ], "overmap": "s_garage_north" }, { "point": [ 0, 0, 1 ], "overmap": "s_garage_roof_north" } ]
  },
  {
    "type": "city_building",
    "id": "s_garage_1",
    "locations": [ "land" ],
    "overmaps": [
      { "point": [ 0, 0, 0 ], "overmap": "s_garage_1_north" },
      { "point": [ 0, 0, 1 ], "overmap": "s_garage_roof_1_north" }
    ]
  },
  {
    "type": "city_building",
    "id": "s_garage_2",
    "locations": [ "land" ],
    "overmaps": [
      { "point": [ 0, 0, 0 ], "overmap": "s_garage_2_north" },
      { "point": [ 0, 0, 1 ], "overmap": "s_garage_roof_2_north" },
      { "point": [ 0, 0, 2 ], "overmap": "s_garage_upper_roof_2_north" }
    ]
  },
  {
    "type": "city_building",
    "id": "cs_internet_cafe",
    "locations": [ "land" ],
    "overmaps": [
      { "point": [ 0, 0, 0 ], "overmap": "cs_internet_cafe_north" },
      { "point": [ 0, 0, 1 ], "overmap": "cs_internet_cafe_roof_north" },
      { "point": [ 0, 0, 2 ], "overmap": "cs_internet_cafe_upper_roof_north" }
    ]
  },
  {
    "type": "city_building",
    "id": "candy_shop",
    "locations": [ "land" ],
    "overmaps": [
      { "point": [ 0, 0, 0 ], "overmap": "candy_shop_north" },
      { "point": [ 0, 0, 1 ], "overmap": "candy_shop_roof_north" }
    ]
  },
  {
    "type": "city_building",
    "id": "candy_shop_1",
    "locations": [ "land" ],
    "overmaps": [
      { "point": [ 0, 0, 0 ], "overmap": "candy_shop_1_north" },
      { "point": [ 0, 0, 1 ], "overmap": "candy_shop_roof_1_north" }
    ]
  },
  {
    "type": "city_building",
    "id": "s_hardware",
    "locations": [ "land" ],
    "overmaps": [
      { "point": [ 0, 0, 0 ], "overmap": "s_hardware_north" },
      { "point": [ 0, 0, 1 ], "overmap": "s_hardware_roof_north" }
    ]
  },
  {
    "type": "city_building",
    "id": "s_hardware_1",
    "locations": [ "land" ],
    "overmaps": [
      { "point": [ 0, 0, 0 ], "overmap": "s_hardware_1_north" },
      { "point": [ 0, 0, 1 ], "overmap": "s_hardware_roof_1_north" }
    ]
  },
  {
    "type": "city_building",
    "id": "s_hardware_2",
    "locations": [ "land" ],
    "overmaps": [
      { "point": [ 0, 0, 0 ], "overmap": "s_hardware_2_north" },
      { "point": [ 0, 0, 1 ], "overmap": "s_hardware_roof_2_north" }
    ]
  },
  {
    "type": "city_building",
    "id": "s_hardware_3",
    "locations": [ "land" ],
    "overmaps": [
      { "point": [ 0, 0, 0 ], "overmap": "s_hardware_3_north" },
      { "point": [ 0, 0, 1 ], "overmap": "s_hardware_roof_3_north" }
    ]
  },
  {
    "type": "city_building",
    "id": "s_clothes",
    "locations": [ "land" ],
    "overmaps": [ { "point": [ 0, 0, 0 ], "overmap": "s_clothes_north" }, { "point": [ 0, 0, 1 ], "overmap": "s_clothes_roof_north" } ]
  },
  {
    "type": "city_building",
    "id": "s_clothes_1",
    "locations": [ "land" ],
    "overmaps": [
      { "point": [ 0, 0, 0 ], "overmap": "s_clothes_1_north" },
      { "point": [ 0, 0, 1 ], "overmap": "s_clothes_roof_1_north" }
    ]
  },
  {
    "type": "city_building",
    "id": "s_clothes_2",
    "locations": [ "land" ],
    "overmaps": [
      { "point": [ 0, 0, 0 ], "overmap": "s_clothes_2_north" },
      { "point": [ 0, 0, 1 ], "overmap": "s_clothes_roof_2_north" }
    ]
  },
  {
    "type": "city_building",
    "id": "s_clothes_3",
    "locations": [ "land" ],
    "overmaps": [
      { "point": [ 0, 0, 0 ], "overmap": "s_clothes_3_north" },
      { "point": [ 0, 0, 1 ], "overmap": "s_clothes_roof_3_north" }
    ]
  },
  {
    "type": "city_building",
    "id": "s_clothes_4",
    "locations": [ "land" ],
    "overmaps": [
      { "point": [ 0, 0, 0 ], "overmap": "s_clothes_4_north" },
      { "point": [ 0, 0, 1 ], "overmap": "s_clothes_roof_4_north" },
      { "point": [ 0, 0, 2 ], "overmap": "s_clothes_upper_roof_4_north" }
    ]
  },
  {
    "type": "city_building",
    "id": "s_clothes_5",
    "locations": [ "land" ],
    "overmaps": [
      { "point": [ 0, 0, 0 ], "overmap": "s_clothes_5_north" },
      { "point": [ 0, 0, 1 ], "overmap": "s_clothes_roof_5_north" }
    ]
  },
  {
    "type": "city_building",
    "id": "s_clothes_6",
    "locations": [ "land" ],
    "overmaps": [
      { "point": [ 0, 0, 0 ], "overmap": "s_clothes_6_north" },
      { "point": [ 0, 0, 1 ], "overmap": "s_clothes_roof_6_north" }
    ]
  },
  {
    "type": "city_building",
    "id": "s_bike_shop",
    "locations": [ "land" ],
    "overmaps": [
      { "point": [ 0, 0, 0 ], "overmap": "s_bike_shop_north" },
      { "point": [ 0, 0, 1 ], "overmap": "s_bike_shop_roof_north" }
    ]
  },
  {
    "type": "city_building",
    "id": "s_bike_shop_1",
    "locations": [ "land" ],
    "overmaps": [
      { "point": [ 0, 0, 0 ], "overmap": "s_bike_shop_1_north" },
      { "point": [ 0, 0, 1 ], "overmap": "s_bike_shop_roof_1_north" }
    ]
  },
  {
    "type": "city_building",
    "id": "home_improvement",
    "locations": [ "land" ],
    "overmaps": [
      { "point": [ 0, 0, 0 ], "overmap": "home_improvement_north" },
      { "point": [ 0, 0, 1 ], "overmap": "home_improvement_roof_north" }
    ]
  },
  {
    "type": "city_building",
    "id": "cs_car_showroom",
    "locations": [ "land" ],
    "overmaps": [
      { "point": [ 0, 0, 0 ], "overmap": "cs_car_showroom_north" },
      { "point": [ 0, 0, 1 ], "overmap": "cs_car_showroom_2ndfloor_north" },
      { "point": [ 0, 0, 2 ], "overmap": "cs_car_showroom_roof_north" }
    ]
  },
  {
    "type": "city_building",
    "id": "gym",
    "locations": [ "land" ],
    "overmaps": [
      { "point": [ 0, 0, 0 ], "overmap": "gym_north" },
      { "point": [ 0, 0, 1 ], "overmap": "gym_roof_north" },
      { "point": [ 0, 0, 2 ], "overmap": "gym_upper_roof_north" }
    ]
  },
  {
    "type": "city_building",
    "id": "s_pharm",
    "locations": [ "land" ],
    "overmaps": [ { "point": [ 0, 0, 0 ], "overmap": "s_pharm_north" }, { "point": [ 0, 0, 1 ], "overmap": "s_pharm_roof_north" } ]
  },
  {
    "type": "city_building",
    "id": "s_pharm_1",
    "locations": [ "land" ],
    "overmaps": [ { "point": [ 0, 0, 0 ], "overmap": "s_pharm_1_north" }, { "point": [ 0, 0, 1 ], "overmap": "s_pharm_roof_1_north" } ]
  },
  {
    "type": "city_building",
    "id": "homeless_shelter",
    "locations": [ "land", "swamp" ],
    "overmaps": [
      { "point": [ 0, 0, 0 ], "overmap": "homeless_0_0_0_north" },
      { "point": [ 0, 1, 0 ], "overmap": "homeless_1_0_0_north" },
      { "point": [ 0, 0, 1 ], "overmap": "homeless_0_0_1_north" },
      { "point": [ 0, 1, 1 ], "overmap": "homeless_1_0_1_north" },
      { "point": [ 0, 0, 2 ], "overmap": "homeless_0_0_2_north" },
      { "point": [ 0, 1, 2 ], "overmap": "homeless_1_0_2_north" },
      { "point": [ 0, 0, 3 ], "overmap": "homeless_0_0_roof_north" },
      { "point": [ 0, 1, 3 ], "overmap": "homeless_1_0_roof_north" }
    ]
  },
  {
    "type": "city_building",
    "id": "city_block_2",
    "locations": [ "land" ],
    "overmaps": [
      { "point": [ 0, 0, 0 ], "overmap": "city_block2_1_north" },
      { "point": [ 0, 0, 1 ], "overmap": "city_block2_flr2_1_north" },
      { "point": [ 0, 0, 2 ], "overmap": "city_block2_roof_1_north" },
      { "point": [ 1, 0, 0 ], "overmap": "city_block2_2_north" },
      { "point": [ 1, 0, 1 ], "overmap": "city_block2_flr2_2_north" },
      { "point": [ 1, 0, 2 ], "overmap": "city_block2_roof_2_north" },
      { "point": [ 2, 0, 0 ], "overmap": "city_block2_3_north" },
      { "point": [ 2, 0, 1 ], "overmap": "city_block2_flr2_3_north" },
      { "point": [ 2, 0, 2 ], "overmap": "city_block2_roof_3_north" },
      { "point": [ 3, 0, 0 ], "overmap": "city_block2_4_north" },
      { "point": [ 3, 0, 1 ], "overmap": "city_block2_flr2_4_north" },
      { "point": [ 3, 0, 2 ], "overmap": "city_block2_roof_4_north" }
    ]
  },
  {
    "type": "city_building",
    "id": "textile_mill_museum",
    "locations": [ "land" ],
    "overmaps": [
      { "point": [ 0, 0, 0 ], "overmap": "textile_mill_museum_0a0_north" },
      { "point": [ 1, 0, 0 ], "overmap": "textile_mill_museum_0a1_north" },
      { "point": [ 2, 0, 0 ], "overmap": "textile_mill_museum_0a2_north" },
      { "point": [ 0, 1, 0 ], "overmap": "textile_mill_museum_0b0_north" },
      { "point": [ 1, 1, 0 ], "overmap": "textile_mill_museum_0b1_north" },
      { "point": [ 2, 1, 0 ], "overmap": "textile_mill_museum_0b2_north" },
      { "point": [ 0, 0, 1 ], "overmap": "textile_mill_museum_1a0_north" },
      { "point": [ 1, 0, 1 ], "overmap": "textile_mill_museum_1a1_north" },
      { "point": [ 2, 0, 1 ], "overmap": "textile_mill_museum_1a2_north" },
      { "point": [ 0, 1, 1 ], "overmap": "textile_mill_museum_1b0_north" },
      { "point": [ 1, 1, 1 ], "overmap": "textile_mill_museum_1b1_north" },
      { "point": [ 2, 1, 1 ], "overmap": "textile_mill_museum_1b2_north" },
      { "point": [ 0, 0, 2 ], "overmap": "textile_mill_museum_2a0_north" },
      { "point": [ 1, 0, 2 ], "overmap": "textile_mill_museum_2a1_north" },
      { "point": [ 2, 0, 2 ], "overmap": "textile_mill_museum_2a2_north" },
      { "point": [ 0, 1, 2 ], "overmap": "textile_mill_museum_2b0_north" },
      { "point": [ 1, 1, 2 ], "overmap": "textile_mill_museum_2b1_north" },
      { "point": [ 2, 1, 2 ], "overmap": "textile_mill_museum_2b2_north" }
    ]
  },
  {
    "type": "city_building",
    "id": "abandoned_textile_mill",
    "locations": [ "land" ],
    "overmaps": [
      { "point": [ 0, 0, 0 ], "overmap": "abandoned_textile_mill_0_3_west" },
      { "point": [ 0, 1, 0 ], "overmap": "abandoned_textile_mill_0_2_west" },
      { "point": [ 0, 2, 0 ], "overmap": "abandoned_textile_mill_0_1_west" },
      { "point": [ 1, 2, 0 ], "overmap": "abandoned_textile_mill_b_0_1_north" },
      { "point": [ 2, 2, 0 ], "overmap": "abandoned_textile_mill_b_0_2_north" },
      { "point": [ 0, 3, 0 ], "overmap": "abandoned_textile_mill_0_1_north" },
      { "point": [ 1, 3, 0 ], "overmap": "abandoned_textile_mill_0_2_north" },
      { "point": [ 2, 3, 0 ], "overmap": "abandoned_textile_mill_0_3_north" },
      { "point": [ 0, 0, 1 ], "overmap": "abandoned_textile_mill_1_3_west" },
      { "point": [ 0, 1, 1 ], "overmap": "abandoned_textile_mill_1_2_west" },
      { "point": [ 0, 2, 1 ], "overmap": "abandoned_textile_mill_1_1_west" },
      { "point": [ 1, 2, 1 ], "overmap": "abandoned_textile_mill_b_1_1_north" },
      { "point": [ 2, 2, 1 ], "overmap": "abandoned_textile_mill_b_1_2_north" },
      { "point": [ 0, 3, 1 ], "overmap": "abandoned_textile_mill_1_1_north" },
      { "point": [ 1, 3, 1 ], "overmap": "abandoned_textile_mill_1_2_north" },
      { "point": [ 2, 3, 1 ], "overmap": "abandoned_textile_mill_1_3_north" },
      { "point": [ 0, 0, 2 ], "overmap": "abandoned_textile_mill_2_3_west" },
      { "point": [ 0, 1, 2 ], "overmap": "abandoned_textile_mill_2_2_west" },
      { "point": [ 0, 2, 2 ], "overmap": "abandoned_textile_mill_2_1_west" },
      { "point": [ 0, 3, 2 ], "overmap": "abandoned_textile_mill_2_1_north" },
      { "point": [ 1, 3, 2 ], "overmap": "abandoned_textile_mill_2_2_north" },
      { "point": [ 2, 3, 2 ], "overmap": "abandoned_textile_mill_2_3_north" },
      { "point": [ 0, 0, 3 ], "overmap": "abandoned_textile_mill_3_3_west" },
      { "point": [ 0, 1, 3 ], "overmap": "abandoned_textile_mill_3_2_west" },
      { "point": [ 0, 2, 3 ], "overmap": "abandoned_textile_mill_3_1_west" },
      { "point": [ 0, 3, 3 ], "overmap": "abandoned_textile_mill_3_1_north" },
      { "point": [ 1, 3, 3 ], "overmap": "abandoned_textile_mill_3_2_north" },
      { "point": [ 2, 3, 3 ], "overmap": "abandoned_textile_mill_3_3_north" },
      { "point": [ 0, 0, 4 ], "overmap": "abandoned_textile_mill_4_3_west" },
      { "point": [ 0, 1, 4 ], "overmap": "abandoned_textile_mill_4_2_west" },
      { "point": [ 0, 2, 4 ], "overmap": "abandoned_textile_mill_4_1_west" },
      { "point": [ 0, 3, 4 ], "overmap": "abandoned_textile_mill_4_1_north" },
      { "point": [ 1, 3, 4 ], "overmap": "abandoned_textile_mill_4_2_north" },
      { "point": [ 2, 3, 4 ], "overmap": "abandoned_textile_mill_4_3_north" }
    ]
  },
  {
    "type": "city_building",
    "id": "craft_shop",
    "locations": [ "land" ],
    "overmaps": [
      { "point": [ 0, 0, 0 ], "overmap": "craft_shop_north" },
      { "point": [ 0, 0, 1 ], "overmap": "craft_shop_roof_north" },
      { "point": [ 0, 0, 2 ], "overmap": "craft_shop_upper_roof_north" }
    ]
  },
  {
    "type": "city_building",
    "id": "craft_shop_1",
    "locations": [ "land" ],
    "overmaps": [
      { "point": [ 0, 0, 0 ], "overmap": "craft_shop_1_north" },
      { "point": [ 0, 0, 1 ], "overmap": "craft_shop_roof_1_north" }
    ]
  },
  {
    "type": "city_building",
    "id": "craft_shop_2",
    "locations": [ "land" ],
    "overmaps": [
      { "point": [ 0, 0, 0 ], "overmap": "craft_shop_2_north" },
      { "point": [ 0, 0, 1 ], "overmap": "craft_shop_2ndfloor_2_north" },
      { "point": [ 0, 0, 2 ], "overmap": "craft_shop_roof_2_north" }
    ]
  },
  {
    "type": "city_building",
    "id": "craft_shop_3",
    "locations": [ "land" ],
    "overmaps": [
      { "point": [ 0, 0, 0 ], "overmap": "craft_shop_3_north" },
      { "point": [ 0, 0, 1 ], "overmap": "craft_shop_2ndfloor_3_north" },
      { "point": [ 0, 0, 2 ], "overmap": "craft_shop_roof_3_north" }
    ]
  },
  {
    "type": "city_building",
    "id": "pool",
    "locations": [ "land" ],
    "overmaps": [ { "point": [ 0, 0, 0 ], "overmap": "pool_north" }, { "point": [ 0, 0, 1 ], "overmap": "pool_roof_north" } ]
  },
  {
    "type": "city_building",
    "id": "pool_1",
    "locations": [ "land" ],
    "overmaps": [ { "point": [ 0, 0, 0 ], "overmap": "pool_1_north" }, { "point": [ 0, 0, 1 ], "overmap": "pool_roof_1_north" } ]
  },
  {
    "type": "city_building",
    "id": "pool_2",
    "locations": [ "land" ],
    "overmaps": [ { "point": [ 0, 0, 0 ], "overmap": "pool_2_north" }, { "point": [ 0, 0, 1 ], "overmap": "pool_roof_2_north" } ]
  },
  {
    "type": "city_building",
    "id": "pool_3",
    "locations": [ "land" ],
    "overmaps": [ { "point": [ 0, 0, 0 ], "overmap": "pool_3_north" }, { "point": [ 0, 0, 1 ], "overmap": "pool_roof_3_north" } ]
  },
  {
    "type": "city_building",
    "id": "pool_4",
    "locations": [ "land" ],
    "overmaps": [ { "point": [ 0, 0, 0 ], "overmap": "pool_4_north" }, { "point": [ 0, 0, 1 ], "overmap": "pool_roof_4_north" } ]
  },
  {
    "type": "city_building",
    "id": "bus_station",
    "locations": [ "land" ],
    "overmaps": [
      { "point": [ 0, 0, 0 ], "overmap": "bus_stat_0_north" },
      { "point": [ 0, 0, 1 ], "overmap": "bus_stat_0_roof_north" },
      { "point": [ 1, 0, 0 ], "overmap": "bus_stat_1_north" },
      { "point": [ 1, 0, 1 ], "overmap": "bus_stat_1_roof_north" }
    ]
  },
  {
    "type": "city_building",
    "id": "parking_garage",
    "locations": [ "land" ],
    "overmaps": [
      { "point": [ 0, 0, -1 ], "overmap": "parking_garage_down_0_north" },
      { "point": [ 1, 0, -1 ], "overmap": "parking_garage_down_1_north" },
      { "point": [ 0, 0, 0 ], "overmap": "parking_garage_0_0_north" },
      { "point": [ 1, 0, 0 ], "overmap": "parking_garage_0_1_north" },
      { "point": [ 0, 0, 1 ], "overmap": "parking_garage_1_0_north" },
      { "point": [ 1, 0, 1 ], "overmap": "parking_garage_1_1_north" },
      { "point": [ 0, 0, 2 ], "overmap": "parking_garage_2_0_north" },
      { "point": [ 1, 0, 2 ], "overmap": "parking_garage_2_1_north" },
      { "point": [ 0, 0, 3 ], "overmap": "parking_garage_roof_0_north" },
      { "point": [ 1, 0, 3 ], "overmap": "parking_garage_roof_1_north" },
      { "point": [ 0, 0, 4 ], "overmap": "parking_garage_roof_top_north" }
    ]
  },
  {
    "type": "city_building",
    "id": "s_music",
    "locations": [ "land" ],
    "overmaps": [ { "point": [ 0, 0, 0 ], "overmap": "s_music_north" }, { "point": [ 0, 0, 1 ], "overmap": "s_music_roof_north" } ]
  },
  {
    "type": "city_building",
    "id": "music_venue",
    "locations": [ "land" ],
    "overmaps": [
      { "point": [ 0, 0, 0 ], "overmap": "music_venue_north" },
      { "point": [ 0, 0, 1 ], "overmap": "music_venue_roof_north" }
    ]
  },
  {
    "type": "city_building",
    "id": "music_venue_1",
    "locations": [ "land" ],
    "overmaps": [
      { "point": [ 0, 0, 0 ], "overmap": "music_venue_1_north" },
      { "point": [ 0, 0, 1 ], "overmap": "music_venue_1_roof_north" },
      { "point": [ 0, 0, 2 ], "overmap": "music_venue_1_roof_top_north" }
    ]
  },
  {
    "type": "city_building",
    "id": "pawn_pf",
    "locations": [ "land" ],
    "overmaps": [
      { "point": [ 0, 0, 0 ], "overmap": "pawn_pf_north" },
      { "point": [ 0, 0, -1 ], "overmap": "pawn_pf_under_north" },
      { "point": [ 0, 0, 1 ], "overmap": "pawn_pf_roof_north" }
    ]
  },
  {
    "type": "city_building",
    "id": "s_hunting",
    "locations": [ "land" ],
    "overmaps": [ { "point": [ 0, 0, 0 ], "overmap": "s_hunting_north" }, { "point": [ 0, 0, 1 ], "overmap": "s_hunting_roof_north" } ]
  },
  {
    "type": "city_building",
    "id": "house_rv",
    "locations": [ "land" ],
    "overmaps": [
      { "point": [ 0, 0, 0 ], "overmap": "house_rv_north" },
      { "point": [ 0, 0, 1 ], "overmap": "house_rv_roof_north" },
      { "point": [ 0, 0, -1 ], "overmap": "house_rv_basement_north" }
    ]
  },
  {
    "type": "city_building",
    "id": "house_porch",
    "locations": [ "land" ],
    "overmaps": [
      { "point": [ 0, 0, 0 ], "overmap": "house_porch_north" },
      { "point": [ 0, 0, 1 ], "overmap": "house_porch_roof_north" },
      { "point": [ 0, 0, -1 ], "overmap": "house_porch_basement_north" }
    ]
  },
  {
    "type": "city_building",
    "id": "house_patio",
    "locations": [ "land" ],
    "overmaps": [
      { "point": [ 0, 0, 0 ], "overmap": "house_patio_north" },
      { "point": [ 0, 0, 1 ], "overmap": "house_patio_roof_north" },
      { "point": [ 0, 0, -1 ], "overmap": "house_patio_basement_north" }
    ]
  },
  {
    "type": "city_building",
    "id": "house_modern_1",
    "locations": [ "land" ],
    "overmaps": [
      { "point": [ 0, 0, 0 ], "overmap": "house_modern_1_north" },
      { "point": [ 0, 0, 1 ], "overmap": "house_modern_1_roof_north" },
      { "point": [ 0, 0, -1 ], "overmap": "house_modern_1_basement_north" }
    ]
  },
  {
    "type": "city_building",
    "id": "house_library",
    "locations": [ "land" ],
    "overmaps": [
      { "point": [ 0, 0, 0 ], "overmap": "house_library_north" },
      { "point": [ 0, 0, 1 ], "overmap": "house_04_roof_north" },
      { "point": [ 0, 0, -1 ], "overmap": "house_04_basement_north" }
    ]
  },
  {
    "type": "city_building",
    "id": "house_garage",
    "locations": [ "land" ],
    "overmaps": [
      { "point": [ 0, 0, 0 ], "overmap": "house_garage_north" },
      { "point": [ 0, 0, 1 ], "overmap": "house_garage_roof_north" },
      { "point": [ 0, 0, -1 ], "overmap": "house_garage_basement_north" }
    ]
  },
  {
    "type": "city_building",
    "id": "house_garage2",
    "locations": [ "land" ],
    "overmaps": [
      { "point": [ 0, 0, 0 ], "overmap": "house_garage2_north" },
      { "point": [ 0, 0, 1 ], "overmap": "house_garage2_roof_north" },
      { "point": [ 0, 0, -1 ], "overmap": "house_garage2_basement_north" }
    ]
  },
  {
    "type": "city_building",
    "id": "house_garage3",
    "locations": [ "land" ],
    "overmaps": [
      { "point": [ 0, 0, 0 ], "overmap": "house_garage3_north" },
      { "point": [ 0, 0, 1 ], "overmap": "house_garage3_roof_north" },
      { "point": [ 0, 0, -1 ], "overmap": "house_garage3_basement_north" }
    ]
  },
  {
    "type": "city_building",
    "id": "house_garage4",
    "locations": [ "land" ],
    "overmaps": [
      { "point": [ 0, 0, 0 ], "overmap": "house_garage4_north" },
      { "point": [ 0, 0, 1 ], "overmap": "house_garage4_roof_north" },
      { "point": [ 0, 0, -1 ], "overmap": "house_garage4_basement_north" }
    ]
  },
  {
    "type": "city_building",
    "id": "house_garage5",
    "locations": [ "land" ],
    "overmaps": [
      { "point": [ 0, 0, 0 ], "overmap": "house_garage5_north" },
      { "point": [ 0, 0, 1 ], "overmap": "house_garage5_roof_north" },
      { "point": [ 0, 0, -1 ], "overmap": "house_garage5_basement_north" }
    ]
  },
  {
    "type": "city_building",
    "id": "house_garage6",
    "locations": [ "land" ],
    "overmaps": [
      { "point": [ 0, 0, 0 ], "overmap": "house_garage6_north" },
      { "point": [ 0, 0, 1 ], "overmap": "house_garage6_roof_north" },
      { "point": [ 0, 0, -1 ], "overmap": "house_garage6_basement_north" }
    ]
  },
  {
    "type": "city_building",
    "id": "house_garage7",
    "locations": [ "land" ],
    "overmaps": [
      { "point": [ 0, 0, 0 ], "overmap": "house_garage7_north" },
      { "point": [ 0, 0, 1 ], "overmap": "house_garage7_roof_north" },
      { "point": [ 0, 0, -1 ], "overmap": "house_garage7_basement_north" }
    ]
  },
  {
    "type": "city_building",
    "id": "house_garage8",
    "locations": [ "land" ],
    "overmaps": [
      { "point": [ 0, 0, 0 ], "overmap": "house_garage8_north" },
      { "point": [ 0, 0, 1 ], "overmap": "house_garage8_roof_north" },
      { "point": [ 0, 0, -1 ], "overmap": "house_garage8_basement_north" }
    ]
  },
  {
    "type": "city_building",
    "id": "rural_house1",
    "locations": [ "land" ],
    "overmaps": [
      { "point": [ 0, 0, 0 ], "overmap": "rural_house1_north" },
      { "point": [ 0, 0, 1 ], "overmap": "rural_house1_roof_north" }
    ]
  },
  {
    "type": "city_building",
    "id": "rural_house2",
    "locations": [ "land" ],
    "overmaps": [
      { "point": [ 0, 0, 0 ], "overmap": "rural_house2_north" },
      { "point": [ 0, 0, 1 ], "overmap": "rural_house2_roof_north" },
      { "point": [ 0, 0, -1 ], "overmap": "rural_house2_basement_north" }
    ]
  },
  {
    "type": "city_building",
    "id": "house_detatched1",
    "locations": [ "land" ],
    "overmaps": [
      { "point": [ 0, 0, 0 ], "overmap": "house_detatched1_north" },
      { "point": [ 0, 0, 1 ], "overmap": "house_detatched1_roof_north" },
      { "point": [ 0, 0, -1 ], "overmap": "house_detatched1_basement_north" }
    ]
  },
  {
    "type": "city_building",
    "id": "house_detatched2",
    "locations": [ "land" ],
    "overmaps": [
      { "point": [ 0, 0, 0 ], "overmap": "house_detatched2_north" },
      { "point": [ 0, 0, 1 ], "overmap": "house_detatched2_roof_north" },
      { "point": [ 0, 0, -1 ], "overmap": "house_detatched2_basement_north" }
    ]
  },
  {
    "type": "city_building",
    "id": "house_detatched3",
    "locations": [ "land" ],
    "overmaps": [
      { "point": [ 0, 0, 0 ], "overmap": "house_detatched3_north" },
      { "point": [ 0, 0, 1 ], "overmap": "house_detatched3_roof_north" },
      { "point": [ 0, 0, -1 ], "overmap": "house_detatched3_basement_north" }
    ]
  },
  {
    "type": "city_building",
    "id": "house_detatched4",
    "locations": [ "land" ],
    "overmaps": [
      { "point": [ 0, 0, 0 ], "overmap": "house_detatched4_north" },
      { "point": [ 0, 0, 1 ], "overmap": "house_detatched4_roof_north" },
      { "point": [ 0, 0, -1 ], "overmap": "house_detatched4_basement_north" }
    ]
  },
  {
    "type": "city_building",
    "id": "house_detatched5",
    "locations": [ "land" ],
    "overmaps": [
      { "point": [ 0, 0, 0 ], "overmap": "house_detatched5_north" },
      { "point": [ 0, 0, 1 ], "overmap": "house_detatched5_roof_north" },
      { "point": [ 0, 0, -1 ], "overmap": "house_detatched5_basement_north" }
    ]
  },
  {
    "type": "city_building",
    "id": "house_detatched6",
    "locations": [ "land" ],
    "overmaps": [
      { "point": [ 0, 0, 0 ], "overmap": "house_detatched6_north" },
      { "point": [ 0, 0, 1 ], "overmap": "house_detatched6_roof_north" },
      { "point": [ 0, 0, -1 ], "overmap": "house_detatched6_basement_north" }
    ]
  },
  {
    "type": "city_building",
    "id": "house_detatched7",
    "locations": [ "land" ],
    "overmaps": [
      { "point": [ 0, 0, 0 ], "overmap": "house_detatched7_north" },
      { "point": [ 0, 0, 1 ], "overmap": "house_detatched7_roof_north" },
      { "point": [ 0, 0, -1 ], "overmap": "house_detatched7_basement_north" }
    ]
  },
  {
    "type": "city_building",
    "id": "house_detatched8",
    "locations": [ "land" ],
    "overmaps": [
      { "point": [ 0, 0, 0 ], "overmap": "house_detatched8_north" },
      { "point": [ 0, 0, 1 ], "overmap": "house_detatched8_roof_north" },
      { "point": [ 0, 0, -1 ], "overmap": "house_detatched8_basement_north" }
    ]
  },
  {
    "type": "city_building",
    "id": "house_detatched9",
    "locations": [ "land" ],
    "overmaps": [
      { "point": [ 0, 0, 0 ], "overmap": "house_detatched9_north" },
      { "point": [ 0, 0, 1 ], "overmap": "house_detatched9_roof_north" },
      { "point": [ 0, 0, -1 ], "overmap": "house_detatched9_basement_north" }
    ]
  },
  {
    "type": "city_building",
    "id": "house_detatched10",
    "locations": [ "land" ],
    "overmaps": [
      { "point": [ 0, 0, 0 ], "overmap": "house_detatched10_north" },
      { "point": [ 0, 0, 1 ], "overmap": "house_detatched10_roof_north" }
    ]
  },
  {
    "type": "city_building",
    "id": "duplex",
    "locations": [ "land" ],
    "overmaps": [ { "point": [ 0, 0, 0 ], "overmap": "duplex_north" }, { "point": [ 0, 0, 1 ], "overmap": "duplex_roof_north" } ]
  },
  {
    "type": "city_building",
    "id": "house_duplex2",
    "locations": [ "land" ],
    "overmaps": [
      { "point": [ 0, 0, 0 ], "overmap": "house_duplex2_north" },
      { "point": [ 0, 0, 1 ], "overmap": "house_duplex2_roof_north" }
    ]
  },
  {
    "type": "city_building",
    "id": "house_duplex3",
    "locations": [ "land" ],
    "overmaps": [
      { "point": [ 0, 0, 0 ], "overmap": "house_duplex3_north" },
      { "point": [ 0, 0, 1 ], "overmap": "house_duplex3_roof_north" }
    ]
  },
  {
    "type": "city_building",
    "id": "house_duplex4",
    "locations": [ "land" ],
    "overmaps": [
      { "point": [ 0, 0, 0 ], "overmap": "house_duplex4_north" },
      { "point": [ 0, 0, 1 ], "overmap": "house_duplex4_roof_north" }
    ]
  },
  {
    "type": "city_building",
    "id": "house_duplex5",
    "locations": [ "land" ],
    "overmaps": [
      { "point": [ 0, 0, 0 ], "overmap": "house_duplex5_north" },
      { "point": [ 0, 0, 1 ], "overmap": "house_duplex5_roof_north" }
    ]
  },
  {
    "type": "city_building",
    "id": "house_duplex6",
    "locations": [ "land" ],
    "overmaps": [
      { "point": [ 0, 0, 0 ], "overmap": "house_duplex6_north" },
      { "point": [ 0, 0, 1 ], "overmap": "house_duplex6_roof_north" }
    ]
  },
  {
    "type": "city_building",
    "id": "house_duplex7",
    "locations": [ "land" ],
    "overmaps": [
      { "point": [ 0, 0, 0 ], "overmap": "house_duplex7_north" },
      { "point": [ 0, 0, 1 ], "overmap": "house_duplex7_roof_north" }
    ]
  },
  {
    "type": "city_building",
    "id": "house_duplex8",
    "locations": [ "land" ],
    "overmaps": [
      { "point": [ 0, 0, 0 ], "overmap": "house_duplex8_north" },
      { "point": [ 0, 0, 1 ], "overmap": "house_duplex8_roof_north" }
    ]
  },
  {
    "type": "city_building",
    "id": "house_duplex9",
    "locations": [ "land" ],
    "overmaps": [
      { "point": [ 0, 0, 0 ], "overmap": "house_duplex9_north" },
      { "point": [ 0, 0, 1 ], "overmap": "house_duplex9_roof_north" }
    ]
  },
  {
    "type": "city_building",
    "id": "house_duplex10",
    "locations": [ "land" ],
    "overmaps": [
      { "point": [ 0, 0, 0 ], "overmap": "house_duplex10_north" },
      { "point": [ 0, 0, 1 ], "overmap": "house_duplex10_roof_north" }
    ]
  },
  {
    "type": "city_building",
    "id": "house_duplex11",
    "locations": [ "land" ],
    "overmaps": [
      { "point": [ 0, 0, 0 ], "overmap": "house_duplex11_north" },
      { "point": [ 0, 0, 1 ], "overmap": "house_duplex11_roof_north" }
    ]
  },
  {
    "type": "city_building",
    "id": "house_prepper",
    "locations": [ "land" ],
    "overmaps": [
      { "point": [ 0, 0, 0 ], "overmap": "house_prepper_north" },
      { "point": [ 0, 0, 1 ], "overmap": "house_04_roof_north" },
      { "point": [ 0, 0, -1 ], "overmap": "house_prepper_basement_north" }
    ]
  },
  {
    "type": "city_building",
    "id": "house_prepper2",
    "locations": [ "land" ],
    "overmaps": [
      { "point": [ 0, 0, 0 ], "overmap": "house_prepper2_north" },
      { "point": [ 0, 0, 1 ], "overmap": "house_prepper2_roof_north" },
      { "point": [ 0, 0, -1 ], "overmap": "house_prepper2_basement_north" }
    ]
  },
  {
    "type": "city_building",
    "id": "house_fortified",
    "locations": [ "land" ],
    "overmaps": [
      { "point": [ 0, 0, 0 ], "overmap": "house_fortified_north" },
      { "point": [ 0, 0, 1 ], "overmap": "house_fortified_roof_north" },
      { "point": [ 0, 0, -1 ], "overmap": "house_fortified_basement_north" }
    ]
  },
  {
    "type": "city_building",
    "id": "house_crack1",
    "locations": [ "land" ],
    "overmaps": [
      { "point": [ 0, 0, 0 ], "overmap": "house_crack1_north" },
      { "point": [ 0, 0, 1 ], "overmap": "house_crack1_roof_north" },
      { "point": [ 0, 0, -1 ], "overmap": "basement_messed_north" }
    ]
  },
  {
    "type": "city_building",
    "id": "house_crack2",
    "locations": [ "land" ],
    "overmaps": [
      { "point": [ 0, 0, 0 ], "overmap": "house_crack2_north" },
      { "point": [ 0, 0, 1 ], "overmap": "house_crack1_roof_north" },
      { "point": [ 0, 0, -1 ], "overmap": "basement_messed_north" }
    ]
  },
  {
    "type": "city_building",
    "id": "house_crack3",
    "locations": [ "land" ],
    "overmaps": [
      { "point": [ 0, 0, 0 ], "overmap": "house_crack3_north" },
      { "point": [ 0, 0, 1 ], "overmap": "house_crack3_roof_north" },
      { "point": [ 0, 0, -1 ], "overmap": "house_crack3_basement_north" }
    ]
  },
  {
    "type": "city_building",
    "id": "s_laundromat",
    "locations": [ "land" ],
    "overmaps": [
      { "point": [ 0, 0, 0 ], "overmap": "s_laundromat_north" },
      { "point": [ 0, 0, 1 ], "overmap": "s_laundromat_roof_north" }
    ]
  },
  {
    "type": "city_building",
    "id": "s_laundromat_1",
    "locations": [ "land" ],
    "overmaps": [
      { "point": [ 0, 0, 0 ], "overmap": "s_laundromat_1_north" },
      { "point": [ 0, 0, 1 ], "overmap": "s_laundromat_roof_1_north" }
    ]
  },
  {
    "type": "city_building",
    "id": "s_camping",
    "locations": [ "land" ],
    "overmaps": [ { "point": [ 0, 0, 0 ], "overmap": "s_camping_north" }, { "point": [ 0, 0, 1 ], "overmap": "s_camping_roof_north" } ]
  },
  {
    "type": "city_building",
    "id": "s_cardealer",
    "locations": [ "land" ],
    "overmaps": [
      { "point": [ 0, 0, 0 ], "overmap": "s_cardealer_north" },
      { "point": [ 0, 0, 1 ], "overmap": "s_cardealer_roof_north" }
    ]
  },
  {
    "type": "city_building",
    "id": "s_diner",
    "locations": [ "land" ],
    "overmaps": [
      { "point": [ 0, 0, 0 ], "overmap": "s_diner_north" },
      { "point": [ 0, 0, 1 ], "overmap": "s_diner_2ndfloor_north" },
      { "point": [ 0, 0, 2 ], "overmap": "s_diner_roof_north" }
    ]
  },
  {
    "type": "city_building",
    "id": "s_lot",
    "locations": [ "land" ],
    "overmaps": [ { "point": [ 0, 0, 0 ], "overmap": "s_lot_north" } ]
  },
  {
    "type": "city_building",
    "id": "urban_25_dense_diner_apt",
    "overmaps": [
      { "point": [ 1, 0, -1 ], "overmap": "urban_25_1_south" },
      { "point": [ 0, 0, -1 ], "overmap": "urban_25_2_south" },
      { "point": [ 1, 0, 0 ], "overmap": "urban_25_3_south" },
      { "point": [ 0, 0, 0 ], "overmap": "urban_25_4_south" },
      { "point": [ 1, 0, 1 ], "overmap": "urban_25_5_south" },
      { "point": [ 0, 0, 1 ], "overmap": "urban_25_6_south" },
      { "point": [ 1, 0, 2 ], "overmap": "urban_25_7_south" },
      { "point": [ 0, 0, 2 ], "overmap": "urban_25_8_south" },
      { "point": [ 1, 0, 3 ], "overmap": "urban_25_9_south" },
      { "point": [ 0, 0, 3 ], "overmap": "urban_25_10_south" },
      { "point": [ 0, 0, 4 ], "overmap": "urban_25_12_south" }
    ],
    "locations": [ "land" ],
    "flags": [ "CLASSIC" ]
  },
  {
    "type": "city_building",
    "id": "skate_park_ramp",
    "locations": [ "land" ],
    "overmaps": [
      { "point": [ 0, 0, 0 ], "overmap": "skate_park_up_north" },
      { "point": [ 0, 0, -1 ], "overmap": "skate_park_down_north" }
    ]
  },
  {
    "type": "city_building",
    "id": "playground",
    "locations": [ "land" ],
    "overmaps": [
      { "point": [ 0, 0, 0 ], "overmap": "playground_north" },
      { "point": [ 0, 0, 1 ], "overmap": "playground_roof_north" }
    ]
  },
  {
    "type": "city_building",
    "id": "park",
    "locations": [ "land" ],
    "overmaps": [ { "point": [ 0, 0, 0 ], "overmap": "park_north" }, { "point": [ 0, 0, 1 ], "overmap": "park_roof_north" } ]
  },
  {
    "type": "city_building",
    "id": "park_5",
    "locations": [ "land" ],
    "overmaps": [ { "point": [ 0, 0, 0 ], "overmap": "park_5_north" }, { "point": [ 0, 0, 1 ], "overmap": "park_5_roof_north" } ]
  },
  {
    "type": "city_building",
    "id": "park_7",
    "locations": [ "land" ],
    "overmaps": [ { "point": [ 0, 0, 0 ], "overmap": "park_7_north" }, { "point": [ 0, 0, 1 ], "overmap": "park_7_roof_north" } ]
  },
  {
    "type": "city_building",
    "id": "nature_trail_city",
    "locations": [ "land" ],
    "overmaps": [
      { "point": [ 0, 0, 0 ], "overmap": "NatureTrail_1a_north" },
      { "point": [ 1, 0, 0 ], "overmap": "NatureTrail_1b_north" }
    ]
  },
  {
    "type": "city_building",
    "id": "salon",
    "locations": [ "land" ],
    "overmaps": [ { "point": [ 0, 0, 0 ], "overmap": "salon_south" }, { "point": [ 0, 0, 1 ], "overmap": "salon_roof_south" } ]
  },
  {
    "type": "city_building",
    "id": "strip_mall",
    "locations": [ "land" ],
    "overmaps": [
      { "point": [ 4, 0, 0 ], "overmap": "strip_mall_1_south" },
      { "point": [ 3, 0, 0 ], "overmap": "strip_mall_2_south" },
      { "point": [ 2, 0, 0 ], "overmap": "strip_mall_3_south" },
      { "point": [ 1, 0, 0 ], "overmap": "strip_mall_4_south" },
      { "point": [ 0, 0, 0 ], "overmap": "strip_mall_5_south" },
      { "point": [ 4, 0, 1 ], "overmap": "strip_mall_roof_1_south" },
      { "point": [ 3, 0, 1 ], "overmap": "strip_mall_roof_2_south" },
      { "point": [ 2, 0, 1 ], "overmap": "strip_mall_roof_3_south" },
      { "point": [ 1, 0, 1 ], "overmap": "strip_mall_roof_4_south" },
      { "point": [ 0, 0, 1 ], "overmap": "strip_mall_roof_5_south" }
    ]
  },
  {
    "type": "city_building",
    "id": "cs_open_sewer",
    "locations": [ "land" ],
    "overmaps": [
      { "point": [ 0, 0, 0 ], "overmap": "cs_open_sewer_north" },
      { "point": [ 0, 0, -1 ], "overmap": "cs_open_sewer_undergound_north" },
      { "point": [ 0, -1, -1 ], "overmap": "sewer_connector_north" }
    ]
  },
  {
    "type": "city_building",
    "id": "orchard",
    "locations": [ "land" ],
    "overmaps": [ { "point": [ 0, 0, 0 ], "overmap": "orchard_north" }, { "point": [ 0, 0, 1 ], "overmap": "orchard_roof_north" } ]
  },
  {
    "type": "city_building",
    "id": "orchard_1",
    "locations": [ "land" ],
    "overmaps": [ { "point": [ 0, 0, 0 ], "overmap": "orchard_1_north" }, { "point": [ 0, 0, 1 ], "overmap": "orchard_roof_1_north" } ]
  }
]<|MERGE_RESOLUTION|>--- conflicted
+++ resolved
@@ -2243,7 +2243,6 @@
   },
   {
     "type": "city_building",
-<<<<<<< HEAD
     "id": "apartment_complex_3x3",
     "locations": [ "land" ],
     "overmaps": [
@@ -2518,7 +2517,9 @@
       { "point": [ 2, 3, 4 ], "overmap": "apartment_complex_straight_stairs_roof_+1_north" },
       { "point": [ 3, 3, 3 ], "overmap": "apartment_complex_straight_roof_north" },
       { "point": [ 4, 3, 3 ], "overmap": "apartment_complex_corner_roof_west" }
-=======
+    ]
+  },
+  {
     "id": "office_tower_large",
     "locations": [ "land" ],
     "overmaps": [
@@ -2554,7 +2555,6 @@
       { "point": [ 0, 1, 6 ], "overmap": "loffice_tower_18_south" },
       { "point": [ 1, 0, 6 ], "overmap": "loffice_tower_19_south" },
       { "point": [ 0, 0, 6 ], "overmap": "loffice_tower_20_south" }
->>>>>>> 8c0f9606
     ]
   },
   {
