[
  {
    "type": "npc",
    "id": "isherwood_barry",
    "//": "A naked prisoner, from the isherwood faction trapped in a horrifying cage, watching horrible things happen.",
    "//2": "Uncle of Eddie and Carlos; uncle-in-law of Jesse.  Great-uncle of Lisa, Chris, and Luke.  Son of Claire and Jack.",
    "class": "NC_ISHERWOOD_BARRY",
    "name_unique": "Barry Isherwood",
    "gender": "male",
    "attitude": 0,
    "mission": 7,
    "chat": "TALK_ISHERWOOD_BARRY_RESCUE",
    "faction": "isherwood_family",
    "death_eocs": [ "EOC_BARRY_ISHERWOOD_DIE" ]
  },
  {
    "type": "npc_class",
    "id": "NC_ISHERWOOD_BARRY",
    "name": { "str": "Barry Isherwood" },
    "job_description": "Missing member of the Isherwood family.",
    "traits": [ { "group": "NPC_starting_traits" }, { "group": "Appearance_demographics" } ],
    "common": false,
    "bonus_per": { "one_in": 4 },
    "skills": [
      {
        "skill": "ALL",
        "level": { "mul": [ { "one_in": 3 }, { "sum": [ { "dice": [ 2, 2 ] }, { "constant": -2 }, { "one_in": 4 } ] } ] }
      },
      { "skill": "melee", "bonus": { "rng": [ 3, 6 ] } },
      { "skill": "survival", "bonus": { "rng": [ 7, 10 ] } },
      { "skill": "gun", "bonus": { "rng": [ 4, 8 ] } },
      { "skill": "rifle", "bonus": { "rng": [ 7, 10 ] } },
      { "skill": "archery", "bonus": { "rng": [ 8, 10 ] } }
    ],
    "worn_override": "naked_prisoner",
    "carry_override": "naked_prisoner",
    "weapon_override": "naked_prisoner"
  },
  {
    "type": "item_group",
    "id": "NC_Isherwood_Barry_equip",
    "//": "This is given to him upon returning home, rather than at spawn.",
    "subtype": "collection",
    "entries": [
      { "item": "backpack_leather" },
      { "item": "jacket_flannel" },
      { "item": "ammo_pouch" },
      { "item": "boxer_shorts" },
      { "item": "tshirt" },
      { "item": "pants_cargo" },
      { "item": "leather_belt" },
      { "item": "gloves_fingerless" },
      { "item": "cowboy_hat" },
      { "item": "boots" },
      { "item": "socks" },
      { "item": "browning_blr", "charges": 4, "contents-group": "NC_ISHERWOOD_rifle_mods" }
    ]
  },
  {
    "type": "talk_topic",
    "id": "TALK_ISHERWOOD_BARRY_RESCUE",
    "dynamic_line": "*crouches on the bottom of his cell, shivering, then looks up as you approach.  He blinks a few times, then stands up.  He's totally nude, and his tanned body is covered in tiny, precise-looking scars of varying ages.  \"I can't believe my eyes.  Please get me outta here…\"",
    "responses": [
      {
        "text": "Are you Barry Isherwood?",
        "topic": "TALK_ISHERWOOD_BARRY_ID",
        "condition": { "u_has_mission": "MISSION_ISHERWOOD_CHRIS_1" }
      },
      {
        "text": "I'll get you out of here, just stay calm.  <lets_go>",
        "topic": "TALK_ISHERWOOD_BARRY_Escaping",
        "condition": { "not": { "u_has_mission": "MISSION_ISHERWOOD_CHRIS_1" } }
      },
      {
        "text": "I'm Luke Skywalker, I'm here to rescue you.",
        "effect": { "u_add_var": "too_short_to_be_a_stormtrooper", "value": "unclear" },
        "topic": "TALK_ISHERWOOD_BARRY_BADJOKE"
      },
      { "text": "You just hold tight here for a second.", "topic": "TALK_DONE" }
    ]
  },
  {
    "type": "talk_topic",
    "id": "TALK_ISHERWOOD_BARRY_BADJOKE",
    "dynamic_line": "What?\"  The naked, traumatized man stares at you blankly, as though he'd never seen Star Wars, which is clearly ridiculous.  \"Rescue me?  Yes, oh please yes!",
    "responses": [
      {
        "text": "Are you Barry Isherwood?",
        "topic": "TALK_ISHERWOOD_BARRY_ID",
        "condition": { "u_has_mission": "MISSION_ISHERWOOD_CHRIS_1" }
      },
      {
        "text": "Okay then, your family's outside.  Let me go get them.",
        "condition": { "u_has_mission": "MISSION_ISHERWOOD_CHRIS_1" },
        "effect": [
          { "u_add_var": "general_meeting_barry_following", "value": "yes" },
          { "math": [ "u_timer_barry_rescue = time('now')" ] },
          { "npc_first_topic": "TALK_ISHERWOOD_BARRY" }
        ],
        "topic": "TALK_DONE"
      },
      {
        "text": "Let's go.",
        "condition": { "not": { "u_has_mission": "MISSION_ISHERWOOD_CHRIS_1" } },
        "effect": [
          "follow_only",
          { "u_add_var": "general_meeting_barry_following", "value": "yes" },
          { "math": [ "u_timer_barry_rescue = time('now')" ] },
          { "npc_first_topic": "TALK_ISHERWOOD_BARRY" },
          { "assign_mission": "MISSION_ISHERWOOD_BARRY_RETURN_TO_FARM" }
        ],
        "topic": "TALK_DONE"
      },
      { "text": "Hang on.  I've got questions.", "topic": "TALK_ISHERWOOD_BARRY_ID2" },
      { "text": "Just hold on a little longer, okay?", "topic": "TALK_DONE" }
    ]
  },
  {
    "type": "talk_topic",
    "id": "TALK_ISHERWOOD_BARRY_ID",
    "dynamic_line": "*gulps.  \"I sure as hell am.  Did my family send you?  Please, we gotta go.  There are more of those things.  They're everywhere.\"",
    "responses": [
      {
        "text": "Yeah, they did, I'll go get them.",
        "condition": { "math": [ "isherwood_family_coming == 1" ] },
        "effect": [
          { "u_add_var": "general_meeting_barry_following", "value": "yes" },
          { "math": [ "u_timer_barry_rescue = time('now')" ] },
          { "npc_first_topic": "TALK_ISHERWOOD_BARRY" }
        ],
        "topic": "TALK_DONE"
      },
      {
        "text": "Yeah, Chris did, we're taking you home.",
        "condition": { "math": [ "isherwood_family_coming != 1" ] },
        "effect": [
          "follow_only",
          { "u_add_var": "general_meeting_barry_following", "value": "yes" },
          { "math": [ "u_timer_barry_rescue = time('now')" ] },
          { "npc_first_topic": "TALK_ISHERWOOD_BARRY" },
          { "assign_mission": "MISSION_ISHERWOOD_BARRY_RETURN_TO_FARM" }
        ],
        "topic": "TALK_DONE"
      },
      { "text": "Hang on.  I've got questions.", "topic": "TALK_ISHERWOOD_BARRY_ID2" },
      { "text": "Just hold on a little longer, okay?", "topic": "TALK_DONE" }
    ]
  },
  {
    "type": "talk_topic",
    "id": "TALK_ISHERWOOD_BARRY_ID2",
    "dynamic_line": "*switches, abruptly, to pure white-hot rage.  \"DOES THIS LOOK LIKE A TIME FOR FUCKING QUESTIONS?\"  He stops, shaking, and returns to how he was before.  \"I'm sorry.  I'm so sorry.  Oh god, I'm sorry.  I need to get out of here.\"",
    "responses": [
      {
        "text": "Okay, me too, let's go.",
        "condition": { "math": [ "isherwood_family_coming != 1" ] },
        "effect": [
          "follow_only",
          { "u_add_var": "general_meeting_barry_following", "value": "yes" },
          { "math": [ "u_timer_barry_rescue = time('now')" ] },
          { "npc_first_topic": "TALK_ISHERWOOD_BARRY" },
          { "assign_mission": "MISSION_ISHERWOOD_BARRY_RETURN_TO_FARM" }
        ],
        "topic": "TALK_DONE"
      },
      {
        "text": "All right, we're leaving, but you better not test me again.",
        "condition": { "math": [ "isherwood_family_coming != 1" ] },
        "effect": [
          "follow_only",
          { "u_add_var": "general_meeting_barry_following", "value": "yes" },
          { "math": [ "u_timer_barry_rescue = time('now')" ] },
          { "npc_first_topic": "TALK_ISHERWOOD_BARRY" },
          { "assign_mission": "MISSION_ISHERWOOD_BARRY_RETURN_TO_FARM" }
        ],
        "topic": "TALK_DONE"
      },
      {
        "text": "Okay, me too.  I'll go get your family.",
        "condition": { "math": [ "isherwood_family_coming == 1" ] },
        "effect": [
          { "u_add_var": "general_meeting_barry_following", "value": "yes" },
          { "math": [ "u_timer_barry_rescue = time('now')" ] },
          { "npc_first_topic": "TALK_ISHERWOOD_BARRY" }
        ],
        "topic": "TALK_DONE"
      },
      {
        "text": "All right, we're leaving, but you better not test me again.  I'll be back with your family.",
        "condition": { "math": [ "isherwood_family_coming == 1" ] },
        "effect": [
          { "u_add_var": "general_meeting_barry_following", "value": "yes" },
          { "math": [ "u_timer_barry_rescue = time('now')" ] },
          { "npc_first_topic": "TALK_ISHERWOOD_BARRY" }
        ],
        "topic": "TALK_DONE"
      },
      { "text": "Pff.  If you're gonna treat me like that, you can stay here.", "topic": "TALK_DONE" }
    ]
  },
  {
    "type": "talk_topic",
    "id": "TALK_ISHERWOOD_BARRY_Escaping",
    "dynamic_line": "Let's get back to the farm, as fast as possible.",
    "responses": [
      {
        "text": "What farm?",
        "topic": "TALK_ISHERWOOD_BARRY_Escaping_What_Farm",
        "condition": { "not": { "u_has_mission": "MISSION_ISHERWOOD_CHRIS_1" } },
        "effect": { "u_add_var": "general_knowledge_u_dont_know_about_farm", "value": "yes" }
      },
      {
        "text": "That shouldn't take long, your family's outside waiting.  I'll be back with them.",
        "topic": "TALK_DONE",
        "condition": { "math": [ "isherwood_family_coming == 1" ] },
        "effect": [
          { "u_add_var": "general_meeting_barry_following", "value": "yes" },
          { "math": [ "u_timer_barry_rescue = time('now')" ] },
          { "npc_first_topic": "TALK_ISHERWOOD_BARRY" }
        ]
      },
      {
        "text": "That shouldn't take long, I brought some of your family with me.  Let's get you home.",
        "topic": "TALK_DONE",
        "condition": { "and": [ { "math": [ "isherwood_family_coming != 1" ] }, { "u_has_mission": "MISSION_ISHERWOOD_CHRIS_1" } ] },
        "effect": [
          "follow_only",
          { "u_add_var": "general_meeting_barry_following", "value": "yes" },
          { "math": [ "u_timer_barry_rescue = time('now')" ] },
          { "npc_first_topic": "TALK_ISHERWOOD_BARRY" },
          { "assign_mission": "MISSION_ISHERWOOD_BARRY_RETURN_TO_FARM" }
        ]
      }
    ]
  },
  {
    "type": "talk_topic",
    "id": "TALK_ISHERWOOD_BARRY_Escaping_What_Farm",
    "dynamic_line": "\"Oh, so my family didn't send you then.\"  Barry looks downtrodden for a brief moment.  \"Look, we just need to get out of here first, I'll tell you about it later.\"",
    "responses": [
      {
        "text": "Okay, sounds good to me.  <lets_go>",
        "topic": "TALK_DONE",
        "effect": [
          "follow_only",
          { "u_add_var": "general_meeting_barry_following", "value": "yes" },
          { "math": [ "u_timer_barry_rescue = time('now')" ] },
          { "npc_first_topic": "TALK_ISHERWOOD_BARRY" }
        ]
      }
    ]
  },
  {
    "type": "talk_topic",
    "id": [ "TALK_ISHERWOOD_BARRY", "TALK_ISHERWOOD_BARRY_askback" ],
    "responses": [
      {
        "text": "Sorry about the Luke Skywalker joke.",
        "topic": "TALK_ISHERWOOD_BARRY_Skywalker",
        "condition": {
          "and": [
            { "compare_string": [ "unclear", { "u_val": "too_short_to_be_a_stormtrooper" } ] },
            {
              "and": [
                { "not": { "npc_near_om_location": "barry_mi-go_scout_tower_1", "range": 3 } },
                { "not": { "npc_near_om_location": "barry_mi-go_scout_tower_2", "range": 3 } },
                { "not": { "npc_near_om_location": "barry_mi-go_scout_tower_3", "range": 3 } },
                { "not": { "npc_near_om_location": "barry_mi-go_scout_tower_4", "range": 3 } }
              ]
            }
          ]
        }
      },
      {
        "text": "Hey buddy, feel like talking about what you saw in that tower?",
        "topic": "TALK_ISHERWOOD_BARRY_TOWER_no",
        "condition": {
          "and": [
            { "math": [ "u_timer_barry_rescue < time('5 d')" ] },
            {
              "and": [
                { "not": { "npc_near_om_location": "barry_mi-go_scout_tower_1", "range": 3 } },
                { "not": { "npc_near_om_location": "barry_mi-go_scout_tower_2", "range": 3 } },
                { "not": { "npc_near_om_location": "barry_mi-go_scout_tower_3", "range": 3 } },
                { "not": { "npc_near_om_location": "barry_mi-go_scout_tower_4", "range": 3 } }
              ]
            }
          ]
        }
      },
      {
        "text": "Hey buddy, feel like talking about what you saw in that tower?",
        "topic": "TALK_ISHERWOOD_BARRY_TOWER_fresh1",
        "condition": {
          "and": [
            { "math": [ "u_timer_barry_rescue > time('5 d')" ] },
            {
              "and": [
                { "not": { "npc_near_om_location": "barry_mi-go_scout_tower_1", "range": 3 } },
                { "not": { "npc_near_om_location": "barry_mi-go_scout_tower_2", "range": 3 } },
                { "not": { "npc_near_om_location": "barry_mi-go_scout_tower_3", "range": 3 } },
                { "not": { "npc_near_om_location": "barry_mi-go_scout_tower_4", "range": 3 } }
              ]
            }
          ]
        }
      },
      {
        "text": "What farm were you going to tell me about earlier?",
        "topic": "TALK_ISHERWOOD_BARRY_TOWER_farm",
        "condition": {
          "and": [
            { "compare_string": [ "yes", { "u_val": "general_knowledge_u_dont_know_about_farm" } ] },
            { "not": { "u_has_mission": "MISSION_ISHERWOOD_BARRY_RETURN_TO_FARM" } },
            {
              "and": [
                { "not": { "npc_near_om_location": "barry_mi-go_scout_tower_1", "range": 3 } },
                { "not": { "npc_near_om_location": "barry_mi-go_scout_tower_2", "range": 3 } },
                { "not": { "npc_near_om_location": "barry_mi-go_scout_tower_3", "range": 3 } },
                { "not": { "npc_near_om_location": "barry_mi-go_scout_tower_4", "range": 3 } }
              ]
            }
          ]
        }
      },
      {
        "text": "I've thought about it some more, and I'd like to have the directions to your farm.",
        "topic": "TALK_ISHERWOOD_BARRY_TOWER_farm_directions",
        "condition": {
          "and": [
            { "compare_string": [ "yes", { "u_val": "general_knowledge_u_thinking_about_farm" } ] },
            { "not": { "u_has_mission": "MISSION_ISHERWOOD_BARRY_RETURN_TO_FARM" } },
            {
              "and": [
                { "not": { "npc_near_om_location": "barry_mi-go_scout_tower_1", "range": 3 } },
                { "not": { "npc_near_om_location": "barry_mi-go_scout_tower_2", "range": 3 } },
                { "not": { "npc_near_om_location": "barry_mi-go_scout_tower_3", "range": 3 } },
                { "not": { "npc_near_om_location": "barry_mi-go_scout_tower_4", "range": 3 } }
              ]
            }
          ]
        }
      },
      {
        "text": "Maybe let's talk about you a little bit.  What's your role in this family?",
        "topic": "TALK_ISHERWOOD_BARRY_TOWER_family1",
        "condition": {
          "and": [
            { "math": [ "barry_PTSD_freakouts >= 1" ] },
            {
              "and": [
                { "not": { "npc_near_om_location": "barry_mi-go_scout_tower_1", "range": 3 } },
                { "not": { "npc_near_om_location": "barry_mi-go_scout_tower_2", "range": 3 } },
                { "not": { "npc_near_om_location": "barry_mi-go_scout_tower_3", "range": 3 } },
                { "not": { "npc_near_om_location": "barry_mi-go_scout_tower_4", "range": 3 } }
              ]
            }
          ]
        }
      },
      {
        "text": "<end_talking_leave>",
        "topic": "TALK_DONE",
        "condition": {
          "and": [
            { "not": { "npc_near_om_location": "barry_mi-go_scout_tower_1", "range": 3 } },
            { "not": { "npc_near_om_location": "barry_mi-go_scout_tower_2", "range": 3 } },
            { "not": { "npc_near_om_location": "barry_mi-go_scout_tower_3", "range": 3 } },
            { "not": { "npc_near_om_location": "barry_mi-go_scout_tower_4", "range": 3 } }
          ]
        }
      },
      {
        "text": "<lets_go>",
        "topic": "TALK_DONE",
        "condition": {
          "or": [
            { "npc_near_om_location": "barry_mi-go_scout_tower_1", "range": 3 },
            { "npc_near_om_location": "barry_mi-go_scout_tower_2", "range": 3 },
            { "npc_near_om_location": "barry_mi-go_scout_tower_3", "range": 3 },
            { "npc_near_om_location": "barry_mi-go_scout_tower_4", "range": 3 }
          ]
        }
      }
    ]
  },
  {
    "type": "talk_topic",
    "id": "TALK_ISHERWOOD_BARRY",
    "dynamic_line": {
      "npc_near_om_location": "barry_mi-go_scout_tower_1",
      "range": 3,
      "yes": "Come on, let's get out of here while we still can.  I don't want to spend any longer around here then we need too.",
      "no": {
        "npc_near_om_location": "barry_mi-go_scout_tower_2",
        "range": 3,
        "yes": "Come on, let's get out of here while we still can.  I don't want to spend any longer around here then we need too.",
        "no": {
          "npc_near_om_location": "barry_mi-go_scout_tower_3",
          "range": 3,
          "yes": "Come on, let's get out of here while we still can.  I don't want to spend any longer around here then we need too.",
          "no": {
            "npc_near_om_location": "barry_mi-go_scout_tower_4",
            "range": 3,
            "yes": "Come on, let's get out of here while we still can.  I don't want to spend any longer around here then we need too.",
            "no": {
              "concatenate": [
                "*lights up as you approach, but also looks wary.  \"",
                {
                  "compare_string": [ "unclear", { "u_val": "too_short_to_be_a_stormtrooper" } ],
                  "yes": "Hey, Jedi.\"",
                  "no": "Hey, <name_g>.\""
                },
                {
                  "u_has_mission": "MISSION_ISHERWOOD_CHRIS_1",
                  "yes": "I can't wait to get back home and see everyone.\"",
                  "no": ""
                }
              ]
            }
          }
        }
      }
    }
  },
  {
    "type": "talk_topic",
    "id": "TALK_ISHERWOOD_BARRY_askback",
    "dynamic_line": "*nods.  \"Of course, what'd you want to ask?\""
  },
  {
    "type": "talk_topic",
    "id": "TALK_ISHERWOOD_BARRY_TOWER_no",
    "dynamic_line": "Yeah, I think we need to talk about it, but I'm not ready yet.  Let me reclaim my life for a while.",
    "responses": [ { "text": "Sounds good, Barry.", "topic": "TALK_DONE" } ]
  },
  {
    "type": "talk_topic",
    "id": "TALK_ISHERWOOD_BARRY_Skywalker",
    "dynamic_line": "*laughs.  \"It was terrible timing, but I have to admit, you don't see many situations that perfect for that reference.  Sorry I didn't get it at the time.\"",
    "responses": [
      { "text": "Can I ask you some questions?", "topic": "TALK_ISHERWOOD_BARRY_askback" },
      { "text": "<end_talking_leave>", "topic": "TALK_DONE" }
    ]
  },
  {
    "type": "talk_topic",
    "id": "TALK_ISHERWOOD_BARRY_TOWER_fresh1",
    "dynamic_line": "It's still a bit fresh, but okay.  Yeah.  Let me sit down first.\"  Barry takes a seat, his hands shaking even at the prospect of discussing the tower and the things he saw.  \"What should we talk about?",
    "responses": [
      { "text": "What happened to you in there?", "topic": "TALK_ISHERWOOD_BARRY_TOWER_fresh2" },
      { "text": "On second thought, I think you should recover more.", "topic": "TALK_DONE" }
    ]
  },
  {
    "type": "talk_topic",
    "id": "TALK_ISHERWOOD_BARRY_TOWER_fresh2",
    "dynamic_line": "*shivers, though the room is warm, and moves his mouth wordlessly for a few seconds.  \"It's hard to remember details.  The air in that place messes with your brain, makes it all feel like some kind of dream.  Makes it so you can't fight back.  Not that I could have anyway.\"  He stares into space for a moment, then swallows hard.  \"They cut into me, over and over.  I don't think they took anything out.  They just opened me up, poked around.  I was awake for all of it, as awake as for anything else.  Sometimes I felt pain, other times they did something to me so I could feel it but it didn't hurt.  There were big, pale ones that did the cutting.\"  His voice gets increasingly detached as he speaks, and his shaking grows worse.  You're not sure it would be wise for him to go further.",
    "speaker_effect": { "sentinel": "barry_PTSD1", "effect": { "math": [ "barry_PTSD_freakouts", "+=", "1" ] } },
    "responses": [
      { "text": "[Let him continue.]", "topic": "TALK_ISHERWOOD_BARRY_TOWER_fresh3" },
      { "text": "That's enough for now, Barry.", "topic": "TALK_ISHERWOOD_BARRY_TOWER_fresh_stop" },
      { "text": "On second thought, I think you should recover more.", "topic": "TALK_DONE" }
    ]
  },
  {
    "type": "talk_topic",
    "id": "TALK_ISHERWOOD_BARRY_TOWER_fresh3",
    "dynamic_line": "*shudders, looking like he might vomit.  \"What did they want?  Why me?  Every time, they'd put me back together again, seal it up and make it look almost like nothing happened.\"  He yanks up his shirt to show the scars.  \"But I know what happened, it was REAL, goddammit!\"  He drops the shirt, bends forward, and dry heaves for a few seconds.  Wordless, he hides his face in his hands, and stops responding.",
    "responses": [ { "text": "[Leave.]", "topic": "TALK_DONE" } ]
  },
  {
    "type": "talk_topic",
    "id": "TALK_ISHERWOOD_BARRY_TOWER_fresh_stop",
    "dynamic_line": "Yeah.  Yeah.\"  He takes a long, shaky breath.  \"Yeah, you're right.  This isn't going anywhere good.  Claire's been talking about making some dandelion wine,\" he says with a hollow smile.  \"Maybe I'll go see if she needs help.",
    "responses": [
      {
        "text": "How about we change the subject instead?  What's your role in this family?",
        "topic": "TALK_ISHERWOOD_BARRY_TOWER_family1"
      },
      { "text": "Good idea.", "topic": "TALK_DONE" }
    ]
  },
  {
    "type": "talk_topic",
    "id": "TALK_ISHERWOOD_BARRY_TOWER_family1",
    "dynamic_line": "&He wipes his hand across his face, tension leaving him as he runs his fingers through his hair.  \"Yeah, okay.  To be honest, years ago I was the black sheep.  Moved off the family farm, lived out in Bunyan.  Went to college, thought I'd get a job in computers.\"  He shuffles in his chair, smiling half-heartedly.  \"I did sysadmin stuff for a while, back when the internet was fairly new.  Then my dad died.  Carlos and Jesse had just gotten married, and at the time it looked like they might be getting some land of their own, and Eddie was out finding himself.  My dad and I had never got along, but Jack…\" he stops.  \"Sorry, I don't think you were looking for my life story.  What did you ask, again?\"",
    "responses": [
      { "text": "No, go on.", "topic": "TALK_ISHERWOOD_BARRY_TOWER_family2" },
      { "text": "You're right.  I was asking something different.", "topic": "TALK_ISHERWOOD_BARRY_askback" },
      { "text": "It's okay, I'm going to head out.", "topic": "TALK_DONE" }
    ]
  },
  {
    "type": "talk_topic",
    "id": "TALK_ISHERWOOD_BARRY_TOWER_family2",
    "dynamic_line": "Fair enough, you asked for it.\"  He stretches his arms out.  \"Jack and I stayed close, even after my old man and I fell out, so when it looked like he was going to be saddled with the entire farm to run, I took a good long look at my life and realized I hated it.  It was never the farm I was trying to get away from, you know?  I packed up my things, quit my job, and came out to help Jack.  Never looked back.\"  He chuckles.  \"Damn hard finding a partner for a guy like me out here though.  I was in a long-term relationship when I left, but that fell apart.  I haven't been too lonely though, I've got my people.",
    "speaker_effect": { "effect": { "u_add_var": "u_knows_barry_family_story", "value": "yes" } },
    "responses": [
      {
        "text": "[PER 9] Was your choice in partners part of the problem with your father?",
        "topic": "TALK_ISHERWOOD_BARRY_TOWER_family3",
        "condition": { "u_has_perception": 9 }
      },
      {
        "text": "Thanks for taking the time to talk to me.  I had some other questions.",
        "topic": "TALK_ISHERWOOD_BARRY_askback"
      },
      { "text": "Thanks for the story.  <end_talking_leave>", "topic": "TALK_DONE" }
    ]
  },
  {
    "type": "talk_topic",
    "id": "TALK_ISHERWOOD_BARRY_TOWER_family3",
    "dynamic_line": "&His eyebrows shoot up, briefly surprised, then he smiles.  \"You nailed it in one.  Yeah, we're talking about a rural farmer in the nineties, here.  My dad never understood me, even before he knew, and he did find out, although I tried to keep the closet door closed.  Jack, though, he always saw me for me.  Never let it change our relationship.  That's real love, and that's what made me come back when he needed me.  Meanwhile, the man I thought I'd marry, back in Bunyan, he couldn't be assed even to come out and see the family farm, let alone think about moving here.  He was dead weight, and I've never doubted that decision.\"  He shrugs.  \"There's folks like me wherever you go, I've had a few relationships since then.  Just nothing that stuck, and I'm okay with that.  If nothing else, it proved what I already knew: aside from my old man, none of my family treated me or them any different for it.  They're good people.\"",
    "speaker_effect": { "effect": { "u_add_var": "u_knows_barry_is_gay", "value": "yes" } },
    "responses": [
      {
        "text": "Thanks for taking the time to talk to me.  I had some other questions.",
        "topic": "TALK_ISHERWOOD_BARRY_askback"
      },
      { "text": "Thanks for the story.  <end_talking_leave>", "topic": "TALK_DONE" }
    ]
  },
  {
    "type": "talk_topic",
    "id": "TALK_ISHERWOOD_BARRY_TOWER_farm",
    "dynamic_line": "Oh, yeah, now I remember.  That farm I was talking about is where I live, almost the whole Isherwood family lives there, including me.  I just wanted to get back home as fast as possible so I can see everyone again, and so everyone knows that I'm okay.",
    "speaker_effect": { "sentinel": "u_learned_about_farm", "effect": [ { "u_lose_var": "general_knowledge_u_dont_know_about_farm" } ] },
    "responses": [
      { "text": "Can you give me some directions to it?", "topic": "TALK_ISHERWOOD_BARRY_TOWER_farm_directions" },
      {
        "text": "That's pretty cool.  <done_conversation_section>",
        "topic": "TALK_ISHERWOOD_BARRY_askback",
        "effect": { "u_add_var": "general_knowledge_u_thinking_about_farm", "value": "yes" }
      },
      {
        "text": "<end_talking_leave>",
        "topic": "TALK_DONE",
        "effect": { "u_add_var": "general_knowledge_u_thinking_about_farm", "value": "yes" }
      }
    ]
  },
  {
    "type": "talk_topic",
    "id": "TALK_ISHERWOOD_BARRY_TOWER_farm_directions",
    "dynamic_line": "Sure, can I please see your map?\"  Barry takes your map, orients himself, and points out a route to the farm.  \"Once we've done that, I'll head on myself so everyone won't be surprised by you coming.  Sound good?",
    "responses": [
      {
        "text": "Sounds good to me, let's hit the road.",
        "topic": "TALK_DONE",
        "effect": [
          { "assign_mission": "MISSION_ISHERWOOD_BARRY_RETURN_TO_FARM" },
          { "u_lose_var": "general_knowledge_u_thinking_about_farm" }
        ]
      },
      {
        "text": "I'd like to think about it some more.",
        "topic": "TALK_DONE",
        "effect": { "u_add_var": "general_knowledge_u_thinking_about_farm", "value": "yes" }
      }
    ]
  },
  {
    "id": "MISSION_ISHERWOOD_BARRY_RETURN_TO_FARM",
    "type": "mission_definition",
    "name": { "str": "Return Barry to Isherwood's farm." },
    "goal": "MGOAL_GO_TO",
    "difficulty": 3,
    "value": 20000,
    "destination": "dairy_farm_isherwood_W",
    "start": {
<<<<<<< HEAD
      "effect": [ { "u_add_var": "u_have_barry_escape", "type": "general", "context": "meeting", "value": "yes" } ],
      "assign_mission_target": { "om_terrain": "dairy_farm_isherwood_W", "om_special": "Isherwood Farms", "reveal_radius": 3, "search_range": 540 }
=======
      "assign_mission_target": {
        "om_terrain": "dairy_farm_isherwood_W",
        "om_special": "Isherwood Farm Mutable",
        "reveal_radius": 3,
        "search_range": 240
      }
>>>>>>> eb90c6b5
    },
    "end": {
      "effect": [
        "stop_following",
        { "math": [ "isherwood_barry_rescued = 1" ] },
        { "u_add_var": "u_saved_barry_isherwood", "value": "yes" }
      ]
    },
    "origins": [ "ORIGIN_SECONDARY" ],
    "//": "Dialogue is handled externally.",
    "dialogue": {
      "describe": ".",
      "offer": ".",
      "accepted": ".",
      "rejected": "",
      "advice": ".",
      "inquire": ".",
      "success": ".",
      "success_lie": ".",
      "failure": "."
    }
  }
]<|MERGE_RESOLUTION|>--- conflicted
+++ resolved
@@ -570,17 +570,12 @@
     "value": 20000,
     "destination": "dairy_farm_isherwood_W",
     "start": {
-<<<<<<< HEAD
-      "effect": [ { "u_add_var": "u_have_barry_escape", "type": "general", "context": "meeting", "value": "yes" } ],
-      "assign_mission_target": { "om_terrain": "dairy_farm_isherwood_W", "om_special": "Isherwood Farms", "reveal_radius": 3, "search_range": 540 }
-=======
       "assign_mission_target": {
         "om_terrain": "dairy_farm_isherwood_W",
         "om_special": "Isherwood Farm Mutable",
         "reveal_radius": 3,
         "search_range": 240
       }
->>>>>>> eb90c6b5
     },
     "end": {
       "effect": [
