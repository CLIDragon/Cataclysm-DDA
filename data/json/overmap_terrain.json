[
    {
        "type" : "overmap_terrain",
        "id" : "",
        "name" : "nothing",
        "sym" : 37,
        "color" : "white",
        "flags" : [ "NO_ROTATE" ]
    },{
        "type" : "overmap_terrain",
        "id" : "open_air",
        "name" : "open air",
        "sym" : 46,
        "color" : "blue",
        "flags" : [ "NO_ROTATE" ]
    },{
        "type" : "overmap_terrain",
        "abstract" : "generic_city_building",
        "name" : "city building",
        "sym" : 94,
        "see_cost" : 5,
        "extras" : "build",
        "mondensity" : 2,
        "flags" : [ "SIDEWALK" ]
    },{
        "type" : "overmap_terrain",
        "abstract" : "generic_necropolis_surface_building",
        "name" : "city building",
        "sym" : 94,
        "see_cost" : 5,
        "mondensity" : 2,
        "flags" : [ "SIDEWALK" ]
    },{
        "type" : "overmap_terrain",
        "abstract" : "generic_mansion",
        "name" : "mansion",
        "color" : "green",
        "sym" : 77,
        "see_cost" : 5,
        "mondensity" : 2
    },{
        "type" : "overmap_terrain",
        "abstract" : "generic_mall",
        "name" : "mall",
        "see_cost" : 5,
        "mondensity" : 2,
        "flags" : [ "SIDEWALK" ]
    },{
        "type" : "overmap_terrain",
        "id" : "crater",
        "name" : "crater",
        "sym" : 79,
        "color" : "red",
        "see_cost" : 2,
        "extras" : "field",
        "flags" : [ "NO_ROTATE" ]
    },{
        "type" : "overmap_terrain",
        "id" : "field",
        "name" : "field",
        "sym" : 46,
        "color" : "brown",
        "see_cost" : 2,
        "extras" : "field",
        "spawns" : { "group": "GROUP_FOREST", "population": [0, 1], "chance": 80 },
        "flags" : [ "NO_ROTATE" ]
    },{
        "type" : "overmap_terrain",
        "id" : "forest",
        "name" : "forest",
        "sym" : 70,
        "color" : "green",
        "see_cost" : 3,
        "extras" : "field",
        "spawns" : { "group": "GROUP_FOREST", "population": [0, 3], "chance": 80 },
        "flags" : [ "NO_ROTATE" ]
    },{
        "type" : "overmap_terrain",
        "id" : "forest_thick",
        "name" : "forest",
        "sym" : 70,
        "color" : "green",
        "see_cost" : 4,
        "extras" : "field",
        "spawns" : { "group": "GROUP_FOREST", "population": [0, 6], "chance": 90 },
        "mapgen": [
            { "method": "builtin", "name": "forest" }
        ],
        "flags" : [ "NO_ROTATE" ]
    },{
        "type" : "overmap_terrain",
        "id" : "forest_water",
        "name" : "swamp",
        "sym" : 70,
        "color" : "cyan",
        "see_cost" : 4,
        "extras" : "field",
        "spawns" : { "group": "GROUP_SWAMP", "population": [1, 4], "chance": 100 },
        "mapgen": [
            { "method": "builtin", "name": "forest" }
        ],
        "flags" : [ "NO_ROTATE" ]
    },{
        "type" : "overmap_terrain",
        "id" : "hiway_ns",
        "name" : "highway",
        "sym" : 72,
        "color" : "dark_gray",
        "see_cost" : 2,
        "extras" : "road",
        "mapgen": [
            { "method": "builtin", "name": "highway" }
        ],
        "flags" : [ "NO_ROTATE" ]
    },{
        "type" : "overmap_terrain",
        "id" : "hiway_ew",
        "name" : "highway",
        "sym" : 61,
        "color" : "dark_gray",
        "see_cost" : 2,
        "extras" : "road",
        "mapgen": [
            { "method": "builtin", "name": "highway" }
        ],
        "flags" : [ "NO_ROTATE" ]
    },{
        "type" : "overmap_terrain",
        "id" : "road",
        "name" : "road",
        "color" : "dark_gray",
        "see_cost" : 2,
        "extras" : "road",
        "//" : "the entries below are optional and serve as an example of mapgen for line_drawing tiles",
        "mapgen_straight": [
            { "method": "builtin", "name": "road_straight" }
        ],
        "mapgen_curved": [
            { "method": "builtin", "name": "road_curved" }
        ],
        "mapgen_end": [
            { "method": "builtin", "name": "road_end" }
        ],
        "mapgen_tee": [
            { "method": "builtin", "name": "road_tee" }
        ],
        "mapgen_four_way": [
            { "method": "builtin", "name": "road_four_way" }
        ],
        "flags" : [ "LINEAR" ]
    },{
        "type" : "overmap_terrain",
        "id" : "road_nesw_manhole",
        "name" : "road, manhole",
        "sym" : 4194414,
        "color" : "yellow",
        "see_cost" : 2,
        "extras" : "road",
        "mapgen": [
            { "method": "builtin", "name": "road_four_way" }
        ],
        "flags" : [ "KNOWN_DOWN", "NO_ROTATE" ]
    },{
        "type" : "overmap_terrain",
        "id" : "bridge",
        "name" : "bridge",
        "sym" : 4194424,
        "color" : "white",
        "see_cost" : 2,
        "mapgen": [
            { "method": "builtin", "name": "bridge" }
        ],
        "flags" : [ "RIVER" ]
    },{
        "type" : "overmap_terrain",
        "id" : "river_center",
        "name" : "river",
        "sym" : 82,
        "color" : "blue",
        "see_cost" : 1,
        "mapgen": [
            { "method": "builtin", "name": "river_center" }
        ],
        "flags" : [ "RIVER", "NO_ROTATE" ]
    },{
        "type" : "overmap_terrain",
        "id" : "river",
        "name" : "river bank",
        "sym" : 82,
        "color" : "light_blue",
        "see_cost" : 1,
        "mapgen": [
            { "method": "builtin", "name": "river_straight" }
        ],
        "flags" : [ "RIVER" ]
    },{
        "type" : "overmap_terrain",
        "id" : "river_c_not_ne",
        "name" : "river bank",
        "sym" : 82,
        "color" : "light_blue",
        "see_cost" : 1,
        "mapgen": [
            { "method": "builtin", "name": "river_curved_not" }
        ],
        "flags" : [ "RIVER", "NO_ROTATE" ]
    },{
        "type" : "overmap_terrain",
        "id" : "river_c_not_nw",
        "name" : "river bank",
        "sym" : 82,
        "color" : "light_blue",
        "see_cost" : 1,
        "mapgen": [
            { "method": "builtin", "name": "river_curved_not" }
        ],
        "flags" : [ "RIVER", "NO_ROTATE" ]
    },{
        "type" : "overmap_terrain",
        "id" : "river_c_not_se",
        "name" : "river bank",
        "sym" : 82,
        "color" : "light_blue",
        "see_cost" : 1,
        "mapgen": [
            { "method": "builtin", "name": "river_curved_not" }
        ],
        "flags" : [ "RIVER", "NO_ROTATE" ]
    },{
        "type" : "overmap_terrain",
        "id" : "river_c_not_sw",
        "name" : "river bank",
        "sym" : 82,
        "color" : "light_blue",
        "see_cost" : 1,
        "mapgen": [
            { "method": "builtin", "name": "river_curved_not" }
        ],
        "flags" : [ "RIVER", "NO_ROTATE" ]
    },{
        "type" : "overmap_terrain",
        "id" : "river_ne",
        "name" : "river bank",
        "sym" : 82,
        "color" : "light_blue",
        "see_cost" : 1,
        "mapgen": [
            { "method": "builtin", "name": "river_curved" }
        ],
        "flags" : [ "RIVER", "NO_ROTATE" ]
    },{
        "type" : "overmap_terrain",
        "id" : "river_se",
        "name" : "river bank",
        "sym" : 82,
        "color" : "light_blue",
        "see_cost" : 1,
        "mapgen": [
            { "method": "builtin", "name": "river_curved" }
        ],
        "flags" : [ "RIVER", "NO_ROTATE" ]
    },{
        "type" : "overmap_terrain",
        "id" : "river_sw",
        "name" : "river bank",
        "sym" : 82,
        "color" : "light_blue",
        "see_cost" : 1,
        "mapgen": [
            { "method": "builtin", "name": "river_curved" }
        ],
        "flags" : [ "RIVER", "NO_ROTATE" ]
    },{
        "type" : "overmap_terrain",
        "id" : "river_nw",
        "name" : "river bank",
        "sym" : 82,
        "color" : "light_blue",
        "see_cost" : 1,
        "mapgen": [
            { "method": "builtin", "name": "river_curved" }
        ],
        "flags" : [ "RIVER", "NO_ROTATE" ]
    },{
        "type" : "overmap_terrain",
        "id" : "house",
        "copy-from" : "generic_city_building",
        "name" : "house",
        "color" : "light_green",
        "see_cost" : 2,
        "mapgen": [
            { "method": "builtin", "name": "house_generic_boxy" },
            { "method": "builtin", "name": "house_generic_big_livingroom" },
            { "method": "builtin", "name": "house_generic_center_hallway" }
        ],
        "flags" : [ "SIDEWALK" ]
    },{
        "type" : "overmap_terrain",
        "id" : "house_base",
        "copy-from" : "house",
        "mapgen": [
            { "method": "builtin", "name": "house_generic_boxy" },
            { "method": "builtin", "name": "house_generic_big_livingroom" },
            { "method": "builtin", "name": "house_generic_center_hallway" }
        ]
    },{
        "type" : "overmap_terrain",
        "id" : "s_lot",
        "name" : "parking lot",
        "sym" : 79,
        "color" : "dark_gray",
        "see_cost" : 1,
        "extras" : "build",
        "mondensity" : 2,
        "mapgen": [
            { "method": "builtin", "name": "parking_lot" }
        ],
        "flags" : [ "SIDEWALK", "NO_ROTATE" ]
    },{
        "type" : "overmap_terrain",
        "id" : "park",
        "name" : "park",
        "sym" : 79,
        "color" : "green",
        "see_cost" : 2,
        "extras" : "build",
        "mondensity" : 2,
        "flags" : [ "SIDEWALK", "NO_ROTATE" ]
    },{
        "type" : "overmap_terrain",
        "id" : "pool",
        "name" : "pool",
        "sym" : 79,
        "color" : "blue",
        "see_cost" : 2,
        "mondensity" : 2,
        "flags" : [ "SIDEWALK", "NO_ROTATE" ]
    },{
        "type" : "overmap_terrain",
        "id" : "s_gas",
        "name" : "gas station",
        "copy-from" : "generic_city_building",
        "color" : "light_blue"
    },{
        "type" : "overmap_terrain",
        "id" : "s_pharm",
        "name" : "pharmacy",
        "copy-from" : "generic_city_building",
        "color" : "light_red"
    },{
        "type" : "overmap_terrain",
        "id" : "office_doctor",
        "name" : "doctor's office",
        "copy-from" : "generic_city_building",
        "color" : "i_ltred"
    },{
        "type" : "overmap_terrain",
        "id" : "office_cubical",
        "name" : "office",
        "copy-from" : "generic_city_building",
        "color" : "light_gray"
    },{
        "type" : "overmap_terrain",
        "abstract" : "apartments_tower_any",
        "name" : "apartment tower",
        "sym" : 65,
        "color" : "light_green",
        "see_cost" : 5,
        "mondensity" : 2,
        "flags" : [ "SIDEWALK" ]
    },{
        "type" : "overmap_terrain",
        "id" : "apartments_con_tower_NW",
        "copy-from" : "apartments_tower_any"
    },{
        "type" : "overmap_terrain",
        "id" : "apartments_con_tower_NE",
        "copy-from" : "apartments_tower_any"
    },{
        "type" : "overmap_terrain",
        "id" : "apartments_con_tower_SW",
        "copy-from" : "apartments_tower_any"
    },{
        "type" : "overmap_terrain",
        "id" : "apartments_con_tower_SE",
        "copy-from" : "apartments_tower_any"
    },{
        "type" : "overmap_terrain",
        "id" : "apartments_mod_tower_NW",
        "copy-from" : "apartments_tower_any"
    },{
        "type" : "overmap_terrain",
        "id" : "apartments_mod_tower_NE",
        "copy-from" : "apartments_tower_any"
    },{
        "type" : "overmap_terrain",
        "id" : "apartments_mod_tower_SW",
        "copy-from" : "apartments_tower_any"
    },{
        "type" : "overmap_terrain",
        "id" : "apartments_mod_tower_SE",
        "copy-from" : "apartments_tower_any"
    },{
        "type" : "overmap_terrain",
        "id" : "office_tower_1_entrance",
        "name" : "office tower",
        "sym" : 84,
        "color" : "i_ltgray",
        "see_cost" : 5,
        "mondensity" : 2,
        "flags" : [ "SIDEWALK", "NO_ROTATE" ]
    },{
        "type" : "overmap_terrain",
        "id" : "office_tower_1",
        "name" : "office tower",
        "sym" : 116,
        "color" : "i_ltgray",
        "see_cost" : 5,
        "mondensity" : 2,
        "flags" : [ "SIDEWALK", "NO_ROTATE" ]
    },{
        "type" : "overmap_terrain",
        "id" : "office_tower_b_entrance",
        "name" : "tower parking",
        "sym" : 112,
        "color" : "i_ltgray",
        "see_cost" : 5,
        "mondensity" : 2,
        "flags" : [ "SIDEWALK", "NO_ROTATE" ]
    },{
        "type" : "overmap_terrain",
        "id" : "office_tower_b",
        "name" : "tower parking",
        "sym" : 112,
        "color" : "i_ltgray",
        "see_cost" : 5,
        "mondensity" : 2,
        "flags" : [ "SIDEWALK", "NO_ROTATE" ]
    },{
        "type" : "overmap_terrain",
        "id" : "office_tower_2_a1",
        "name" : "office tower",
        "sym" : 84,
        "color" : "i_ltgray",
        "see_cost" : 5,
        "mondensity" : 2,
        "flags" : [ "SIDEWALK" ]
    },{
        "type" : "overmap_terrain",
        "id" : "office_tower_2_a2",
        "name" : "office tower",
        "sym" : 84,
        "color" : "i_ltgray",
        "see_cost" : 5,
        "mondensity" : 2,
        "flags" : [ "SIDEWALK" ]
    },{
        "type" : "overmap_terrain",
        "id" : "office_tower_2_a3",
        "name" : "office tower",
        "sym" : 84,
        "color" : "i_ltgray",
        "see_cost" : 5,
        "mondensity" : 2,
        "flags" : [ "SIDEWALK" ]
    },{
        "type" : "overmap_terrain",
        "id" : "office_tower_2_b1",
        "name" : "office tower",
        "sym" : 84,
        "color" : "i_ltgray",
        "see_cost" : 5,
        "mondensity" : 2,
        "flags" : [ "SIDEWALK" ]
    },{
        "type" : "overmap_terrain",
        "id" : "office_tower_2_b2",
        "name" : "office tower",
        "sym" : 84,
        "color" : "i_ltgray",
        "see_cost" : 5,
        "mondensity" : 2,
        "flags" : [ "SIDEWALK" ]
    },{
        "type" : "overmap_terrain",
        "id" : "office_tower_2_b3",
        "name" : "office tower",
        "sym" : 84,
        "color" : "i_ltgray",
        "see_cost" : 5,
        "mondensity" : 2,
        "flags" : [ "SIDEWALK" ]
    },{
        "type" : "overmap_terrain",
        "id" : "church",
        "name" : "church",
        "sym" : 67,
        "color" : "light_red",
        "see_cost" : 5,
        "extras" : "build",
        "mondensity" : 2,
        "flags" : [ "SIDEWALK" ]
    },{
        "type" : "overmap_terrain",
        "id" : "cathedral_1_NW",
        "name" : "cathedral",
        "sym" : 67,
        "color" : "i_ltred",
        "see_cost" : 5,
        "mondensity" : 2,
        "flags" : [ "SIDEWALK" ]
    },{
        "type" : "overmap_terrain",
        "id" : "cathedral_1_NE",
        "name" : "cathedral",
        "sym" : 67,
        "color" : "i_ltred",
        "see_cost" : 5,
        "mondensity" : 2,
        "flags" : [ "SIDEWALK" ]
    },{
        "type" : "overmap_terrain",
        "id" : "cathedral_1_SW",
        "name" : "cathedral",
        "sym" : 67,
        "color" : "i_ltred",
        "see_cost" : 5,
        "mondensity" : 2,
        "flags" : [ "SIDEWALK" ]
    },{
        "type" : "overmap_terrain",
        "id" : "cathedral_1_SE",
        "name" : "cathedral",
        "sym" : 67,
        "color" : "i_ltred",
        "see_cost" : 5,
        "mondensity" : 2,
        "flags" : [ "SIDEWALK" ]
    },{
        "type" : "overmap_terrain",
        "id" : "cathedral_b_NW",
        "name" : "cathedral basement",
        "sym" : 67,
        "color" : "i_ltred",
        "see_cost" : 5,
        "mondensity" : 2,
        "flags" : [ "SIDEWALK" ]
    },{
        "type" : "overmap_terrain",
        "id" : "cathedral_b_NE",
        "name" : "cathedral basement",
        "sym" : 67,
        "color" : "i_ltred",
        "see_cost" : 5,
        "mondensity" : 2,
        "flags" : [ "SIDEWALK" ]
    },{
        "type" : "overmap_terrain",
        "id" : "cathedral_b_SW",
        "name" : "cathedral basement",
        "sym" : 67,
        "color" : "i_ltred",
        "see_cost" : 5,
        "mondensity" : 2,
        "flags" : [ "SIDEWALK" ]
    },{
        "type" : "overmap_terrain",
        "id" : "cathedral_b_SE",
        "name" : "cathedral basement",
        "sym" : 67,
        "color" : "i_ltred",
        "see_cost" : 5,
        "mondensity" : 2,
        "flags" : [ "SIDEWALK" ]
    },{
        "type" : "overmap_terrain",
        "id" : "s_grocery",
        "name" : "grocery store",
        "copy-from" : "generic_city_building",
        "color" : "green"
    },{
        "type" : "overmap_terrain",
        "id" : "s_hardware",
        "name" : "hardware store",
        "copy-from" : "generic_city_building",
        "color" : "cyan"
    },{
        "type" : "overmap_terrain",
        "id" : "s_electronics",
        "name" : "electronics store",
        "copy-from" : "generic_city_building",
        "color" : "yellow"
    },{
        "type" : "overmap_terrain",
        "id" : "s_sports",
        "name" : "sporting goods store",
        "copy-from" : "generic_city_building",
        "color" : "light_cyan"
    },{
        "type" : "overmap_terrain",
        "id" : "s_liquor",
        "name" : "liquor store",
        "copy-from" : "generic_city_building",
        "color" : "magenta"
    },{
        "type" : "overmap_terrain",
        "id" : "s_gun",
        "name" : "gun store",
        "copy-from" : "generic_city_building",
        "color" : "red"
    },{
        "type" : "overmap_terrain",
        "id" : "s_clothes",
        "name" : "clothing store",
        "copy-from" : "generic_city_building",
        "color" : "blue"
    },{
        "type" : "overmap_terrain",
        "id" : "s_library",
        "name" : "library",
        "copy-from" : "generic_city_building",
        "color" : "brown"
    },{
        "type" : "overmap_terrain",
        "id" : "s_bookstore",
        "name" : "bookstore",
        "copy-from" : "generic_city_building",
        "color" : "black_yellow"
    },{
        "type" : "overmap_terrain",
        "id" : "s_restaurant",
        "name" : "restaurant",
        "copy-from" : "generic_city_building",
        "color" : "pink"
    },{
        "type" : "overmap_terrain",
        "id" : "s_restaurant_fast",
        "name" : "fast food restaurant",
        "copy-from" : "generic_city_building",
        "color" : "yellow_magenta"
    },{
        "type" : "overmap_terrain",
        "id" : "s_restaurant_coffee",
        "name" : "coffee shop",
        "copy-from" : "generic_city_building",
        "color" : "white_magenta"
    },{
        "type" : "overmap_terrain",
        "id" : "s_teashop",
        "name" : "teashop",
        "copy-from" : "generic_city_building",
        "color" : "white_magenta"
    },{
        "type" : "overmap_terrain",
        "id" : "bar",
        "name" : "bar",
        "copy-from" : "generic_city_building",
        "color" : "i_magenta"
    },{
        "type" : "overmap_terrain",
        "id" : "s_butcher",
        "name" : "butcher shop",
        "copy-from" : "generic_city_building",
        "color" : "i_red"
    },{
        "type" : "overmap_terrain",
        "id" : "s_bike_shop",
        "name" : "bike shop",
        "copy-from" : "generic_city_building",
        "color" : "i_cyan"
    },{
        "type" : "overmap_terrain",
        "id" : "s_pizza_parlor",
        "name" : "pizza parlor",
        "copy-from" : "generic_city_building",
        "color" : "pink_magenta"
    },{
        "type" : "overmap_terrain",
        "id" : "sub_station",
        "name" : "subway station",
        "sym" : 83,
        "color" : "yellow",
        "see_cost" : 5,
        "extras" : "build",
        "mondensity" : 2,
        "flags" : [ "KNOWN_DOWN", "SIDEWALK" ]
    },{
        "type" : "overmap_terrain",
        "id" : "s_garage",
        "name" : "garage",
        "sym" : 79,
        "color" : "white",
        "see_cost" : 5,
        "extras" : "build",
        "mondensity" : 2,
        "flags" : [ "SIDEWALK" ]
    },{
        "type" : "overmap_terrain",
        "id" : "cabin_strange",
        "name" : "forest",
        "sym" : 70,
        "color" : "green",
        "see_cost" : 5,
        "extras" : "field",
        "flags" : [ "NO_ROTATE" ]
    },{
        "type" : "overmap_terrain",
        "id" : "cabin_strange_b",
        "name" : "cabin basement",
        "sym" : 67,
        "color" : "i_green",
        "see_cost" : 5,
        "extras" : "build",
        "flags" : [ "NO_ROTATE" ]
    },{
        "type" : "overmap_terrain",
        "id" : "cabin",
        "name" : "cabin",
        "sym" : 67,
        "color" : "i_green",
        "see_cost" : 5,
        "extras" : "build",
        "mondensity" : 2,
        "flags" : [ "NO_ROTATE" ]
    },{
        "type" : "overmap_terrain",
        "id" : "dirtlot",
        "name" : "dirt lot",
        "sym" : 79,
        "color" : "brown",
        "see_cost" : 5,
        "extras" : "field",
        "flags" : [ "NO_ROTATE" ]
    },{
        "type" : "overmap_terrain",
        "id" : "sugar_house",
        "name" : "sugar house",
        "sym" : 83,
        "color" : "i_brown",
        "see_cost" : 5,
        "extras" : "build",
        "mondensity" : 2
    },{
        "type" : "overmap_terrain",
        "id" : "farm_1",
        "name" : "farm field",
        "sym" : 35,
        "color" : "i_brown",
        "see_cost" : 5,
        "extras" : "field",
        "mondensity" : 2
    },{
        "type" : "overmap_terrain",
        "id" : "farm_2",
        "name" : "farm house",
        "sym" : 94,
        "color" : "i_brown",
        "see_cost" : 5,
        "extras" : "build",
        "mondensity" : 2
    },{
        "type" : "overmap_terrain",
        "id" : "farm_3",
        "name" : "farm field",
        "sym" : 35,
        "color" : "i_brown",
        "see_cost" : 5,
        "extras" : "field",
        "mondensity" : 2
    },{
        "type" : "overmap_terrain",
        "id" : "farm_4",
        "name" : "farm field",
        "sym" : 35,
        "color" : "i_brown",
        "see_cost" : 5,
        "extras" : "field",
        "mondensity" : 2
    },{
        "type" : "overmap_terrain",
        "id" : "farm_5",
        "name" : "farm field",
        "sym" : 35,
        "color" : "i_brown",
        "see_cost" : 5,
        "extras" : "field",
        "mondensity" : 2
    },{
        "type" : "overmap_terrain",
        "id" : "farm_6",
        "name" : "farm field",
        "sym" : 35,
        "color" : "i_brown",
        "see_cost" : 5,
        "extras" : "field",
        "mondensity" : 2
    },{
        "type" : "overmap_terrain",
        "id" : "farm_7",
        "name" : "farm field",
        "sym" : 35,
        "color" : "i_brown",
        "see_cost" : 5,
        "extras" : "field",
        "mondensity" : 2
    },{
        "type" : "overmap_terrain",
        "id" : "farm_8",
        "name" : "farm field",
        "sym" : 35,
        "color" : "i_brown",
        "see_cost" : 5,
        "extras" : "field",
        "mondensity" : 2
    },{
        "type" : "overmap_terrain",
        "id" : "farm_9",
        "name" : "farm field",
        "sym" : 35,
        "color" : "i_brown",
        "see_cost" : 5,
        "extras" : "field",
        "mondensity" : 2
    },{
        "type" : "overmap_terrain",
        "id" : "police",
        "name" : "police station",
        "copy-from" : "generic_city_building",
        "color" : "h_yellow"
    },{
        "type" : "overmap_terrain",
        "id" : "bank",
        "name" : "bank",
        "sym" : 36,
        "color" : "light_gray",
        "see_cost" : 5,
        "mondensity" : 2,
        "flags" : [ "SIDEWALK" ]
    },{
        "type" : "overmap_terrain",
        "id" : "pawn",
        "name" : "pawn shop",
        "copy-from" : "generic_city_building",
        "color" : "white"
    },{
        "type" : "overmap_terrain",
        "id" : "mil_surplus",
        "name" : "mil. surplus",
        "copy-from" : "generic_city_building",
        "color" : "i_ltgray"
    },{
        "type" : "overmap_terrain",
        "id" : "furniture",
        "name" : "furniture store",
        "copy-from" : "generic_city_building",
        "color" : "i_brown"
    },{
        "type" : "overmap_terrain",
        "id" : "abstorefront",
        "name" : "abandoned storefront",
        "copy-from" : "generic_city_building",
        "color" : "h_dkgray"
    },{
        "type" : "overmap_terrain",
        "id" : "s_music",
        "name" : "music store",
        "sym" : 109,
        "color" : "brown",
        "see_cost" : 5,
        "extras" : "build",
        "mondensity" : 2,
        "flags" : [ "SIDEWALK" ]
    },{
        "type" : "overmap_terrain",
        "id" : "megastore_entrance",
        "name" : "megastore",
        "sym" : 43,
        "color" : "light_blue",
        "see_cost" : 5,
        "extras" : "build",
        "mondensity" : 2,
        "flags" : [ "SIDEWALK", "NO_ROTATE" ]
    },{
        "type" : "overmap_terrain",
        "id" : "megastore",
        "name" : "megastore",
        "sym" : 77,
        "color" : "blue",
        "see_cost" : 5,
        "extras" : "build",
        "mondensity" : 2,
        "flags" : [ "SIDEWALK", "NO_ROTATE" ]
    },{
        "type" : "overmap_terrain",
        "id" : "hospital_entrance",
        "name" : "hospital",
        "sym" : 72,
        "color" : "light_red",
        "see_cost" : 5,
        "extras" : "build",
        "mondensity" : 2,
        "flags" : [ "SIDEWALK", "NO_ROTATE" ]
    },{
        "type" : "overmap_terrain",
        "id" : "hospital",
        "name" : "hospital",
        "sym" : 72,
        "color" : "red",
        "see_cost" : 5,
        "extras" : "build",
        "mondensity" : 2,
        "flags" : [ "SIDEWALK", "NO_ROTATE" ]
    },{
        "type" : "overmap_terrain",
        "id" : "public_works_NE",
        "name" : "public works",
        "sym" : 119,
        "color" : "light_gray",
        "see_cost" : 5,
        "mondensity" : 2,
        "flags" : [ "SIDEWALK" ]
    },{
        "type" : "overmap_terrain",
        "id" : "public_works_NW",
        "name" : "public works",
        "sym" : 119,
        "color" : "light_gray",
        "see_cost" : 5,
        "mondensity" : 2,
        "flags" : [ "SIDEWALK" ]
    },{
        "type" : "overmap_terrain",
        "id" : "public_works_SW",
        "name" : "public works",
        "sym" : 87,
        "color" : "light_gray",
        "see_cost" : 5,
        "mondensity" : 2,
        "flags" : [ "SIDEWALK"]
    },{
        "type" : "overmap_terrain",
        "id" : "public_works_SE",
        "name" : "public works",
        "sym" : 119,
        "color" : "light_gray",
        "see_cost" : 5,
        "mondensity" : 2,
        "flags" : [ "SIDEWALK" ]
    },{
        "type" : "overmap_terrain",
        "id" : "school_1_1",
        "name" : "regional school",
        "sym" : 115,
        "color" : "light_blue",
        "see_cost" : 5,
        "mondensity" : 2,
        "flags" : [ "SIDEWALK" ]
    },{
        "type" : "overmap_terrain",
        "id" : "school_1_2",
        "name" : "regional school",
        "sym" : 83,
        "color" : "light_blue",
        "see_cost" : 5,
        "mondensity" : 2,
        "flags" : [ "SIDEWALK" ]
    },{
        "type" : "overmap_terrain",
        "id" : "school_1_3",
        "name" : "regional school",
        "sym" : 115,
        "color" : "light_blue",
        "see_cost" : 5,
        "mondensity" : 2,
        "flags" : [ "SIDEWALK" ]
    },{
        "type" : "overmap_terrain",
        "id" : "school_1_4",
        "name" : "regional school",
        "sym" : 115,
        "color" : "light_blue",
        "see_cost" : 5,
        "mondensity" : 2,
        "flags" : [ "SIDEWALK" ]
    },{
        "type" : "overmap_terrain",
        "id" : "school_1_5",
        "name" : "regional school",
        "sym" : 115,
        "color" : "light_blue",
        "see_cost" : 5,
        "mondensity" : 2,
        "flags" : [ "SIDEWALK" ]
    },{
        "type" : "overmap_terrain",
        "id" : "school_1_6",
        "name" : "regional school",
        "sym" : 115,
        "color" : "light_blue",
        "see_cost" : 5,
        "mondensity" : 2,
        "flags" : [ "SIDEWALK" ]
    },{
        "type" : "overmap_terrain",
        "id" : "school_1_7",
        "name" : "regional school",
        "sym" : 115,
        "color" : "light_blue",
        "see_cost" : 5,
        "mondensity" : 2,
        "flags" : [ "SIDEWALK" ]
    },{
        "type" : "overmap_terrain",
        "id" : "school_1_8",
        "name" : "regional school",
        "sym" : 115,
        "color" : "light_blue",
        "see_cost" : 5,
        "mondensity" : 2,
        "flags" : [ "SIDEWALK" ]
    },{
        "type" : "overmap_terrain",
        "id" : "school_1_9",
        "name" : "regional school",
        "sym" : 115,
        "color" : "light_blue",
        "see_cost" : 5,
        "mondensity" : 2,
        "flags" : [ "SIDEWALK" ]
    },{
        "type" : "overmap_terrain",
        "id" : "prison_1_1",
        "name" : "prison",
        "sym" : 112,
        "color" : "i_ltblue",
        "see_cost" : 5,
        "flags" : [ "SIDEWALK" ]
    },{
        "type" : "overmap_terrain",
        "id" : "prison_1_2",
        "name" : "prison",
        "sym" : 80,
        "color" : "i_ltblue",
        "see_cost" : 5,
        "flags" : [ "SIDEWALK" ]
    },{
        "type" : "overmap_terrain",
        "id" : "prison_1_3",
        "name" : "prison",
        "sym" : 112,
        "color" : "i_ltblue",
        "see_cost" : 5,
        "flags" : [ "SIDEWALK" ]
    },{
        "type" : "overmap_terrain",
        "id" : "prison_1_4",
        "name" : "prison",
        "sym" : 112,
        "color" : "i_ltblue",
        "see_cost" : 5,
        "flags" : [ "SIDEWALK" ]
    },{
        "type" : "overmap_terrain",
        "id" : "prison_1_5",
        "name" : "prison",
        "sym" : 112,
        "color" : "i_ltblue",
        "see_cost" : 5,
        "flags" : [ "SIDEWALK" ]
    },{
        "type" : "overmap_terrain",
        "id" : "prison_1_6",
        "name" : "prison",
        "sym" : 112,
        "color" : "i_ltblue",
        "see_cost" : 5,
        "flags" : [ "SIDEWALK" ]
    },{
        "type" : "overmap_terrain",
        "id" : "prison_1_7",
        "name" : "prison",
        "sym" : 112,
        "color" : "i_ltblue",
        "see_cost" : 5,
        "flags" : [ "SIDEWALK" ]
    },{
        "type" : "overmap_terrain",
        "id" : "prison_1_8",
        "name" : "prison",
        "sym" : 112,
        "color" : "i_ltblue",
        "see_cost" : 5,
        "flags" : [ "SIDEWALK" ]
    },{
        "type" : "overmap_terrain",
        "id" : "prison_1_9",
        "name" : "prison",
        "sym" : 112,
        "color" : "i_ltblue",
        "see_cost" : 5,
        "flags" : [ "SIDEWALK" ]
    },{
        "type" : "overmap_terrain",
        "id" : "prison_1_b_1",
        "name" : "prison",
        "sym" : 112,
        "color" : "i_ltblue",
        "see_cost" : 5
    },{
        "type" : "overmap_terrain",
        "id" : "prison_1_b_2",
        "name" : "prison",
        "sym" : 80,
        "color" : "i_ltblue",
        "see_cost" : 5
    },{
        "type" : "overmap_terrain",
        "id" : "prison_1_b_3",
        "name" : "prison",
        "sym" : 112,
        "color" : "i_ltblue",
        "see_cost" : 5
    },{
        "type" : "overmap_terrain",
        "id" : "prison_1_b_4",
        "name" : "prison",
        "sym" : 112,
        "color" : "i_ltblue",
        "see_cost" : 5
    },{
        "type" : "overmap_terrain",
        "id" : "prison_1_b_5",
        "name" : "prison",
        "sym" : 112,
        "color" : "i_ltblue",
        "see_cost" : 5
    },{
        "type" : "overmap_terrain",
        "id" : "prison_1_b_6",
        "name" : "prison",
        "sym" : 112,
        "color" : "i_ltblue",
        "see_cost" : 5
    },{
        "type" : "overmap_terrain",
        "id" : "prison_1_b_7",
        "name" : "prison",
        "sym" : 112,
        "color" : "i_ltblue",
        "see_cost" : 5
    },{
        "type" : "overmap_terrain",
        "id" : "prison_1_b_8",
        "name" : "prison",
        "sym" : 112,
        "color" : "i_ltblue",
        "see_cost" : 5
    },{
        "type" : "overmap_terrain",
        "id" : "prison_1_b_9",
        "name" : "prison",
        "sym" : 112,
        "color" : "i_ltblue",
        "see_cost" : 5
    },{
        "type" : "overmap_terrain",
        "id" : "hotel_tower_1_1",
        "name" : "hotel parking",
        "sym" : 104,
        "color" : "light_blue",
        "see_cost" : 5,
        "mondensity" : 2,
        "flags" : [ "SIDEWALK" ]
    },{
        "type" : "overmap_terrain",
        "id" : "hotel_tower_1_2",
        "name" : "hotel parking",
        "sym" : 104,
        "color" : "light_blue",
        "see_cost" : 5,
        "mondensity" : 2,
        "flags" : [ "SIDEWALK" ]
    },{
        "type" : "overmap_terrain",
        "id" : "hotel_tower_1_3",
        "name" : "hotel parking",
        "sym" : 104,
        "color" : "light_blue",
        "see_cost" : 5,
        "mondensity" : 2,
        "flags" : [ "SIDEWALK" ]
    },{
        "type" : "overmap_terrain",
        "id" : "hotel_tower_1_4",
        "name" : "hotel parking",
        "sym" : 104,
        "color" : "light_blue",
        "see_cost" : 5,
        "mondensity" : 2,
        "flags" : [ "SIDEWALK" ]
    },{
        "type" : "overmap_terrain",
        "id" : "hotel_tower_1_5",
        "name" : "hotel entrance",
        "sym" : 72,
        "color" : "light_blue",
        "see_cost" : 5,
        "mondensity" : 2,
        "flags" : [ "SIDEWALK" ]
    },{
        "type" : "overmap_terrain",
        "id" : "hotel_tower_1_6",
        "name" : "hotel parking",
        "sym" : 104,
        "color" : "light_blue",
        "see_cost" : 5,
        "mondensity" : 2,
        "flags" : [ "SIDEWALK" ]
    },{
        "type" : "overmap_terrain",
        "id" : "hotel_tower_1_7",
        "name" : "hotel tower",
        "sym" : 72,
        "color" : "light_blue",
        "see_cost" : 5,
        "mondensity" : 2,
        "flags" : [ "SIDEWALK" ]
    },{
        "type" : "overmap_terrain",
        "id" : "hotel_tower_1_8",
        "name" : "hotel tower",
        "sym" : 72,
        "color" : "light_blue",
        "see_cost" : 5,
        "mondensity" : 2,
        "flags" : [ "SIDEWALK" ]
    },{
        "type" : "overmap_terrain",
        "id" : "hotel_tower_1_9",
        "name" : "hotel tower",
        "sym" : 72,
        "color" : "light_blue",
        "see_cost" : 5,
        "mondensity" : 2,
        "flags" : [ "SIDEWALK" ]
    },{
        "type" : "overmap_terrain",
        "id" : "hotel_tower_b_1",
        "name" : "hotel basement",
        "sym" : 66,
        "color" : "light_blue",
        "see_cost" : 5,
        "mondensity" : 2
    },{
        "type" : "overmap_terrain",
        "id" : "hotel_tower_b_2",
        "name" : "hotel basement",
        "sym" : 66,
        "color" : "light_blue",
        "see_cost" : 5,
        "mondensity" : 2
    },{
        "type" : "overmap_terrain",
        "id" : "hotel_tower_b_3",
        "name" : "hotel basement",
        "sym" : 66,
        "color" : "light_blue",
        "see_cost" : 5,
        "mondensity" : 2
    },{
        "type" : "overmap_terrain",
        "id" : "motel_entrance",
        "name" : "motel",
        "sym" : 104,
        "color" : "light_blue",
        "see_cost" : 5,
        "extras" : "build",
        "mondensity" : 2,
        "flags" : [ "SIDEWALK" ]
    },{
        "type" : "overmap_terrain",
        "id" : "motel_1",
        "name" : "motel",
        "sym" : 104,
        "color" : "light_blue",
        "see_cost" : 5,
        "extras" : "build",
        "mondensity" : 2,
        "flags" : [ "SIDEWALK" ]
    },{
        "type" : "overmap_terrain",
        "id" : "motel_2",
        "name" : "motel",
        "sym" : 104,
        "color" : "light_blue",
        "see_cost" : 5,
        "extras" : "build",
        "mondensity" : 2,
        "flags" : [ "SIDEWALK" ]
    },{
        "type" : "overmap_terrain",
        "id" : "motel_3",
        "name" : "motel",
        "sym" : 104,
        "color" : "light_blue",
        "see_cost" : 5,
        "extras" : "build",
        "mondensity" : 2,
        "flags" : [ "SIDEWALK" ]
    },{
        "type" : "overmap_terrain",
        "id" : "dirtroad1_aban1",
        "name" : "forest",
        "sym" : 70,
        "color" : "green",
        "see_cost" : 4
    },{
        "type" : "overmap_terrain",
        "id" : "forest_aban1",
        "name" : "forest",
        "sym" : 70,
        "color" : "green",
        "see_cost" : 4
    },{
        "type" : "overmap_terrain",
        "id" : "dirtroad2_aban1",
        "name" : "forest",
        "sym" : 70,
        "color" : "green",
        "see_cost" : 4
    },{
        "type" : "overmap_terrain",
        "id" : "dirtplaza_aban1",
        "name" : "forest",
        "sym" : 70,
        "color" : "green",
        "see_cost" : 4
    },{
        "type" : "overmap_terrain",
        "id" : "cabin_aban1",
        "name" : "ruined cabin",
        "sym" : 70,
        "color" : "green",
        "see_cost" : 4
    },{
        "type" : "overmap_terrain",
        "id" : "barn_aban1",
        "name" : "barn",
        "sym" : 70,
        "color" : "green",
        "see_cost" : 4
    },{
        "type" : "overmap_terrain",
        "id" : "car_corner_aban1",
        "name" : "car corner",
        "sym" : 70,
        "color" : "green",
        "see_cost" : 4
    },{
        "type" : "overmap_terrain",
        "id" : "shipwreck_river_1",
        "name" : "shipwreck",
        "sym" : 119,
        "color" : "red",
        "see_cost" : 4,
        "flags" : [ "NO_ROTATE" ]
     },{
        "type" : "overmap_terrain",
        "id" : "shipwreck_river_2",
        "name" : "shipwreck",
        "sym" : 119,
        "color" : "red",
        "see_cost" : 4,
        "flags" : [ "NO_ROTATE" ]
    },{
        "type" : "overmap_terrain",
        "id" : "shipwreck_river_3",
        "name" : "razorclaw nest",
        "sym" : 119,
        "color" : "red",
        "see_cost" : 4,
        "flags" : [ "NO_ROTATE" ]
    },{
        "type" : "overmap_terrain",
        "id" : "shipwreck_river_4",
        "name" : "shipwreck",
        "sym" : 119,
        "color" : "red",
        "see_cost" : 4,
        "flags" : [ "NO_ROTATE" ]
    },{
        "type" : "overmap_terrain",
        "id" : "s_gas_rural",
        "name" : "gas station",
        "sym" : 94,
        "color" : "light_blue",
        "extras" : "build",
        "mondensity" : 2,
        "flags" : [ "SIDEWALK" ]
    },{
        "type" : "overmap_terrain",
        "id" : "mansion_entrance",
        "name" : "mansion",
        "sym" : 77,
        "color" : "light_green",
        "see_cost" : 5,
        "extras" : "build",
        "mondensity" : 2,
        "flags" : [ "NO_ROTATE" ]
    },{
        "type" : "overmap_terrain",
        "id" : "mansion",
        "name" : "mansion",
        "sym" : 77,
        "color" : "green",
        "see_cost" : 5,
        "extras" : "build",
        "mondensity" : 2,
        "flags" : [ "NO_ROTATE" ]
    },{
        "type" : "overmap_terrain",
        "id" : "fema_entrance",
        "name" : "fema camp",
        "sym" : 43,
        "color" : "blue",
        "see_cost" : 5,
        "extras" : "build",
        "flags" : [ "NO_ROTATE" ]
    },{
        "type" : "overmap_terrain",
        "id" : "fema",
        "name" : "fema camp",
        "sym" : 70,
        "color" : "i_blue",
        "see_cost" : 5,
        "extras" : "build",
        "flags" : [ "NO_ROTATE" ]
    },{
        "type" : "overmap_terrain",
        "id" : "station_radio",
        "name" : "radio station",
        "sym" : 88,
        "color" : "i_ltgray",
        "see_cost" : 5,
        "extras" : "build",
        "flags" : [ "SIDEWALK" ]
    },{
        "type" : "overmap_terrain",
        "id" : "shelter",
        "name" : "evac shelter",
        "sym" : 43,
        "color" : "white",
        "see_cost" : 2,
        "flags" : [ "KNOWN_DOWN", "NO_ROTATE" ]
    },{
        "type" : "overmap_terrain",
        "id" : "shelter_under",
        "name" : "evac shelter",
        "sym" : 43,
        "color" : "white",
        "see_cost" : 2,
        "flags" : [ "KNOWN_UP", "NO_ROTATE" ]
    },{
        "type" : "overmap_terrain",
        "id" : "lmoe",
        "name" : "LMOE shelter",
        "sym" : 43,
        "color" : "red",
        "see_cost" : 2,
        "flags" : [ "KNOWN_DOWN", "NO_ROTATE" ]
    },{
        "type" : "overmap_terrain",
        "id" : "lmoe_under",
        "name" : "LMOE shelter",
        "sym" : 43,
        "color" : "red",
        "see_cost" : 2,
        "flags" : [ "KNOWN_UP", "NO_ROTATE" ]
    },{
        "type" : "overmap_terrain",
        "id" : "lab",
        "name" : "science lab",
        "sym" : 76,
        "color" : "light_blue",
        "spawns" : { "group": "GROUP_LAB", "population": [0, 5], "chance": 20 },
        "see_cost" : 5,
        "flags" : [ "NO_ROTATE" ]
    },{
        "type" : "overmap_terrain",
        "id" : "lab_stairs",
        "name" : "science lab",
        "sym" : 76,
        "color" : "blue",
        "see_cost" : 5,
        "spawns" : { "group": "GROUP_LAB", "population": [0, 5], "chance": 20 },
        "flags" : [ "KNOWN_DOWN", "NO_ROTATE" ]
    },{
        "type" : "overmap_terrain",
        "id" : "lab_core",
        "name" : "science lab",
        "sym" : 76,
        "color" : "light_blue",
        "spawns" : { "group": "GROUP_LAB", "population": [0, 8], "chance": 30 },
        "see_cost" : 5,
        "flags" : [ "NO_ROTATE" ]
    },{
        "type" : "overmap_terrain",
        "id" : "lab_finale",
        "name" : "science lab",
        "sym" : 76,
        "color" : "cyan",
        "spawns" : { "group": "GROUP_LAB", "population": [4, 12], "chance": 90 },
        "see_cost" : 5,
        "flags" : [ "NO_ROTATE" ]
    },{
        "type" : "overmap_terrain",
        "id" : "ice_lab",
        "name" : "science lab",
        "sym" : 76,
        "color" : "light_blue",
        "spawns" : { "group": "GROUP_ICE_LAB", "population": [0, 5], "chance": 20 },
        "see_cost" : 5,
        "flags" : [ "NO_ROTATE" ]
    },{
        "type" : "overmap_terrain",
        "id" : "ice_lab_stairs",
        "name" : "science lab",
        "sym" : 76,
        "color" : "blue",
        "see_cost" : 5,
        "spawns" : { "group": "GROUP_ICE_LAB", "population": [0, 5], "chance": 20 },
        "flags" : [ "KNOWN_DOWN", "NO_ROTATE" ]
    },{
        "type" : "overmap_terrain",
        "id" : "ice_lab_core",
        "name" : "science lab",
        "sym" : 76,
        "color" : "light_blue",
        "spawns" : { "group": "GROUP_ICE_LAB", "population": [0, 8], "chance": 30 },
        "see_cost" : 5,
        "flags" : [ "NO_ROTATE" ]
    },{
        "type" : "overmap_terrain",
        "id" : "ice_lab_finale",
        "name" : "science lab",
        "sym" : 76,
        "color" : "cyan",
        "spawns" : { "group": "GROUP_ICE_LAB", "population": [4, 12], "chance": 90 },
        "see_cost" : 5,
        "flags" : [ "NO_ROTATE" ]
    },{
        "type" : "overmap_terrain",
        "id" : "bunker",
        "name" : "military bunker",
        "sym" : 66,
        "color" : "dark_gray",
        "see_cost" : 2,
        "flags" : [ "KNOWN_DOWN" ]
    },{
        "type": "overmap_terrain",
        "id": "bunker_basement",
        "name": "military bunker",
        "sym": 66,
        "color": "dark_gray",
        "see_cost": 2,
        "flags" : [ "KNOWN_UP", "NO_ROTATE" ]
    },{
        "type" : "overmap_terrain",
        "id" : "outpost",
        "name" : "military outpost",
        "sym" : 77,
        "color" : "dark_gray",
        "see_cost" : 2,
        "extras" : "build",
        "flags" : [ "NO_ROTATE" ]
    },{
        "type" : "overmap_terrain",
        "id" : "silo",
        "name" : "missile silo",
        "sym" : 48,
        "color" : "light_gray",
        "see_cost" : 2,
        "flags" : [ "NO_ROTATE" ]
    },{
        "type" : "overmap_terrain",
        "id" : "silo_finale",
        "name" : "missile silo",
        "sym" : 48,
        "color" : "light_gray",
        "see_cost" : 2,
        "flags" : [ "NO_ROTATE" ]
    },{
        "type" : "overmap_terrain",
        "id" : "temple",
        "name" : "strange temple",
        "sym" : 84,
        "color" : "magenta",
        "see_cost" : 5,
        "flags" : [ "KNOWN_DOWN", "NO_ROTATE" ]
    },{
        "type" : "overmap_terrain",
        "id" : "standing_stones",
        "name" : "forest",
        "sym" : 70,
        "color" : "green",
        "see_cost" : 3,
        "extras" : "field",
        "spawns" : { "group": "GROUP_STANDING_STONES", "population": [ 1,4 ], "chance": 100 },
        "flags" : [ "NO_ROTATE" ]
    },{
        "type" : "overmap_terrain",
        "id" : "temple_stairs",
        "name" : "strange temple",
        "sym" : 84,
        "color" : "pink",
        "see_cost" : 5,
        "flags" : [ "KNOWN_DOWN", "NO_ROTATE" ]
    },{
        "type" : "overmap_terrain",
        "id" : "temple_finale",
        "name" : "strange temple",
        "sym" : 84,
        "color" : "yellow",
        "see_cost" : 5,
        "flags" : [ "KNOWN_DOWN", "NO_ROTATE" ]
    },{
        "type" : "overmap_terrain",
        "id" : "sewage_treatment",
        "name" : "sewage treatment",
        "sym" : 80,
        "color" : "red",
        "see_cost" : 5,
        "flags" : [ "KNOWN_DOWN", "NO_ROTATE" ]
    },{
        "type" : "overmap_terrain",
        "id" : "sewage_treatment_hub",
        "name" : "sewage treatment",
        "sym" : 80,
        "color" : "green",
        "see_cost" : 5,
        "flags" : [ "KNOWN_UP", "NO_ROTATE" ]
    },{
        "type" : "overmap_terrain",
        "id" : "sewage_treatment_under",
        "name" : "sewage treatment",
        "sym" : 80,
        "color" : "green",
        "see_cost" : 5,
        "flags" : [ "NO_ROTATE" ]
    },{
        "type" : "overmap_terrain",
        "id" : "mine_entrance",
        "name" : "mine entrance",
        "sym" : 77,
        "color" : "light_gray",
        "see_cost" : 5,
        "flags" : [ "KNOWN_DOWN", "NO_ROTATE" ]
    },{
        "type" : "overmap_terrain",
        "id" : "mine_shaft",
        "name" : "mine shaft",
        "sym" : 79,
        "color" : "dark_gray",
        "see_cost" : 5,
        "flags" : [ "KNOWN_UP", "KNOWN_DOWN", "NO_ROTATE" ]
    },{
        "type" : "overmap_terrain",
        "id" : "mine",
        "name" : "mine",
        "sym" : 77,
        "color" : "brown",
        "see_cost" : 2,
        "flags" : [ "NO_ROTATE" ]
    },{
        "type" : "overmap_terrain",
        "id" : "mine_down",
        "name" : "mine",
        "sym" : 77,
        "color" : "brown",
        "see_cost" : 2,
        "flags" : [ "NO_ROTATE" ]
    },{
        "type" : "overmap_terrain",
        "id" : "mine_finale",
        "name" : "mine",
        "sym" : 77,
        "color" : "brown",
        "see_cost" : 2,
        "flags" : [ "NO_ROTATE" ]
    },{
        "type" : "overmap_terrain",
        "id" : "spiral_hub",
        "name" : "spiral cavern",
        "sym" : 64,
        "color" : "pink",
        "see_cost" : 2,
        "flags" : [ "NO_ROTATE" ]
    },{
        "type" : "overmap_terrain",
        "id" : "spiral",
        "name" : "spiral cavern",
        "sym" : 64,
        "color" : "pink",
        "see_cost" : 2,
        "flags" : [ "NO_ROTATE" ]
    },{
        "type" : "overmap_terrain",
        "id" : "radio_tower",
        "name" : "radio tower",
        "sym" : 88,
        "color" : "light_gray",
        "see_cost" : 2,
        "flags" : [ "NO_ROTATE" ]
    },{
        "type" : "overmap_terrain",
        "id" : "toxic_dump",
        "name" : "toxic waste dump",
        "sym" : 68,
        "color" : "pink",
        "see_cost" : 2,
        "flags" : [ "NO_ROTATE" ]
    },{
        "type" : "overmap_terrain",
        "id" : "haz_sar_entrance",
        "name" : "hazardous waste sarcophagus",
        "sym" : 88,
        "color" : "pink",
        "see_cost" : 5,
        "flags" : [ "NO_ROTATE" ]
    },{
        "type" : "overmap_terrain",
        "id" : "haz_sar",
        "name" : "hazardous waste sarcophagus",
        "sym" : 88,
        "color" : "pink",
        "see_cost" : 5,
        "flags" : [ "NO_ROTATE" ]
    },{
        "type" : "overmap_terrain",
        "id" : "haz_sar_entrance_b1",
        "name" : "hazardous waste sarcophagus",
        "sym" : 88,
        "color" : "pink",
        "see_cost" : 5,
        "flags" : [ "NO_ROTATE" ]
    },{
        "type" : "overmap_terrain",
        "id" : "haz_sar_b1",
        "name" : "hazardous waste sarcophagus",
        "sym" : 88,
        "color" : "pink",
        "see_cost" : 5,
        "flags" : [ "NO_ROTATE" ]
    },{
        "type" : "overmap_terrain",
        "id" : "cave",
        "name" : "cave",
        "sym" : 67,
        "color" : "brown",
        "see_cost" : 2,
        "extras" : "field",
        "flags" : [ "NO_ROTATE" ]
    },{
        "type" : "overmap_terrain",
        "id" : "cave_rat",
        "name" : "rat cave",
        "sym" : 67,
        "color" : "dark_gray",
        "see_cost" : 2,
        "flags" : [ "KNOWN_DOWN", "NO_ROTATE" ]
    },{
        "type" : "overmap_terrain",
        "id" : "hive",
        "name" : "bee hive",
        "sym" : 56,
        "color" : "yellow",
        "see_cost" : 3,
        "extras" : "field",
        "flags" : [ "NO_ROTATE" ]
    },{
        "type" : "overmap_terrain",
        "id" : "fungal_bloom",
        "name" : "fungal bloom",
        "sym" : 84,
        "color" : "light_gray",
        "see_cost" : 2,
        "extras" : "field",
        "flags" : [ "NO_ROTATE" ]
    },{
        "type" : "overmap_terrain",
        "id" : "fungal_tower",
        "name" : "fungal tower",
        "sym" : 84,
        "color" : "yellow",
        "see_cost" : 3,
        "extras" : "field",
        "flags" : [ "NO_ROTATE" ]
    },{
        "type" : "overmap_terrain",
        "id" : "fungal_flowers",
        "name" : "fungal flowers",
        "sym" : 84,
        "color" : "cyan",
        "see_cost" : 5,
        "extras" : "field",
        "flags" : [ "NO_ROTATE" ]
    },{
        "type" : "overmap_terrain",
        "id" : "spider_pit",
        "name" : "forest",
        "sym" : 70,
        "color" : "green",
        "see_cost" : 3,
        "extras" : "field",
        "flags" : [ "NO_ROTATE" ]
    },{
        "type" : "overmap_terrain",
        "id" : "spider_pit_under",
        "name" : "cavern",
        "sym" : 48,
        "color" : "light_gray",
        "see_cost" : 5,
        "flags" : [ "NO_ROTATE" ]
    },{
        "type" : "overmap_terrain",
        "id" : "anthill",
        "name" : "anthill",
        "sym" : 37,
        "color" : "brown",
        "see_cost" : 2,
        "flags" : [ "KNOWN_DOWN", "NO_ROTATE" ]
    },{
        "type" : "overmap_terrain",
        "id" : "slimepit",
        "name" : "slime pit",
        "sym" : 126,
        "color" : "light_green",
        "see_cost" : 2,
        "flags" : [ "NO_ROTATE" ]
    },{
        "type" : "overmap_terrain",
        "id" : "slimepit_down",
        "name" : "slime pit",
        "sym" : 126,
        "color" : "light_green",
        "see_cost" : 2,
        "flags" : [ "KNOWN_DOWN", "NO_ROTATE" ]
    },{
        "type" : "overmap_terrain",
        "id" : "triffid_grove",
        "name" : "triffid grove",
        "sym" : 84,
        "color" : "light_red",
        "see_cost" : 5,
        "flags" : [ "KNOWN_DOWN", "NO_ROTATE" ]
    },{
        "type" : "overmap_terrain",
        "id" : "triffid_roots",
        "name" : "triffid roots",
        "sym" : 84,
        "color" : "light_red",
        "see_cost" : 5,
        "flags" : [ "KNOWN_UP", "KNOWN_DOWN", "NO_ROTATE" ]
    },{
        "type" : "overmap_terrain",
        "id" : "triffid_finale",
        "name" : "triffid heart",
        "sym" : 84,
        "color" : "red",
        "see_cost" : 5,
        "flags" : [ "KNOWN_UP", "NO_ROTATE" ]
    },{
        "type" : "overmap_terrain",
        "id" : "basement",
        "name" : "basement",
        "sym" : 79,
        "color" : "dark_gray",
        "see_cost" : 5,
        "mondensity" : 2,
        "mapgen": [
            { "method": "builtin", "name": "basement_junk" },
            { "method": "builtin", "name": "basement_spiders" }
        ],
        "flags" : [ "KNOWN_UP", "NO_ROTATE" ]
    },{
        "type" : "overmap_terrain",
        "id" : "cavern",
        "name" : "cavern",
        "sym" : 48,
        "color" : "light_gray",
        "see_cost" : 5,
        "flags" : [ "NO_ROTATE" ]
    },{
        "type" : "overmap_terrain",
        "id" : "rock", "//" : "This is old rock type, new one (below) will replace it in new overmaps",
        "name" : "solid rock",
        "sym" : 37,
        "color" : "dark_gray",
        "see_cost" : 5,
        "flags" : [ "NO_ROTATE" ]
    },{
        "type" : "overmap_terrain",
        "id" : "empty_rock",
        "name" : "solid rock",
        "sym" : 37,
        "color" : "dark_gray",
        "see_cost" : 5,
        "flags" : [ "NO_ROTATE" ]
    },{
        "type" : "overmap_terrain",
        "id" : "rift",
        "name" : "rift",
        "sym" : 94,
        "color" : "red",
        "see_cost" : 2,
        "flags" : [ "NO_ROTATE" ]
    },{
        "type" : "overmap_terrain",
        "id" : "hellmouth",
        "name" : "hellmouth",
        "sym" : 94,
        "color" : "light_red",
        "see_cost" : 2,
        "flags" : [ "KNOWN_DOWN", "NO_ROTATE" ]
    },{
        "type" : "overmap_terrain",
        "id" : "subway_station",
        "name" : "subway station",
        "sym" : 83,
        "color" : "yellow",
        "see_cost" : 5,
        "extras" : "subway",
        "flags" : [ "KNOWN_UP", "NO_ROTATE" ]
    },{
        "type" : "overmap_terrain",
        "id" : "subway",
        "name" : "subway",
        "color" : "dark_gray",
        "see_cost" : 5,
        "extras" : "subway",
        "flags" : [ "LINEAR" ]
    },{
        "type" : "overmap_terrain",
        "id" : "sewer",
        "name" : "sewer",
        "color" : "green",
        "see_cost" : 5,
        "flags" : [ "LINEAR" ]
    },{
        "type" : "overmap_terrain",
        "id" : "ants",
        "name" : "ant tunnel",
        "color" : "brown",
        "see_cost" : 5,
        "flags" : [ "LINEAR" ]
    },{
        "type" : "overmap_terrain",
        "id" : "ants_food",
        "name" : "ant food storage",
        "sym" : 79,
        "color" : "green",
        "see_cost" : 5,
        "flags" : [ "NO_ROTATE" ]
    },{
        "type" : "overmap_terrain",
        "id" : "ants_larvae",
        "name" : "ant larva chamber",
        "sym" : 79,
        "color" : "white",
        "see_cost" : 5,
        "flags" : [ "NO_ROTATE" ]
    },{
        "type" : "overmap_terrain",
        "id" : "ants_queen",
        "name" : "ant queen chamber",
        "sym" : 79,
        "color" : "red",
        "see_cost" : 5,
        "flags" : [ "NO_ROTATE" ]
    },{
        "type" : "overmap_terrain",
        "id" : "tutorial",
        "name" : "tutorial room",
        "sym" : 79,
        "color" : "cyan",
        "see_cost" : 5,
        "flags" : [ "NO_ROTATE" ]
    },{
        "type" : "overmap_terrain",
        "id" : "mall_a_1",
        "name" : "road",
        "copy-from" : "generic_mall",
        "sym" : 4194412,
        "color" : "dark_gray"
    },{
        "type" : "overmap_terrain",
        "id" : "mall_a_2",
        "name" : "road",
        "copy-from" : "generic_mall",
        "sym" : 4194417,
        "color" : "dark_gray"
    },{
        "type" : "overmap_terrain",
        "id" : "mall_a_3",
        "name" : "mall - loading bay",
        "copy-from" : "generic_mall",
        "sym" : 77,
        "color" : "i_ltred"
    },{
        "type" : "overmap_terrain",
        "id" : "mall_a_4",
        "name" : "mall - utilities",
        "copy-from" : "generic_mall",
        "sym" : 77,
        "color" : "i_red"
    },{
        "type" : "overmap_terrain",
        "id" : "mall_a_5",
        "name" : "mall - utilities",
        "copy-from" : "generic_mall",
        "sym" : 77,
        "color" : "i_red"
    },{
        "type" : "overmap_terrain",
        "id" : "mall_a_6",
        "name" : "road",
        "copy-from" : "generic_mall",
        "sym" : 4194424,
        "color" : "dark_gray"
    },{
        "type" : "overmap_terrain",
        "id" : "mall_a_7",
        "name" : "lot",
        "copy-from" : "generic_mall",
        "sym" : 79,
        "color" : "dark_gray"
    },{
        "type" : "overmap_terrain",
        "id" : "mall_a_8",
        "name" : "lot",
        "copy-from" : "generic_mall",
        "sym" : 79,
        "color" : "dark_gray"
    },{
        "type" : "overmap_terrain",
        "id" : "mall_a_9",
        "name" : "lot",
        "copy-from" : "generic_mall",
        "sym" : 79,
        "color" : "dark_gray"
    },{
        "type" : "overmap_terrain",
        "id" : "mall_a_10",
        "name" : "road",
        "copy-from" : "generic_mall",
        "sym" : 4194424,
        "color" : "dark_gray"
    },{
        "type" : "overmap_terrain",
        "id" : "mall_a_11",
        "copy-from" : "generic_mall",
        "sym" : 77,
        "color" : "i_red"
    },{
        "type" : "overmap_terrain",
        "id" : "mall_a_12",
        "copy-from" : "generic_mall",
        "sym" : 77,
        "color" : "i_red"
    },{
        "type" : "overmap_terrain",
        "id" : "mall_a_13",
        "copy-from" : "generic_mall",
        "sym" : 77,
        "color" : "i_red"
    },{
        "type" : "overmap_terrain",
        "id" : "mall_a_14",
        "name" : "mall - entrance",
        "copy-from" : "generic_mall",
        "sym" : 77,
        "color" : "i_ltred"
    },{
        "type" : "overmap_terrain",
        "id" : "mall_a_15",
        "name" : "road",
        "copy-from" : "generic_mall",
        "sym" : 4194413,
        "color" : "dark_gray"
    },{
        "type" : "overmap_terrain",
        "id" : "mall_a_16",
        "name" : "road",
        "copy-from" : "generic_mall",
        "sym" : 4194417,
        "color" : "dark_gray"
    },{
        "type" : "overmap_terrain",
        "id" : "mall_a_17",
        "name" : "road",
        "copy-from" : "generic_mall",
        "sym" : 4194417,
        "color" : "dark_gray"
    },{
        "type" : "overmap_terrain",
        "id" : "mall_a_18",
        "name" : "road",
        "copy-from" : "generic_mall",
        "sym" : 4194411,
        "color" : "dark_gray"
    },{
        "type" : "overmap_terrain",
        "id" : "mall_a_19",
        "name" : "road",
        "copy-from" : "generic_mall",
        "sym" : 4194424,
        "color" : "dark_gray"
    },{
        "type" : "overmap_terrain",
        "id" : "mall_a_20",
        "name" : "mall - food court",
        "copy-from" : "generic_mall",
        "sym" : 77,
        "color" : "i_ltred"
    },{
        "type" : "overmap_terrain",
        "id" : "mall_a_21",
        "copy-from" : "generic_mall",
        "sym" : 77,
        "color" : "i_red"
    },{
        "type" : "overmap_terrain",
        "id" : "mall_a_22",
        "copy-from" : "generic_mall",
        "sym" : 77,
        "color" : "i_red"
    },{
        "type" : "overmap_terrain",
        "id" : "mall_a_23",
        "copy-from" : "generic_mall",
        "sym" : 77,
        "color" : "i_red"
    },{
        "type" : "overmap_terrain",
        "id" : "mall_a_24",
        "copy-from" : "generic_mall",
        "sym" : 77,
        "color" : "i_red"
    },{
        "type" : "overmap_terrain",
        "id" : "mall_a_25",
        "copy-from" : "generic_mall",
        "sym" : 77,
        "color" : "i_red"
    },{
        "type" : "overmap_terrain",
        "id" : "mall_a_26",
        "copy-from" : "generic_mall",
        "sym" : 77,
        "color" : "i_red"
    },{
        "type" : "overmap_terrain",
        "id" : "mall_a_27",
        "name" : "road",
        "copy-from" : "generic_mall",
        "sym" : 4194424,
        "color" : "dark_gray"
    },{
        "type" : "overmap_terrain",
        "id" : "mall_a_28",
        "name" : "road",
        "copy-from" : "generic_mall",
        "sym" : 4194424,
        "color" : "dark_gray"
    },{
        "type" : "overmap_terrain",
        "id" : "mall_a_29",
        "name" : "mall - food court",
        "copy-from" : "generic_mall",
        "sym" : 77,
        "color" : "i_ltred"
    },{
        "type" : "overmap_terrain",
        "id" : "mall_a_30",
        "copy-from" : "generic_mall",
        "sym" : 77,
        "color" : "i_red"
    },{
        "type" : "overmap_terrain",
        "id" : "mall_a_31",
        "copy-from" : "generic_mall",
        "sym" : 77,
        "color" : "i_red"
    },{
        "type" : "overmap_terrain",
        "id" : "mall_a_32",
        "copy-from" : "generic_mall",
        "sym" : 77,
        "color" : "i_red"
    },{
        "type" : "overmap_terrain",
        "id" : "mall_a_33",
        "copy-from" : "generic_mall",
        "sym" : 77,
        "color" : "i_red"
    },{
        "type" : "overmap_terrain",
        "id" : "mall_a_34",
        "copy-from" : "generic_mall",
        "sym" : 77,
        "color" : "i_red"
    },{
        "type" : "overmap_terrain",
        "id" : "mall_a_35",
        "copy-from" : "generic_mall",
        "sym" : 77,
        "color" : "i_red"
    },{
        "type" : "overmap_terrain",
        "id" : "mall_a_36",
        "name" : "road",
        "copy-from" : "generic_mall",
        "sym" : 4194424,
        "color" : "dark_gray"
    },{
        "type" : "overmap_terrain",
        "id" : "mall_a_37",
        "name" : "road",
        "copy-from" : "generic_mall",
        "sym" : 4194424,
        "color" : "dark_gray"
    },{
        "type" : "overmap_terrain",
        "id" : "mall_a_38",
        "copy-from" : "generic_mall",
        "sym" : 77,
        "color" : "i_red"
    },{
        "type" : "overmap_terrain",
        "id" : "mall_a_39",
        "copy-from" : "generic_mall",
        "sym" : 77,
        "color" : "i_red"
    },{
        "type" : "overmap_terrain",
        "id" : "mall_a_40",
        "copy-from" : "generic_mall",
        "sym" : 77,
        "color" : "i_red"
    },{
        "type" : "overmap_terrain",
        "id" : "mall_a_41",
        "copy-from" : "generic_mall",
        "sym" : 77,
        "color" : "i_red"
    },{
        "type" : "overmap_terrain",
        "id" : "mall_a_42",
        "copy-from" : "generic_mall",
        "sym" : 77,
        "color" : "i_red"
    },{
        "type" : "overmap_terrain",
        "id" : "mall_a_43",
        "copy-from" : "generic_mall",
        "sym" : 77,
        "color" : "i_red"
    },{
        "type" : "overmap_terrain",
        "id" : "mall_a_44",
        "copy-from" : "generic_mall",
        "sym" : 77,
        "color" : "i_red"
    },{
        "type" : "overmap_terrain",
        "id" : "mall_a_45",
        "name" : "road",
        "copy-from" : "generic_mall",
        "sym" : 4194424,
        "color" : "dark_gray"
    },{
        "type" : "overmap_terrain",
        "id" : "mall_a_46",
        "name" : "road",
        "copy-from" : "generic_mall",
        "sym" : 4194424,
        "color" : "dark_gray"
    },{
        "type" : "overmap_terrain",
        "id" : "mall_a_47",
        "name" : "mall - entrance",
        "copy-from" : "generic_mall",
        "sym" : 77,
        "color" : "i_ltred"
    },{
        "type" : "overmap_terrain",
        "id" : "mall_a_48",
        "copy-from" : "generic_mall",
        "sym" : 77,
        "color" : "i_red"
    },{
        "type" : "overmap_terrain",
        "id" : "mall_a_49",
        "copy-from" : "generic_mall",
        "sym" : 77,
        "color" : "i_red"
    },{
        "type" : "overmap_terrain",
        "id" : "mall_a_50",
        "copy-from" : "generic_mall",
        "sym" : 77,
        "color" : "i_red"
    },{
        "type" : "overmap_terrain",
        "id" : "mall_a_51",
        "copy-from" : "generic_mall",
        "sym" : 77,
        "color" : "i_red"
    },{
        "type" : "overmap_terrain",
        "id" : "mall_a_52",
        "copy-from" : "generic_mall",
        "sym" : 77,
        "color" : "i_red"
    },{
        "type" : "overmap_terrain",
        "id" : "mall_a_53",
        "name" : "mall - entrance",
        "copy-from" : "generic_mall",
        "sym" : 77,
        "color" : "i_ltred"
    },{
        "type" : "overmap_terrain",
        "id" : "mall_a_54",
        "name" : "road",
        "copy-from" : "generic_mall",
        "sym" : 4194424,
        "color" : "dark_gray"
    },{
        "type" : "overmap_terrain",
        "id" : "mall_a_55",
        "name" : "road",
        "copy-from" : "generic_mall",
        "sym" : 4194424,
        "color" : "dark_gray"
    },{
        "type" : "overmap_terrain",
        "id" : "mall_a_56",
        "copy-from" : "generic_mall",
        "sym" : 77,
        "color" : "i_red"
    },{
        "type" : "overmap_terrain",
        "id" : "mall_a_57",
        "copy-from" : "generic_mall",
        "sym" : 77,
        "color" : "i_red"
    },{
        "type" : "overmap_terrain",
        "id" : "mall_a_58",
        "copy-from" : "generic_mall",
        "sym" : 77,
        "color" : "i_red"
    },{
        "type" : "overmap_terrain",
        "id" : "mall_a_59",
        "copy-from" : "generic_mall",
        "sym" : 77,
        "color" : "i_red"
    },{
        "type" : "overmap_terrain",
        "id" : "mall_a_60",
        "copy-from" : "generic_mall",
        "sym" : 77,
        "color" : "i_red"
    },{
        "type" : "overmap_terrain",
        "id" : "mall_a_61",
        "copy-from" : "generic_mall",
        "sym" : 77,
        "color" : "i_red"
    },{
        "type" : "overmap_terrain",
        "id" : "mall_a_62",
        "copy-from" : "generic_mall",
        "sym" : 77,
        "color" : "i_red"
    },{
        "type" : "overmap_terrain",
        "id" : "mall_a_63",
        "name" : "road",
        "copy-from" : "generic_mall",
        "sym" : 4194424,
        "color" : "dark_gray"
    },{
        "type" : "overmap_terrain",
        "id" : "mall_a_64",
        "name" : "road",
        "copy-from" : "generic_mall",
        "sym" : 4194424,
        "color" : "dark_gray"
    },{
        "type" : "overmap_terrain",
        "id" : "mall_a_65",
        "copy-from" : "generic_mall",
        "sym" : 77,
        "color" : "i_red"
    },{
        "type" : "overmap_terrain",
        "id" : "mall_a_66",
        "copy-from" : "generic_mall",
        "sym" : 77,
        "color" : "i_red"
    },{
        "type" : "overmap_terrain",
        "id" : "mall_a_67",
        "copy-from" : "generic_mall",
        "sym" : 77,
        "color" : "i_red"
    },{
        "type" : "overmap_terrain",
        "id" : "mall_a_68",
        "name" : "mall - entrance",
        "copy-from" : "generic_mall",
        "sym" : 77,
        "color" : "i_ltred"
    },{
        "type" : "overmap_terrain",
        "id" : "mall_a_69",
        "copy-from" : "generic_mall",
        "sym" : 77,
        "color" : "i_red"
    },{
        "type" : "overmap_terrain",
        "id" : "mall_a_70",
        "copy-from" : "generic_mall",
        "sym" : 77,
        "color" : "i_red"
    },{
        "type" : "overmap_terrain",
        "id" : "mall_a_71",
        "copy-from" : "generic_mall",
        "sym" : 77,
        "color" : "i_red"
    },{
        "type" : "overmap_terrain",
        "id" : "mall_a_72",
        "name" : "road",
        "copy-from" : "generic_mall",
        "sym" : 4194424,
        "color" : "dark_gray"
    },{
        "type" : "overmap_terrain",
        "id" : "mall_a_73",
        "name" : "road",
        "copy-from" : "generic_mall",
        "sym" : 4194413,
        "color" : "dark_gray"
    },{
        "type" : "overmap_terrain",
        "id" : "mall_a_74",
        "name" : "road",
        "copy-from" : "generic_mall",
        "sym" : 4194417,
        "color" : "dark_gray"
    },{
        "type" : "overmap_terrain",
        "id" : "mall_a_75",
        "name" : "road",
        "copy-from" : "generic_mall",
        "sym" : 4194417,
        "color" : "dark_gray"
    },{
        "type" : "overmap_terrain",
        "id" : "mall_a_76",
        "name" : "road",
        "copy-from" : "generic_mall",
        "sym" : 4194417,
        "color" : "dark_gray"
    },{
        "type" : "overmap_terrain",
        "id" : "mall_a_77",
        "name" : "road",
        "copy-from" : "generic_mall",
        "sym" : 4194423,
        "color" : "dark_gray"
    },{
        "type" : "overmap_terrain",
        "id" : "mall_a_78",
        "name" : "road",
        "copy-from" : "generic_mall",
        "sym" : 4194417,
        "color" : "dark_gray"
    },{
        "type" : "overmap_terrain",
        "id" : "mall_a_79",
        "name" : "road",
        "copy-from" : "generic_mall",
        "sym" : 4194417,
        "color" : "dark_gray"
    },{
        "type" : "overmap_terrain",
        "id" : "mall_a_80",
        "name" : "road",
        "copy-from" : "generic_mall",
        "sym" : 4194417,
        "color" : "dark_gray"
    },{
        "type" : "overmap_terrain",
        "id" : "mall_a_81",
        "name" : "road",
        "copy-from" : "generic_mall",
        "sym" : 4194410,
        "color" : "dark_gray"
    },{
        "type" : "overmap_terrain",
        "id" : "necropolis_a_1",
        "name" : "field",
        "sym" : 46,
        "color" : "brown",
        "see_cost" : 5,
        "mondensity" : 2,
        "flags" : [ "SIDEWALK" ]
    },{
        "type" : "overmap_terrain",
        "id" : "necropolis_a_2",
        "name" : "house",
        "sym" : 118,
        "color" : "light_green",
        "see_cost" : 5,
        "mondensity" : 2,
        "flags" : [ "SIDEWALK" ]
    },{
        "type" : "overmap_terrain",
        "id" : "necropolis_a_3",
        "name" : "field",
        "sym" : 46,
        "color" : "brown",
        "see_cost" : 5,
        "mondensity" : 2,
        "flags" : [ "SIDEWALK" ]
    },{
        "type" : "overmap_terrain",
        "id" : "necropolis_a_4",
        "name" : "field",
        "sym" : 46,
        "color" : "brown",
        "see_cost" : 5,
        "mondensity" : 2,
        "flags" : [ "SIDEWALK" ]
    },{
        "type" : "overmap_terrain",
        "id" : "necropolis_a_5",
        "name" : "abandoned store",
        "sym" : 62,
        "color" : "h_dkgray",
        "see_cost" : 5,
        "mondensity" : 2
    },{
        "type" : "overmap_terrain",
        "id" : "necropolis_a_6",
        "name" : "road",
        "color" : "dark_gray",
        "sym" : 4194424,
        "see_cost" : 5,
        "mondensity" : 2
    },{
        "type" : "overmap_terrain",
        "id" : "necropolis_a_7",
        "name" : "pump station",
        "sym" : 80,
        "color" : "red",
        "see_cost" : 5,
        "mondensity" : 2,
        "flags" : [ "KNOWN_DOWN" ]
    },{
        "type" : "overmap_terrain",
        "id" : "necropolis_a_8",
        "name" : "pump station",
        "sym" : 80,
        "color" : "red",
        "see_cost" : 5,
        "mondensity" : 2,
        "flags" : [ "KNOWN_DOWN", "SIDEWALK" ]
    },{
        "type" : "overmap_terrain",
        "id" : "necropolis_a_9",
        "name" : "field",
        "sym" : 46,
        "color" : "brown",
        "see_cost" : 5,
        "mondensity" : 2,
        "flags" : [ "SIDEWALK" ]
    },{
        "type" : "overmap_terrain",
        "id" : "necropolis_a_10",
        "name" : "house",
        "sym" : 62,
        "color" : "light_green",
        "see_cost" : 5,
        "mondensity" : 2,
        "flags" : [ "SIDEWALK" ]
    },{
        "type" : "overmap_terrain",
        "id" : "necropolis_a_11",
        "name" : "road",
        "color" : "dark_gray",
        "sym" : 4194424,
        "see_cost" : 5,
        "mondensity" : 2,
        "extras" : "road",
        "flags" : [ "SIDEWALK" ]
    },{
        "type" : "overmap_terrain",
        "id" : "necropolis_a_12",
        "name" : "gardening store",
        "sym" : 60,
        "color" : "ltgreen_yellow",
        "see_cost" : 5,
        "mondensity" : 2,
        "flags" : [ "SIDEWALK" ]
    },{
        "type" : "overmap_terrain",
        "id" : "necropolis_a_13",
        "name" : "salon",
        "sym" : 83,
        "color" : "white",
        "see_cost" : 5,
        "mondensity" : 2,
        "flags" : [ "SIDEWALK" ]
    },{
        "type" : "overmap_terrain",
        "id" : "necropolis_a_14",
        "name" : "crater",
        "sym" : 79,
        "color" : "red",
        "see_cost" : 5,
        "mondensity" : 2,
        "flags" : [ "SIDEWALK" ]
    },{
        "type" : "overmap_terrain",
        "id" : "necropolis_a_15",
        "name" : "road",
        "mondensity" : 2,
        "see_cost" : 5,
        "sym" : 4194424,
        "color" : "dark_gray"
    },{
        "type" : "overmap_terrain",
        "id" : "necropolis_a_16",
        "name" : "police station",
        "sym" : 60,
        "color" : "h_yellow",
        "see_cost" : 5,
        "mondensity" : 2,
        "flags" : [ "SIDEWALK" ]
    },{
        "type" : "overmap_terrain",
        "id" : "necropolis_a_17",
        "name" : "police station",
        "sym" : 118,
        "color" : "h_yellow",
        "see_cost" : 5,
        "mondensity" : 2,
        "flags" : [ "SIDEWALK" ]
    },{
        "type" : "overmap_terrain",
        "id" : "necropolis_a_18",
        "name" : "field",
        "sym" : 46,
        "color" : "brown",
        "see_cost" : 5,
        "mondensity" : 2,
        "flags" : [ "SIDEWALK" ]
    },{
        "type" : "overmap_terrain",
        "id" : "necropolis_a_19",
        "name" : "lot",
        "sym" : 79,
        "color" : "dark_gray",
        "see_cost" : 5,
        "mondensity" : 2,
        "flags" : [ "SIDEWALK" ]
    },{
        "type" : "overmap_terrain",
        "id" : "necropolis_a_20",
        "name" : "road",
        "sym" : 4194413,
        "color" : "dark_gray",
        "see_cost" : 5,
        "mondensity" : 2,
        "flags" : [ "SIDEWALK" ]
    },{
        "type" : "overmap_terrain",
        "id" : "necropolis_a_21",
        "name" : "road",
        "sym" : 4194417,
        "color" : "dark_gray",
        "see_cost" : 5,
        "mondensity" : 2,
        "flags" : [ "SIDEWALK" ]
    },{
        "type" : "overmap_terrain",
        "id" : "necropolis_a_22",
        "name" : "road",
        "sym" : 4194423,
        "color" : "dark_gray",
        "see_cost" : 5,
        "mondensity" : 2,
        "flags" : [ "SIDEWALK" ]
    },{
        "type" : "overmap_terrain",
        "id" : "necropolis_a_23",
        "name" : "road",
        "sym" : 4194417,
        "color" : "dark_gray",
        "see_cost" : 5,
        "mondensity" : 2,
        "flags" : [ "SIDEWALK" ]
    },{
        "type" : "overmap_terrain",
        "id" : "necropolis_a_24",
        "name" : "road",
        "sym" : 4194422,
        "color" : "dark_gray",
        "see_cost" : 5,
        "mondensity" : 2,
        "flags" : [ "SIDEWALK" ]
    },{
        "type" : "overmap_terrain",
        "id" : "necropolis_a_25",
        "name" : "road",
        "sym" : 4194417,
        "color" : "dark_gray",
        "see_cost" : 5,
        "mondensity" : 2,
        "flags" : [ "SIDEWALK" ]
    },{
        "type" : "overmap_terrain",
        "id" : "necropolis_a_26",
        "name" : "road",
        "sym" : 4194411,
        "color" : "dark_gray",
        "see_cost" : 5,
        "mondensity" : 2,
        "flags" : [ "SIDEWALK" ]
    },{
        "type" : "overmap_terrain",
        "id" : "necropolis_a_27",
        "name" : "field",
        "sym" : 46,
        "color" : "brown",
        "see_cost" : 5,
        "mondensity" : 2,
        "flags" : [ "SIDEWALK" ]
    },{
        "type" : "overmap_terrain",
        "id" : "necropolis_a_28",
        "name" : "grocery store",
        "copy-from" : "generic_necropolis_surface_building",
        "color" : "green"
    },{
        "type" : "overmap_terrain",
        "id" : "necropolis_a_29",
        "name" : "grocery store",
        "copy-from" : "generic_necropolis_surface_building",
        "color" : "green"
    },{
        "type" : "overmap_terrain",
        "id" : "necropolis_a_30",
        "name" : "park",
        "sym" : 79,
        "color" : "green",
        "see_cost" : 5,
        "mondensity" : 2,
        "flags" : [ "SIDEWALK" ]
    },{
        "type" : "overmap_terrain",
        "id" : "necropolis_a_31",
        "name" : "road",
        "sym" : 4194424,
        "color" : "dark_gray",
        "see_cost" : 5,
        "mondensity" : 2,
        "flags" : [ "SIDEWALK" ]
    },{
        "type" : "overmap_terrain",
        "id" : "necropolis_a_32",
        "name" : "church",
        "sym" : 67,
        "color" : "light_red",
        "see_cost" : 5,
        "mondensity" : 2,
        "flags" : [ "SIDEWALK" ]
    },{
        "type" : "overmap_terrain",
        "id" : "necropolis_a_33",
        "name" : "church",
        "sym" : 67,
        "color" : "light_red",
        "see_cost" : 5,
        "mondensity" : 2,
        "flags" : [ "SIDEWALK" ]
    },{
        "type" : "overmap_terrain",
        "id" : "necropolis_a_34",
        "name" : "pawn shop",
        "copy-from" : "generic_necropolis_surface_building",
        "color" : "white"
    },{
        "type" : "overmap_terrain",
        "id" : "necropolis_a_35",
        "name" : "crater",
        "sym" : 79,
        "color" : "red",
        "see_cost" : 5,
        "mondensity" : 2,
        "flags" : [ "SIDEWALK" ]
    },{
        "type" : "overmap_terrain",
        "id" : "necropolis_a_36",
        "name" : "field",
        "sym" : 46,
        "color" : "brown",
        "see_cost" : 5,
        "mondensity" : 2,
        "flags" : [ "SIDEWALK" ]
    },{
        "type" : "overmap_terrain",
        "id" : "necropolis_a_37",
        "name" : "furniture store",
        "sym" : 62,
        "color" : "i_brown",
        "see_cost" : 5,
        "mondensity" : 2,
        "flags" : [ "SIDEWALK" ]
    },{
        "type" : "overmap_terrain",
        "id" : "necropolis_a_38",
        "name" : "crater",
        "sym" : 79,
        "color" : "red",
        "see_cost" : 5,
        "mondensity" : 2,
        "flags" : [ "SIDEWALK" ]
    },{
        "type" : "overmap_terrain",
        "id" : "necropolis_a_39",
        "name" : "road",
        "sym" : 4194417,
        "color" : "dark_gray",
        "see_cost" : 5,
        "mondensity" : 2,
        "flags" : [ "SIDEWALK" ]
    },{
        "type" : "overmap_terrain",
        "id" : "necropolis_a_40",
        "name" : "road",
        "sym" : 4194422,
        "color" : "dark_gray",
        "see_cost" : 5,
        "mondensity" : 2,
        "flags" : [ "SIDEWALK" ]
    },{
        "type" : "overmap_terrain",
        "id" : "necropolis_a_41",
        "name" : "road",
        "sym" : 4194423,
        "color" : "dark_gray",
        "see_cost" : 5,
        "mondensity" : 2,
        "flags" : [ "SIDEWALK" ]
    },{
        "type" : "overmap_terrain",
        "id" : "necropolis_a_42",
        "name" : "road",
        "sym" : 4194417,
        "color" : "dark_gray",
        "see_cost" : 5,
        "mondensity" : 2,
        "flags" : [ "SIDEWALK" ]
    },{
        "type" : "overmap_terrain",
        "id" : "necropolis_a_43",
        "name" : "road",
        "sym" : 4194417,
        "color" : "dark_gray",
        "see_cost" : 5,
        "mondensity" : 2,
        "flags" : [ "SIDEWALK" ]
    },{
        "type" : "overmap_terrain",
        "id" : "necropolis_a_44",
        "name" : "road",
        "sym" : 4194421,
        "color" : "dark_gray",
        "see_cost" : 5,
        "mondensity" : 2,
        "flags" : [ "SIDEWALK" ]
    },{
        "type" : "overmap_terrain",
        "id" : "necropolis_a_45",
        "name" : "field",
        "sym" : 46,
        "color" : "brown",
        "see_cost" : 5,
        "mondensity" : 2,
        "flags" : [ "SIDEWALK" ]
    },{
        "type" : "overmap_terrain",
        "id" : "necropolis_a_46",
        "name" : "clothing store",
        "sym" : 62,
        "color" : "blue",
        "see_cost" : 5,
        "mondensity" : 2,
        "flags" : [ "SIDEWALK" ]
    },{
        "type" : "overmap_terrain",
        "id" : "necropolis_a_47",
        "name" : "road",
        "sym" : 4194424,
        "color" : "dark_gray",
        "see_cost" : 5,
        "mondensity" : 2,
        "flags" : [ "SIDEWALK" ]
    },{
        "type" : "overmap_terrain",
        "id" : "necropolis_a_48",
        "name" : "motel",
        "sym" : 109,
        "color" : "light_blue",
        "see_cost" : 5,
        "mondensity" : 2,
        "flags" : [ "SIDEWALK" ]
    },{
        "type" : "overmap_terrain",
        "id" : "necropolis_a_49",
        "name" : "motel",
        "sym" : 109,
        "color" : "light_blue",
        "see_cost" : 5,
        "mondensity" : 2,
        "flags" : [ "SIDEWALK" ]
    },{
        "type" : "overmap_terrain",
        "id" : "necropolis_a_50",
        "name" : "road",
        "sym" : 4194424,
        "color" : "dark_gray",
        "see_cost" : 5,
        "mondensity" : 2,
        "flags" : [ "SIDEWALK" ]
    },{
        "type" : "overmap_terrain",
        "id" : "necropolis_a_51",
        "name" : "restaurant",
        "sym" : 60,
        "color" : "pink",
        "see_cost" : 5,
        "mondensity" : 2,
        "flags" : [ "SIDEWALK" ]
    },{
        "type" : "overmap_terrain",
        "id" : "necropolis_a_52",
        "name" : "bank",
        "sym" : 36,
        "color" : "light_gray",
        "see_cost" : 5,
        "mondensity" : 2,
        "flags" : [ "SIDEWALK" ]
    },{
        "type" : "overmap_terrain",
        "id" : "necropolis_a_53",
        "name" : "road",
        "sym" : 4194424,
        "color" : "dark_gray",
        "see_cost" : 5,
        "mondensity" : 2,
        "flags" : [ "SIDEWALK" ]
    },{
        "type" : "overmap_terrain",
        "id" : "necropolis_a_54",
        "name" : "house",
        "sym" : 60,
        "color" : "light_green",
        "see_cost" : 5,
        "mondensity" : 2,
        "flags" : [ "SIDEWALK" ]
    },{
        "type" : "overmap_terrain",
        "id" : "necropolis_a_55",
        "name" : "motel",
        "sym" : 109,
        "color" : "light_blue",
        "see_cost" : 5,
        "mondensity" : 2,
        "flags" : [ "SIDEWALK" ]
    },{
        "type" : "overmap_terrain",
        "id" : "necropolis_a_56",
        "name" : "lot",
        "sym" : 79,
        "color" : "dark_gray",
        "see_cost" : 5,
        "mondensity" : 2,
        "flags" : [ "SIDEWALK" ]
    },{
        "type" : "overmap_terrain",
        "id" : "necropolis_a_57",
        "name" : "motel",
        "sym" : 109,
        "color" : "light_blue",
        "see_cost" : 5,
        "mondensity" : 2,
        "flags" : [ "SIDEWALK" ]
    },{
        "type" : "overmap_terrain",
        "id" : "necropolis_a_58",
        "name" : "lot",
        "sym" : 79,
        "color" : "dark_gray",
        "see_cost" : 5,
        "mondensity" : 2,
        "flags" : [ "SIDEWALK" ]
    },{
        "type" : "overmap_terrain",
        "id" : "necropolis_a_59",
        "name" : "road",
        "sym" : 4194424,
        "color" : "dark_gray",
        "see_cost" : 5,
        "mondensity" : 2,
        "flags" : [ "SIDEWALK" ]
    },{
        "type" : "overmap_terrain",
        "id" : "necropolis_a_60",
        "name" : "lot",
        "sym" : 79,
        "color" : "dark_gray",
        "see_cost" : 5,
        "mondensity" : 2,
        "flags" : [ "SIDEWALK" ]
    },{
        "type" : "overmap_terrain",
        "id" : "necropolis_a_61",
        "name" : "lot",
        "sym" : 79,
        "color" : "dark_gray",
        "see_cost" : 5,
        "mondensity" : 2,
        "flags" : [ "SIDEWALK" ]
    },{
        "type" : "overmap_terrain",
        "id" : "necropolis_a_62",
        "name" : "road",
        "sym" : 4194424,
        "color" : "dark_gray",
        "see_cost" : 5,
        "mondensity" : 2,
        "flags" : [ "SIDEWALK" ]
    },{
        "type" : "overmap_terrain",
        "id" : "necropolis_a_63",
        "name" : "house",
        "sym" : 60,
        "color" : "light_green",
        "see_cost" : 5,
        "mondensity" : 2,
        "flags" : [ "SIDEWALK" ]
    },{
        "type" : "overmap_terrain",
        "id" : "necropolis_a_64",
        "name" : "road",
        "sym" : 4194417,
        "color" : "dark_gray",
        "see_cost" : 5,
        "mondensity" : 2
    },{
        "type" : "overmap_terrain",
        "id" : "necropolis_a_65",
        "name" : "road",
        "sym" : 4194422,
        "color" : "dark_gray",
        "see_cost" : 5,
        "mondensity" : 2,
        "flags" : [ "SIDEWALK" ]
    },{
        "type" : "overmap_terrain",
        "id" : "necropolis_a_66",
        "name" : "road",
        "sym" : 4194417,
        "color" : "dark_gray",
        "see_cost" : 5,
        "mondensity" : 2,
        "flags" : [ "SIDEWALK" ]
    },{
        "type" : "overmap_terrain",
        "id" : "necropolis_a_67",
        "name" : "road",
        "sym" : 4194417,
        "color" : "dark_gray",
        "see_cost" : 5,
        "mondensity" : 2,
        "flags" : [ "SIDEWALK" ]
    },{
        "type" : "overmap_terrain",
        "id" : "necropolis_a_68",
        "name" : "road",
        "sym" : 4194414,
        "color" : "dark_gray",
        "see_cost" : 5,
        "mondensity" : 2,
        "flags" : [ "SIDEWALK" ]
    },{
        "type" : "overmap_terrain",
        "id" : "necropolis_a_69",
        "name" : "road",
        "sym" : 4194417,
        "color" : "dark_gray",
        "see_cost" : 5,
        "mondensity" : 2,
        "flags" : [ "SIDEWALK" ]
    },{
        "type" : "overmap_terrain",
        "id" : "necropolis_a_70",
        "name" : "road",
        "sym" : 4194417,
        "color" : "dark_gray",
        "see_cost" : 5,
        "mondensity" : 2,
        "flags" : [ "SIDEWALK" ]
    },{
        "type" : "overmap_terrain",
        "id" : "necropolis_a_71",
        "name" : "road",
        "sym" : 4194410,
        "color" : "dark_gray",
        "see_cost" : 5,
        "mondensity" : 2,
        "flags" : [ "SIDEWALK" ]
    },{
        "type" : "overmap_terrain",
        "id" : "necropolis_a_72",
        "name" : "field",
        "sym" : 46,
        "color" : "brown",
        "see_cost" : 5,
        "mondensity" : 2,
        "flags" : [ "SIDEWALK" ]
    },{
        "type" : "overmap_terrain",
        "id" : "necropolis_a_73",
        "name" : "field",
        "sym" : 46,
        "color" : "brown",
        "see_cost" : 5,
        "mondensity" : 2,
        "flags" : [ "SIDEWALK" ]
    },{
        "type" : "overmap_terrain",
        "id" : "necropolis_a_74",
        "name" : "bar",
        "copy-from" : "generic_necropolis_surface_building",
        "color" : "i_magenta"
    },{
        "type" : "overmap_terrain",
        "id" : "necropolis_a_75",
        "name" : "fast food restaurant",
        "copy-from" : "generic_necropolis_surface_building",
        "color" : "yellow_magenta"
    },{
        "type" : "overmap_terrain",
        "id" : "necropolis_a_76",
        "name" : "lot",
        "sym" : 79,
        "color" : "dark_gray",
        "see_cost" : 5,
        "mondensity" : 2,
        "flags" : [ "SIDEWALK" ]
    },{
        "type" : "overmap_terrain",
        "id" : "necropolis_a_77",
        "name" : "road",
        "sym" : 4194424,
        "color" : "dark_gray",
        "see_cost" : 5,
        "mondensity" : 2
    },{
        "type" : "overmap_terrain",
        "id" : "necropolis_a_78",
        "name" : "gas station",
        "copy-from" : "generic_necropolis_surface_building",
        "color" : "light_blue"
    },{
        "type" : "overmap_terrain",
        "id" : "necropolis_a_79",
        "name" : "garage",
        "sym" : 79,
        "color" : "white",
        "see_cost" : 5,
        "mondensity" : 2,
        "flags" : [ "SIDEWALK" ]
    },{
        "type" : "overmap_terrain",
        "id" : "necropolis_a_80",
        "name" : "field",
        "sym" : 46,
        "color" : "brown",
        "see_cost" : 5,
        "mondensity" : 2,
        "flags" : [ "SIDEWALK" ]
    },{
        "type" : "overmap_terrain",
        "id" : "necropolis_a_81",
        "name" : "field",
        "sym" : 46,
        "color" : "brown",
        "see_cost" : 5,
        "mondensity" : 2,
        "flags" : [ "SIDEWALK" ]
    },{
        "//" : "xxx Bookmark for necropolis sewers",
        "type" : "overmap_terrain",
        "id" : "necropolis_b_1",
        "name" : "solid rock",
        "sym" : 37,
        "color" : "dark_gray",
        "see_cost" : 999,
        "mondensity" : 2
    },{
        "type" : "overmap_terrain",
        "id" : "necropolis_b_2",
        "name" : "solid rock",
        "sym" : 37,
        "color" : "dark_gray",
        "see_cost" : 999,
        "mondensity" : 2
    },{
        "type" : "overmap_terrain",
        "id" : "necropolis_b_3",
        "name" : "solid rock",
        "sym" : 37,
        "color" : "dark_gray",
        "see_cost" : 999,
        "mondensity" : 2
    },{
        "type" : "overmap_terrain",
        "id" : "necropolis_b_4",
        "name" : "solid rock",
        "sym" : 37,
        "color" : "dark_gray",
        "see_cost" : 999,
        "mondensity" : 2
    },{
        "type" : "overmap_terrain",
        "id" : "necropolis_b_5",
        "name" : "sewer",
        "sym" : 4194414,
        "color" : "green",
        "see_cost" : 999,
        "mondensity" : 2
    },{
        "type" : "overmap_terrain",
        "id" : "necropolis_b_6",
        "name" : "sewer",
        "sym" : 4194414,
        "color" : "green",
        "see_cost" : 999,
        "mondensity" : 2
    },{
        "type" : "overmap_terrain",
        "id" : "necropolis_b_7",
        "name" : "sewer",
        "sym" : 4194414,
        "color" : "green",
        "see_cost" : 999,
        "mondensity" : 2
    },{
        "type" : "overmap_terrain",
        "id" : "necropolis_b_8",
        "name" : "sewer",
        "sym" : 4194414,
        "color" : "green",
        "see_cost" : 999,
        "mondensity" : 2
    },{
        "type" : "overmap_terrain",
        "id" : "necropolis_b_9",
        "name" : "solid rock",
        "sym" : 37,
        "color" : "dark_gray",
        "see_cost" : 999,
        "mondensity" : 2
    },{
        "type" : "overmap_terrain",
        "id" : "necropolis_b_10",
        "name" : "solid rock",
        "sym" : 37,
        "color" : "dark_gray",
        "see_cost" : 999,
        "mondensity" : 2
    },{
        "type" : "overmap_terrain",
        "id" : "necropolis_b_11",
        "name" : "sewer",
        "sym" : 4194414,
        "color" : "green",
        "see_cost" : 999,
        "mondensity" : 2
    },{
        "type" : "overmap_terrain",
        "id" : "necropolis_b_12",
        "name" : "sewer",
        "sym" : 4194414,
        "color" : "green",
        "see_cost" : 999,
        "mondensity" : 2
    },{
        "type" : "overmap_terrain",
        "id" : "necropolis_b_13",
        "name" : "solid rock",
        "sym" : 37,
        "color" : "dark_gray",
        "see_cost" : 999,
        "mondensity" : 2
    },{
        "type" : "overmap_terrain",
        "id" : "necropolis_b_14",
        "name" : "solid rock",
        "sym" : 37,
        "color" : "dark_gray",
        "see_cost" : 999,
        "mondensity" : 2
    },{
        "type" : "overmap_terrain",
        "id" : "necropolis_b_15",
        "name" : "sewer",
        "sym" : 4194414,
        "color" : "green",
        "see_cost" : 999,
        "mondensity" : 2
    },{
        "type" : "overmap_terrain",
        "id" : "necropolis_b_16",
        "name" : "solid rock",
        "sym" : 37,
        "color" : "dark_gray",
        "see_cost" : 999,
        "mondensity" : 2
    },{
        "type" : "overmap_terrain",
        "id" : "necropolis_b_17",
        "name" : "sewer",
        "sym" : 4194414,
        "color" : "green",
        "see_cost" : 999,
        "mondensity" : 2
    },{
        "type" : "overmap_terrain",
        "id" : "necropolis_b_18",
        "name" : "solid rock",
        "sym" : 37,
        "color" : "dark_gray",
        "see_cost" : 999,
        "mondensity" : 2
    },{
        "type" : "overmap_terrain",
        "id" : "necropolis_b_19",
        "name" : "solid rock",
        "sym" : 37,
        "color" : "dark_gray",
        "see_cost" : 999,
        "mondensity" : 2
    },{
        "type" : "overmap_terrain",
        "id" : "necropolis_b_20",
        "name" : "sewer",
        "sym" : 4194414,
        "color" : "green",
        "see_cost" : 999,
        "mondensity" : 2
    },{
        "type" : "overmap_terrain",
        "id" : "necropolis_b_21",
        "name" : "sewer",
        "sym" : 4194414,
        "color" : "green",
        "see_cost" : 999,
        "mondensity" : 2
    },{
        "type" : "overmap_terrain",
        "id" : "necropolis_b_22",
        "name" : "sewer",
        "sym" : 4194414,
        "color" : "green",
        "see_cost" : 999,
        "mondensity" : 2
    },{
        "type" : "overmap_terrain",
        "id" : "necropolis_b_23",
        "name" : "sewer",
        "sym" : 4194414,
        "color" : "green",
        "see_cost" : 999,
        "mondensity" : 2
    },{
        "type" : "overmap_terrain",
        "id" : "necropolis_b_24",
        "name" : "sewer",
        "sym" : 4194414,
        "color" : "green",
        "see_cost" : 999,
        "mondensity" : 2
    },{
        "type" : "overmap_terrain",
        "id" : "necropolis_b_25",
        "name" : "sewer",
        "sym" : 4194414,
        "color" : "green",
        "see_cost" : 999,
        "mondensity" : 2
    },{
        "type" : "overmap_terrain",
        "id" : "necropolis_b_26",
        "name" : "sewer",
        "sym" : 4194414,
        "color" : "green",
        "see_cost" : 999,
        "mondensity" : 2
    },{
        "type" : "overmap_terrain",
        "id" : "necropolis_b_27",
        "name" : "solid rock",
        "sym" : 37,
        "color" : "dark_gray",
        "see_cost" : 999,
        "mondensity" : 2
    },{
        "type" : "overmap_terrain",
        "id" : "necropolis_b_28",
        "name" : "cavern",
        "sym" : 48,
        "color" : "light_gray",
        "see_cost" : 999,
        "mondensity" : 2
    },{
        "type" : "overmap_terrain",
        "id" : "necropolis_b_29",
        "name" : "sewer?",
        "sym" : 4194414,
        "color" : "green",
        "see_cost" : 999,
        "mondensity" : 2
    },{
        "type" : "overmap_terrain",
        "id" : "necropolis_b_30",
        "name" : "solid rock",
        "sym" : 37,
        "color" : "dark_gray",
        "see_cost" : 999,
        "mondensity" : 2
    },{
        "type" : "overmap_terrain",
        "id" : "necropolis_b_31",
        "name" : "sewer",
        "sym" : 4194414,
        "color" : "green",
        "see_cost" : 999,
        "mondensity" : 2
    },{
        "type" : "overmap_terrain",
        "id" : "necropolis_b_32",
        "name" : "solid rock",
        "sym" : 37,
        "color" : "dark_gray",
        "see_cost" : 999,
        "mondensity" : 2
    },{
        "type" : "overmap_terrain",
        "id" : "necropolis_b_33",
        "name" : "solid rock",
        "sym" : 37,
        "color" : "dark_gray",
        "see_cost" : 999,
        "mondensity" : 2
    },{
        "type" : "overmap_terrain",
        "id" : "necropolis_b_34",
        "name" : "basement",
        "sym" : 79,
        "color" : "dark_gray",
        "see_cost" : 999,
        "mondensity" : 2
    },{
        "type" : "overmap_terrain",
        "id" : "necropolis_b_35",
        "name" : "sewer",
        "sym" : 4194414,
        "color" : "green",
        "see_cost" : 999,
        "mondensity" : 2
    },{
        "type" : "overmap_terrain",
        "id" : "necropolis_b_36",
        "name" : "solid rock",
        "sym" : 37,
        "color" : "dark_gray",
        "see_cost" : 999,
        "mondensity" : 2
    },{
        "type" : "overmap_terrain",
        "id" : "necropolis_b_37",
        "name" : "cavern",
        "sym" : 48,
        "color" : "light_gray",
        "see_cost" : 999,
        "mondensity" : 2
    },{
        "type" : "overmap_terrain",
        "id" : "necropolis_b_38",
        "name" : "sewer",
        "sym" : 4194414,
        "color" : "green",
        "see_cost" : 999,
        "mondensity" : 2
    },{
        "type" : "overmap_terrain",
        "id" : "necropolis_b_39",
        "name" : "sewer",
        "sym" : 4194414,
        "color" : "green",
        "see_cost" : 999,
        "mondensity" : 2
    },{
        "type" : "overmap_terrain",
        "id" : "necropolis_b_40",
        "name" : "sewer",
        "sym" : 4194414,
        "color" : "green",
        "see_cost" : 999,
        "mondensity" : 2
    },{
        "type" : "overmap_terrain",
        "id" : "necropolis_b_41",
        "name" : "sewer",
        "sym" : 4194414,
        "color" : "green",
        "see_cost" : 999,
        "mondensity" : 2
    },{
        "type" : "overmap_terrain",
        "id" : "necropolis_b_42",
        "name" : "sewer",
        "sym" : 4194414,
        "color" : "green",
        "see_cost" : 999,
        "mondensity" : 2
    },{
        "type" : "overmap_terrain",
        "id" : "necropolis_b_43",
        "name" : "sewer",
        "sym" : 4194414,
        "color" : "green",
        "see_cost" : 999,
        "mondensity" : 2
    },{
        "type" : "overmap_terrain",
        "id" : "necropolis_b_44",
        "name" : "sewer",
        "sym" : 4194414,
        "color" : "green",
        "see_cost" : 999,
        "mondensity" : 2
    },{
        "type" : "overmap_terrain",
        "id" : "necropolis_b_45",
        "name" : "solid rock",
        "sym" : 37,
        "color" : "dark_gray",
        "see_cost" : 999,
        "mondensity" : 2
    },{
        "type" : "overmap_terrain",
        "id" : "necropolis_b_46",
        "name" : "sewer",
        "sym" : 4194414,
        "color" : "green",
        "see_cost" : 999,
        "mondensity" : 2
    },{
        "type" : "overmap_terrain",
        "id" : "necropolis_b_47",
        "name" : "sewer",
        "sym" : 4194414,
        "color" : "green",
        "see_cost" : 999,
        "mondensity" : 2
    },{
        "type" : "overmap_terrain",
        "id" : "necropolis_b_48",
        "name" : "sewer",
        "sym" : 4194414,
        "color" : "green",
        "see_cost" : 999,
        "mondensity" : 2
    },{
        "type" : "overmap_terrain",
        "id" : "necropolis_b_49",
        "name" : "sewer",
        "sym" : 4194414,
        "color" : "green",
        "see_cost" : 999,
        "mondensity" : 2
    },{
        "type" : "overmap_terrain",
        "id" : "necropolis_b_50",
        "name" : "sewer",
        "sym" : 4194414,
        "color" : "green",
        "see_cost" : 999,
        "mondensity" : 2
    },{
        "type" : "overmap_terrain",
        "id" : "necropolis_b_51",
        "name" : "sewer",
        "sym" : 4194414,
        "color" : "green",
        "see_cost" : 999,
        "mondensity" : 2
    },{
        "type" : "overmap_terrain",
        "id" : "necropolis_b_52",
        "name" : "solid rock",
        "sym" : 37,
        "color" : "dark_gray",
        "see_cost" : 999,
        "mondensity" : 2
    },{
        "type" : "overmap_terrain",
        "id" : "necropolis_b_53",
        "name" : "sewer",
        "sym" : 4194414,
        "color" : "green",
        "see_cost" : 999,
        "mondensity" : 2
    },{
        "type" : "overmap_terrain",
        "id" : "necropolis_b_54",
        "name" : "basement",
        "sym" : 79,
        "color" : "dark_gray",
        "see_cost" : 999,
        "mondensity" : 2
    },{
        "type" : "overmap_terrain",
        "id" : "necropolis_b_55",
        "name" : "solid rock",
        "sym" : 37,
        "color" : "dark_gray",
        "see_cost" : 999,
        "mondensity" : 2
    },{
        "type" : "overmap_terrain",
        "id" : "necropolis_b_56",
        "name" : "sewer",
        "sym" : 4194414,
        "color" : "green",
        "see_cost" : 999,
        "mondensity" : 2
    },{
        "type" : "overmap_terrain",
        "id" : "necropolis_b_57",
        "name" : "sewer",
        "sym" : 4194414,
        "color" : "green",
        "see_cost" : 999,
        "mondensity" : 2
    },{
        "type" : "overmap_terrain",
        "id" : "necropolis_b_58",
        "name" : "sewer",
        "sym" : 4194414,
        "color" : "green",
        "see_cost" : 999,
        "mondensity" : 2
    },{
        "type" : "overmap_terrain",
        "id" : "necropolis_b_59",
        "name" : "sewer",
        "sym" : 4194414,
        "color" : "green",
        "see_cost" : 999,
        "mondensity" : 2
    },{
        "type" : "overmap_terrain",
        "id" : "necropolis_b_60",
        "name" : "solid rock",
        "sym" : 37,
        "color" : "dark_gray",
        "see_cost" : 999,
        "mondensity" : 2
    },{
        "type" : "overmap_terrain",
        "id" : "necropolis_b_61",
        "name" : "solid rock",
        "sym" : 37,
        "color" : "dark_gray",
        "see_cost" : 999,
        "mondensity" : 2
    },{
        "type" : "overmap_terrain",
        "id" : "necropolis_b_62",
        "name" : "sewer",
        "sym" : 4194414,
        "color" : "green",
        "see_cost" : 999,
        "mondensity" : 2
    },{
        "type" : "overmap_terrain",
        "id" : "necropolis_b_63",
        "name" : "solid rock",
        "sym" : 37,
        "color" : "dark_gray",
        "see_cost" : 999,
        "mondensity" : 2
    },{
        "type" : "overmap_terrain",
        "id" : "necropolis_b_64",
        "name" : "sewer",
        "sym" : 4194414,
        "color" : "green",
        "see_cost" : 999,
        "mondensity" : 2
    },{
        "type" : "overmap_terrain",
        "id" : "necropolis_b_65",
        "name" : "sewer",
        "sym" : 4194414,
        "color" : "green",
        "see_cost" : 999,
        "mondensity" : 2
    },{
        "type" : "overmap_terrain",
        "id" : "necropolis_b_66",
        "name" : "sewer",
        "sym" : 4194414,
        "color" : "green",
        "see_cost" : 999,
        "mondensity" : 2
    },{
        "type" : "overmap_terrain",
        "id" : "necropolis_b_67",
        "name" : "sewer",
        "sym" : 4194414,
        "color" : "green",
        "see_cost" : 999,
        "mondensity" : 2
    },{
        "type" : "overmap_terrain",
        "id" : "necropolis_b_68",
        "name" : "sewer",
        "sym" : 4194414,
        "color" : "green",
        "see_cost" : 999,
        "mondensity" : 2
    },{
        "type" : "overmap_terrain",
        "id" : "necropolis_b_69",
        "name" : "sewer",
        "sym" : 4194414,
        "color" : "green",
        "see_cost" : 999,
        "mondensity" : 2
    },{
        "type" : "overmap_terrain",
        "id" : "necropolis_b_70",
        "name" : "sewer",
        "sym" : 4194414,
        "color" : "green",
        "see_cost" : 999,
        "mondensity" : 2
    },{
        "type" : "overmap_terrain",
        "id" : "necropolis_b_71",
        "name" : "sewer",
        "sym" : 4194414,
        "color" : "green",
        "see_cost" : 999,
        "mondensity" : 2
    },{
        "type" : "overmap_terrain",
        "id" : "necropolis_b_72",
        "name" : "solid rock",
        "sym" : 37,
        "color" : "dark_gray",
        "see_cost" : 999,
        "mondensity" : 2
    },{
        "type" : "overmap_terrain",
        "id" : "necropolis_b_73",
        "name" : "solid rock",
        "sym" : 37,
        "color" : "dark_gray",
        "see_cost" : 999,
        "mondensity" : 2
    },{
        "type" : "overmap_terrain",
        "id" : "necropolis_b_74",
        "name" : "solid rock",
        "sym" : 37,
        "color" : "dark_gray",
        "see_cost" : 999,
        "mondensity" : 2
    },{
        "type" : "overmap_terrain",
        "id" : "necropolis_b_75",
        "name" : "solid rock",
        "sym" : 37,
        "color" : "dark_gray",
        "see_cost" : 999,
        "mondensity" : 2
    },{
        "type" : "overmap_terrain",
        "id" : "necropolis_b_76",
        "name" : "solid rock",
        "sym" : 37,
        "color" : "dark_gray",
        "see_cost" : 999,
        "mondensity" : 2
    },{
        "type" : "overmap_terrain",
        "id" : "necropolis_b_77",
        "name" : "sewer",
        "sym" : 4194414,
        "color" : "green",
        "see_cost" : 999,
        "mondensity" : 2
    },{
        "type" : "overmap_terrain",
        "id" : "necropolis_b_78",
        "name" : "sewer",
        "sym" : 4194414,
        "color" : "green",
        "see_cost" : 999,
        "mondensity" : 2
    },{
        "type" : "overmap_terrain",
        "id" : "necropolis_b_79",
        "name" : "sewer",
        "sym" : 4194414,
        "color" : "green",
        "see_cost" : 999,
        "mondensity" : 2
    },{
        "type" : "overmap_terrain",
        "id" : "necropolis_b_80",
        "name" : "solid rock",
        "sym" : 37,
        "color" : "dark_gray",
        "see_cost" : 999,
        "mondensity" : 2
    },{
        "type" : "overmap_terrain",
        "id" : "necropolis_b_81",
        "name" : "solid rock",
        "sym" : 37,
        "color" : "dark_gray",
        "see_cost" : 999,
        "mondensity" : 2
    },{
        "type" : "overmap_terrain",
        "id" : "necropolis_c_1",
        "name" : "Vault - Barracks",
        "sym" : 66,
        "color" : "yellow",
        "see_cost" : 999,
        "mondensity" : 2
    },{
        "type" : "overmap_terrain",
        "id" : "necropolis_c_2",
        "name" : "Vault - Armory",
        "sym" : 65,
        "color" : "yellow",
        "see_cost" : 999,
        "mondensity" : 2
    },{
        "type" : "overmap_terrain",
        "id" : "necropolis_c_3",
        "name" : "Vault - Barracks",
        "sym" : 66,
        "color" : "yellow",
        "see_cost" : 999,
        "mondensity" : 2
    },{
        "type" : "overmap_terrain",
        "id" : "necropolis_c_4",
        "name" : "Vault - Barracks",
        "sym" : 66,
        "color" : "yellow",
        "see_cost" : 999,
        "mondensity" : 2
    },{
        "type" : "overmap_terrain",
        "id" : "necropolis_c_5",
        "name" : "Vault - Hospital",
        "sym" : 72,
        "color" : "yellow",
        "see_cost" : 999,
        "mondensity" : 2
    },{
        "type" : "overmap_terrain",
        "id" : "necropolis_c_6",
        "name" : "Vault - Hospital",
        "sym" : 72,
        "color" : "yellow",
        "see_cost" : 999,
        "mondensity" : 2
    },{
        "type" : "overmap_terrain",
        "id" : "necropolis_c_7",
        "name" : "Vault - Hospital",
        "sym" : 72,
        "color" : "yellow",
        "see_cost" : 999,
        "mondensity" : 2
    },{
        "type" : "overmap_terrain",
        "id" : "necropolis_c_8",
        "name" : "Vault - Hospital",
        "sym" : 72,
        "color" : "yellow",
        "see_cost" : 999,
        "mondensity" : 2
    },{
        "type" : "overmap_terrain",
        "id" : "necropolis_c_9",
        "name" : "Vault - Jail",
        "sym" : 74,
        "color" : "yellow",
        "see_cost" : 999,
        "mondensity" : 2
    },{
        "type" : "overmap_terrain",
        "id" : "necropolis_c_10",
        "name" : "Vault - Barracks",
        "sym" : 66,
        "color" : "yellow",
        "see_cost" : 999,
        "mondensity" : 2
    },{
        "type" : "overmap_terrain",
        "id" : "necropolis_c_11",
        "name" : "Vault - Barracks",
        "sym" : 66,
        "color" : "yellow",
        "see_cost" : 999,
        "mondensity" : 2
    },{
        "type" : "overmap_terrain",
        "id" : "necropolis_c_12",
        "name" : "Vault - Barracks",
        "sym" : 66,
        "color" : "yellow",
        "see_cost" : 999,
        "mondensity" : 2
    },{
        "type" : "overmap_terrain",
        "id" : "necropolis_c_13",
        "name" : "Vault - Offices",
        "sym" : 79,
        "color" : "yellow",
        "see_cost" : 999,
        "mondensity" : 2
    },{
        "type" : "overmap_terrain",
        "id" : "necropolis_c_14",
        "name" : "Vault - Offices",
        "sym" : 79,
        "color" : "yellow",
        "see_cost" : 999,
        "mondensity" : 2
    },{
        "type" : "overmap_terrain",
        "id" : "necropolis_c_15",
        "name" : "Vault - Hospital",
        "sym" : 72,
        "color" : "yellow",
        "see_cost" : 999,
        "mondensity" : 2
    },{
        "type" : "overmap_terrain",
        "id" : "necropolis_c_16",
        "name" : "Vault - Hospital",
        "sym" : 72,
        "color" : "yellow",
        "see_cost" : 999,
        "mondensity" : 2
    },{
        "type" : "overmap_terrain",
        "id" : "necropolis_c_17",
        "name" : "Vault - Police Station",
        "sym" : 80,
        "color" : "yellow",
        "see_cost" : 999,
        "mondensity" : 2
    },{
        "type" : "overmap_terrain",
        "id" : "necropolis_c_18",
        "name" : "Vault - Police Station",
        "sym" : 80,
        "color" : "yellow",
        "see_cost" : 999,
        "mondensity" : 2
    },{
        "type" : "overmap_terrain",
        "id" : "necropolis_c_19",
        "name" : "solid rock",
        "sym" : 37,
        "color" : "dark_gray",
        "see_cost" : 999,
        "mondensity" : 2
    },{
        "type" : "overmap_terrain",
        "id" : "necropolis_c_20",
        "name" : "Vault - Entrance",
        "sym" : 69,
        "color" : "yellow",
        "see_cost" : 999,
        "mondensity" : 2
    },{
        "type" : "overmap_terrain",
        "id" : "necropolis_c_21",
        "name" : "Vault - Utilities",
        "sym" : 85,
        "color" : "yellow",
        "see_cost" : 999,
        "mondensity" : 2
    },{
        "type" : "overmap_terrain",
        "id" : "necropolis_c_22",
        "name" : "Vault - Passage",
        "sym" : 4194414,
        "color" : "white",
        "see_cost" : 999,
        "mondensity" : 2
    },{
        "type" : "overmap_terrain",
        "id" : "necropolis_c_23",
        "name" : "Vault - Communications",
        "sym" : 67,
        "color" : "yellow",
        "see_cost" : 999,
        "mondensity" : 2
    },{
        "type" : "overmap_terrain",
        "id" : "necropolis_c_24",
        "name" : "Vault - Passage",
        "sym" : 4194414,
        "color" : "white",
        "see_cost" : 999,
        "mondensity" : 2
    },{
        "type" : "overmap_terrain",
        "id" : "necropolis_c_25",
        "name" : "Vault - Courthouse",
        "sym" : 67,
        "color" : "yellow",
        "see_cost" : 999,
        "mondensity" : 2
    },{
        "type" : "overmap_terrain",
        "id" : "necropolis_c_26",
        "name" : "Vault - Police Station",
        "sym" : 80,
        "color" : "yellow",
        "see_cost" : 999,
        "mondensity" : 2
    },{
        "type" : "overmap_terrain",
        "id" : "necropolis_c_27",
        "name" : "Vault - Police Station",
        "sym" : 80,
        "color" : "yellow",
        "see_cost" : 999,
        "mondensity" : 2
    },{
        "type" : "overmap_terrain",
        "id" : "necropolis_c_28",
        "name" : "Vault - Passage",
        "sym" : 4194414,
        "color" : "white",
        "see_cost" : 999,
        "mondensity" : 2
    },{
        "type" : "overmap_terrain",
        "id" : "necropolis_c_29",
        "name" : "Vault - Entrance",
        "sym" : 69,
        "color" : "yellow",
        "see_cost" : 999,
        "mondensity" : 2
    },{
        "type" : "overmap_terrain",
        "id" : "necropolis_c_30",
        "name" : "Vault - Passage",
        "sym" : 4194414,
        "color" : "white",
        "see_cost" : 999,
        "mondensity" : 2
    },{
        "type" : "overmap_terrain",
        "id" : "necropolis_c_31",
        "name" : "Vault - Passage",
        "sym" : 4194414,
        "color" : "white",
        "see_cost" : 999,
        "mondensity" : 2
    },{
        "type" : "overmap_terrain",
        "id" : "necropolis_c_32",
        "name" : "Vault - Passage",
        "sym" : 4194414,
        "color" : "white",
        "see_cost" : 999,
        "mondensity" : 2
    },{
        "type" : "overmap_terrain",
        "id" : "necropolis_c_33",
        "name" : "Vault - Passage",
        "sym" : 4194414,
        "color" : "white",
        "see_cost" : 999,
        "mondensity" : 2
    },{
        "type" : "overmap_terrain",
        "id" : "necropolis_c_34",
        "name" : "Vault - Passage",
        "sym" : 4194414,
        "color" : "white",
        "see_cost" : 999,
        "mondensity" : 2
    },{
        "type" : "overmap_terrain",
        "id" : "necropolis_c_35",
        "name" : "Vault - Passage",
        "sym" : 4194414,
        "color" : "white",
        "see_cost" : 999,
        "mondensity" : 2
    },{
        "type" : "overmap_terrain",
        "id" : "necropolis_c_36",
        "name" : "Vault - Passage",
        "sym" : 4194414,
        "color" : "white",
        "see_cost" : 999,
        "mondensity" : 2
    },{
        "type" : "overmap_terrain",
        "id" : "necropolis_c_37",
        "name" : "Vault - Passage",
        "sym" : 4194414,
        "color" : "white",
        "see_cost" : 999,
        "mondensity" : 2
    },{
        "type" : "overmap_terrain",
        "id" : "necropolis_c_38",
        "name" : "Vault - Motor Pool",
        "sym" : 77,
        "color" : "yellow",
        "see_cost" : 999,
        "mondensity" : 2
    },{
        "type" : "overmap_terrain",
        "id" : "necropolis_c_39",
        "name" : "Vault - Motor Pool",
        "sym" : 77,
        "color" : "yellow",
        "see_cost" : 999,
        "mondensity" : 2
    },{
        "type" : "overmap_terrain",
        "id" : "necropolis_c_40",
        "name" : "Vault - Visitor Center",
        "sym" : 86,
        "color" : "yellow",
        "see_cost" : 999,
        "mondensity" : 2
    },{
        "type" : "overmap_terrain",
        "id" : "necropolis_c_41",
        "name" : "Vault - Passage",
        "sym" : 4194414,
        "color" : "white",
        "see_cost" : 999,
        "mondensity" : 2
    },{
        "type" : "overmap_terrain",
        "id" : "necropolis_c_42",
        "name" : "Vault - Control",
        "sym" : 88,
        "color" : "yellow",
        "see_cost" : 999,
        "mondensity" : 2
    },{
        "type" : "overmap_terrain",
        "id" : "necropolis_c_43",
        "name" : "Vault - Control",
        "sym" : 88,
        "color" : "yellow",
        "see_cost" : 999,
        "mondensity" : 2
    },{
        "type" : "overmap_terrain",
        "id" : "necropolis_c_44",
        "name" : "Vault - Control",
        "sym" : 88,
        "color" : "yellow",
        "see_cost" : 999,
        "mondensity" : 2
    },{
        "type" : "overmap_terrain",
        "id" : "necropolis_c_45",
        "name" : "Vault - Passage",
        "sym" : 4194414,
        "color" : "white",
        "see_cost" : 999,
        "mondensity" : 2
    },{
        "type" : "overmap_terrain",
        "id" : "necropolis_c_46",
        "name" : "solid rock",
        "sym" : 37,
        "color" : "dark_gray",
        "see_cost" : 999,
        "mondensity" : 2
    },{
        "type" : "overmap_terrain",
        "id" : "necropolis_c_47",
        "name" : "Vault - Motor Pool",
        "sym" : 77,
        "color" : "yellow",
        "see_cost" : 999,
        "mondensity" : 2
    },{
        "type" : "overmap_terrain",
        "id" : "necropolis_c_48",
        "name" : "Vault - Motor Pool",
        "sym" : 77,
        "color" : "yellow",
        "see_cost" : 999,
        "mondensity" : 2
    },{
        "type" : "overmap_terrain",
        "id" : "necropolis_c_49",
        "name" : "Vault - Passage",
        "sym" : 4194414,
        "color" : "white",
        "see_cost" : 999,
        "mondensity" : 2
    },{
        "type" : "overmap_terrain",
        "id" : "necropolis_c_50",
        "name" : "Vault - Passage",
        "sym" : 4194414,
        "color" : "white",
        "see_cost" : 999,
        "mondensity" : 2
    },{
        "type" : "overmap_terrain",
        "id" : "necropolis_c_51",
        "name" : "Vault - Cafeteria",
        "sym" : 67,
        "color" : "yellow",
        "see_cost" : 999,
        "mondensity" : 2
    },{
        "type" : "overmap_terrain",
        "id" : "necropolis_c_52",
        "name" : "Vault - Cafeteria",
        "sym" : 67,
        "color" : "yellow",
        "see_cost" : 999,
        "mondensity" : 2
    },{
        "type" : "overmap_terrain",
        "id" : "necropolis_c_53",
        "name" : "Vault - Cafeteria",
        "sym" : 67,
        "color" : "yellow",
        "see_cost" : 999,
        "mondensity" : 2
    },{
        "type" : "overmap_terrain",
        "id" : "necropolis_c_54",
        "name" : "Vault - Passage",
        "sym" : 4194414,
        "color" : "white",
        "see_cost" : 999,
        "mondensity" : 2
    },{
        "type" : "overmap_terrain",
        "id" : "necropolis_c_55",
        "name" : "solid rock",
        "sym" : 37,
        "color" : "dark_gray",
        "see_cost" : 999,
        "mondensity" : 2
    },{
        "type" : "overmap_terrain",
        "id" : "necropolis_c_56",
        "name" : "Vault - Passage",
        "sym" : 4194414,
        "color" : "white",
        "see_cost" : 999,
        "mondensity" : 2
    },{
        "type" : "overmap_terrain",
        "id" : "necropolis_c_57",
        "name" : "Vault - Passage",
        "sym" : 4194414,
        "color" : "white",
        "see_cost" : 999,
        "mondensity" : 2
    },{
        "type" : "overmap_terrain",
        "id" : "necropolis_c_58",
        "name" : "Vault - Passage",
        "sym" : 4194414,
        "color" : "white",
        "see_cost" : 999,
        "mondensity" : 2
    },{
        "type" : "overmap_terrain",
        "id" : "necropolis_c_59",
        "name" : "Vault - Passage",
        "sym" : 4194414,
        "color" : "white",
        "see_cost" : 999,
        "mondensity" : 2
    },{
        "type" : "overmap_terrain",
        "id" : "necropolis_c_60",
        "name" : "Vault - Passage",
        "sym" : 4194414,
        "color" : "white",
        "see_cost" : 999,
        "mondensity" : 2
    },{
        "type" : "overmap_terrain",
        "id" : "necropolis_c_61",
        "name" : "Vault - Passage",
        "sym" : 4194414,
        "color" : "white",
        "see_cost" : 999,
        "mondensity" : 2
    },{
        "type" : "overmap_terrain",
        "id" : "necropolis_c_62",
        "name" : "Vault - Passage",
        "sym" : 4194414,
        "color" : "white",
        "see_cost" : 999,
        "mondensity" : 2
    },{
        "type" : "overmap_terrain",
        "id" : "necropolis_c_63",
        "name" : "Vault - Passage",
        "sym" : 4194414,
        "color" : "white",
        "see_cost" : 999,
        "mondensity" : 2
    },{
        "type" : "overmap_terrain",
        "id" : "necropolis_c_64",
        "name" : "Vault - School",
        "sym" : 83,
        "color" : "yellow",
        "see_cost" : 999,
        "mondensity" : 2
    },{
        "type" : "overmap_terrain",
        "id" : "necropolis_c_65",
        "name" : "Vault - School",
        "sym" : 83,
        "color" : "yellow",
        "see_cost" : 999,
        "mondensity" : 2
    },{
        "type" : "overmap_terrain",
        "id" : "necropolis_c_66",
        "name" : "Vault - School",
        "sym" : 83,
        "color" : "yellow",
        "see_cost" : 999,
        "mondensity" : 2
    },{
        "type" : "overmap_terrain",
        "id" : "necropolis_c_67",
        "name" : "Vault - School",
        "sym" : 83,
        "color" : "yellow",
        "see_cost" : 999,
        "mondensity" : 2
    },{
        "type" : "overmap_terrain",
        "id" : "necropolis_c_68",
        "name" : "Vault - Labs",
        "sym" : 76,
        "color" : "yellow",
        "see_cost" : 999,
        "mondensity" : 2
    },{
        "type" : "overmap_terrain",
        "id" : "necropolis_c_69",
        "name" : "Vault - Labs",
        "sym" : 76,
        "color" : "yellow",
        "see_cost" : 999,
        "mondensity" : 2
    },{
        "type" : "overmap_terrain",
        "id" : "necropolis_c_70",
        "name" : "Vault - Labs",
        "sym" : 76,
        "color" : "yellow",
        "see_cost" : 999,
        "mondensity" : 2
    },{
        "type" : "overmap_terrain",
        "id" : "necropolis_c_71",
        "name" : "Vault - Labs",
        "sym" : 76,
        "color" : "yellow",
        "see_cost" : 999,
        "mondensity" : 2
    },{
        "type" : "overmap_terrain",
        "id" : "necropolis_c_72",
        "name" : "Vault - Labs",
        "sym" : 76,
        "color" : "yellow",
        "see_cost" : 999,
        "mondensity" : 2
    },{
        "type" : "overmap_terrain",
        "id" : "necropolis_c_73",
        "name" : "solid rock",
        "sym" : 37,
        "color" : "dark_gray",
        "see_cost" : 999,
        "mondensity" : 2
    },{
        "type" : "overmap_terrain",
        "id" : "necropolis_c_74",
        "name" : "Vault - School",
        "sym" : 83,
        "color" : "yellow",
        "see_cost" : 999,
        "mondensity" : 2
    },{
        "type" : "overmap_terrain",
        "id" : "necropolis_c_75",
        "name" : "Vault - School",
        "sym" : 83,
        "color" : "yellow",
        "see_cost" : 999,
        "mondensity" : 2
    },{
        "type" : "overmap_terrain",
        "id" : "necropolis_c_76",
        "name" : "Vault - School",
        "sym" : 83,
        "color" : "yellow",
        "see_cost" : 999,
        "mondensity" : 2
    },{
        "type" : "overmap_terrain",
        "id" : "necropolis_c_77",
        "name" : "Vault - School",
        "sym" : 83,
        "color" : "yellow",
        "see_cost" : 999,
        "mondensity" : 2
    },{
        "type" : "overmap_terrain",
        "id" : "necropolis_c_78",
        "name" : "Vault - School",
        "sym" : 83,
        "color" : "yellow",
        "see_cost" : 999,
        "mondensity" : 2
    },{
        "type" : "overmap_terrain",
        "id" : "necropolis_c_79",
        "name" : "Vault - School",
        "sym" : 83,
        "color" : "yellow",
        "see_cost" : 999,
        "mondensity" : 2
    },{
        "type" : "overmap_terrain",
        "id" : "necropolis_c_80",
        "name" : "Vault - Labs",
        "sym" : 76,
        "color" : "yellow",
        "see_cost" : 999,
        "mondensity" : 2
    },{
        "type" : "overmap_terrain",
        "id" : "necropolis_c_81",
        "name" : "Vault - Labs",
        "sym" : 76,
        "color" : "yellow",
        "see_cost" : 999,
        "mondensity" : 2
    },{
        "type" : "overmap_terrain",
        "id" : "necropolis_d_1",
        "name" : "Vault - Robotics Bay",
        "sym" : 82,
        "color" : "yellow",
        "see_cost" : 999,
        "mondensity" : 2
    },{
        "type" : "overmap_terrain",
        "id" : "necropolis_d_2",
        "name" : "Vault - Robotics Bay",
        "sym" : 82,
        "color" : "yellow",
        "see_cost" : 999,
        "mondensity" : 2
    },{
        "type" : "overmap_terrain",
        "id" : "necropolis_d_3",
        "name" : "Vault - Slum Housing",
        "sym" : 104,
        "color" : "yellow",
        "see_cost" : 999,
        "mondensity" : 2
    },{
        "type" : "overmap_terrain",
        "id" : "necropolis_d_4",
        "name" : "Vault - Slum Housing",
        "sym" : 104,
        "color" : "yellow",
        "see_cost" : 999,
        "mondensity" : 2
    },{
        "type" : "overmap_terrain",
        "id" : "necropolis_d_5",
        "name" : "Vault - Slum Housing",
        "sym" : 104,
        "color" : "yellow",
        "see_cost" : 999,
        "mondensity" : 2
    },{
        "type" : "overmap_terrain",
        "id" : "necropolis_d_6",
        "name" : "Vault - Hospital",
        "sym" : 72,
        "color" : "yellow",
        "see_cost" : 999,
        "mondensity" : 2
    },{
        "type" : "overmap_terrain",
        "id" : "necropolis_d_7",
        "name" : "Vault - Hospital",
        "sym" : 72,
        "color" : "yellow",
        "see_cost" : 999,
        "mondensity" : 2
    },{
        "type" : "overmap_terrain",
        "id" : "necropolis_d_8",
        "name" : "solid rock",
        "sym" : 37,
        "color" : "dark_gray",
        "see_cost" : 999,
        "mondensity" : 2
    },{
        "type" : "overmap_terrain",
        "id" : "necropolis_d_9",
        "name" : "Vault - Suites",
        "sym" : 104,
        "color" : "yellow",
        "see_cost" : 999,
        "mondensity" : 2
    },{
        "type" : "overmap_terrain",
        "id" : "necropolis_d_10",
        "name" : "solid rock",
        "sym" : 37,
        "color" : "dark_gray",
        "see_cost" : 999,
        "mondensity" : 2
    },{
        "type" : "overmap_terrain",
        "id" : "necropolis_d_11",
        "name" : "Vault - Passage",
        "sym" : 4194414,
        "color" : "white",
        "see_cost" : 999,
        "mondensity" : 2
    },{
        "type" : "overmap_terrain",
        "id" : "necropolis_d_12",
        "name" : "Vault - Passage",
        "sym" : 4194414,
        "color" : "white",
        "see_cost" : 999,
        "mondensity" : 2
    },{
        "type" : "overmap_terrain",
        "id" : "necropolis_d_13",
        "name" : "Vault - Passage",
        "sym" : 4194414,
        "color" : "white",
        "see_cost" : 999,
        "mondensity" : 2
    },{
        "type" : "overmap_terrain",
        "id" : "necropolis_d_14",
        "name" : "Vault - Passage",
        "sym" : 4194414,
        "color" : "white",
        "see_cost" : 999,
        "mondensity" : 2
    },{
        "type" : "overmap_terrain",
        "id" : "necropolis_d_15",
        "name" : "Vault - Passage",
        "sym" : 4194414,
        "color" : "white",
        "see_cost" : 999,
        "mondensity" : 2
    },{
        "type" : "overmap_terrain",
        "id" : "necropolis_d_16",
        "name" : "Vault - Passage",
        "sym" : 4194414,
        "color" : "white",
        "see_cost" : 999,
        "mondensity" : 2
    },{
        "type" : "overmap_terrain",
        "id" : "necropolis_d_17",
        "name" : "Vault - Suites",
        "sym" : 104,
        "color" : "yellow",
        "see_cost" : 999,
        "mondensity" : 2
    },{
        "type" : "overmap_terrain",
        "id" : "necropolis_d_18",
        "name" : "Vault - Passage",
        "sym" : 4194414,
        "color" : "white",
        "see_cost" : 999,
        "mondensity" : 2
    },{
        "type" : "overmap_terrain",
        "id" : "necropolis_d_19",
        "name" : "Vault - Living Bays",
        "sym" : 104,
        "color" : "yellow",
        "see_cost" : 999,
        "mondensity" : 2
    },{
        "type" : "overmap_terrain",
        "id" : "necropolis_d_20",
        "name" : "Vault - Living Bays",
        "sym" : 104,
        "color" : "yellow",
        "see_cost" : 999,
        "mondensity" : 2
    },{
        "type" : "overmap_terrain",
        "id" : "necropolis_d_21",
        "name" : "Vault - Housing",
        "sym" : 104,
        "color" : "yellow",
        "see_cost" : 999,
        "mondensity" : 2
    },{
        "type" : "overmap_terrain",
        "id" : "necropolis_d_22",
        "name" : "Vault - Housing",
        "sym" : 104,
        "color" : "yellow",
        "see_cost" : 999,
        "mondensity" : 2
    },{
        "type" : "overmap_terrain",
        "id" : "necropolis_d_23",
        "name" : "Vault - Housing",
        "sym" : 104,
        "color" : "yellow",
        "see_cost" : 999,
        "mondensity" : 2
    },{
        "type" : "overmap_terrain",
        "id" : "necropolis_d_24",
        "name" : "Vault - Passage",
        "sym" : 4194414,
        "color" : "white",
        "see_cost" : 999,
        "mondensity" : 2
    },{
        "type" : "overmap_terrain",
        "id" : "necropolis_d_25",
        "name" : "Vault - Living Bays",
        "sym" : 104,
        "color" : "yellow",
        "see_cost" : 999,
        "mondensity" : 2
    },{
        "type" : "overmap_terrain",
        "id" : "necropolis_d_26",
        "name" : "Vault - Passage",
        "sym" : 4194414,
        "color" : "white",
        "see_cost" : 999,
        "mondensity" : 2
    },{
        "type" : "overmap_terrain",
        "id" : "necropolis_d_27",
        "name" : "Vault - Transition Bay",
        "sym" : 84,
        "color" : "yellow",
        "see_cost" : 999,
        "mondensity" : 2
    },{
        "type" : "overmap_terrain",
        "id" : "necropolis_d_28",
        "name" : "Vault - Living Bays",
        "sym" : 104,
        "color" : "yellow",
        "see_cost" : 999,
        "mondensity" : 2
    },{
        "type" : "overmap_terrain",
        "id" : "necropolis_d_29",
        "name" : "Vault - Living Bays",
        "sym" : 104,
        "color" : "yellow",
        "see_cost" : 999,
        "mondensity" : 2
    },{
        "type" : "overmap_terrain",
        "id" : "necropolis_d_30",
        "name" : "Vault - Housing",
        "sym" : 104,
        "color" : "yellow",
        "see_cost" : 999,
        "mondensity" : 2
    },{
        "type" : "overmap_terrain",
        "id" : "necropolis_d_31",
        "name" : "Vault - Housing",
        "sym" : 104,
        "color" : "yellow",
        "see_cost" : 999,
        "mondensity" : 2
    },{
        "type" : "overmap_terrain",
        "id" : "necropolis_d_32",
        "name" : "Vault - Housing",
        "sym" : 104,
        "color" : "yellow",
        "see_cost" : 999,
        "mondensity" : 2
    },{
        "type" : "overmap_terrain",
        "id" : "necropolis_d_33",
        "name" : "Vault - Housing",
        "sym" : 104,
        "color" : "yellow",
        "see_cost" : 999,
        "mondensity" : 2
    },{
        "type" : "overmap_terrain",
        "id" : "necropolis_d_34",
        "name" : "Vault - Housing",
        "sym" : 104,
        "color" : "yellow",
        "see_cost" : 999,
        "mondensity" : 2
    },{
        "type" : "overmap_terrain",
        "id" : "necropolis_d_35",
        "name" : "Vault - Housing",
        "sym" : 104,
        "color" : "yellow",
        "see_cost" : 999,
        "mondensity" : 2
    },{
        "type" : "overmap_terrain",
        "id" : "necropolis_d_36",
        "name" : "Vault - Transition Bay",
        "sym" : 84,
        "color" : "yellow",
        "see_cost" : 999,
        "mondensity" : 2
    },{
        "type" : "overmap_terrain",
        "id" : "necropolis_d_37",
        "name" : "solid rock",
        "sym" : 37,
        "color" : "dark_gray",
        "see_cost" : 999,
        "mondensity" : 2
    },{
        "type" : "overmap_terrain",
        "id" : "necropolis_d_38",
        "name" : "Vault - Maint. Bay",
        "sym" : 77,
        "color" : "yellow",
        "see_cost" : 999,
        "mondensity" : 2
    },{
        "type" : "overmap_terrain",
        "id" : "necropolis_d_39",
        "name" : "Vault - Maint. Bay",
        "sym" : 77,
        "color" : "yellow",
        "see_cost" : 999,
        "mondensity" : 2
    },{
        "type" : "overmap_terrain",
        "id" : "necropolis_d_40",
        "name" : "Vault - Passage",
        "sym" : 4194414,
        "color" : "white",
        "see_cost" : 999,
        "mondensity" : 2
    },{
        "type" : "overmap_terrain",
        "id" : "necropolis_d_41",
        "name" : "Vault - Quartermasters",
        "sym" : 81,
        "color" : "yellow",
        "see_cost" : 999,
        "mondensity" : 2
    },{
        "type" : "overmap_terrain",
        "id" : "necropolis_d_42",
        "name" : "Vault - Housing",
        "sym" : 104,
        "color" : "yellow",
        "see_cost" : 999,
        "mondensity" : 2
    },{
        "type" : "overmap_terrain",
        "id" : "necropolis_d_43",
        "name" : "Vault - Housing",
        "sym" : 104,
        "color" : "yellow",
        "see_cost" : 999,
        "mondensity" : 2
    },{
        "type" : "overmap_terrain",
        "id" : "necropolis_d_44",
        "name" : "Vault - Housing",
        "sym" : 104,
        "color" : "yellow",
        "see_cost" : 999,
        "mondensity" : 2
    },{
        "type" : "overmap_terrain",
        "id" : "necropolis_d_45",
        "name" : "Vault - Passage",
        "sym" : 4194414,
        "color" : "white",
        "see_cost" : 999,
        "mondensity" : 2
    },{
        "type" : "overmap_terrain",
        "id" : "necropolis_d_46",
        "name" : "Vault - Living Bays",
        "sym" : 104,
        "color" : "yellow",
        "see_cost" : 999,
        "mondensity" : 2
    },{
        "type" : "overmap_terrain",
        "id" : "necropolis_d_47",
        "name" : "Vault - Passage",
        "sym" : 4194414,
        "color" : "white",
        "see_cost" : 999,
        "mondensity" : 2
    },{
        "type" : "overmap_terrain",
        "id" : "necropolis_d_48",
        "name" : "Vault - Housing",
        "sym" : 104,
        "color" : "yellow",
        "see_cost" : 999,
        "mondensity" : 2
    },{
        "type" : "overmap_terrain",
        "id" : "necropolis_d_49",
        "name" : "Vault - Housing",
        "sym" : 104,
        "color" : "yellow",
        "see_cost" : 999,
        "mondensity" : 2
    },{
        "type" : "overmap_terrain",
        "id" : "necropolis_d_50",
        "name" : "Vault - Housing",
        "sym" : 104,
        "color" : "yellow",
        "see_cost" : 999,
        "mondensity" : 2
    },{
        "type" : "overmap_terrain",
        "id" : "necropolis_d_51",
        "name" : "Vault - Passage",
        "sym" : 4194414,
        "color" : "white",
        "see_cost" : 999,
        "mondensity" : 2
    },{
        "type" : "overmap_terrain",
        "id" : "necropolis_d_52",
        "name" : "Vault - Kitchen",
        "sym" : 75,
        "color" : "yellow",
        "see_cost" : 999,
        "mondensity" : 2
    },{
        "type" : "overmap_terrain",
        "id" : "necropolis_d_53",
        "name" : "Vault - Passage",
        "sym" : 4194414,
        "color" : "white",
        "see_cost" : 999,
        "mondensity" : 2
    },{
        "type" : "overmap_terrain",
        "id" : "necropolis_d_54",
        "name" : "Vault - Slum Housing",
        "sym" : 104,
        "color" : "yellow",
        "see_cost" : 999,
        "mondensity" : 2
    },{
        "type" : "overmap_terrain",
        "id" : "necropolis_d_55",
        "name" : "Vault - Living Bays",
        "sym" : 104,
        "color" : "yellow",
        "see_cost" : 999,
        "mondensity" : 2
    },{
        "type" : "overmap_terrain",
        "id" : "necropolis_d_56",
        "name" : "Vault - Living Bays",
        "sym" : 104,
        "color" : "yellow",
        "see_cost" : 999,
        "mondensity" : 2
    },{
        "type" : "overmap_terrain",
        "id" : "necropolis_d_57",
        "name" : "Vault - Housing",
        "sym" : 104,
        "color" : "yellow",
        "see_cost" : 999,
        "mondensity" : 2
    },{
        "type" : "overmap_terrain",
        "id" : "necropolis_d_58",
        "name" : "Vault - Housing",
        "sym" : 104,
        "color" : "yellow",
        "see_cost" : 999,
        "mondensity" : 2
    },{
        "type" : "overmap_terrain",
        "id" : "necropolis_d_59",
        "name" : "Vault - Housing",
        "sym" : 104,
        "color" : "yellow",
        "see_cost" : 999,
        "mondensity" : 2
    },{
        "type" : "overmap_terrain",
        "id" : "necropolis_d_60",
        "name" : "Vault - Passage",
        "sym" : 4194414,
        "color" : "white",
        "see_cost" : 999,
        "mondensity" : 2
    },{
        "type" : "overmap_terrain",
        "id" : "necropolis_d_61",
        "name" : "Vault - Conference Room",
        "sym" : 67,
        "color" : "yellow",
        "see_cost" : 999,
        "mondensity" : 2
    },{
        "type" : "overmap_terrain",
        "id" : "necropolis_d_62",
        "name" : "Vault - Passage",
        "sym" : 4194414,
        "color" : "white",
        "see_cost" : 999,
        "mondensity" : 2
    },{
        "type" : "overmap_terrain",
        "id" : "necropolis_d_63",
        "name" : "Vault - Slum Housing",
        "sym" : 104,
        "color" : "yellow",
        "see_cost" : 999,
        "mondensity" : 2
    },{
        "type" : "overmap_terrain",
        "id" : "necropolis_d_64",
        "name" : "Vault - Living Bays",
        "sym" : 104,
        "color" : "yellow",
        "see_cost" : 999,
        "mondensity" : 2
    },{
        "type" : "overmap_terrain",
        "id" : "necropolis_d_65",
        "name" : "Vault - Living Bays",
        "sym" : 104,
        "color" : "yellow",
        "see_cost" : 999,
        "mondensity" : 2
    },{
        "type" : "overmap_terrain",
        "id" : "necropolis_d_66",
        "name" : "Vault - Housing",
        "sym" : 104,
        "color" : "yellow",
        "see_cost" : 999,
        "mondensity" : 2
    },{
        "type" : "overmap_terrain",
        "id" : "necropolis_d_67",
        "name" : "Vault - Housing",
        "sym" : 104,
        "color" : "yellow",
        "see_cost" : 999,
        "mondensity" : 2
    },{
        "type" : "overmap_terrain",
        "id" : "necropolis_d_68",
        "name" : "Vault - Housing",
        "sym" : 104,
        "color" : "yellow",
        "see_cost" : 999,
        "mondensity" : 2
    },{
        "type" : "overmap_terrain",
        "id" : "necropolis_d_69",
        "name" : "Vault - Passage",
        "sym" : 4194414,
        "color" : "white",
        "see_cost" : 999,
        "mondensity" : 2
    },{
        "type" : "overmap_terrain",
        "id" : "necropolis_d_70",
        "name" : "Vault - Passage",
        "sym" : 4194414,
        "color" : "white",
        "see_cost" : 999,
        "mondensity" : 2
    },{
        "type" : "overmap_terrain",
        "id" : "necropolis_d_71",
        "name" : "Vault - Passage",
        "sym" : 4194414,
        "color" : "white",
        "see_cost" : 999,
        "mondensity" : 2
    },{
        "type" : "overmap_terrain",
        "id" : "necropolis_d_72",
        "name" : "Vault - Passage",
        "sym" : 4194414,
        "color" : "white",
        "see_cost" : 999,
        "mondensity" : 2
    },{
        "type" : "overmap_terrain",
        "id" : "necropolis_d_73",
        "name" : "solid rock",
        "sym" : 37,
        "color" : "dark_gray",
        "see_cost" : 999,
        "mondensity" : 2
    },{
        "type" : "overmap_terrain",
        "id" : "necropolis_d_74",
        "name" : "Vault - Passage",
        "sym" : 4194414,
        "color" : "white",
        "see_cost" : 999,
        "mondensity" : 2
    },{
        "type" : "overmap_terrain",
        "id" : "necropolis_d_75",
        "name" : "Vault - Library",
        "sym" : 76,
        "color" : "yellow",
        "see_cost" : 999,
        "mondensity" : 2
    },{
        "type" : "overmap_terrain",
        "id" : "necropolis_d_76",
        "name" : "Vault - Passage",
        "sym" : 4194414,
        "color" : "white",
        "see_cost" : 999,
        "mondensity" : 2
    },{
        "type" : "overmap_terrain",
        "id" : "necropolis_d_77",
        "name" : "Vault - Light Industry",
        "sym" : 73,
        "color" : "yellow",
        "see_cost" : 999,
        "mondensity" : 2
    },{
        "type" : "overmap_terrain",
        "id" : "necropolis_d_78",
        "name" : "Vault - Light Industry",
        "sym" : 73,
        "color" : "yellow",
        "see_cost" : 999,
        "mondensity" : 2
    },{
        "type" : "overmap_terrain",
        "id" : "necropolis_d_79",
        "name" : "Vault - Passage",
        "sym" : 4194414,
        "color" : "white",
        "see_cost" : 999,
        "mondensity" : 2
    },{
        "type" : "overmap_terrain",
        "id" : "necropolis_d_80",
        "name" : "Vault - Gym",
        "sym" : 71,
        "color" : "yellow",
        "see_cost" : 999,
        "mondensity" : 2
    },{
        "type" : "overmap_terrain",
        "id" : "necropolis_d_81",
        "name" : "Vault - Passage",
        "sym" : 4194414,
        "color" : "white",
        "see_cost" : 999,
        "mondensity" : 2
    },{
        "type" : "overmap_terrain",
        "id" : "evac_center_1",
        "name" : "road",
        "sym" : 4194412,
        "color" : "dark_gray",
        "see_cost" : 5,
        "mondensity" : 2
    },{
        "type" : "overmap_terrain",
        "id" : "evac_center_2",
        "name" : "road",
        "sym" : 4194417,
        "color" : "dark_gray",
        "see_cost" : 5,
        "mondensity" : 2
    },{
        "type" : "overmap_terrain",
        "id" : "evac_center_3",
        "name" : "road",
        "sym" : 4194417,
        "color" : "dark_gray",
        "see_cost" : 5,
        "mondensity" : 2
    },{
        "type" : "overmap_terrain",
        "id" : "evac_center_4",
        "name" : "road",
        "sym" : 4194417,
        "color" : "dark_gray",
        "see_cost" : 5,
        "mondensity" : 2
    },{
        "type" : "overmap_terrain",
        "id" : "evac_center_5",
        "name" : "road",
        "sym" : 4194411,
        "color" : "dark_gray",
        "see_cost" : 5,
        "mondensity" : 2
    },{
        "type" : "overmap_terrain",
        "id" : "evac_center_6",
        "name" : "road",
        "sym" : 4194424,
        "color" : "dark_gray",
        "see_cost" : 5,
        "mondensity" : 2
    },{
        "type" : "overmap_terrain",
        "id" : "evac_center_7",
        "name" : "refugee center",
        "sym" : 4194414,
        "color" : "white",
        "see_cost" : 5,
        "mondensity" : 2
    },{
        "type" : "overmap_terrain",
        "id" : "evac_center_8",
        "name" : "refugee center",
        "sym" : 4194414,
        "color" : "white",
        "see_cost" : 5,
        "mondensity" : 2
    },{
        "type" : "overmap_terrain",
        "id" : "evac_center_9",
        "name" : "refugee center",
        "sym" : 4194414,
        "color" : "white",
        "see_cost" : 5,
        "mondensity" : 2
    },{
        "type" : "overmap_terrain",
        "id" : "evac_center_10",
        "name" : "road",
        "sym" : 4194424,
        "color" : "dark_gray",
        "see_cost" : 5,
        "mondensity" : 2
    },{
        "type" : "overmap_terrain",
        "id" : "evac_center_11",
        "name" : "road",
        "sym" : 4194424,
        "color" : "dark_gray",
        "see_cost" : 5,
        "mondensity" : 2
    },{
        "type" : "overmap_terrain",
        "id" : "evac_center_12",
        "name" : "refugee center",
        "sym" : 4194414,
        "color" : "white",
        "see_cost" : 5,
        "mondensity" : 2
    },{
        "type" : "overmap_terrain",
        "id" : "evac_center_13",
        "name" : "refugee center",
        "sym" : 4194414,
        "color" : "white",
        "see_cost" : 5,
        "mondensity" : 2
    },{
        "type" : "overmap_terrain",
        "id" : "evac_center_14",
        "name" : "refugee center",
        "sym" : 4194414,
        "color" : "white",
        "see_cost" : 5,
        "mondensity" : 2
    },{
        "type" : "overmap_terrain",
        "id" : "evac_center_15",
        "name" : "road",
        "sym" : 4194424,
        "color" : "dark_gray",
        "extras" : "build",
        "see_cost" : 5,
        "mondensity" : 2
    },{
        "type" : "overmap_terrain",
        "id" : "evac_center_16",
        "name" : "road",
        "sym" : 4194424,
        "color" : "dark_gray",
        "see_cost" : 5,
        "mondensity" : 2
    },{
        "type" : "overmap_terrain",
        "id" : "evac_center_17",
        "name" : "refugee center",
        "sym" : 4194414,
        "color" : "white",
        "see_cost" : 5,
        "mondensity" : 2
    },{
        "type" : "overmap_terrain",
        "id" : "evac_center_18",
        "name" : "refugee center",
        "sym" : 4194414,
        "color" : "white",
        "see_cost" : 5,
        "mondensity" : 2
    },{
        "type" : "overmap_terrain",
        "id" : "evac_center_19",
        "name" : "refugee center",
        "sym" : 4194414,
        "color" : "white",
        "see_cost" : 5,
        "mondensity" : 2
    },{
        "type" : "overmap_terrain",
        "id" : "evac_center_20",
        "name" : "road",
        "sym" : 4194424,
        "color" : "dark_gray",
        "see_cost" : 5,
        "mondensity" : 2
    },{
        "type" : "overmap_terrain",
        "id" : "evac_center_21",
        "name" : "road",
        "sym" : 4194413,
        "color" : "dark_gray",
        "see_cost" : 5,
        "mondensity" : 2
    },{
        "type" : "overmap_terrain",
        "id" : "evac_center_22",
        "name" : "road",
        "sym" : 4194417,
        "color" : "dark_gray",
        "see_cost" : 5,
        "mondensity" : 2
    },{
        "type" : "overmap_terrain",
        "id" : "evac_center_23",
        "name" : "road",
        "sym" : 4194423,
        "color" : "dark_gray",
        "see_cost" : 5,
        "mondensity" : 2
    },{
        "type" : "overmap_terrain",
        "id" : "evac_center_24",
        "name" : "road",
        "sym" : 4194417,
        "color" : "dark_gray",
        "see_cost" : 5,
        "mondensity" : 2
    },{
        "type" : "overmap_terrain",
        "id" : "evac_center_25",
        "name" : "road",
        "sym" : 4194410,
        "color" : "dark_gray",
        "see_cost" : 5,
        "mondensity" : 2
    },{
        "type" : "overmap_terrain",
        "id" : "bandit_cabin",
        "name" : "forest",
        "sym" : 70,
        "color" : "green",
        "see_cost" : 5,
        "extras" : "field",
        "flags" : [ "NO_ROTATE" ]
    },{
        "type" : "overmap_terrain",
        "id" : "bandit_camp_1",
        "name" : "forest",
        "sym" : 70,
        "color" : "green",
        "see_cost" : 5,
        "extras" : "field",
        "flags" : [ "NO_ROTATE" ]
    },{
        "type" : "overmap_terrain",
        "id" : "bandit_camp_2",
        "name" : "forest",
        "sym" : 70,
        "color" : "green",
        "see_cost" : 5,
        "extras" : "field",
        "flags" : [ "NO_ROTATE" ]
    },{
        "type" : "overmap_terrain",
        "id" : "bandit_camp_3",
        "name" : "forest",
        "sym" : 70,
        "color" : "green",
        "see_cost" : 5,
        "extras" : "field",
        "flags" : [ "NO_ROTATE" ]
    },{
        "type" : "overmap_terrain",
        "id" : "bandit_camp_4",
        "name" : "forest",
        "sym" : 70,
        "color" : "green",
        "see_cost" : 5,
        "extras" : "field",
        "flags" : [ "NO_ROTATE" ]
    },{
        "type" : "overmap_terrain",
        "id" : "sai",
        "name" : "serving area interface",
        "sym" : 48,
        "color" : "i_magenta",
        "see_cost" : 5,
        "flags" : [ "NO_ROTATE" ]
    },{
        "type" : "overmap_terrain",
        "id" : "pwr_sub_s",
        "name" : "small power substation",
        "sym" : 72,
        "color" : "light_cyan",
        "see_cost" : 5,
        "extras" : "field",
        "flags" : [ "NO_ROTATE" ]
    },{
        "type" : "overmap_terrain",
        "id" : "pwr_large_entrance",
        "name" : "large power substation",
        "sym" : 72,
        "color" : "cyan",
        "see_cost" : 5,
        "extras" : "field",
        "flags" : [ "NO_ROTATE" ]
    },{
        "type" : "overmap_terrain",
        "id" : "pwr_large_2",
        "name" : "large power substation",
        "sym" : 72,
        "color" : "cyan",
        "see_cost" : 5,
        "extras" : "field",
        "flags" : [ "NO_ROTATE" ]
    },{
        "type" : "overmap_terrain",
        "id" : "pwr_large_3",
        "name" : "large power substation",
        "sym" : 72,
        "color" : "cyan",
        "see_cost" : 5,
        "extras" : "field",
        "flags" : [ "NO_ROTATE" ]
    },{
        "type" : "overmap_terrain",
        "id" : "pwr_large_4",
        "name" : "large power substation",
        "sym" : 72,
        "color" : "cyan",
        "see_cost" : 5,
        "extras" : "field",
        "flags" : [ "NO_ROTATE" ]
    },{
        "type" : "overmap_terrain",
        "id" : "warehouse",
        "name" : "small warehouse",
        "sym" : 119,
        "color" : "light_blue",
        "see_cost" : 5,
        "mondensity" : 2,
        "flags" : [ "SIDEWALK" ]
    },
    {
        "type" : "overmap_terrain",
        "id" : "hdwr_large_entrance",
        "name" : "home improvement superstore entrance",
        "sym" : 72,
        "color" : "ltgreen_yellow",
        "see_cost" : 5,
        "extras" : "field",
        "flags" : [ "NO_ROTATE" ]
    },{
        "type" : "overmap_terrain",
        "id" : "hdwr_large_SW",
        "name" : "home improvement superstore",
        "sym" : 72,
        "color" : "ltgreen_yellow",
        "see_cost" : 5,
        "extras" : "field",
        "flags" : [ "NO_ROTATE" ]
    },{
        "type" : "overmap_terrain",
        "id" : "hdwr_large_NW",
        "name" : "home improvement superstore",
        "sym" : 72,
        "color" : "ltgreen_yellow",
        "see_cost" : 5,
        "extras" : "field",
        "flags" : [ "NO_ROTATE" ]
    },{
        "type" : "overmap_terrain",
        "id" : "hdwr_large_NE",
        "name" : "home improvement superstore",
        "sym" : 72,
        "color" : "ltgreen_yellow",
        "see_cost" : 5,
        "extras" : "field",
        "flags" : [ "NO_ROTATE" ]
    },{
        "type" : "overmap_terrain",
        "id" : "hdwr_large_backroom",
        "name" : "home improvement superstore",
        "sym" : 72,
        "color" : "ltgreen_yellow",
        "see_cost" : 5,
        "extras" : "field",
        "flags" : [ "NO_ROTATE" ]
    },{
        "type" : "overmap_terrain",
        "id" : "hdwr_large_loadingbay",
        "name" : "home improvement superstore",
        "sym" : 72,
        "color" : "ltgreen_yellow",
        "see_cost" : 5,
        "extras" : "field",
        "flags" : [ "NO_ROTATE" ]
 },{
        "type" : "overmap_terrain",
        "id" : "ranch_camp_1",
        "name" : "field",
        "sym" : 4194412,
        "color" : "brown",
        "see_cost" : 2,
        "flags" : [ "NO_ROTATE" ]
    },{
        "type" : "overmap_terrain",
        "id" : "ranch_camp_2",
        "name" : "field",
        "sym" : 4194417,
        "color" : "brown",
        "see_cost" : 2,
        "flags" : [ "NO_ROTATE" ]
    },{
        "type" : "overmap_terrain",
        "id" : "ranch_camp_3",
        "name" : "field",
        "sym" : 4194417,
        "color" : "brown",
        "see_cost" : 2,
        "flags" : [ "NO_ROTATE" ]
    },{
        "type" : "overmap_terrain",
        "id" : "ranch_camp_4",
        "name" : "field",
        "sym" : 4194417,
        "color" : "brown",
        "see_cost" : 2,
        "flags" : [ "NO_ROTATE" ]
    },{
        "type" : "overmap_terrain",
        "id" : "ranch_camp_5",
        "name" : "field",
        "sym" : 4194417,
        "color" : "brown",
        "see_cost" : 2,
        "flags" : [ "NO_ROTATE" ]
    },{
        "type" : "overmap_terrain",
        "id" : "ranch_camp_6",
        "name" : "field",
        "sym" : 4194417,
        "color" : "brown",
        "see_cost" : 2,
        "flags" : [ "NO_ROTATE" ]
    },{
        "type" : "overmap_terrain",
        "id" : "ranch_camp_7",
        "name" : "field",
        "sym" : 4194417,
        "color" : "brown",
        "see_cost" : 2,
        "flags" : [ "NO_ROTATE" ]
    },{
        "type" : "overmap_terrain",
        "id" : "ranch_camp_8",
        "name" : "field",
        "sym" : 4194417,
        "color" : "brown",
        "see_cost" : 2,
        "flags" : [ "NO_ROTATE" ]
    },{
        "type" : "overmap_terrain",
        "id" : "ranch_camp_9",
        "name" : "field",
        "sym" : 4194411,
        "color" : "brown",
        "see_cost" : 2,
        "flags" : [ "NO_ROTATE" ]
    },{
        "type" : "overmap_terrain",
        "id" : "ranch_camp_10",
        "name" : "field",
        "sym" : 4194424,
        "color" : "brown",
        "see_cost" : 2,
        "flags" : [ "NO_ROTATE" ]
    },{
        "type" : "overmap_terrain",
        "id" : "ranch_camp_11",
        "name" : "field",
        "sym" : 46,
        "color" : "brown",
        "see_cost" : 2,
        "flags" : [ "NO_ROTATE" ]
    },{
        "type" : "overmap_terrain",
        "id" : "ranch_camp_12",
        "name" : "field",
        "sym" : 46,
        "color" : "brown",
        "see_cost" : 2,
        "flags" : [ "NO_ROTATE" ]
    },{
        "type" : "overmap_terrain",
        "id" : "ranch_camp_13",
        "name" : "field",
        "sym" : 46,
        "color" : "brown",
        "see_cost" : 2,
        "flags" : [ "NO_ROTATE" ]
    },{
        "type" : "overmap_terrain",
        "id" : "ranch_camp_14",
        "name" : "field",
        "sym" : 46,
        "color" : "brown",
        "see_cost" : 2,
        "flags" : [ "NO_ROTATE" ]
    },{
        "type" : "overmap_terrain",
        "id" : "ranch_camp_15",
        "name" : "field",
        "sym" : 46,
        "color" : "brown",
        "see_cost" : 2,
        "flags" : [ "NO_ROTATE" ]
    },{
        "type" : "overmap_terrain",
        "id" : "ranch_camp_16",
        "name" : "field",
        "sym" : 46,
        "color" : "brown",
        "see_cost" : 2,
        "flags" : [ "NO_ROTATE" ]
    },{
        "type" : "overmap_terrain",
        "id" : "ranch_camp_17",
        "name" : "pond",
        "sym" : 80,
        "color" : "blue",
        "see_cost" : 2,
        "flags" : [ "NO_ROTATE" ]
    },{
        "type" : "overmap_terrain",
        "id" : "ranch_camp_18",
        "name" : "field",
        "sym" : 4194424,
        "color" : "brown",
        "see_cost" : 2,
        "flags" : [ "NO_ROTATE" ]
    },{
        "type" : "overmap_terrain",
        "id" : "ranch_camp_19",
        "name" : "field",
        "sym" : 4194424,
        "color" : "brown",
        "see_cost" : 2,
        "flags" : [ "NO_ROTATE" ]
    },{
        "type" : "overmap_terrain",
        "id" : "ranch_camp_20",
        "name" : "field",
        "sym" : 46,
        "color" : "brown",
        "see_cost" : 2,
        "flags" : [ "NO_ROTATE" ]
    },{
        "type" : "overmap_terrain",
        "id" : "ranch_camp_21",
        "name" : "field",
        "sym" : 46,
        "color" : "brown",
        "see_cost" : 2,
        "flags" : [ "NO_ROTATE" ]
    },{
        "type" : "overmap_terrain",
        "id" : "ranch_camp_22",
        "name" : "field",
        "sym" : 46,
        "color" : "brown",
        "see_cost" : 2,
        "flags" : [ "NO_ROTATE" ]
    },{
        "type" : "overmap_terrain",
        "id" : "ranch_camp_23",
        "name" : "field",
        "sym" : 46,
        "color" : "brown",
        "see_cost" : 2,
        "flags" : [ "NO_ROTATE" ]
    },{
        "type" : "overmap_terrain",
        "id" : "ranch_camp_24",
        "name" : "field",
        "sym" : 46,
        "color" : "brown",
        "see_cost" : 2,
        "flags" : [ "NO_ROTATE" ]
    },{
        "type" : "overmap_terrain",
        "id" : "ranch_camp_25",
        "name" : "field",
        "sym" : 46,
        "color" : "brown",
        "see_cost" : 2,
        "flags" : [ "NO_ROTATE" ]
    },{
        "type" : "overmap_terrain",
        "id" : "ranch_camp_26",
        "name" : "field",
        "sym" : 46,
        "color" : "brown",
        "see_cost" : 2,
        "flags" : [ "NO_ROTATE" ]
    },{
        "type" : "overmap_terrain",
        "id" : "ranch_camp_27",
        "name" : "field",
        "sym" : 4194424,
        "color" : "brown",
        "see_cost" : 2,
        "flags" : [ "NO_ROTATE" ]
    },{
        "type" : "overmap_terrain",
        "id" : "ranch_camp_28",
        "name" : "field",
        "sym" : 4194424,
        "color" : "brown",
        "see_cost" : 2,
        "flags" : [ "NO_ROTATE" ]
    },{
        "type" : "overmap_terrain",
        "id" : "ranch_camp_29",
        "name" : "field",
        "sym" : 46,
        "color" : "brown",
        "see_cost" : 2,
        "flags" : [ "NO_ROTATE" ]
    },{
        "type" : "overmap_terrain",
        "id" : "ranch_camp_30",
        "name" : "field",
        "sym" : 46,
        "color" : "brown",
        "see_cost" : 2,
        "flags" : [ "NO_ROTATE" ]
    },{
        "type" : "overmap_terrain",
        "id" : "ranch_camp_31",
        "name" : "field",
        "sym" : 46,
        "color" : "brown",
        "see_cost" : 2,
        "flags" : [ "NO_ROTATE" ]
    },{
        "type" : "overmap_terrain",
        "id" : "ranch_camp_32",
        "name" : "field",
        "sym" : 46,
        "color" : "brown",
        "see_cost" : 2,
        "flags" : [ "NO_ROTATE" ]
    },{
        "type" : "overmap_terrain",
        "id" : "ranch_camp_33",
        "name" : "field",
        "sym" : 46,
        "color" : "brown",
        "see_cost" : 2,
        "flags" : [ "NO_ROTATE" ]
    },{
        "type" : "overmap_terrain",
        "id" : "ranch_camp_34",
        "name" : "field",
        "sym" : 46,
        "color" : "brown",
        "see_cost" : 2,
        "flags" : [ "NO_ROTATE" ]
    },{
        "type" : "overmap_terrain",
        "id" : "ranch_camp_35",
        "name" : "field",
        "sym" : 46,
        "color" : "brown",
        "see_cost" : 2,
        "flags" : [ "NO_ROTATE" ]
    },{
        "type" : "overmap_terrain",
        "id" : "ranch_camp_36",
        "name" : "field",
        "sym" : 4194424,
        "color" : "brown",
        "see_cost" : 2,
        "flags" : [ "NO_ROTATE" ]
    },{
        "type" : "overmap_terrain",
        "id" : "ranch_camp_37",
        "name" : "field",
        "sym" : 4194424,
        "color" : "brown",
        "see_cost" : 2,
        "flags" : [ "NO_ROTATE" ]
    },{
        "type" : "overmap_terrain",
        "id" : "ranch_camp_38",
        "name" : "field",
        "sym" : 46,
        "color" : "brown",
        "see_cost" : 2,
        "flags" : [ "NO_ROTATE" ]
    },{
        "type" : "overmap_terrain",
        "id" : "ranch_camp_39",
        "name" : "field",
        "sym" : 46,
        "color" : "brown",
        "see_cost" : 2,
        "flags" : [ "NO_ROTATE" ]
    },{
        "type" : "overmap_terrain",
        "id" : "ranch_camp_40",
        "name" : "field",
        "sym" : 46,
        "color" : "brown",
        "see_cost" : 2,
        "flags" : [ "NO_ROTATE" ]
    },{
        "type" : "overmap_terrain",
        "id" : "ranch_camp_41",
        "name" : "field",
        "sym" : 46,
        "color" : "brown",
        "see_cost" : 2,
        "flags" : [ "NO_ROTATE" ]
    },{
        "type" : "overmap_terrain",
        "id" : "ranch_camp_42",
        "name" : "field",
        "sym" : 46,
        "color" : "brown",
        "see_cost" : 2,
        "flags" : [ "NO_ROTATE" ]
    },{
        "type" : "overmap_terrain",
        "id" : "ranch_camp_43",
        "name" : "field",
        "sym" : 46,
        "color" : "brown",
        "see_cost" : 2,
        "flags" : [ "NO_ROTATE" ]
    },{
        "type" : "overmap_terrain",
        "id" : "ranch_camp_44",
        "name" : "field",
        "sym" : 46,
        "color" : "brown",
        "see_cost" : 2,
        "flags" : [ "NO_ROTATE" ]
    },{
        "type" : "overmap_terrain",
        "id" : "ranch_camp_45",
        "name" : "field",
        "sym" : 4194424,
        "color" : "brown",
        "see_cost" : 2,
        "flags" : [ "NO_ROTATE" ]
    },{
        "type" : "overmap_terrain",
        "id" : "ranch_camp_46",
        "name" : "field",
        "sym" : 4194424,
        "color" : "brown",
        "see_cost" : 2,
        "flags" : [ "NO_ROTATE" ]
    },{
        "type" : "overmap_terrain",
        "id" : "ranch_camp_47",
        "name" : "field",
        "sym" : 46,
        "color" : "brown",
        "see_cost" : 2,
        "flags" : [ "NO_ROTATE" ]
    },{
        "type" : "overmap_terrain",
        "id" : "ranch_camp_48",
        "name" : "field",
        "sym" : 46,
        "color" : "brown",
        "see_cost" : 2,
        "flags" : [ "NO_ROTATE" ]
    },{
        "type" : "overmap_terrain",
        "id" : "ranch_camp_49",
        "name" : "field",
        "sym" : 46,
        "color" : "brown",
        "see_cost" : 2,
        "flags" : [ "NO_ROTATE" ]
    },{
        "type" : "overmap_terrain",
        "id" : "ranch_camp_50",
        "name" : "field",
        "sym" : 46,
        "color" : "brown",
        "see_cost" : 2,
        "flags" : [ "NO_ROTATE" ]
    },{
        "type" : "overmap_terrain",
        "id" : "ranch_camp_51",
        "name" : "field",
        "sym" : 46,
        "color" : "brown",
        "see_cost" : 2,
        "flags" : [ "NO_ROTATE" ]
    },{
        "type" : "overmap_terrain",
        "id" : "ranch_camp_52",
        "name" : "field",
        "sym" : 46,
        "color" : "brown",
        "see_cost" : 2,
        "flags" : [ "NO_ROTATE" ]
    },{
        "type" : "overmap_terrain",
        "id" : "ranch_camp_53",
        "name" : "field",
        "sym" : 46,
        "color" : "brown",
        "see_cost" : 2,
        "flags" : [ "NO_ROTATE" ]
    },{
        "type" : "overmap_terrain",
        "id" : "ranch_camp_54",
        "name" : "field",
        "sym" : 4194424,
        "color" : "brown",
        "see_cost" : 2,
        "flags" : [ "NO_ROTATE" ]
    },{
        "type" : "overmap_terrain",
        "id" : "ranch_camp_55",
        "name" : "field",
        "sym" : 4194424,
        "color" : "brown",
        "see_cost" : 2,
        "flags" : [ "NO_ROTATE" ]
    },{
        "type" : "overmap_terrain",
        "id" : "ranch_camp_56",
        "name" : "field",
        "sym" : 46,
        "color" : "brown",
        "see_cost" : 2,
        "flags" : [ "NO_ROTATE" ]
    },{
        "type" : "overmap_terrain",
        "id" : "ranch_camp_57",
        "name" : "silo",
        "sym" : 35,
        "color" : "i_brown",
        "see_cost" : 2,
        "flags" : [ "NO_ROTATE" ]
    },{
        "type" : "overmap_terrain",
        "id" : "ranch_camp_58",
        "name" : "field",
        "sym" : 46,
        "color" : "brown",
        "see_cost" : 2,
        "flags" : [ "NO_ROTATE" ]
    },{
        "type" : "overmap_terrain",
        "id" : "ranch_camp_59",
        "name" : "field",
        "sym" : 46,
        "color" : "brown",
        "see_cost" : 2,
        "flags" : [ "NO_ROTATE" ]
    },{
        "type" : "overmap_terrain",
        "id" : "ranch_camp_60",
        "name" : "field",
        "sym" : 46,
        "color" : "brown",
        "see_cost" : 2,
        "flags" : [ "NO_ROTATE" ]
    },{
        "type" : "overmap_terrain",
        "id" : "ranch_camp_61",
        "name" : "field",
        "sym" : 46,
        "color" : "brown",
        "see_cost" : 2,
        "flags" : [ "NO_ROTATE" ]
    },{
        "type" : "overmap_terrain",
        "id" : "ranch_camp_62",
        "name" : "field",
        "sym" : 46,
        "color" : "brown",
        "see_cost" : 2,
        "flags" : [ "NO_ROTATE" ]
    },{
        "type" : "overmap_terrain",
        "id" : "ranch_camp_63",
        "name" : "field",
        "sym" : 4194424,
        "color" : "brown",
        "see_cost" : 2,
        "flags" : [ "NO_ROTATE" ]
    },{
        "type" : "overmap_terrain",
        "id" : "ranch_camp_64",
        "name" : "field",
        "sym" : 4194424,
        "color" : "brown",
        "see_cost" : 2,
        "flags" : [ "NO_ROTATE" ]
    },{
        "type" : "overmap_terrain",
        "id" : "ranch_camp_65",
        "name" : "field",
        "sym" : 46,
        "color" : "brown",
        "see_cost" : 2,
        "flags" : [ "NO_ROTATE" ]
    },{
        "type" : "overmap_terrain",
        "id" : "ranch_camp_66",
        "name" : "barn",
        "sym" : 35,
        "color" : "i_brown",
        "see_cost" : 2,
        "flags" : [ "NO_ROTATE" ]
    },{
        "type" : "overmap_terrain",
        "id" : "ranch_camp_67",
        "name" : "garage",
        "sym" : 79,
        "color" : "white",
        "see_cost" : 2,
        "flags" : [ "NO_ROTATE" ]
    },{
        "type" : "overmap_terrain",
        "id" : "ranch_camp_68",
        "name" : "ranch",
        "sym" : 118,
        "color" : "light_green",
        "see_cost" : 2,
        "flags" : [ "NO_ROTATE" ]
    },{
        "type" : "overmap_terrain",
        "id" : "ranch_camp_69",
        "name" : "field",
        "sym" : 4194411,
        "color" : "brown",
        "see_cost" : 2,
        "flags" : [ "NO_ROTATE" ]
    },{
        "type" : "overmap_terrain",
        "id" : "ranch_camp_70",
        "name" : "field",
        "sym" : 46,
        "color" : "brown",
        "see_cost" : 2,
        "flags" : [ "NO_ROTATE" ]
    },{
        "type" : "overmap_terrain",
        "id" : "ranch_camp_71",
        "name" : "field",
        "sym" : 46,
        "color" : "brown",
        "see_cost" : 2,
        "flags" : [ "NO_ROTATE" ]
    },{
        "type" : "overmap_terrain",
        "id" : "ranch_camp_72",
        "name" : "field",
        "sym" : 4194424,
        "color" : "brown",
        "see_cost" : 2,
        "flags" : [ "NO_ROTATE" ]
    },{
        "type" : "overmap_terrain",
        "id" : "ranch_camp_73",
        "name" : "field",
        "sym" : 4194413,
        "color" : "brown",
        "see_cost" : 2,
        "flags" : [ "NO_ROTATE" ]
    },{
        "type" : "overmap_terrain",
        "id" : "ranch_camp_74",
        "name" : "field",
        "sym" : 4194417,
        "color" : "brown",
        "see_cost" : 2,
        "flags" : [ "NO_ROTATE" ]
    },{
        "type" : "overmap_terrain",
        "id" : "ranch_camp_75",
        "name" : "field",
        "sym" : 4194410,
        "color" : "brown",
        "see_cost" : 2,
        "flags" : [ "NO_ROTATE" ]
    },{
        "type" : "overmap_terrain",
        "id" : "ranch_camp_76",
        "name" : "lot",
        "sym" : 79,
        "color" : "dark_gray",
        "see_cost" : 2,
        "flags" : [ "NO_ROTATE" ]
    },{
        "type" : "overmap_terrain",
        "id" : "ranch_camp_77",
        "name" : "road",
        "sym" : 4194424,
        "color" : "dark_gray",
        "see_cost" : 2,
        "extras" : "road",
        "flags" : [ "NO_ROTATE" ]
    },{
        "type" : "overmap_terrain",
        "id" : "ranch_camp_78",
        "name" : "field",
        "sym" : 4194413,
        "color" : "brown",
        "see_cost" : 2,
        "flags" : [ "NO_ROTATE" ]
    },{
        "type" : "overmap_terrain",
        "id" : "ranch_camp_79",
        "name" : "field",
        "sym" : 4194417,
        "color" : "brown",
        "see_cost" : 2,
        "flags" : [ "NO_ROTATE" ]
    },{
        "type" : "overmap_terrain",
        "id" : "ranch_camp_80",
        "name" : "field",
        "sym" : 4194417,
        "color" : "brown",
        "see_cost" : 2,
        "flags" : [ "NO_ROTATE" ]
    },{
        "type" : "overmap_terrain",
        "id" : "ranch_camp_81",
        "name" : "field",
        "sym" : 4194410,
        "color" : "brown",
        "see_cost" : 2,
        "flags" : [ "NO_ROTATE" ]
    },{
        "type" : "overmap_terrain",
        "id" : "looted_building",
        "name" : "looted building",
        "sym" : 35,
        "color" : "light_gray",
        "see_cost" : 2
    },{
        "type" : "overmap_terrain",
        "id" : "debug_ramps",
        "name" : "ramp testing area",
        "sym" : 37,
        "color" : "white",
        "flags" : [ "NO_ROTATE" ]
    },{
        "type" : "overmap_terrain",
        "id" : "football_field_a1",
        "name" : "football field",
        "sym" : 79,
        "color" : "light_green",
        "see_cost" : 5,
        "mondensity" : 2,
        "flags" : [ "SIDEWALK" ]
    },{
        "type" : "overmap_terrain",
        "id" : "football_field_a2",
        "name" : "football field",
        "sym" : 79,
        "color" : "light_green",
        "see_cost" : 5,
        "mondensity" : 2,
        "flags" : [ "SIDEWALK" ]
    },{
        "type" : "overmap_terrain",
        "id" : "football_field_a3",
        "name" : "football field",
        "sym" : 79,
        "color" : "light_green",
        "see_cost" : 5,
        "mondensity" : 2,
        "flags" : [ "SIDEWALK" ]
    },{
        "type" : "overmap_terrain",
        "id" : "football_field_a4",
        "name" : "football field",
        "sym" : 79,
        "color" : "light_green",
        "see_cost" : 5,
        "mondensity" : 2,
        "flags" : [ "SIDEWALK" ]
    },{
        "type" : "overmap_terrain",
        "id" : "football_field_a5",
        "name" : "football field",
        "sym" : 79,
        "color" : "light_green",
        "see_cost" : 5,
        "mondensity" : 2,
        "flags" : [ "SIDEWALK" ]
    },{
        "type" : "overmap_terrain",
        "id" : "football_field_b1",
        "name" : "football field",
        "sym" : 79,
        "color" : "light_green",
        "see_cost" : 5,
        "mondensity" : 2,
        "flags" : [ "SIDEWALK" ]
    },{
        "type" : "overmap_terrain",
        "id" : "football_field_b2",
        "name" : "football field",
        "sym" : 79,
        "color" : "light_green",
        "see_cost" : 5,
        "mondensity" : 2,
        "flags" : [ "SIDEWALK" ]
    },{
        "type" : "overmap_terrain",
        "id" : "football_field_b3",
        "name" : "football field",
        "sym" : 79,
        "color" : "light_green",
        "see_cost" : 5,
        "mondensity" : 2,
        "flags" : [ "SIDEWALK" ]
    },{
        "type" : "overmap_terrain",
        "id" : "football_field_b4",
        "name" : "football field",
        "sym" : 79,
        "color" : "light_green",
        "see_cost" : 5,
        "mondensity" : 2,
        "flags" : [ "SIDEWALK" ]
    },{
        "type" : "overmap_terrain",
        "id" : "football_field_b5",
        "name" : "football field",
        "sym" : 79,
        "color" : "light_green",
        "see_cost" : 5,
        "mondensity" : 2,
        "flags" : [ "SIDEWALK" ]
    },{
        "type" : "overmap_terrain",
        "id" : "football_field_c1",
        "name" : "football field",
        "sym" : 79,
        "color" : "light_green",
        "see_cost" : 5,
        "mondensity" : 2,
        "flags" : [ "SIDEWALK" ]
    },{
        "type" : "overmap_terrain",
        "id" : "football_field_c2",
        "name" : "football field",
        "sym" : 79,
        "color" : "light_green",
        "see_cost" : 5,
        "mondensity" : 2,
        "flags" : [ "SIDEWALK" ]
    },{
        "type" : "overmap_terrain",
        "id" : "football_field_c3",
        "name" : "football field",
        "sym" : 79,
        "color" : "light_green",
        "see_cost" : 5,
        "mondensity" : 2,
        "flags" : [ "SIDEWALK" ]
    },{
        "type" : "overmap_terrain",
        "id" : "football_field_c4",
        "name" : "football field",
        "sym" : 79,
        "color" : "light_green",
        "see_cost" : 5,
        "mondensity" : 2,
        "flags" : [ "SIDEWALK" ]
    },{
        "type" : "overmap_terrain",
        "id" : "football_field_c5",
        "name" : "football field",
        "sym" : 79,
        "color" : "light_green",
        "see_cost" : 5,
        "mondensity" : 2,
        "flags" : [ "SIDEWALK" ]
    },{
        "type" : "overmap_terrain",
        "id" : "campsite",
        "name" : "campsite",
        "sym" : 43,
        "color" : "green",
        "see_cost" : 5,
        "extras" : "field",
        "spawns" : { "group": "GROUP_FOREST", "population": [0, 1], "chance": 80 },
        "flags" : [ "NO_ROTATE" ]
    },{
        "type" : "overmap_terrain",
        "id" : "campsite_a",
        "name" : "campsites",
        "sym" : 43,
        "color" : "green",
        "see_cost" : 5,
        "extras" : "field",
        "spawns" : { "group": "GROUP_FOREST", "population": [0, 1], "chance": 80 },
        "flags" : [ "NO_ROTATE" ]
    },{
        "type" : "overmap_terrain",
        "id" : "campsite_cabin_incomplete",
        "name" : "incomplete cabin",
        "sym" : 43,
        "color" : "light_green",
        "see_cost" : 5,
        "extras" : "field",
        "spawns" : { "group": "GROUP_FOREST", "population": [0, 1], "chance": 80 },
        "flags" : [ "NO_ROTATE" ]
    },{
        "type" : "overmap_terrain",
        "id" : "campsite_field_biker",
        "name" : "field campsite",
        "sym" : 43,
        "color" : "light_green",
        "see_cost" : 5,
        "extras" : "field",
        "spawns" : { "group": "GROUP_FOREST", "population": [0, 1], "chance": 80 },
        "flags" : [ "NO_ROTATE" ]
    },{
        "type" : "overmap_terrain",
        "id" : "campsite_field_biker_destroyed",
        "name" : "field campsite",
        "sym" : 43,
        "color" : "light_green",
        "see_cost" : 5,
        "extras" : "field",
        "spawns" : { "group": "GROUP_FOREST", "population": [0, 1], "chance": 80 },
        "flags" : [ "NO_ROTATE" ]
    },{
        "type" : "overmap_terrain",
        "id" : "roadstop",
        "name" : "roadstop",
        "sym" : 94,
        "color" : "light_blue",
        "mondensity" : 2,
        "flags" : [ "SIDEWALK" ]
    },{
        "type" : "overmap_terrain",
        "id" : "roadstop_a",
        "name" : "public washroom",
        "sym" : 94,
        "color" : "light_blue",
        "mondensity" : 2,
        "flags" : [ "SIDEWALK" ]
    },{
        "type" : "overmap_terrain",
        "id" : "roadstop_b",
        "name" : "roadside foodcart",
        "sym" : 94,
        "color" : "magenta",
        "mondensity" : 2,
        "flags" : [ "SIDEWALK" ]
    },{
        "type" : "overmap_terrain",
        "id" : "pump_station_1",
        "name" : "pump station",
        "sym" : 80,
        "color" : "red",
        "see_cost" : 5,
        "mondensity" : 2,
        "flags" : [ "KNOWN_DOWN", "SIDEWALK" ]
    },{
        "type" : "overmap_terrain",
        "id" : "pump_station_2",
        "name" : "pump station",
        "sym" : 80,
        "color" : "red",
        "see_cost" : 5,
        "mondensity" : 2,
        "flags" : [ "KNOWN_DOWN" ]
    },{
        "type" : "overmap_terrain",
        "id" : "pump_station_3",
        "name" : "sewer",
        "sym" : 4194414,
        "color" : "green",
        "see_cost" : 999,
        "mondensity" : 2
    },{
        "type" : "overmap_terrain",
        "id" : "pump_station_4",
        "name" : "sewer",
        "sym" : 4194414,
        "color" : "green",
        "see_cost" : 999,
        "mondensity" : 2
    },{
        "type" : "overmap_terrain",
        "id" : "pump_station_5",
        "name" : "sewer",
        "sym" : 4194414,
        "color" : "green",
        "see_cost" : 999,
        "mondensity" : 2
    },{
        "type" : "overmap_terrain",
        "id" : "garage_gas_1",
        "name" : "gas station",
        "copy-from" : "generic_necropolis_surface_building",
        "color" : "light_blue"
    },{
        "type" : "overmap_terrain",
        "id" : "garage_gas_2",
        "name" : "garage",
        "sym" : 79,
        "color" : "white",
        "see_cost" : 5,
        "mondensity" : 2,
        "flags" : [ "SIDEWALK" ]
    },{
        "type" : "overmap_terrain",
        "id" : "garage_gas_3",
        "name" : "garage",
        "sym" : 79,
        "color" : "white",
        "see_cost" : 5,
        "mondensity" : 2,
        "flags" : [ "SIDEWALK" ]
    },{
        "type" : "overmap_terrain",
        "id" : "cemetery_4square_00",
        "name" : "religious cemetery",
        "sym" : 110,
        "color" : "white",
        "see_cost" : 5,
        "extras" : "field",
        "mondensity" : 2,
        "flags" : [ "NO_ROTATE" ]
    },{
        "type" : "overmap_terrain",
        "id" : "cemetery_4square_10",
        "name" : "religious cemetery",
        "sym" : 110,
        "color" : "white",
        "see_cost" : 5,
        "extras" : "field",
        "mondensity" : 2,
        "flags" : [ "NO_ROTATE" ]
    },{
        "type" : "overmap_terrain",
        "id" : "cemetery_4square_01",
        "name" : "religious cemetery",
        "sym" : 110,
        "color" : "white",
        "see_cost" : 5,
        "extras" : "field",
        "mondensity" : 2,
        "flags" : [ "NO_ROTATE" ]
    },{
        "type" : "overmap_terrain",
        "id" : "cemetery_4square_11",
        "name" : "religious cemetery",
        "sym" : 110,
        "color" : "white",
        "see_cost" : 5,
        "extras" : "field",
        "mondensity" : 2,
        "flags" : [ "NO_ROTATE" ]
    },{
        "type" : "overmap_terrain",
        "id" : "4way_road",
        "name" : "road",
        "sym" : 43,
        "color" : "ltgray",
        "see_cost" : 5,
        "extras" : "forest",
        "mondensity" : 2,
        "flags" : [ "NO_ROTATE" ]
    },{
        "type" : "overmap_terrain",
        "id" : "pond_field",
        "name" : "pond",
        "sym" : 46,
        "color" : "blue",
        "see_cost" : 5,
        "mondensity" : 2,
        "flags" : [ "NO_ROTATE" ]
    },{
        "type" : "overmap_terrain",
        "id" : "pond_forest",
        "name" : "basin",
        "sym" : 70,
        "color" : "blue",
        "see_cost" : 5,
        "mondensity" : 2,
        "flags" : [ "NO_ROTATE" ]
  },{
        "type" : "overmap_terrain",
        "id" : "pond_swamp",
        "name" : "bog",
        "sym" : 70,
        "color" : "blue",
        "see_cost" : 5,
        "mondensity" : 2,
        "flags" : [ "NO_ROTATE" ]
  },{
        "type" : "overmap_terrain",
        "id" : "hunter_shack",
        "name" : "swamp shack",
        "sym" : 70,
        "color" : "cyan",
        "see_cost" : 5,
        "extras" : "field",
        "flags" : [ "NO_ROTATE" ]
  },{
        "type" : "overmap_terrain",
        "id" : "orchard_tree_apple",
        "name" : "apple orchard",
        "sym" : 84,
        "color" : "ltgreen",
        "see_cost" : 5,
        "extras" : "field",
        "mondensity" : 3,
        "flags" : [ "NO_ROTATE" ]
    },{
        "type" : "overmap_terrain",
        "id" : "orchard_processing",
        "name" : "orchard processing",
        "sym" : 84,
        "color" : "i_ltgreen",
        "see_cost" : 5,
        "extras" : "field",
        "mondensity" : 3,
        "flags" : [ "NO_ROTATE" ]
    },{
        "type" : "overmap_terrain",
        "id" : "orchard_stall",
        "name" : "orchard stall",
        "sym" : 84,
        "color" : "i_ltgreen",
        "see_cost" : 5,
        "extras" : "field",
        "mondensity" : 3,
        "flags" : [ "NO_ROTATE" ]
    },
  {
    "id": "dairy_farm_NW",
    "type": "overmap_terrain",
    "name": "dairy farm",
    "sym": 119,
    "color": "brown",
    "see_cost": 1,
    "flags": [ "SIDEWALK", "NO_ROTATE" ]
  },
  {
    "id": "dairy_farm_NE",
    "type": "overmap_terrain",
    "name": "dairy farm",
    "sym": 119,
    "color": "brown",
    "see_cost": 1,
    "flags": [ "SIDEWALK", "NO_ROTATE" ]
  },
  {
    "id": "dairy_farm_SE",
    "type": "overmap_terrain",
    "name": "dairy farm",
    "sym": 119,
    "color": "brown",
    "see_cost": 5,
    "flags": [ "SIDEWALK", "NO_ROTATE" ]
  },
  {
    "id": "dairy_farm_SW",
    "type": "overmap_terrain",
    "name": "dairy farm",
    "sym": 119,
    "color": "brown",
    "see_cost": 5,
    "flags": [ "SIDEWALK", "NO_ROTATE" ]
  },
  {
    "id": "orchard",
    "type": "overmap_terrain",
    "name": "orchard",
    "sym": 35,
    "color": "i_green",
    "see_cost": 5,
    "mondensity": 2,
    "extras": "build",
    "flags": [ "SIDEWALK" ]
  },
  {
    "id": "dispensary",
    "type": "overmap_terrain",
    "name": "dispensary",
    "sym": 68,
    "color": "i_green",
    "see_cost": 5,
    "mondensity": 2,
    "extras": "build",
    "flags": [ "SIDEWALK" ]
  },
  {
    "id": "skate_park",
    "type": "overmap_terrain",
    "name": "skate park",
    "sym": 79,
    "color": "light_gray",
    "see_cost": 5,
    "mondensity": 2,
    "extras": "build",
    "flags": [ "SIDEWALK" ]
  },
  {
    "id": "small_office",
    "type": "overmap_terrain",
    "name": "small office",
    "sym": 111,
    "color": "brown",
    "see_cost": 5,
    "mondensity": 2,
    "extras": "build",
    "flags": [ "SIDEWALK" ]
  },
  {
    "id": "small_wooded_trail",
    "type": "overmap_terrain",
    "name": "small wooded trail",
    "sym": 83,
    "color": "i_green",
    "see_cost": 5,
    "mondensity": 2,
    "extras": "build",
    "flags": [ "SIDEWALK" ]
  },
  {
    "id": "art_gallery",
    "type": "overmap_terrain",
    "name": "art gallery",
    "sym": 97,
    "color": "i_yellow",
    "see_cost": 5,
    "mondensity": 2,
    "extras": "build",
    "flags": [ "SIDEWALK" ]
  },
  {
    "id": "derelict_property",
    "type": "overmap_terrain",
    "name": "derelict property",
    "sym": 88,
    "color": "i_brown",
    "see_cost": 5,
    "mondensity": 2,
    "extras": "field"
  },
  {
    "id": "state_park_0_0",
    "type": "overmap_terrain",
    "name": "state park",
    "sym": 83,
    "color": "i_green",
    "see_cost": 5,
    "mondensity": 2
  },
  {
    "id": "state_park_0_1",
    "type": "overmap_terrain",
    "name": "state park",
    "sym": 83,
    "color": "i_green",
    "see_cost": 5,
    "mondensity": 2
  },
  {
    "id": "state_park_1_0",
    "type": "overmap_terrain",
    "name": "state park parking",
    "sym": 36,
    "color": "i_green",
    "see_cost": 5,
    "mondensity": 2,
    "flags": [ "SIDEWALK" ]
  },
  {
    "id": "state_park_1_1",
    "type": "overmap_terrain",
    "name": "state park",
    "sym": 83,
    "color": "i_green",
    "see_cost": 5,
    "mondensity": 2
  },
  {
    "id": "pavilion",
    "type": "overmap_terrain",
    "name": "pavilion",
    "sym": 65,
    "color": "i_green",
    "see_cost": 5,
    "mondensity": 2,
    "flags": [ "SIDEWALK" ]
  },
  {
    "id": "fishing_pond_0_0",
    "type": "overmap_terrain",
    "name": "fishing pond",
    "sym": 83,
    "color": "i_blue",
    "see_cost": 5,
    "mondensity": 2
  },
  {
    "id": "fishing_pond_0_1",
    "type": "overmap_terrain",
    "name": "fishing pond",
    "sym": 83,
    "color": "i_blue",
    "see_cost": 5,
    "mondensity": 2
  },
  {
    "id": "fishing_pond_1_0",
    "type": "overmap_terrain",
    "name": "fishing pond",
    "sym": 83,
    "color": "i_blue",
    "see_cost": 5,
    "mondensity": 2,
    "flags": [ "SIDEWALK" ]
  },
  {
    "id": "fishing_pond_1_1",
    "type": "overmap_terrain",
    "name": "fishing pond",
    "sym": 83,
    "color": "i_blue",
    "see_cost": 5,
    "mondensity": 2
  },
  {
    "id": "hunting_blind",
    "type": "overmap_terrain",
    "name": "hunting blind",
    "sym": 72,
    "color": "i_green",
    "see_cost": 5,
    "mondensity": 2,
    "extras": "field"
  },
  {
    "id": "small_storage_units",
    "type": "overmap_terrain",
    "name": "small storage units",
    "sym": 35,
    "color": "i_yellow",
    "see_cost": 5,
    "mondensity": 2,
    "extras": "build",
    "flags": [ "SIDEWALK" ]
  },
  {
    "id": "cemetery_small",
    "type": "overmap_terrain",
    "name": "small cemetery",
    "sym": 67,
    "color": "light_gray",
    "see_cost": 5,
    "mondensity": 2,
    "extras": "build",
    "flags": [ "SIDEWALK" ]
  },
  {
    "id": "mansion_c",
    "type": "overmap_terrain",
    "copy-from" : "generic_mansion"
  },
  {
    "id": "mansion_c1",
    "type": "overmap_terrain",
    "copy-from" : "generic_mansion"
  },
  {
    "id": "mansion_c2",
    "type": "overmap_terrain",
    "copy-from" : "generic_mansion"
  },
  {
    "id": "mansion_c3",
    "type": "overmap_terrain",
    "copy-from" : "generic_mansion"
  },
  {
    "id": "mansion_c4",
    "type": "overmap_terrain",
    "copy-from" : "generic_mansion"
  },
  {
    "id": "mansion_c5",
    "type": "overmap_terrain",
    "copy-from" : "generic_mansion"
  },
  {
    "id": "mansion_c_up",
    "type": "overmap_terrain",
    "copy-from" : "generic_mansion"
  },
  {
    "id": "mansion_c1u",
    "type": "overmap_terrain",
    "copy-from" : "generic_mansion"
  },
  {
    "id": "mansion_c2u",
    "type": "overmap_terrain",
    "copy-from" : "generic_mansion"
  },
  {
    "id": "mansion_c3u",
    "type": "overmap_terrain",
    "copy-from" : "generic_mansion"
  },
  {
    "id": "mansion_c4u",
    "type": "overmap_terrain",
    "copy-from" : "generic_mansion"
  },
  {
    "id": "mansion_c5u",
    "type": "overmap_terrain",
    "copy-from" : "generic_mansion"
  },
  {
    "id": "mansion_c_dn",
    "type": "overmap_terrain",
    "copy-from" : "generic_mansion"
  },
  {
    "id": "mansion_c1d",
    "type": "overmap_terrain",
    "copy-from" : "generic_mansion"
  },
  {
    "id": "mansion_c2d",
    "type": "overmap_terrain",
    "copy-from" : "generic_mansion"
  },
  {
    "id": "mansion_c3d",
    "type": "overmap_terrain",
    "copy-from" : "generic_mansion"
  },
  {
    "id": "mansion_c4d",
    "type": "overmap_terrain",
    "copy-from" : "generic_mansion"
  },
  {
    "id": "mansion_c5d",
    "type": "overmap_terrain",
    "copy-from" : "generic_mansion"
  },
  {
    "id": "mansion_+",
    "type": "overmap_terrain",
    "copy-from" : "generic_mansion"
  },
  {
    "id": "mansion_+1",
    "type": "overmap_terrain",
    "copy-from" : "generic_mansion"
  },
  {
    "id": "mansion_+2",
    "type": "overmap_terrain",
    "copy-from" : "generic_mansion"
  },
  {
    "id": "mansion_+3",
    "type": "overmap_terrain",
    "copy-from" : "generic_mansion"
  },
  {
    "id": "mansion_+4",
    "type": "overmap_terrain",
    "copy-from" : "generic_mansion"
  },
  {
    "id": "mansion_+_up",
    "type": "overmap_terrain",
    "copy-from" : "generic_mansion"
  },
  {
    "id": "mansion_+1u",
    "type": "overmap_terrain",
    "copy-from" : "generic_mansion"
  },
  {
    "id": "mansion_+2u",
    "type": "overmap_terrain",
    "copy-from" : "generic_mansion"
  },
  {
    "id": "mansion_+3u",
    "type": "overmap_terrain",
    "copy-from" : "generic_mansion"
  },
  {
    "id": "mansion_+4u",
    "type": "overmap_terrain",
    "copy-from" : "generic_mansion"
  },
  {
    "id": "mansion_+_dn",
    "type": "overmap_terrain",
    "copy-from" : "generic_mansion"
  },
  {
    "id": "mansion_+1d",
    "type": "overmap_terrain",
    "copy-from" : "generic_mansion"
  },
  {
    "id": "mansion_+2d",
    "type": "overmap_terrain",
    "copy-from" : "generic_mansion"
  },
  {
    "id": "mansion_+4d",
    "type": "overmap_terrain",
    "copy-from" : "generic_mansion"
  },
  {
    "id": "mansion_t",
    "type": "overmap_terrain",
    "copy-from" : "generic_mansion"
  },
  {
    "id": "mansion_t1",
    "type": "overmap_terrain",
    "copy-from" : "generic_mansion"
  },
  {
    "id": "mansion_t2",
    "type": "overmap_terrain",
    "copy-from" : "generic_mansion"
  },
  {
    "id": "mansion_t4",
    "type": "overmap_terrain",
    "copy-from" : "generic_mansion"
  },
  {
    "id": "mansion_t5",
    "type": "overmap_terrain",
    "copy-from" : "generic_mansion"
  },
  {
    "id": "mansion_t6",
    "type": "overmap_terrain",
    "copy-from" : "generic_mansion"
  },
  {
    "id": "mansion_t7",
    "type": "overmap_terrain",
    "copy-from" : "generic_mansion"
  },
  {
    "id": "mansion_t_up",
    "type": "overmap_terrain",
    "copy-from" : "generic_mansion"
  },
  {
    "id": "mansion_t1u",
    "type": "overmap_terrain",
    "copy-from" : "generic_mansion"
  },
  {
    "id": "mansion_t2u",
    "type": "overmap_terrain",
    "copy-from" : "generic_mansion"
  },
  {
    "id": "mansion_t4u",
    "type": "overmap_terrain",
    "copy-from" : "generic_mansion"
  },
  {
    "id": "mansion_t5u",
    "type": "overmap_terrain",
    "copy-from" : "generic_mansion"
  },
  {
    "id": "mansion_t6u",
    "type": "overmap_terrain",
    "copy-from" : "generic_mansion"
  },
  {
    "id": "mansion_t7u",
    "type": "overmap_terrain",
    "copy-from" : "generic_mansion"
  },
  {
    "id": "mansion_t_dn",
    "type": "overmap_terrain",
    "copy-from" : "generic_mansion"
  },
  {
    "id": "mansion_t1d",
    "type": "overmap_terrain",
    "copy-from" : "generic_mansion"
  },
  {
    "id": "mansion_t2d",
    "type": "overmap_terrain",
    "copy-from" : "generic_mansion"
  },
  {
    "id": "mansion_t4d",
    "type": "overmap_terrain",
    "copy-from" : "generic_mansion"
  },
  {
    "id": "mansion_t5d",
    "type": "overmap_terrain",
    "copy-from" : "generic_mansion"
  },
  {
    "id": "mansion_t6d",
    "type": "overmap_terrain",
    "copy-from" : "generic_mansion"
  },
  {
    "id": "mansion_t7d",
    "type": "overmap_terrain",
    "copy-from" : "generic_mansion"
  },
  {
    "id": "mansion_entry",
    "type": "overmap_terrain",
    "copy-from" : "generic_mansion",
    "color" : "light_green",
    "flags" : [ "SIDEWALK" ]
  },
  {
    "id": "mansion_e1",
    "type": "overmap_terrain",
    "copy-from" : "generic_mansion",
    "color" : "light_green",
    "flags" : [ "SIDEWALK" ]
  },
  {
    "id": "mansion_e2",
    "type": "overmap_terrain",
    "copy-from" : "generic_mansion",
    "color" : "light_green",
    "flags" : [ "SIDEWALK" ]
  },
  {
    "id": "mansion_entry_up",
    "type": "overmap_terrain",
    "copy-from" : "generic_mansion"
  },
  {
    "id": "mansion_e1u",
    "type": "overmap_terrain",
    "copy-from" : "generic_mansion"
  },
  {
    "id": "mansion_e2u",
    "type": "overmap_terrain",
    "copy-from" : "generic_mansion"
  },
  {
    "id": "mansion_entry_dn",
    "type": "overmap_terrain",
    "copy-from" : "generic_mansion"
  },
  {
    "id": "mansion_e1d",
    "type": "overmap_terrain",
    "copy-from" : "generic_mansion"
  },
  {
    "id": "mansion_e2d",
    "type": "overmap_terrain",
    "copy-from" : "generic_mansion"
  },
  {
    "id": "mansion_wild",
    "type": "overmap_terrain",
    "copy-from" : "generic_mansion",
    "color" : "light_green"
  },
  {
    "id": "mansion_wild_up",
    "type": "overmap_terrain",
    "copy-from" : "generic_mansion"
  },
  {
    "id": "mansion_wild_dn",
    "type": "overmap_terrain",
<<<<<<< HEAD
    "name": "mansion",
    "sym": 77,
    "color": "green",
    "see_cost": 5,
    "mondensity": 2
  },
  {
    "id": "orchard",
    "type": "overmap_terrain",
    "name": "orchard",
    "sym": 35,
    "color": "i_green",
    "see_cost": 5,
    "mondensity": 2,
    "extras": "build",
    "flags": [ "SIDEWALK" ]
  },
  {
    "id": "dispensary",
    "type": "overmap_terrain",
    "name": "dispensary",
    "sym": 68,
    "color": "i_green",
    "see_cost": 5,
    "mondensity": 2,
    "extras": "build",
    "flags": [ "SIDEWALK" ]
  },
  {
    "id": "skate_park",
    "type": "overmap_terrain",
    "name": "skate park",
    "sym": 79,
    "color": "grey",
    "see_cost": 5,
    "mondensity": 2,
    "extras": "build",
    "flags": [ "SIDEWALK" ]
  },
  {
    "id": "small_office",
    "type": "overmap_terrain",
    "name": "small office",
    "sym": 111,
    "color": "brown",
    "see_cost": 5,
    "mondensity": 2,
    "extras": "build",
    "flags": [ "SIDEWALK" ]
  },
  {
    "id": "small_wooded_trail",
    "type": "overmap_terrain",
    "name": "small wooded trail",
    "sym": 83,
    "color": "i_green",
    "see_cost": 5,
    "mondensity": 2,
    "extras": "build",
    "flags": [ "SIDEWALK" ]
  },
  {
    "id": "art_gallery",
    "type": "overmap_terrain",
    "name": "art gallery",
    "sym": 97,
    "color": "i_yellow",
    "see_cost": 5,
    "mondensity": 2,
    "extras": "build",
    "flags": [ "SIDEWALK" ]
  },
  {
    "id": "derelict_property",
    "type": "overmap_terrain",
    "name": "derelict property",
    "sym": 88,
    "color": "i_brown",
    "see_cost": 5,
    "mondensity": 2,
    "extras": "field"
  },
  {
    "id": "state_park_0_0",
    "type": "overmap_terrain",
    "name": "state park",
    "sym": 83,
    "color": "i_green",
    "see_cost": 5,
    "mondensity": 2
  },
  {
    "id": "state_park_0_1",
    "type": "overmap_terrain",
    "name": "state park",
    "sym": 83,
    "color": "i_green",
    "see_cost": 5,
    "mondensity": 2
  },
  {
    "id": "state_park_1_0",
    "type": "overmap_terrain",
    "name": "state park parking",
    "sym": 36,
    "color": "i_green",
    "see_cost": 5,
    "mondensity": 2,
    "flags": [ "SIDEWALK" ]
  },
  {
    "id": "state_park_1_1",
    "type": "overmap_terrain",
    "name": "state park",
    "sym": 83,
    "color": "i_green",
    "see_cost": 5,
    "mondensity": 2
  },
  {
    "id": "pavilion",
    "type": "overmap_terrain",
    "name": "pavilion",
    "sym": 65,
    "color": "i_green",
    "see_cost": 5,
    "mondensity": 2,
    "flags": [ "SIDEWALK" ]
  },
  {
    "id": "fishing_pond_0_0",
    "type": "overmap_terrain",
    "name": "fishing pond",
    "sym": 83,
    "color": "i_blue",
    "see_cost": 5,
    "mondensity": 2
  },
  {
    "id": "fishing_pond_0_1",
    "type": "overmap_terrain",
    "name": "fishing pond",
    "sym": 83,
    "color": "i_blue",
    "see_cost": 5,
    "mondensity": 2
  },
  {
    "id": "fishing_pond_1_0",
    "type": "overmap_terrain",
    "name": "fishing pond",
    "sym": 83,
    "color": "i_blue",
    "see_cost": 5,
    "mondensity": 2,
    "flags": [ "SIDEWALK" ]
  },
  {
    "id": "fishing_pond_1_1",
    "type": "overmap_terrain",
    "name": "fishing pond",
    "sym": 83,
    "color": "i_blue",
    "see_cost": 5,
    "mondensity": 2
  },
  {
    "id": "hunting_blind",
    "type": "overmap_terrain",
    "name": "hunting blind",
    "sym": 72,
    "color": "i_green",
    "see_cost": 5,
    "mondensity": 2,
    "extras": "field"
  },
  {
    "id": "small_storage_units",
    "type": "overmap_terrain",
    "name": "small storage units",
    "sym": 35,
    "color": "i_yellow",
    "see_cost": 5,
    "mondensity": 2,
    "extras": "build",
    "flags": [ "SIDEWALK" ]
  },
  {
    "id": "cemetery_small",
    "type": "overmap_terrain",
    "name": "small cemetery",
    "sym": 67,
    "color": "i_grey",
    "see_cost": 5,
    "mondensity": 2,
    "extras": "build",
    "flags": [ "SIDEWALK" ]
  },
  {
    "type": "overmap_terrain",
    "id": "lumberyard_0_0",
    "name": "lumberyard",
    "sym": 76,
    "color": "i_green",
    "see_cost": 5,
    "mondensity": 2,
    "flags": [ "SIDEWALK" ]
  },
  {
    "type": "overmap_terrain",
    "id": "lumberyard_0_1",
    "name": "lumberyard",
    "sym": 76,
    "color": "i_green",
    "see_cost": 5,
    "mondensity": 2
  },
  {
    "type": "overmap_terrain",
    "id": "lumberyard_1_0",
    "name": "lumberyard",
    "sym": 76,
    "color": "i_green",
    "see_cost": 5,
    "mondensity": 2
  },
  {
    "type": "overmap_terrain",
    "id": "lumberyard_1_1",
    "name": "lumberyard",
    "sym": 76,
    "color": "i_green",
    "see_cost": 5,
    "mondensity": 2
  },
  {
    "type": "overmap_terrain",
    "id": "zoo_0_0",
    "name": "zoo parking",
    "sym": 80,
    "color": "i_green",
    "see_cost": 5,
    "mondensity": 2,
    "flags": [ "SIDEWALK" ]
  },
  {
    "type": "overmap_terrain",
    "id": "zoo_1_0",
    "name": "zoo parking",
    "sym": 80,
    "color": "i_green",
    "see_cost": 5,
    "mondensity": 2,
    "flags": [ "SIDEWALK" ]
  },
  {
    "type": "overmap_terrain",
    "id": "zoo_2_0",
    "name": "zoo pavilion",
    "sym": 80,
    "color": "i_green",
    "see_cost": 5,
    "mondensity": 2,
    "flags": [ "SIDEWALK" ]
  },
  {
    "type": "overmap_terrain",
    "id": "zoo_0_1",
    "name": "zoo",
    "sym": 90,
    "color": "i_green",
    "see_cost": 5,
    "mondensity": 2
  },
  {
    "type": "overmap_terrain",
    "id": "zoo_1_1",
    "name": "zoo",
    "sym": 90,
    "color": "i_green",
    "see_cost": 5,
    "mondensity": 2
  },
  {
    "type": "overmap_terrain",
    "id": "zoo_2_1",
    "name": "zoo",
    "sym": 90,
    "color": "i_green",
    "see_cost": 5,
    "mondensity": 2
  },
  {
    "type": "overmap_terrain",
    "id": "zoo_0_2",
    "name": "zoo",
    "sym": 90,
    "color": "i_green",
    "see_cost": 5,
    "mondensity": 2
  },
  {
    "type": "overmap_terrain",
    "id": "zoo_1_2",
    "name": "zoo",
    "sym": 90,
    "color": "i_green",
    "see_cost": 5,
    "mondensity": 2
  },
  {
    "type": "overmap_terrain",
    "id": "zoo_2_2",
    "name": "zoo",
    "sym": 90,
    "color": "i_green",
    "see_cost": 5,
    "mondensity": 2
  },
  {
    "type": "overmap_terrain",
    "id": "pet_store",
    "name": "pet store",
    "sym": 112,
    "color": "i_green",
    "see_cost": 5,
    "mondensity": 2,
    "extras": "build",
    "flags": [ "SIDEWALK" ]
  },
  {
    "type": "overmap_terrain",
    "id": "construction_site",
    "name": "construction site",
    "sym": 120,
    "color": "i_grey",
    "see_cost": 5,
    "mondensity": 2,
    "extras": "build",
    "flags": [ "SIDEWALK" ]
  },
  {
    "type": "overmap_terrain",
    "id": "post_office",
    "name": "post office",
    "sym": 80,
    "color": "blue",
    "see_cost": 5,
    "mondensity": 2,
    "extras": "build",
    "flags": [ "SIDEWALK" ]
  },
  {
    "type": "overmap_terrain",
    "id": "bike_shop",
    "name": "bike shop",
    "sym": 66,
    "color": "i_brown",
    "see_cost": 5,
    "mondensity": 2,
    "extras": "build",
    "flags": [ "SIDEWALK" ]
  },
  {
    "type": "overmap_terrain",
    "id": "candy_shop",
    "name": "candy shop",
    "sym": 67,
    "color": "yellow",
    "see_cost": 5,
    "mondensity": 2,
    "flags": [ "SIDEWALK" ]
  },
  {
    "type": "overmap_terrain",
    "id": "bakery",
    "name": "bakery",
    "sym": 66,
    "color": "yellow",
    "see_cost": 5,
    "mondensity": 2,
    "flags": [ "SIDEWALK" ]
  },
  {
    "type": "overmap_terrain",
    "id": "icecream_shop",
    "name": "icecream shop",
    "sym": 73,
    "color": "white",
    "see_cost": 5,
    "mondensity": 2,
    "flags": [ "SIDEWALK" ]
=======
    "copy-from" : "generic_mansion"
>>>>>>> 7a49306f
  }
]<|MERGE_RESOLUTION|>--- conflicted
+++ resolved
@@ -7140,12 +7140,7 @@
   {
     "id": "mansion_wild_dn",
     "type": "overmap_terrain",
-<<<<<<< HEAD
-    "name": "mansion",
-    "sym": 77,
-    "color": "green",
-    "see_cost": 5,
-    "mondensity": 2
+    "copy-from" : "generic_mansion"
   },
   {
     "id": "orchard",
@@ -7533,8 +7528,5 @@
     "see_cost": 5,
     "mondensity": 2,
     "flags": [ "SIDEWALK" ]
-=======
-    "copy-from" : "generic_mansion"
->>>>>>> 7a49306f
   }
 ]