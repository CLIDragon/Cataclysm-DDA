--- conflicted
+++ resolved
@@ -739,12 +739,12 @@
     },
     {
         "type" : "item_action",
-<<<<<<< HEAD
         "id" : "install_bionic",
         "name" : "Install bionic"
-=======
+    },
+    {
+        "type" : "item_action",
         "id" : "CHOP_TREE",
         "name" : "Chop down a tree"
->>>>>>> 03bd60ad
     }
 ]