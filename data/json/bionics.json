--- conflicted
+++ resolved
@@ -44,11 +44,7 @@
     "power_source" :  true,
     "active"     :    true,
     "time"       :    100,
-<<<<<<< HEAD
     "description":    "When this bionic is active, you can burn nearly any organic material as fuel (use 'E'), recharging your power level.  Some materials will burn better than others."
-=======
-    "description":    "You can burn nearly any organic material as fuel (use 'E'), recharging your power level.  Some materials will burn better than others. Can be toggled on and off at will."
->>>>>>> 305eb7e7
     },{
         "type" : "bionic",
         "id" : "bio_ethanol",
