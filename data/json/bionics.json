[
  {
    "id": "bio_adrenaline",
    "type": "bionic",
    "name": "Adrenaline Pump",
    "description": "A stimulator system has been implanted alongside your adrenal glands, allowing you to trigger your body's adrenaline response at the cost of some bionic power.",
    "occupied_bodyparts": [ [ "TORSO", 6 ] ],
    "act_cost": 50
  },
  {
    "id": "bio_ads",
    "type": "bionic",
    "name": "Active Defense System",
    "description": "A thin forcefield surrounds your body, continually draining power.  Anything attempting to penetrate this field has a chance of being deflected at the cost of energy.  Bullets will be stopped more often than swords and those in turn more often than massive objects.",
    "occupied_bodyparts": [ [ "TORSO", 10 ], [ "HEAD", 1 ], [ "ARM_L", 1 ], [ "ARM_R", 1 ], [ "LEG_L", 2 ], [ "LEG_R", 2 ] ],
    "flags": [ "BIONIC_TOGGLED" ],
    "act_cost": 10,
    "react_cost": 10,
    "time": 1
  },
  {
    "id": "bio_advreactor",
    "type": "bionic",
    "name": "Advanced Microreactor System",
    "description": "This stripped down mini-reactor is safer than it appears due to integrated radiation cleansers.  There is no way to shut it down, but you can toggle additional fuel intake.",
    "occupied_bodyparts": [ [ "TORSO", 55 ] ],
<<<<<<< HEAD
    "flags": [ "BIONIC_POWER_SOURCE", "BIONIC_TOGGLED" ],
    "included_bionics": [ "bio_plutdump" ]
=======
    "power_source": true,
    "toggled": true,
    "included_bionics": [ "bio_plutdump" ],
    "upgraded_bionic": "bio_reactor"
>>>>>>> 1f714151
  },
  {
    "id": "bio_alarm",
    "type": "bionic",
    "name": "Alarm System",
    "description": "A motion-detecting alarm system will notice almost all movement within a fifteen-foot radius, and will silently alert you.  This is very useful during sleep, or if you suspect a cloaked pursuer.",
    "occupied_bodyparts": [ [ "TORSO", 2 ], [ "HEAD", 1 ] ],
    "flags": [ "BIONIC_TOGGLED" ],
    "act_cost": 1,
    "react_cost": 1,
    "time": 100
  },
  {
    "id": "bio_ankles",
    "type": "bionic",
    "name": "Squeaky Ankles",
    "description": "In a cruel twist of fate, a poorly executed CBM installation has given you a pair of useless bionics which make squeaking noises when you walk.",
    "occupied_bodyparts": [ [ "LEG_L", 3 ], [ "LEG_R", 3 ] ],
    "flags": [ "BIONIC_FAULTY" ]
  },
  {
    "id": "bio_armor_arms",
    "type": "bionic",
    "name": "Alloy Plating - Arms",
    "description": "The flesh on your arms has been replaced by a strong armor, protecting you greatly.",
    "occupied_bodyparts": [ [ "ARM_L", 4 ], [ "ARM_R", 4 ] ]
  },
  {
    "id": "bio_armor_eyes",
    "type": "bionic",
    "name": "Protective Lenses",
    "description": "Your eye sockets have been sealed with highly protective mirrored lenses and your tear ducts have been re-routed to your mouth.  When you cry, you must spit out or swallow your tears.",
    "occupied_bodyparts": [ [ "EYES", 1 ] ]
  },
  {
    "id": "bio_armor_head",
    "type": "bionic",
    "name": "Alloy Plating - Head",
    "description": "The flesh on your head has been replaced by a strong armor, protecting both your head and jaw regions.",
    "occupied_bodyparts": [ [ "HEAD", 5 ] ]
  },
  {
    "id": "bio_armor_legs",
    "type": "bionic",
    "name": "Alloy Plating - Legs",
    "description": "The flesh on your legs has been replaced by a strong armor, protecting you greatly.",
    "occupied_bodyparts": [ [ "LEG_L", 6 ], [ "LEG_R", 6 ] ]
  },
  {
    "id": "bio_armor_torso",
    "type": "bionic",
    "name": "Alloy Plating - Torso",
    "description": "The flesh on your torso has been replaced by a strong armor, protecting you greatly.",
    "occupied_bodyparts": [ [ "TORSO", 10 ] ]
  },
  {
    "id": "bio_batteries",
    "type": "bionic",
    "name": "Battery System",
    "capacity": 10,
    "description": "You have a battery draining attachment, and thus can make use of the energy contained in normal, everyday batteries.  Use 'E' to consume batteries.  Can be toggled on and off at will.",
    "occupied_bodyparts": [ [ "TORSO", 25 ] ],
    "flags": [ "BIONIC_POWER_SOURCE", "BIONIC_TOGGLED" ]
  },
  {
    "id": "bio_blade",
    "type": "bionic",
    "name": "Monomolecular Blade",
    "description": "A deadly foot-long blade made of advanced material now resides inside your forearm, capable of being extended through the back of your wrist at the cost of a small amount of power.  Though exceptionally sharp, it will prevent you from holding anything else while extended.",
    "occupied_bodyparts": [ [ "ARM_R", 5 ], [ "HAND_R", 2 ] ],
    "act_cost": 200,
    "fake_item": "bio_blade_weapon",
    "flags": [ "BIONIC_TOGGLED", "BIONIC_WEAPON" ]
  },
  {
    "id": "bio_blaster",
    "type": "bionic",
    "name": "Fusion Blaster Arm",
    "description": "Your left arm has been replaced by a heavy-duty fusion blaster!  You may use your energy banks to fire a damaging heat ray.  However, you are unable to use or carry two-handed items, and your strength limits what you can use with your one hand.",
    "occupied_bodyparts": [ [ "ARM_L", 20 ], [ "HAND_L", 5 ] ],
    "act_cost": 50,
    "fake_item": "bio_blaster_gun",
    "flags": [ "BIONIC_GUN" ]
  },
  {
    "id": "bio_blindfold",
    "type": "bionic",
    "name": "Optical Dampers",
    "description": "The lenses installed over your eyes can be tinted to block out incoming light.",
    "flags": [ "BIONIC_TOGGLED" ]
  },
  {
    "id": "bio_blood_anal",
    "type": "bionic",
    "name": "Blood Analysis",
    "description": "Small sensors have been implanted in your heart, allowing you to analyze your blood.  This will detect many illnesses, drugs, and other conditions.",
    "occupied_bodyparts": [ [ "TORSO", 5 ] ],
    "act_cost": 25
  },
  {
    "id": "bio_blood_filter",
    "type": "bionic",
    "name": "Blood Filter",
    "description": "A filtration system in your heart allows you to actively filter out chemical impurities, primarily drugs.  It will have limited impact on viruses.  Note that it is not a targeted filter; ALL drugs in your system will be affected.",
    "occupied_bodyparts": [ [ "TORSO", 10 ] ],
    "act_cost": 75
  },
  {
    "id": "bio_cable",
    "type": "bionic",
    "name": "Cable Charger System",
    "capacity": 10,
    "description": "You have a complex port mounted above your hip.  While active, it will drain power through a jumper cable held on your person.",
    "occupied_bodyparts": [ [ "TORSO", 10 ] ],
    "flags": [ "BIONIC_POWER_SOURCE", "BIONIC_TOGGLED" ]
  },
  {
    "id": "bio_carbon",
    "type": "bionic",
    "name": "Subdermal Carbon Filament",
    "description": "Lying just beneath your skin is a thin armor made of carbon nanotubes.  This reduces bashing damage by 2 and cutting damage by 4.",
    "occupied_bodyparts": [
      [ "TORSO", 5 ],
      [ "HEAD", 2 ],
      [ "ARM_L", 2 ],
      [ "ARM_R", 2 ],
      [ "HAND_L", 1 ],
      [ "HAND_R", 1 ],
      [ "LEG_L", 3 ],
      [ "LEG_R", 3 ],
      [ "FOOT_L", 1 ],
      [ "FOOT_R", 1 ]
    ]
  },
  {
    "id": "bio_chain_lightning",
    "type": "bionic",
    "name": "Chain Lightning",
    "description": "Your body is equipped with a chain lightning generator, allowing you to emit a blast of lightning at a target, leaving a trail of lightning in its wake, jumping to additional targets within 4 tiles of the previous target.",
    "occupied_bodyparts": [ [ "TORSO", 16 ], [ "ARM_L", 4 ], [ "ARM_R", 4 ] ],
    "act_cost": 125,
    "fake_item": "bio_lightning",
    "flags": [ "BIONIC_GUN" ]
  },
  {
    "id": "bio_claws",
    "type": "bionic",
    "name": "Bionic Claws",
    "description": "Vicious claws have been installed inside your fingers, allowing you to extend and retract them at the cost of a small amount of power.  These do considerable cutting damage, but prevent you from holding anything else while extended.",
    "occupied_bodyparts": [ [ "HAND_L", 5 ], [ "HAND_R", 5 ] ],
    "act_cost": 100,
    "fake_item": "bio_claws_weapon",
    "flags": [ "BIONIC_TOGGLED", "BIONIC_WEAPON" ]
  },
  {
    "id": "bio_climate",
    "type": "bionic",
    "name": "Internal Climate Control",
    "description": "Throughout your body lies a network of thermal piping which eases the effects of high and low ambient temperatures.",
    "occupied_bodyparts": [
      [ "TORSO", 8 ],
      [ "HEAD", 2 ],
      [ "ARM_L", 2 ],
      [ "ARM_R", 2 ],
      [ "HAND_L", 1 ],
      [ "HAND_R", 1 ],
      [ "LEG_L", 3 ],
      [ "LEG_R", 3 ],
      [ "FOOT_L", 1 ],
      [ "FOOT_R", 1 ]
    ],
    "act_cost": 1,
    "react_cost": 1,
    "time": 4,
    "flags": [ "BIONIC_TOGGLED" ]
  },
  {
    "id": "bio_cloak",
    "type": "bionic",
    "name": "Cloaking System",
    "description": "This high-power system uses a set of cameras and LEDs to make you blend into your background, rendering you fully invisible to normal vision.  However, you may be detected by infrared, sonar, etc.",
    "occupied_bodyparts": [
      [ "TORSO", 15 ],
      [ "HEAD", 2 ],
      [ "ARM_L", 3 ],
      [ "ARM_R", 3 ],
      [ "HAND_L", 1 ],
      [ "HAND_R", 1 ],
      [ "LEG_L", 4 ],
      [ "LEG_R", 4 ],
      [ "FOOT_L", 1 ],
      [ "FOOT_R", 1 ]
    ],
    "act_cost": 50,
    "react_cost": 50,
    "time": 1,
    "flags": [ "BIONIC_TOGGLED" ]
  },
  {
    "id": "bio_cqb",
    "type": "bionic",
    "name": "Close Quarters Battle",
    "description": "Bionic processors and databanks, loaded with martial arts combat programs, are integrated into your nervous system.  Whilst active, the CQB module will improve your hand to hand combat skills.",
    "occupied_bodyparts": [ [ "HEAD", 4 ] ],
    "act_cost": 1,
    "react_cost": 1,
    "time": 1,
    "flags": [ "BIONIC_TOGGLED" ]
  },
  {
    "id": "bio_deformity",
    "type": "bionic",
    "name": "Bionic-Induced Deformity",
    "description": "A combination of poor installation and unpleasant scarring has lead to the malfunctioning bionic catastrophe you call your face.  People who mind that you look like a dime-store Frankenstein will react poorly to your appearance.",
    "occupied_bodyparts": [ [ "HEAD", 4 ], [ "MOUTH", 1 ] ],
    "flags": [ "BIONIC_FAULTY" ]
  },
  {
    "id": "bio_dex_enhancer",
    "type": "bionic",
    "name": "Wired Reflexes",
    "description": "Your reaction time has been greatly enhanced with bionic nerve stimulators, giving you a +2 bonus to dexterity.",
    "occupied_bodyparts": [ [ "TORSO", 6 ], [ "ARM_L", 4 ], [ "ARM_R", 4 ], [ "LEG_L", 8 ], [ "LEG_R", 8 ] ]
  },
  {
    "id": "bio_digestion",
    "type": "bionic",
    "name": "Expanded Digestive System",
    "description": "You have been outfitted with three synthetic stomachs and industrial-grade intestines.  Not only can you extract much more nutrition from food, but you are highly resistant to foodborne illness, and can sometimes eat rotten food.",
    "occupied_bodyparts": [ [ "TORSO", 20 ] ]
  },
  {
    "id": "bio_dis_acid",
    "type": "bionic",
    "name": "Acidic Discharge",
    "description": "A malfunctioning bionic which occasionally discharges acid into your muscles, causing sharp pain and minor damage.",
    "occupied_bodyparts": [ [ "TORSO", 3 ], [ "ARM_L", 1 ], [ "ARM_R", 1 ], [ "LEG_L", 2 ], [ "LEG_R", 2 ] ],
    "flags": [ "BIONIC_FAULTY" ]
  },
  {
    "id": "bio_dis_shock",
    "type": "bionic",
    "name": "Electrical Discharge",
    "description": "A malfunctioning bionic which occasionally discharges electricity through your body, causing pain and brief paralysis but no damage.",
    "occupied_bodyparts": [ [ "TORSO", 6 ] ],
    "flags": [ "BIONIC_FAULTY" ]
  },
  {
    "id": "bio_drain",
    "type": "bionic",
    "name": "Electrical Drain",
    "description": "A malfunctioning bionic.  It doesn't perform any useful function, but will occasionally draw power from your batteries.",
    "occupied_bodyparts": [ [ "TORSO", 2 ] ],
    "flags": [ "BIONIC_FAULTY" ]
  },
  {
    "id": "bio_earplugs",
    "type": "bionic",
    "name": "Sound Dampeners",
    "description": "When this bionic is active, you can block hearing completely (with Enhanced Hearing deactivated) or dampen sound slightly (with Enhanced Hearing activated).",
    "flags": [ "BIONIC_TOGGLED" ]
  },
  {
    "id": "bio_ears",
    "type": "bionic",
    "name": "Enhanced Hearing",
    "description": "When this bionic is active, your hearing will be drastically improved, allowing you to hear ten times better than the average person.  Additionally, high-intensity sounds will be automatically dampened before they can damage your hearing.",
    "occupied_bodyparts": [ [ "HEAD", 3 ] ],
    "flags": [ "BIONIC_TOGGLED" ],
    "included_bionics": [ "bio_earplugs" ]
  },
  {
    "id": "bio_emp",
    "type": "bionic",
    "name": "Directional EMP",
    "description": "Mounted in the palm of your hand are small parabolic EMP field generators.  You may use power to fire a short-ranged blast which will disable electronics and robots.",
    "occupied_bodyparts": [ [ "ARM_R", 1 ], [ "HAND_R", 2 ] ],
    "act_cost": 100
  },
  {
    "id": "bio_ethanol",
    "type": "bionic",
    "name": "Ethanol Burner",
    "description": "You burn alcohol as fuel in an extremely efficient reaction.  However, you will still suffer the inebriating effects of the substance.",
    "occupied_bodyparts": [ [ "TORSO", 26 ] ],
    "flags": [ "BIONIC_POWER_SOURCE" ]
  },
  {
    "id": "bio_evap",
    "type": "bionic",
    "name": "Aero-Evaporator",
    "description": "This unit draws moisture from the surrounding air, which then is poured from a fingertip in the form of water.  It may fail in very dry environments.",
    "occupied_bodyparts": [ [ "TORSO", 5 ], [ "HAND_R", 1 ] ],
    "act_cost": 200
  },
  {
    "id": "bio_eye_enhancer",
    "type": "bionic",
    "name": "Diamond Cornea",
    "description": "Your vision is greatly enhanced, giving you a +2 bonus to perception.",
    "occupied_bodyparts": [ [ "EYES", 1 ] ]
  },
  {
    "id": "bio_eye_optic",
    "type": "bionic",
    "name": "Telescopic Eyes",
    "description": "Much of the material in your inner eye has been removed and replaced with an array of high-powered, auto-focusing lenses.  You can now see much farther and more clearly than before, any vision problems you might have had are now gone.",
    "occupied_bodyparts": [ [ "EYES", 2 ] ],
    "canceled_mutations": [ "HYPEROPIC", "MYOPIC" ]
  },
  {
    "id": "bio_face_mask",
    "type": "bionic",
    "name": "Facial Distortion",
    "description": "Through controlled application of electrochemical impulses, you are capable of altering your facial structure so as to subtly affect the reactions of others.  This grants a bonus to all social interactions.",
    "occupied_bodyparts": [ [ "HEAD", 3 ], [ "MOUTH", 1 ] ]
  },
  {
    "id": "bio_faraday",
    "type": "bionic",
    "name": "Dielectric Capacitance System",
    "description": "Throughout your body lies a network of miniature piezoelectric capacitors which can be charged with bionic power to temporarily protect you from external electrical discharge.",
    "occupied_bodyparts": [
      [ "TORSO", 8 ],
      [ "HEAD", 2 ],
      [ "ARM_L", 2 ],
      [ "ARM_R", 2 ],
      [ "HAND_L", 1 ],
      [ "HAND_R", 1 ],
      [ "LEG_L", 3 ],
      [ "LEG_R", 3 ],
      [ "FOOT_L", 1 ],
      [ "FOOT_R", 1 ]
    ],
    "flags": [ "BIONIC_TOGGLED" ],
    "act_cost": 1,
    "react_cost": 1,
    "time": 2
  },
  {
    "id": "bio_fingerhack",
    "type": "bionic",
    "name": "Fingerhack",
    "description": "One of your fingers has an electrohack embedded in it; an all-purpose hacking unit used to override control panels and the like (but not computers).  Skill in computers is important, and a failed use may damage your circuits.",
    "occupied_bodyparts": [ [ "HAND_R", 2 ] ]
  },
  {
    "id": "bio_flashbang",
    "type": "bionic",
    "name": "Flashbang Generator",
    "description": "Light emitting diodes integrated into your skin can release a flash comparable to a flashbang grenade, blinding nearby enemies.  Speakers integrated into your body mimic the loud sound, deafening those nearby.",
    "occupied_bodyparts": [ [ "TORSO", 20 ], [ "ARM_L", 2 ], [ "ARM_R", 2 ], [ "LEG_L", 3 ], [ "LEG_R", 3 ] ],
    "act_cost": 125
  },
  {
    "id": "bio_flashlight",
    "type": "bionic",
    "name": "Cranial Flashlight",
    "description": "Mounted between your eyes is a small but powerful LED flashlight.",
    "occupied_bodyparts": [ [ "EYES", 1 ] ],
    "act_cost": 1,
    "react_cost": 1,
    "time": 25,
    "flags": [ "BIONIC_TOGGLED" ]
  },
  {
    "id": "bio_furnace",
    "type": "bionic",
    "name": "Internal Furnace",
    "description": "When this bionic is active, you can burn nearly any organic material as fuel (use 'E'), recharging your power level.  Some materials will burn better than others.",
    "occupied_bodyparts": [ [ "TORSO", 40 ] ],
    "flags": [ "BIONIC_POWER_SOURCE", "BIONIC_TOGGLED" ]
  },
  {
    "id": "bio_geiger",
    "type": "bionic",
    "name": "Integrated Dosimeter",
    "description": "Small radiation sensors have been implanted throughout your body, allowing you to analyze your level of absorbed radiation.  They will also alert you whenever exposed to environmental radiation.",
    "occupied_bodyparts": [ [ "TORSO", 2 ], [ "HEAD", 1 ], [ "ARM_L", 1 ], [ "ARM_R", 1 ], [ "LEG_L", 1 ], [ "LEG_R", 1 ] ],
    "act_cost": 25
  },
  {
    "id": "bio_gills",
    "type": "bionic",
    "name": "Oxygenator",
    "description": "A complex oxygen delivery system.  Improves the ability to extract oxygen from air and allows extracting it from water.  Will automatically turn on when drowning.  Turn on to recharge stamina faster, at moderate power cost.",
    "occupied_bodyparts": [ [ "TORSO", 8 ], [ "HEAD", 2 ], [ "MOUTH", 2 ] ],
    "flags": [ "BIONIC_TOGGLED" ]
  },
  {
    "id": "bio_ground_sonar",
    "type": "bionic",
    "name": "Terranian Sonar",
    "description": "Your feet are equipped with precision sonar equipment, allowing you to detect the movements of creatures below the ground.",
    "occupied_bodyparts": [ [ "FOOT_L", 3 ], [ "FOOT_R", 3 ] ],
    "flags": [ "BIONIC_TOGGLED" ],
    "act_cost": 5,
    "react_cost": 5,
    "time": 1
  },
  {
    "id": "bio_heat_absorb",
    "type": "bionic",
    "name": "Heat Drain",
    "description": "While fighting unarmed against a warm-blooded opponent, there is a chance that a successful hit will drain body heat, inflicting a small amount of extra damage, and increasing your power reserves slightly.",
    "occupied_bodyparts": [
      [ "TORSO", 12 ],
      [ "HEAD", 3 ],
      [ "ARM_L", 3 ],
      [ "ARM_R", 3 ],
      [ "HAND_L", 1 ],
      [ "HAND_R", 1 ],
      [ "LEG_L", 5 ],
      [ "LEG_R", 5 ],
      [ "FOOT_L", 2 ],
      [ "FOOT_R", 2 ]
    ],
    "flags": [ "BIONIC_TOGGLED" ]
  },
  {
    "id": "bio_heatsink",
    "type": "bionic",
    "name": "Thermal Dissipation",
    "description": "Powerful heatsinks and supermaterials are woven into your flesh.  While powered, this system will prevent heat damage up to 2000 degrees Fahrenheit.  Note that this does not affect your internal temperature.",
    "occupied_bodyparts": [
      [ "TORSO", 10 ],
      [ "HEAD", 2 ],
      [ "ARM_L", 2 ],
      [ "ARM_R", 2 ],
      [ "HAND_L", 1 ],
      [ "HAND_R", 1 ],
      [ "LEG_L", 3 ],
      [ "LEG_R", 3 ],
      [ "FOOT_L", 1 ],
      [ "FOOT_R", 1 ]
    ],
    "flags": [ "BIONIC_TOGGLED" ],
    "act_cost": 4,
    "react_cost": 4,
    "time": 1
  },
  {
    "id": "bio_hydraulics",
    "type": "bionic",
    "name": "Hydraulic Muscles",
    "description": "While activated, your muscles will be greatly enhanced, increasing your strength by 20.",
    "occupied_bodyparts": [ [ "TORSO", 4 ], [ "ARM_L", 8 ], [ "ARM_R", 8 ], [ "LEG_L", 14 ], [ "LEG_R", 14 ] ],
    "flags": [ "BIONIC_TOGGLED" ],
    "act_cost": 17,
    "react_cost": 17,
    "time": 1
  },
  {
    "id": "bio_infrared",
    "type": "bionic",
    "name": "Infrared Vision",
    "description": "Your range of vision extends into the infrared, allowing you to see warm-blooded creatures in the dark.",
    "occupied_bodyparts": [ [ "EYES", 1 ] ],
    "flags": [ "BIONIC_TOGGLED" ],
    "act_cost": 5,
    "react_cost": 5,
    "time": 1
  },
  {
    "id": "bio_int_enhancer",
    "type": "bionic",
    "name": "Cerebral Booster",
    "description": "Your brain has been enhanced with bionic coprocessors, giving you a +2 bonus to intelligence.",
    "occupied_bodyparts": [ [ "HEAD", 7 ] ]
  },
  {
    "id": "bio_itchy",
    "type": "bionic",
    "name": "Itchy Metal Thing",
    "description": "A bionic of some sort, so badly installed that you cannot even tell what it was originally supposed to be.  Sometimes it itches horribly.",
    "occupied_bodyparts": [ [ "TORSO", 3 ], [ "HEAD", 2 ], [ "HAND_L", 1 ], [ "HAND_R", 1 ] ],
    "flags": [ "BIONIC_FAULTY" ]
  },
  {
    "id": "bio_laser",
    "type": "bionic",
    "name": "Finger-Mounted Laser",
    "description": "One of your fingers has a small high-powered laser embedded in it.  This long range weapon is not incredibly damaging, but is very accurate, and has the potential to start fires.",
    "occupied_bodyparts": [ [ "HAND_R", 1 ] ],
    "act_cost": 50,
    "fake_item": "bio_laser_gun",
    "flags": [ "BIONIC_GUN" ]
  },
  {
    "id": "bio_leaky",
    "type": "bionic",
    "name": "Leaky Bionic",
    "description": "This botched piece of bionic hardware slowly leaks electrolytic compounds, piezoelectric nanomaterials, and other high-tech contaminants into your bloodstream.  Needless to say, this is not good for your health.",
    "occupied_bodyparts": [ [ "TORSO", 5 ] ],
    "flags": [ "BIONIC_FAULTY" ]
  },
  {
    "id": "bio_leukocyte",
    "type": "bionic",
    "name": "Leukocyte Breeder System",
    "description": "You are equipped with bionic stimulators which augment your haematopoiesis system, allowing you to accelerate white blood cell production using bionic power.  It is supposed to run continuously and may cause unpleasant side effects when turned off.",
    "occupied_bodyparts": [ [ "TORSO", 10 ] ],
    "flags": [ "BIONIC_TOGGLED" ],
    "act_cost": 10,
    "react_cost": 1,
    "time": 600
  },
  {
    "id": "bio_lighter",
    "type": "bionic",
    "name": "Mini-Flamethrower",
    "description": "The index fingers of both hands have powerful fire starters which extend from the tip.",
    "occupied_bodyparts": [ [ "HAND_L", 1 ], [ "HAND_R", 1 ] ],
    "act_cost": 75
  },
  {
    "id": "bio_lockpick",
    "type": "bionic",
    "name": "Fingerpick",
    "description": "One of your fingers has an electronic lockpick embedded in it.  This automatic system will quickly unlock all but the most advanced key locks without any skill required on the part of the user.",
    "occupied_bodyparts": [ [ "HAND_R", 2 ] ],
    "act_cost": 25
  },
  {
    "id": "bio_magnet",
    "type": "bionic",
    "name": "Electromagnetic Unit",
    "description": "Embedded in your hand is a powerful electromagnet, allowing you to pull items made of iron over short distances.",
    "occupied_bodyparts": [ [ "HAND_R", 3 ] ],
    "act_cost": 50
  },
  {
    "id": "bio_membrane",
    "type": "bionic",
    "name": "Nictating Membrane",
    "description": "Your eyes have a thin membrane that closes over your eyes while underwater, negating any vision penalties.",
    "occupied_bodyparts": [ [ "EYES", 1 ] ]
  },
  {
    "id": "bio_memory",
    "type": "bionic",
    "name": "Enhanced Memory Banks",
    "description": "Your memory has been enhanced with small quantum storage drives.  Any time you start to forget a skill, if this bionic is active you will retain all knowledge, at the cost of a small amount of power.",
    "occupied_bodyparts": [ [ "HEAD", 3 ] ],
    "flags": [ "BIONIC_TOGGLED" ]
  },
  {
    "id": "bio_metabolics",
    "type": "bionic",
    "name": "Metabolic Interchange",
    "description": "Your digestive system and power supply are interconnected.  Energy drains will be regularly counteracted by increasing hunger.  Can be toggled on and off at will.",
    "occupied_bodyparts": [ [ "TORSO", 25 ] ],
    "flags": [ "BIONIC_POWER_SOURCE", "BIONIC_TOGGLED" ]
  },
  {
    "id": "bio_meteorologist",
    "type": "bionic",
    "name": "Weather Reader",
    "description": "A multitude of scientific instruments and sensors collect environmental data.  The data is compiled and presented as a simple readout of the current weather.  It also passively tells you your external temperature.",
    "occupied_bodyparts": [ [ "TORSO", 1 ], [ "HEAD", 1 ] ],
    "act_cost": 10
  },
  {
    "id": "bio_nanobots",
    "type": "bionic",
    "name": "Repair Nanobots",
    "description": "Inside your body is a fleet of tiny dormant robots.  While activated they will flit about your body, repairing damage and stopping bleeding at the cost of power.",
    "occupied_bodyparts": [ [ "TORSO", 10 ] ],
    "flags": [ "BIONIC_TOGGLED" ]
  },
  {
    "id": "bio_night",
    "type": "bionic",
    "name": "Artificial Night Generator",
    "description": "Destructive interference eliminates all light within a 15 tile radius.",
    "occupied_bodyparts": [ [ "TORSO", 16 ] ],
    "flags": [ "BIONIC_TOGGLED" ],
    "act_cost": 15,
    "react_cost": 15,
    "time": 1
  },
  {
    "id": "bio_night_vision",
    "type": "bionic",
    "name": "Implanted Night Vision",
    "description": "Your eyes have been modified to amplify existing light, allowing you to see in the dark.",
    "occupied_bodyparts": [ [ "EYES", 1 ] ],
    "flags": [ "BIONIC_TOGGLED" ],
    "act_cost": 1,
    "react_cost": 1,
    "time": 10
  },
  {
    "id": "bio_noise",
    "type": "bionic",
    "name": "Noisemaker",
    "description": "A malfunctioning bionic.  It will occasionally emit a loud burst of noise.",
    "occupied_bodyparts": [ [ "TORSO", 4 ], [ "ARM_L", 1 ], [ "ARM_R", 1 ], [ "LEG_L", 1 ], [ "LEG_R", 1 ] ],
    "flags": [ "BIONIC_FAULTY" ]
  },
  {
    "id": "bio_nostril",
    "type": "bionic",
    "name": "Bionic Nostril",
    "description": "You're really not sure how the CBM ended up in your nose, but no matter how it got there this badly misplaced bionic makes it difficult to breathe.  Increases mouth encumbrance by one.",
    "occupied_bodyparts": [ [ "HEAD", 2 ], [ "MOUTH", 1 ] ],
    "flags": [ "BIONIC_FAULTY" ]
  },
  {
    "id": "bio_ods",
    "type": "bionic",
    "name": "Offensive Defense System",
    "description": "A thin forcefield surrounds your body, continually draining power.  This field does not deflect penetration, but rather delivers a strong shock, damaging unarmed attackers and those with a conductive weapon.",
    "occupied_bodyparts": [ [ "TORSO", 10 ], [ "HEAD", 1 ], [ "ARM_L", 1 ], [ "ARM_R", 1 ], [ "LEG_L", 2 ], [ "LEG_R", 2 ] ],
    "flags": [ "BIONIC_TOGGLED" ],
    "act_cost": 10,
    "react_cost": 10,
    "time": 1
  },
  {
    "id": "bio_painkiller",
    "type": "bionic",
    "name": "Sensory Dulling",
    "description": "Your nervous system is wired to allow you to inhibit the signals of pain, allowing you to dull your senses at will.  However, the use of this system may cause delayed reaction time and drowsiness.",
    "occupied_bodyparts": [ [ "HEAD", 2 ] ],
    "flags": [ "BIONIC_TOGGLED" ]
  },
  {
    "id": "bio_plut_filter",
    "type": "bionic",
    "name": "Plutonium Filter",
    "description": "This set of tanks and filters allows you to more rapidly extract usable plutonium from slurry for a microreactor.",
    "occupied_bodyparts": [ [ "TORSO", 10 ] ],
    "flags": [ "BIONIC_TOGGLED" ],
    "act_cost": 1,
    "react_cost": 1,
    "time": 2
  },
  {
    "id": "bio_plutdump",
    "type": "bionic",
    "name": "Plutonium Purger",
    "description": "Emergency reactor fuel purge ejects all fuel from your reactor.",
    "act_cost": 1
  },
  {
    "id": "bio_pokedeye",
    "type": "bionic",
    "name": "Bionic Visual Impairment",
    "description": "Due to a badly misplaced dielectric stylette you are now suffering from mild optic neuropathy.  Increases eye encumbrance by one.",
    "occupied_bodyparts": [ [ "EYES", 1 ] ],
    "flags": [ "BIONIC_FAULTY" ]
  },
  {
    "id": "bio_power_armor_interface",
    "type": "bionic",
    "name": "Power Armor Interface",
    "description": "Interfaces your power system with the internal charging port on suits of power armor.",
    "occupied_bodyparts": [ [ "TORSO", 4 ], [ "HEAD", 1 ] ],
    "flags": [ "BIONIC_ARMOR_INTERFACE", "BIONIC_TOGGLED" ],
    "react_cost": 1,
    "time": 1
  },
  {
    "id": "bio_power_armor_interface_mkII",
    "type": "bionic",
    "name": "Power Armor Interface Mk. II",
    "description": "Interfaces your power system with the internal charging port on suits of power armor.  The Mk. II was designed by DoubleTech Inc., to meet the popularity of the Mk. II power armor series.",
    "occupied_bodyparts": [ [ "TORSO", 3 ], [ "HEAD", 2 ] ],
    "flags": [ "BIONIC_ARMOR_INTERFACE", "BIONIC_TOGGLED" ],
    "react_cost": 1,
    "time": 2
  },
  {
    "id": "bio_power_storage",
    "type": "bionic",
    "name": "Power Storage",
    "capacity": 100,
    "description": "Compact Bionics Module that upgrades your power capacity by 100 units.  Having at least one of these is a prerequisite to using powered bionics.  You will also need a power supply, found in another CBM."
  },
  {
    "id": "bio_power_storage_mkII",
    "type": "bionic",
    "name": "Power Storage Mk. II",
    "capacity": 250,
    "description": "Compact Bionics Module developed at DoubleTech Industries as a replacement for the highly successful Power Storage CBM.  Increases your power capacity by 250 units."
  },
  {
    "id": "bio_power_weakness",
    "type": "bionic",
    "name": "Power Overload",
    "description": "Damaged power circuits cause short-circuiting inside your muscles when your batteries are above 75%%%% capacity, causing greatly reduced strength.  This has no effect if you have no internal batteries.",
    "occupied_bodyparts": [ [ "TORSO", 3 ], [ "ARM_L", 1 ], [ "ARM_R", 1 ], [ "LEG_L", 2 ], [ "LEG_R", 2 ] ],
    "flags": [ "BIONIC_FAULTY" ]
  },
  {
    "id": "bio_probability_travel",
    "type": "bionic",
    "name": "Probability Travel",
    "description": "Increases your body's wavelength, allowing you to quantum tunnel through walls, reappearing on the other side.  Power drain in standby is minimal, but each tile tunneled through costs 250 bionic power.",
    "occupied_bodyparts": [ [ "TORSO", 20 ], [ "ARM_L", 2 ], [ "ARM_R", 2 ], [ "LEG_L", 3 ], [ "LEG_R", 3 ], [ "FOOT_L", 1 ], [ "FOOT_R", 1 ] ],
    "flags": [ "BIONIC_TOGGLED" ],
    "act_cost": 1,
    "react_cost": 1,
    "time": 1
  },
  {
    "id": "bio_purifier",
    "type": "bionic",
    "name": "Air Filtration System",
    "description": "Implanted in your trachea is an advanced filtration system.  If toxins, or airborne diseases find their way into your windpipe, the filter will attempt to remove them.  Reducing the toxic effects.",
    "occupied_bodyparts": [ [ "TORSO", 4 ], [ "MOUTH", 2 ] ]
  },
  {
    "id": "bio_radscrubber",
    "type": "bionic",
    "name": "Radiation Scrubber System",
    "description": "A system of advanced piezomechanical blood filters have been implanted throughout your body, allowing you to purge yourself of absorbed radiation at the cost of some bionic power.",
    "occupied_bodyparts": [ [ "TORSO", 5 ], [ "ARM_L", 1 ], [ "ARM_R", 1 ], [ "LEG_L", 2 ], [ "LEG_R", 2 ] ],
    "act_cost": 50
  },
  {
    "id": "bio_railgun",
    "type": "bionic",
    "name": "Railgun",
    "description": "EM field generators in your arms double the range and damage of thrown iron and steel objects at a cost of 1 power per throw, causing them to leave a trail of electricity that can cause additional damage.",
    "occupied_bodyparts": [ [ "ARM_L", 5 ], [ "ARM_R", 5 ], [ "HAND_L", 1 ], [ "HAND_R", 1 ] ],
    "flags": [ "BIONIC_TOGGLED" ],
    "act_cost": 1,
    "react_cost": 1,
    "time": 1
  },
  {
    "id": "bio_razors",
    "type": "bionic",
    "name": "Fingertip Razors",
    "description": "You possess razor-sharp retractable claws underneath your fingernails, ten double-edged blades four centimeters in length that do a small amount of unarmed slashing damage whenever your fingertips are uncovered.",
    "occupied_bodyparts": [ [ "HAND_L", 2 ], [ "HAND_R", 2 ] ],
    "fake_item": "fake_razor"
  },
  {
    "id": "bio_reactor",
    "type": "bionic",
    "name": "Microreactor System",
    "description": "This stripped down mini-reactor may not be the best thing to have in your chest.  There is no way to shut it down, but you can toggle additional fuel intake.",
    "occupied_bodyparts": [ [ "TORSO", 55 ] ],
    "flags": [ "BIONIC_POWER_SOURCE", "BIONIC_TOGGLED" ],
    "included_bionics": [ "bio_plutdump" ]
  },
  {
    "id": "bio_recycler",
    "type": "bionic",
    "name": "Recycler Unit",
    "description": "Your digestive system has been outfitted with a series of filters and processors, allowing you to reclaim waste liquid and, to a lesser degree, nutrients.  The net effect is a greatly reduced need to eat and drink.",
    "occupied_bodyparts": [ [ "TORSO", 15 ] ]
  },
  {
    "id": "bio_remote",
    "type": "bionic",
    "name": "Remote Controller",
    "description": "A small module connected to your brain allows you to interface with nearby devices with wireless capabilities.",
    "occupied_bodyparts": [ [ "HEAD", 2 ] ],
    "flags": [ "BIONIC_TOGGLED" ],
    "react_cost": 1,
    "time": 4
  },
  {
    "id": "bio_resonator",
    "type": "bionic",
    "name": "Sonic Resonator",
    "description": "Your entire body may resonate at very high power, creating a short-range shockwave.  While it will not do much damage to creatures, stiff items such as walls and doors will be damaged.",
    "occupied_bodyparts": [ [ "TORSO", 15 ], [ "HEAD", 1 ], [ "ARM_L", 2 ], [ "ARM_R", 2 ], [ "LEG_L", 4 ], [ "LEG_R", 4 ] ],
    "act_cost": 100
  },
  {
    "id": "bio_scent_mask",
    "type": "bionic",
    "name": "Olfactory Mask",
    "description": "While this system is powered, your body will produce very little odor, making it nearly impossible for creatures to track you by scent.",
    "occupied_bodyparts": [ [ "TORSO", 3 ], [ "HEAD", 1 ], [ "ARM_L", 1 ], [ "ARM_R", 1 ], [ "LEG_L", 1 ], [ "LEG_R", 1 ] ],
    "flags": [ "BIONIC_TOGGLED" ],
    "act_cost": 1,
    "react_cost": 1,
    "time": 10
  },
  {
    "id": "bio_scent_vision",
    "type": "bionic",
    "name": "Scent Vision",
    "description": "While this system is powered, you're able to visually sense your own scent, making it possible for you to recognize your surroundings even if you can't see it.",
    "occupied_bodyparts": [ [ "HEAD", 3 ] ],
    "flags": [ "BIONIC_TOGGLED" ],
    "act_cost": 1,
    "react_cost": 1,
    "time": 1
  },
  {
    "id": "bio_shakes",
    "type": "bionic",
    "name": "Bionic Short Circuit",
    "description": "A poorly-wired bionic which fails to serve its intended purpose, this malfunctioning device periodically short-circuits, causing systemic muscle tremors.",
    "occupied_bodyparts": [ [ "TORSO", 1 ], [ "ARM_L", 2 ], [ "ARM_R", 2 ], [ "LEG_L", 3 ], [ "LEG_R", 3 ] ],
    "flags": [ "BIONIC_FAULTY" ]
  },
  {
    "id": "bio_shock",
    "type": "bionic",
    "name": "Electroshock Unit",
    "description": "While fighting unarmed, or with a weapon that conducts electricity, there is a chance that a successful hit will shock your opponent, inflicting extra damage and disabling them temporarily at the cost of some energy.",
    "occupied_bodyparts": [ [ "TORSO", 8 ], [ "ARM_L", 3 ], [ "ARM_R", 3 ], [ "HAND_L", 1 ], [ "HAND_R", 1 ] ],
    "flags": [ "BIONIC_TOGGLED" ]
  },
  {
    "id": "bio_shockwave",
    "type": "bionic",
    "name": "Shockwave Generator",
    "description": "You generate a powerful shockwave, knocking back all nearby creatures.  Targets are stunned briefly, take damage and additional stun upon impact with impassable terrain, and knockback any creatures they collide with.",
    "occupied_bodyparts": [ [ "TORSO", 20 ] ],
    "act_cost": 250
  },
  {
    "id": "bio_sleepy",
    "type": "bionic",
    "name": "Endocrine Enervator",
    "description": "Through a combination of psychochemical manipulation and old fashioned electrical nerve stimulation, this malfunctioning bionic alters your brain chemistry in such a way as to cause fatigue.  You will find yourself tiring a bit faster than before.",
    "occupied_bodyparts": [ [ "HEAD", 2 ] ],
    "flags": [ "BIONIC_FAULTY" ]
  },
  {
    "id": "bio_solar",
    "type": "bionic",
    "name": "Solar Panels",
    "description": "You have a few solar panels installed.  While in direct sunlight, your power level will slowly recharge.",
    "occupied_bodyparts": [ [ "TORSO", 20 ] ],
    "flags": [ "BIONIC_POWER_SOURCE" ]
  },
  {
    "id": "bio_spasm",
    "type": "bionic",
    "name": "Motor Control Overstimulator",
    "description": "One piezoelectric solenoid installed backwards, two crossed wires, and four burned-out capacitors later you started falling on your face and writhing around at the least convenient times.  This incorrectly-configured bionic periodically stuns you for a short duration.",
    "occupied_bodyparts": [ [ "HEAD", 3 ] ],
    "flags": [ "BIONIC_FAULTY" ]
  },
  {
    "id": "bio_speed",
    "type": "bionic",
    "name": "Synaptic Accelerator",
    "description": "Your nervous system has been enhanced with bionic stimulators, giving you a 10% boost to your speed.",
    "occupied_bodyparts": [
      [ "TORSO", 12 ],
      [ "ARM_L", 3 ],
      [ "ARM_R", 3 ],
      [ "HAND_L", 1 ],
      [ "HAND_R", 1 ],
      [ "LEG_L", 6 ],
      [ "LEG_R", 6 ],
      [ "FOOT_L", 2 ],
      [ "FOOT_R", 2 ]
    ]
  },
  {
    "id": "bio_stiff",
    "type": "bionic",
    "name": "Wire-induced Stiffness",
    "description": "Improperly installed wires cause a physical stiffness in most of your body, causing increased encumbrance.",
    "occupied_bodyparts": [ [ "TORSO", 2 ], [ "ARM_L", 1 ], [ "ARM_R", 1 ], [ "LEG_L", 1 ], [ "LEG_R", 1 ], [ "FOOT_L", 1 ], [ "FOOT_R", 1 ] ],
    "flags": [ "BIONIC_FAULTY" ]
  },
  {
    "id": "bio_storage",
    "type": "bionic",
    "name": "Internal Storage",
    "description": "Space inside your chest cavity has been converted into a storage area.  You may carry an extra 2 liters of volume.",
    "occupied_bodyparts": [ [ "TORSO", 32 ] ]
  },
  {
    "id": "bio_str_enhancer",
    "type": "bionic",
    "name": "Muscle Augmentation",
    "description": "Your muscular system has been enhanced with myomer fibers, giving you a +2 bonus to strength.",
    "occupied_bodyparts": [ [ "TORSO", 6 ], [ "ARM_L", 4 ], [ "ARM_R", 4 ], [ "LEG_L", 8 ], [ "LEG_R", 8 ] ]
  },
  {
    "id": "bio_sunglasses",
    "type": "bionic",
    "name": "Anti-glare Compensators",
    "description": "Your eyes have quick-reacting transition lenses installed over them.  They negate glare penalties, partially protect you from bright flashes, and protect your eyes when welding.",
    "occupied_bodyparts": [ [ "EYES", 1 ] ],
    "included_bionics": [ "bio_blindfold" ],
    "fake_item": "fake_goggles"
  },
  {
    "id": "bio_targeting",
    "type": "bionic",
    "name": "Targeting System",
    "description": "Your eyes are equipped with range finders, and their movement is synced with that of your arms, to a degree.  Shots you fire will be much more accurate, particularly at long range.",
    "occupied_bodyparts": [ [ "EYES", 1 ], [ "ARM_L", 3 ], [ "ARM_R", 3 ], [ "HAND_L", 1 ], [ "HAND_R", 1 ] ]
  },
  {
    "id": "bio_teleport",
    "type": "bionic",
    "name": "Teleportation Unit",
    "description": "This highly experimental unit folds space over short distances, instantly transporting your body up to 25 feet at the cost of much power.  Note that prolonged or frequent use may have dangerous side effects.",
    "occupied_bodyparts": [ [ "TORSO", 16 ], [ "ARM_L", 3 ], [ "ARM_R", 3 ], [ "LEG_L", 4 ], [ "LEG_R", 4 ] ],
    "act_cost": 250
  },
  {
    "id": "bio_thumbs",
    "type": "bionic",
    "name": "Self-Locking Thumbs",
    "description": "Self-locking thumbs hold tight (even when you really don't want them to) and don't let go (even when you'd rather they did).  Increases hand encumbrance by two, while failing to improve your ability to hold objects whatsoever.",
    "occupied_bodyparts": [ [ "HAND_L", 1 ], [ "HAND_R", 1 ] ],
    "flags": [ "BIONIC_FAULTY" ]
  },
  {
    "id": "bio_time_freeze",
    "type": "bionic",
    "name": "Time Dilation",
    "description": "At the cost of all stored bionic power, you may increase your body speed and reactions dramatically, essentially freezing time.  You are still delicate, however, and violent or rapid movements may damage you due to friction.",
    "occupied_bodyparts": [
      [ "TORSO", 12 ],
      [ "HEAD", 3 ],
      [ "ARM_L", 3 ],
      [ "ARM_R", 3 ],
      [ "HAND_L", 1 ],
      [ "HAND_R", 1 ],
      [ "LEG_L", 4 ],
      [ "LEG_R", 4 ],
      [ "FOOT_L", 1 ],
      [ "FOOT_R", 1 ]
    ],
    "act_cost": 50
  },
  {
    "id": "bio_tools",
    "type": "bionic",
    "name": "Integrated Toolset",
    "description": "Implanted in your hands and fingers is a complete tool set - screwdriver, hammer, wrench, and heating elements.  You can use this in place of many tools when crafting.",
    "occupied_bodyparts": [ [ "HAND_L", 3 ], [ "HAND_R", 3 ] ],
    "flags": [ "BIONIC_TOGGLED" ],
    "fake_item": "toolset"
  },
  {
    "id": "bio_torsionratchet",
    "type": "bionic",
    "name": "Joint Torsion Ratchet",
    "description": "Your joints have been equipped with torsion ratchets that generate power slowly when you move.",
    "occupied_bodyparts": [ [ "ARM_L", 8 ], [ "ARM_R", 8 ], [ "LEG_L", 12 ], [ "LEG_R", 12 ] ],
    "flags": [ "BIONIC_POWER_SOURCE" ]
  },
  {
    "id": "bio_trip",
    "type": "bionic",
    "name": "Visual Disruptor",
    "description": "A malfunctioning bionic which causes occasional visual distortion and pixelation.",
    "occupied_bodyparts": [ [ "EYES", 1 ] ],
    "flags": [ "BIONIC_FAULTY" ]
  },
  {
    "id": "bio_uncanny_dodge",
    "type": "bionic",
    "name": "Uncanny Dodge",
    "description": "Your nervous system has been augmented with bionic processors, allowing you to dodge attacks beyond normal human capability, including bullets.",
    "occupied_bodyparts": [ [ "TORSO", 12 ], [ "ARM_L", 3 ], [ "ARM_R", 3 ], [ "LEG_L", 5 ], [ "LEG_R", 5 ], [ "FOOT_L", 1 ], [ "FOOT_R", 1 ] ],
    "flags": [ "BIONIC_TOGGLED" ],
    "act_cost": 1,
    "react_cost": 1,
    "time": 10
  },
  {
    "id": "bio_ups",
    "type": "bionic",
    "name": "Internal Unified Power System",
    "description": "You have a unified power system wired into your power banks.  Objects that run on a UPS can now draw directly from your internal power supply.",
    "occupied_bodyparts": [ [ "TORSO", 5 ] ],
    "flags": [ "BIONIC_TOGGLED" ]
  },
  {
    "id": "bio_voice",
    "type": "bionic",
    "name": "Voice Remodulator",
    "description": "You will likely spend the rest of your days serving as a walking testament to why you don't hold loose parts in your mouth while installing a CBM.  Accidentally swallowing that remodulator unit has given you a creepy robot voice.",
    "occupied_bodyparts": [ [ "TORSO", 2 ], [ "MOUTH", 1 ] ],
    "flags": [ "BIONIC_FAULTY" ]
  },
  {
    "id": "bio_watch",
    "type": "bionic",
    "name": "Internal Chronometer",
    "description": "You have been equipped with an internal atomic clock, ensuring that you will always know the current time.  Additionally, it includes a silent alarm clock function.",
    "occupied_bodyparts": [ [ "HEAD", 1 ] ]
  },
  {
    "id": "bio_water_extractor",
    "type": "bionic",
    "name": "Water Extraction Unit",
    "description": "Nanotubes embedded in the palm of your hand will pump any available fluid out of a dead body, cleanse it of impurities and convert it into drinkable water.  You must, however, have a container to store the water in.",
    "occupied_bodyparts": [ [ "ARM_R", 1 ], [ "HAND_R", 2 ] ],
    "act_cost": 50
  }
]<|MERGE_RESOLUTION|>--- conflicted
+++ resolved
@@ -24,15 +24,9 @@
     "name": "Advanced Microreactor System",
     "description": "This stripped down mini-reactor is safer than it appears due to integrated radiation cleansers.  There is no way to shut it down, but you can toggle additional fuel intake.",
     "occupied_bodyparts": [ [ "TORSO", 55 ] ],
-<<<<<<< HEAD
     "flags": [ "BIONIC_POWER_SOURCE", "BIONIC_TOGGLED" ],
-    "included_bionics": [ "bio_plutdump" ]
-=======
-    "power_source": true,
-    "toggled": true,
     "included_bionics": [ "bio_plutdump" ],
     "upgraded_bionic": "bio_reactor"
->>>>>>> 1f714151
   },
   {
     "id": "bio_alarm",
