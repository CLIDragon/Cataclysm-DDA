[
  {
    "id": "SUS_hunting_archery",
    "type": "item_group",
    "//": "items found in an archery space",
    "subtype": "collection",
    "entries": [
      { "item": "compbow", "prob": 40 },
      { "item": "compbow_high", "prob": 20 },
      { "item": "compbow_low", "prob": 30 },
      { "item": "compcrossbow", "prob": 25 },
      { "item": "recurbow", "prob": 25 },
      { "item": "takedown_recurbow", "prob": 3 },
      { "item": "quiver_takedown_bow", "prob": 1 },
      { "item": "reflexrecurvebow", "prob": 10 },
      { "item": "bow_sling", "prob": 10 }
    ]
  },
  {
    "id": "SUS_hunting_rifle",
    "type": "item_group",
    "//": "items found in a rifle hunting space",
    "subtype": "collection",
    "entries": [
      { "group": "modular_ar15", "prob": 150, "charges-min": 0, "charges-max": 30 },
      { "item": "marlin_9a", "prob": 20, "charges-min": 0, "charges-max": 19 },
      { "item": "remington700_270", "prob": 10, "charges-min": 0, "charges-max": 4 },
      { "item": "remington_700", "prob": 40, "charges-min": 0, "charges-max": 4 },
      { "item": "ruger_1022", "prob": 70, "charges-min": 0, "charges-max": 10 },
      { "item": "ruger_mini", "prob": 10, "charges-min": 0, "charges-max": 5 },
      { "item": "win70", "prob": 20, "charges-min": 0, "charges-max": 3 },
      { "item": "colt_lightning", "prob": 2, "charges-min": 0, "charges-max": 10 },
      { "item": "henry_big_boy", "prob": 2, "charges-min": 0, "charges-max": 10 },
      { "item": "weatherby_5", "prob": 2, "charges-min": 0, "charges-max": 3 },
      { "item": "single_sling", "prob": 10 }
    ]
  },
  {
    "id": "hunting_lodge_weapons",
    "type": "item_group",
    "//": "items found in a shotgun hunting space",
    "subtype": "distribution",
    "entries": [
      { "group": "guns_shotgun_common", "prob": 30 },
      { "group": "SUS_hunting_rifle", "prob": 20 },
      { "group": "SUS_hunting_archery", "prob": 15 }
    ]
  },
  {
    "id": "cannibal_weapons",
    "type": "item_group",
    "//": "items found in a most dangerous game space",
    "subtype": "distribution",
    "entries": [
      { "group": "guns_shotgun_common", "prob": 30 },
      { "group": "SUS_hunting_rifle", "prob": 20 },
      { "group": "guns_smg_rare", "prob": 15 }
    ]
  },
  {
    "id": "cannibal_food",
    "type": "item_group",
    "subtype": "collection",
    "//": "Cannibal food, currently lacking any cannibalism as cannibalism is no longer defined by flag.",
    "entries": [
      { "item": "machete", "prob": 20 },
<<<<<<< HEAD
      { "group": "preserved_food", "prob": 30 },
      { "group": "preserved_food", "prob": 20 },
      { "group": "dry_goods", "prob": 30 },
      { "group": "dry_goods", "prob": 60 },
=======
      {
        "item": "meat_salted",
        "components": [ "human_flesh", "salt" ],
        "custom-flags": [ "CANNIBALISM" ],
        "prob": 30
      },
      { "group": "preserved_food", "prob": 20 },
      { "group": "dry_goods", "prob": 30 },
      { "item": "meat_smoked", "components": [ "human_flesh" ], "custom-flags": [ "CANNIBALISM" ], "prob": 60 },
>>>>>>> 3ccc5fab
      { "group": "pantry", "prob": 10 }
    ]
  }
]<|MERGE_RESOLUTION|>--- conflicted
+++ resolved
@@ -61,25 +61,12 @@
     "id": "cannibal_food",
     "type": "item_group",
     "subtype": "collection",
-    "//": "Cannibal food, currently lacking any cannibalism as cannibalism is no longer defined by flag.",
     "entries": [
       { "item": "machete", "prob": 20 },
-<<<<<<< HEAD
-      { "group": "preserved_food", "prob": 30 },
+      { "item": "meat_salted", "components": [ "human_flesh", "salt" ], "prob": 30 },
       { "group": "preserved_food", "prob": 20 },
       { "group": "dry_goods", "prob": 30 },
-      { "group": "dry_goods", "prob": 60 },
-=======
-      {
-        "item": "meat_salted",
-        "components": [ "human_flesh", "salt" ],
-        "custom-flags": [ "CANNIBALISM" ],
-        "prob": 30
-      },
-      { "group": "preserved_food", "prob": 20 },
-      { "group": "dry_goods", "prob": 30 },
-      { "item": "meat_smoked", "components": [ "human_flesh" ], "custom-flags": [ "CANNIBALISM" ], "prob": 60 },
->>>>>>> 3ccc5fab
+      { "item": "meat_smoked", "components": [ "human_flesh" ], "prob": 60 },
       { "group": "pantry", "prob": 10 }
     ]
   }
