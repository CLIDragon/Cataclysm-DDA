[
  {
    "type": "item_group",
    "subtype": "collection",
    "id": "army_mags_m4",
    "entries": [ { "item": "stanag30", "ammo-item": "556", "charges": 30 }, { "item": "stanag30", "ammo-item": "556", "charges": 30 } ]
  },
  {
    "type": "item_group",
    "subtype": "collection",
    "id": "army_mags_mp5",
    "entries": [ { "item": "mp5mag", "ammo-item": "9mm", "charges": 30 }, { "item": "mp5mag", "ammo-item": "9mm", "charges": 30 } ]
  },
  {
    "type": "item_group",
    "subtype": "collection",
    "id": "ranger_mags",
    "entries": [
      { "item": "p320mag_13rd_357sig", "ammo-item": "357sig_fmj", "charges": 13 },
      { "item": "p320mag_13rd_357sig", "ammo-item": "357sig_fmj", "charges": 13 }
    ]
  },
  {
    "type": "item_group",
    "subtype": "collection",
    "id": "charged_cell_phone",
    "entries": [ { "item": "light_plus_battery_cell", "ammo-item": "battery", "charges": 150, "container-item": "cell_phone" } ]
  },
  {
    "type": "item_group",
    "subtype": "collection",
    "id": "charged_laptop",
    "entries": [ { "item": "medium_plus_battery_cell", "ammo-item": "battery", "charges": 600, "container-item": "laptop" } ]
  },
  {
    "type": "item_group",
    "subtype": "collection",
    "id": "charged_soldering_iron",
    "entries": [ { "item": "light_plus_battery_cell", "ammo-item": "battery", "charges": 150, "container-item": "soldering_iron" } ]
  },
  {
    "type": "item_group",
    "subtype": "collection",
    "id": "charged_electrical_measuring",
    "entries": [
      { "item": "light_battery_cell", "ammo-item": "battery", "charges": 100, "container-item": "voltmeter" },
      { "item": "light_battery_cell", "ammo-item": "battery", "charges": 100, "container-item": "multimeter" }
    ]
  },
  {
    "type": "item_group",
    "subtype": "collection",
    "id": "charged_smart_phone",
    "entries": [ { "item": "smart_phone", "ammo-item": "battery", "charges": 120 } ]
  },
  {
    "type": "item_group",
    "subtype": "collection",
    "id": "charged_flashlight",
    "entries": [ { "item": "light_disposable_cell", "ammo-item": "battery", "charges": 300, "container-item": "flashlight" } ]
  },
  {
    "type": "item_group",
    "subtype": "collection",
    "id": "charged_mp3",
    "entries": [ { "item": "light_plus_battery_cell", "ammo-item": "battery", "charges": 150, "container-item": "mp3" } ]
  },
  {
    "type": "item_group",
    "subtype": "collection",
    "id": "charged_two_way_radio",
    "entries": [ { "item": "light_disposable_cell", "ammo-item": "battery", "charges": 300, "container-item": "two_way_radio" } ]
  },
  {
    "type": "item_group",
    "subtype": "collection",
    "id": "charged_powered_earmuffs",
    "entries": [ { "item": "light_minus_battery_cell", "ammo-item": "battery", "charges": 50, "container-item": "powered_earmuffs" } ]
  },
  {
    "type": "item_group",
    "subtype": "collection",
    "id": "charged_tazer",
    "entries": [ { "item": "medium_disposable_cell", "ammo-item": "battery", "charges": 1200, "container-item": "tazer" } ]
  },
  {
    "type": "item_group",
    "subtype": "collection",
    "id": "charged_ref_lighter",
    "entries": [ { "item": "ref_lighter", "charges": 50 } ]
  },
  {
    "type": "item_group",
    "subtype": "collection",
    "id": "charged_matches",
    "entries": [ { "item": "matches", "charges": 20 } ]
  },
  {
    "type": "item_group",
    "subtype": "collection",
    "id": "full_gasmask",
    "entries": [ { "item": "mask_gas", "ammo-item": "gasfilter_m", "charges": 100 } ]
  },
  {
    "type": "item_group",
    "subtype": "collection",
    "id": "army_mags_m2010",
    "entries": [
      { "item": "m2010mag", "ammo-item": "300_winmag", "charges": 5 },
      { "item": "m2010mag", "ammo-item": "300_winmag", "charges": 5 },
      { "item": "m2010mag", "ammo-item": "300_winmag", "charges": 5 },
      { "item": "m2010mag", "ammo-item": "300_winmag", "charges": 5 }
    ]
  },
  {
    "type": "item_group",
    "subtype": "collection",
    "id": "army_mags_usp45",
    "entries": [
      { "item": "usp45mag", "ammo-item": "45_acp", "charges": 12 },
      { "item": "usp45mag", "ammo-item": "45_acp", "charges": 12 }
    ]
  },
  {
    "type": "item_group",
    "subtype": "collection",
    "id": "army_mags_usp9",
    "entries": [
      { "item": "usp9mag", "ammo-item": "9mmfmj", "charges": 15 },
      { "item": "usp9mag", "ammo-item": "9mmfmj", "charges": 15 }
    ]
  },
  {
    "type": "item_group",
    "subtype": "collection",
    "id": "army_mags_glock17",
    "entries": [
      { "item": "glock17_22", "ammo-item": "9mmfmj", "charges": 22 },
      { "item": "glock17_22", "ammo-item": "9mmfmj", "charges": 22 }
    ]
  },
  {
    "type": "item_group",
    "subtype": "collection",
    "id": "speedloaders_s&w619_special",
    "entries": [
      { "item": "38_speedloader", "ammo-item": "38_special", "charges": 7 },
      { "item": "38_speedloader", "ammo-item": "38_special", "charges": 7 },
      { "item": "38_speedloader", "ammo-item": "38_special", "charges": 7 },
      { "item": "38_speedloader", "ammo-item": "38_special", "charges": 7 }
    ]
  },
  {
    "type": "item_group",
    "subtype": "collection",
    "id": "speedloaders_s&w619_magnum",
    "entries": [
      { "item": "38_speedloader", "ammo-item": "357mag_fmj", "charges": 7 },
      { "item": "38_speedloader", "ammo-item": "357mag_fmj", "charges": 7 },
      { "item": "38_speedloader", "ammo-item": "357mag_fmj", "charges": 7 }
    ]
  },
  {
    "type": "item_group",
    "subtype": "collection",
    "id": "m1911_10_magazines_reloaded",
    "entries": [
      { "item": "m1911_10mag", "ammo-item": "reloaded_10mm_fmj", "charges": 8 },
      { "item": "m1911_10mag", "ammo-item": "reloaded_10mm_fmj", "charges": 8 }
    ]
  },
  {
    "type": "item_group",
    "subtype": "collection",
    "id": "quiver_bow_hunter",
    "entries": [ { "item": "arrow_cf", "charges": 10 } ]
  },
  {
    "type": "item_group",
    "subtype": "collection",
    "id": "quiver_crossbow_hunter",
    "entries": [ { "item": "bolt_steel", "charges": 4 } ]
  },
  {
    "type": "item_group",
    "subtype": "collection",
    "id": "bandolier_shotgun_hunter",
    "entries": [ { "item": "shot_00", "charges": 18 } ]
  },
  {
    "type": "item_group",
    "subtype": "collection",
    "id": "bandolier_rifle_hunter",
    "entries": [ { "item": "270win_jsp", "charges": 16 } ]
  },
  {
    "type": "item_group",
    "subtype": "collection",
    "id": "bandolier_swat_cqc1",
    "entries": [ { "item": "shot_00", "charges": 12 } ]
  },
  {
    "type": "item_group",
    "subtype": "collection",
    "id": "bandolier_swat_cqc2",
    "entries": [ { "item": "shot_slug", "charges": 12 } ]
  },
  {
    "type": "item_group",
    "subtype": "collection",
    "id": "quiver_naturalist",
    "entries": [ { "item": "arrow_wood", "charges": 20 } ]
  },
  {
    "type": "item_group",
    "subtype": "collection",
    "id": "flintlock_pouch_reenactor",
    "entries": [ { "item": "flintlock_ammo", "charges": 14 } ]
  },
  {
    "type": "item_group",
    "subtype": "collection",
    "id": "bandolier_ww_gunslinger",
    "entries": [ { "item": "45colt_jhp", "charges": 18 } ]
  },
  {
    "type": "item_group",
    "subtype": "collection",
    "id": "ninja_grenade_pouch",
    "entries": [ { "item": "flashbang" }, { "item": "flashbang" }, { "item": "smokebomb" }, { "item": "smokebomb" } ]
  },
  {
    "type": "item_group",
    "subtype": "collection",
    "id": "leg_sheath6_throwing_knives",
    "entries": [
      { "item": "throwing_knife" },
      { "item": "throwing_knife" },
      { "item": "throwing_knife" },
      { "item": "throwing_knife" },
      { "item": "throwing_knife" },
      { "item": "throwing_knife" }
    ]
  },
  {
    "type": "profession_item_substitutions",
    "trait": "WOOLALLERGY",
    "sub": [
      { "item": "blazer", "new": [ "jacket_leather_red" ] },
      { "item": "hat_hunting", "new": [ "hat_cotton" ] },
      { "item": "hat_newsboy", "new": [ "hat_cotton" ] },
      { "item": "peacoat", "new": [ "jacket_flannel" ] },
      { "item": "sweater", "new": [ "sweatshirt" ] },
      { "item": "boots_winter", "new": [ "boots_fur" ] },
      { "item": "cloak_wool", "new": [ "cloak_leather" ] },
      { "item": "gloves_wool", "new": [ "gloves_leather" ] },
      { "item": "socks_wool", "new": [ "socks" ] },
      { "item": "kilt", "new": [ "kilt_leather" ] },
      { "item": "mask_ski", "new": [ "balclava" ] }
    ]
  },
  {
    "type": "profession_item_substitutions",
    "item": "sunglasses",
    "sub": [
      { "present": [ "HYPEROPIC" ], "new": [ "fitover_sunglasses" ] },
      { "present": [ "MYOPIC" ], "new": [ "fitover_sunglasses" ] }
    ]
  },
  {
    "type": "profession_item_substitutions",
    "item": "fancy_sunglasses",
    "sub": [
      { "present": [ "HYPEROPIC" ], "new": [ "fitover_sunglasses" ] },
      { "present": [ "MYOPIC" ], "new": [ "fitover_sunglasses" ] }
    ]
  },
  {
    "type": "profession_item_substitutions",
    "item": "hardtack",
    "sub": [
      { "present": [ "ANTIWHEAT" ], "absent": [ "MEATARIAN" ], "new": [ "cornbread" ] },
      { "present": [ "ANTIWHEAT", "MEATARIAN" ], "new": [ { "item": "meat_cooked", "ratio": 0.72 } ] }
    ]
  },
  {
    "type": "profession_item_substitutions",
    "item": "gum",
    "sub": [ { "present": [ "ANTIJUNK" ], "new": [ "nic_gum" ] } ]
  },
  {
    "type": "profession_item_substitutions",
    "item": "sandwich_pbj",
    "sub": [
      { "present": [ "ANTIFRUIT" ], "absent": [ "ANTIWHEAT" ], "new": [ "sandwich_pbh" ] },
      { "present": [ "ANTIWHEAT" ], "absent": [ "VEGETARIAN" ], "new": [ { "item": "cracklins", "ratio": 5.625 } ] },
      { "present": [ "ANTIWHEAT", "VEGETARIAN" ], "new": [ "boiled_egg" ] }
    ]
  },
  {
    "type": "profession_item_substitutions",
    "item": "granola",
    "sub": [
      { "present": [ "ANTIFRUIT" ], "absent": [ "MEATARIAN" ], "new": [ { "item": "pemmican", "ratio": 0.838 } ] },
      { "present": [ "ANTIFRUIT", "MEATARIAN" ], "new": [ { "item": "jerky", "ratio": 4 } ] },
      { "present": [ "ANTIWHEAT" ], "absent": [ "ANTIFRUIT" ], "new": [ { "item": "boiled_egg", "ratio": 0.818 } ] }
    ]
  },
  {
    "type": "profession_item_substitutions",
    "item": "juice",
    "sub": [
      { "present": [ "ANTIFRUIT" ], "absent": [ "ANTIJUNK" ], "new": [ "lemonlime" ] },
      { "present": [ "ANTIFRUIT", "ANTIJUNK" ], "new": [ { "item": "water_clean", "ratio": 0.4 } ] }
    ]
  },
  {
    "type": "profession_item_substitutions",
    "item": "cheeseburger",
    "sub": [
      { "present": [ "ANTIWHEAT" ], "absent": [ "ANTIJUNK" ], "new": [ { "item": "fries", "ratio": 4 } ] },
      { "present": [ "ANTIWHEAT", "ANTIJUNK" ], "absent": [ "MEATARIAN" ], "new": [ "veggy_salad", "fork" ] },
      { "present": [ "ANTIWHEAT", "ANTIJUNK", "MEATARIAN" ], "new": [ "fried_spam", "fork" ] },
      { "present": [ "LACTOSE" ], "absent": [ "ANTIWHEAT", "VEGETARIAN" ], "new": [ "hamburger" ] },
      { "present": [ "LACTOSE", "VEGETARIAN" ], "absent": [ "ANTIWHEAT" ], "new": [ "sandwich_veggy" ] },
      {
        "present": [ "VEGETARIAN" ],
        "absent": [ "ANTIWHEAT", "LACTOSE" ],
        "new": [ { "item": "sandwich_cheese_grilled", "ratio": 0.5 } ]
      }
    ]
  },
  {
    "type": "profession_item_substitutions",
    "item": "pizza_meat",
    "sub": [
      { "present": [ "VEGETARIAN" ], "absent": [ "ANTIWHEAT" ], "new": [ "pizza_veggy" ] },
      { "present": [ "VEGETARIAN", "ANTIWHEAT" ], "new": [ "veggy_salad", "fork" ] },
      {
        "present": [ "ANTIWHEAT" ],
        "absent": [ "VEGETARIAN", "ANTIJUNK" ],
        "new": [ { "item": "fchicken", "ratio": 1 } ]
      },
      {
        "present": [ "ANTIWHEAT", "ANTIJUNK" ],
        "absent": [ "VEGETARIAN" ],
        "new": [ { "item": "fish_fried", "ratio": 2 }, { "item": "fork", "ratio": 0.5 } ]
      }
    ]
  },
  {
    "type": "profession_item_substitutions",
    "item": "pizza_veggy",
    "sub": [
      { "present": [ "ANTIWHEAT", "VEGETARIAN" ], "new": [ "veggy_salad", "fork" ] },
      {
        "present": [ "ANTIWHEAT" ],
        "absent": [ "VEGETARIAN", "ANTIJUNK" ],
        "new": [ { "item": "fchicken", "ratio": 1 } ]
      },
      {
        "present": [ "ANTIWHEAT", "ANTIJUNK" ],
        "absent": [ "VEGETARIAN" ],
        "new": [ { "item": "fish_fried", "ratio": 2 }, { "item": "fork", "ratio": 0.5 } ]
      },
      { "present": [ "MEATARIAN" ], "absent": [ "ANTIWHEAT" ], "new": [ "pizza_meat" ] }
    ]
  },
  {
    "type": "profession_item_substitutions",
    "item": "pudding",
    "sub": [
      { "present": [ "ANTIJUNK" ], "absent": [ "LACTOSE" ], "new": [ "yoghurt" ] },
      { "present": [ "ANTIWHEAT" ], "absent": [ "ANTIJUNK" ], "new": [ "neccowafers" ] },
      { "present": [ "ANTIJUNK", "LACTOSE" ], "new": [ "boiled_egg" ] }
    ]
  },
  {
    "type": "profession_item_substitutions",
    "item": "can_beans",
    "sub": [ { "present": [ "MEATARIAN" ], "new": [ "can_spam" ] } ]
  },
  {
    "type": "profession_item_substitutions",
    "group": { "items": [ "glasses_eye" ] },
    "bonus": { "present": [ "MYOPIC" ], "absent": [ "HYPEROPIC" ] }
  },
  {
    "type": "profession_item_substitutions",
    "group": { "items": [ "glasses_bifocal" ] },
    "bonus": { "present": [ "HYPEROPIC", "MYOPIC" ] }
  },
  {
    "type": "profession_item_substitutions",
    "group": { "items": [ "glasses_reading" ] },
    "bonus": { "present": [ "HYPEROPIC" ], "absent": [ "MYOPIC" ] }
  },
  {
    "type": "profession_item_substitutions",
    "group": { "entries": [ { "item": "inhaler", "ammo-item": "albuterol", "charges": 100 } ] },
    "bonus": { "present": [ "ASTHMA" ] }
  },
  {
    "type": "profession_item_substitutions",
    "group": { "items": [ "thorazine" ] },
    "bonus": { "present": [ "SCHIZOPHRENIC" ] }
  },
  {
    "type": "profession_item_substitutions",
    "group": { "items": [ "teleumbrella" ] },
    "bonus": { "present": [ "ALBINO" ] }
  },
  {
    "type": "profession",
    "id": "vagabond",
    "name": "Vagabond",
    "description": "Circumstance left you wandering the world, alone.  Now there is nothing to go back to, even if you wanted to.  Perhaps your experience in fending for yourself will prove useful in this new world.",
    "points": 2,
    "skills": [
      { "level": 1, "name": "unarmed" },
      { "level": 1, "name": "tailor" },
      { "level": 2, "name": "fabrication" },
      { "level": 1, "name": "cooking" }
    ],
    "items": {
      "both": {
        "items": [
          "jeans",
          "gloves_light",
          "hat_ball",
          "duffelbag",
          "backpack",
          "long_underpants",
          "boots",
          "socks_wool",
          "socks",
          "hoodie",
          "folding_poncho",
          "knit_scarf",
          "jug_plastic",
          "can_beans",
          "pockknife"
        ],
        "entries": [ { "group": "charged_cell_phone" }, { "group": "charged_matches" }, { "item": "tshirt", "variant": "generic_tshirt" } ]
      },
      "male": [ "boxer_briefs" ],
      "female": [ "bra", "panties" ]
    }
  },
  {
    "type": "profession",
    "id": "unemployed",
    "name": "Survivor",
    "description": "Some would say that there's nothing particularly notable about you, but you've survived, and that's more than most could say right now.",
    "points": 0,
    "items": {
      "both": {
        "items": [ "jeans", "longshirt", "socks", "sneakers", "mbag", "pockknife", "water_clean", "wristwatch" ],
        "entries": [ { "group": "charged_smart_phone" }, { "group": "charged_matches" } ]
      },
      "male": [ "boxer_shorts" ],
      "female": [ "bra", "panties" ]
    }
  },
  {
    "type": "profession",
    "id": "sheltered_survivor",
    "name": "Sheltered Survivor",
    "description": "At the start of the Cataclysm, you hunkered down in a bomb shelter.  You've spent the past months eating canned food, reading books, and tinkering with stuff in the bunker.  Now it is winter - time to face the world above.",
    "points": 4,
    "proficiencies": [ "prof_fibers", "prof_knitting", "prof_carving" ],
    "skills": [
      { "level": 2, "name": "tailor" },
      { "level": 2, "name": "computer" },
      { "level": 2, "name": "cooking" },
      { "level": 2, "name": "chemistry" },
      { "level": 2, "name": "mechanics" },
      { "level": 2, "name": "firstaid" },
      { "level": 2, "name": "electronics" },
      { "level": 2, "name": "fabrication" }
    ],
    "items": {
      "both": {
        "items": [ "mbag", "pants", "socks", "sweater", "sneakers", "multitool", "water_clean", "wristwatch" ],
        "entries": [
          { "group": "charged_smart_phone" },
          { "group": "charged_matches" },
          { "item": "tshirt", "variant": "generic_tshirt" }
        ]
      },
      "male": [ "boxer_shorts" ],
      "female": [ "bra", "panties" ]
    },
    "flags": [ "SCEN_ONLY" ]
  },
  {
    "type": "profession",
    "id": "sheltered_militia",
    "name": "Sheltered Militia",
    "description": "At the start of the Cataclysm, you hunkered down in a bomb shelter with your collection of guns.  You've spent the past months eating canned food and practicing your aim.  Now it is winter - time to face the world above.",
    "points": 4,
    "proficiencies": [ "prof_gunsmithing_basic", "prof_gunsmithing_improv" ],
    "skills": [ { "level": 2, "name": "gun" }, { "level": 1, "name": "rifle" }, { "level": 1, "name": "pistol" } ],
    "items": {
      "both": {
        "items": [
          "molle_pack",
          "winter_pants_army",
          "winter_jacket_army",
          "undershirt",
          "socks",
          "boots_combat",
          "sweatshirt",
          "knife_folding",
          "wristwatch"
        ],
        "entries": [
          { "group": "charged_two_way_radio" },
          { "group": "charged_matches" },
          { "item": "ear_plugs", "custom-flags": [ "no_auto_equip" ] },
          { "item": "water_clean", "container-item": "canteen" },
          { "item": "m1911", "ammo-item": "45_acp", "charges": 7, "container-item": "holster" },
          { "item": "45_acp", "charges": 23 },
          { "item": "garand", "ammo-item": "3006", "charges": 8, "contents-item": "shoulder_strap" },
          { "item": "3006", "charges": 8, "container-item": "garandclip" },
          { "item": "3006", "charges": 4 }
        ]
      },
      "male": [ "boxer_shorts" ],
      "female": [ "sports_bra", "boy_shorts" ]
    },
    "flags": [ "SCEN_ONLY" ]
  },
  {
    "type": "profession",
    "id": "tailor",
    "name": "Tailor",
    "description": "Tailoring may not seem like the most useful skill when the world has ended.  Most people wouldn't expect a simple tailor to live very long.  This is your opportunity to prove them wrong.",
    "points": 3,
    "//": "Tailoring book and kit make an already decent class for careful folks much more powerful.",
    "skills": [ { "level": 4, "name": "tailor" } ],
    "proficiencies": [
      "prof_fibers",
      "prof_leatherworking_basic",
      "prof_leatherworking",
      "prof_furriery",
      "prof_closures",
      "prof_closures_waterproofing",
      "prof_cobbling",
      "prof_millinery"
    ],
    "items": {
      "both": {
        "items": [
          "mbag",
          "polo_shirt",
          "blazer",
          "pants",
          "socks",
          "dress_shoes",
          "knit_scarf",
          "textbook_tailor",
          "sf_watch",
          "hairpin"
        ],
        "entries": [ { "group": "charged_smart_phone" }, { "item": "tailors_kit", "ammo-item": "thread", "charges": 100 } ]
      },
      "male": [ "briefs" ],
      "female": [ "bra", "panties" ]
    }
  },
  {
    "type": "profession",
    "id": "chef",
    "name": "Chef",
    "description": "Bork bork!  Years in the kitchen have left you carrying a prodigious bulk, but you managed to escape the carnage with your trusty butcher knife and only a small collection of stains on your uniform.",
    "points": 2,
    "skills": [ { "name": "cooking", "level": 4 } ],
    "proficiencies": [ "prof_food_prep", "prof_knife_skills", "prof_baking", "prof_baking_desserts_1", "prof_frying" ],
    "items": {
      "both": {
        "items": [ "pants_checkered", "socks", "dress_shoes" ],
        "entries": [
          { "group": "charged_smart_phone" },
          { "item": "knife_butcher", "container-item": "sheath" },
          { "item": "hat_chef", "variant": "white_hat_chef" },
          { "item": "jacket_chef", "variant": "white_jacket_chef" },
          { "item": "apron_cotton", "variant": "generic_apron_cotton" }
        ]
      },
      "male": [ "briefs" ],
      "female": [ "bra", "panties" ]
    }
  },
  {
    "type": "profession",
    "id": "churl",
    "name": "Churl",
    "description": "What the deuyl?  Ye ne wist noo thing of this straunge plaas nor what wycked enchauntment brought ye hidder.  Wyth this accoustrement ye must needs underfongen to find newe lyflode in the most hidous Cataclysm man hath witnessed sithen that deluge Noe rood out in his greet schippe.",
    "points": 1,
    "items": {
      "both": {
        "items": [ "footrags", "loincloth", "cloak_wool", "ragpouch", "small_relic", "gloves_wraps", "tunic_rag" ],
        "entries": [ { "item": "knife_baselard", "container-item": "sheath" } ]
      },
      "female": [ "chestwrap" ]
    },
    "proficiencies": [ "prof_fibers", "prof_carving", "prof_leatherworking_basic" ],
    "skills": [
      { "level": 1, "name": "melee" },
      { "level": 1, "name": "throw" },
      { "level": 2, "name": "archery" },
      { "level": 3, "name": "survival" },
      { "level": 1, "name": "cooking" },
      { "level": 1, "name": "fabrication" },
      { "level": 1, "name": "tailor" }
    ],
    "traits": [ "PROF_CHURL" ]
  },
  {
    "type": "profession",
    "id": "labtech",
    "name": "Lab Technician",
    "description": "Thanks to years of study and hard work in the lab, you're familiar with the basics of scientific inquiry.  Only one question remains: can you undo the very Cataclysm your colleagues helped create?",
    "points": 3,
    "skills": [
      { "level": 2, "name": "computer" },
      { "level": 2, "name": "chemistry" },
      { "level": 2, "name": "electronics" },
      { "level": 2, "name": "mechanics" }
    ],
    "proficiencies": [ "prof_intro_chemistry", "prof_intro_biology" ],
    "items": {
      "both": {
        "items": [ "dress_shirt", "pants", "socks", "boots", "coat_lab", "gloves_rubber", "glasses_safety", "wristwatch" ],
        "entries": [
          { "group": "charged_smart_phone" },
          { "item": "medium_battery_cell", "ammo-item": "battery", "charges": 500, "container-item": "chemistry_set" }
        ]
      },
      "male": [ "briefs" ],
      "female": [ "bra", "panties" ]
    }
  },
  {
    "type": "profession",
    "id": "mechanic",
    "name": "Home Mechanic",
    "description": "You've always loved cars, and there's nothing like getting under the hood and fixing it yourself.  You've kept hold of some handy tools for the job, and at least now you'll never want for parts.",
    "proficiencies": [ "prof_metalworking", "prof_welding_basic", "prof_elec_soldering" ],
    "points": 2,
    "skills": [ { "level": 3, "name": "mechanics" }, { "level": 1, "name": "driving" } ],
    "items": {
      "both": {
        "items": [ "slingpack", "tank_top", "jeans", "socks", "boots_steel", "duct_tape", "screwdriver", "wristwatch", "mag_cars" ],
        "entries": [
          { "item": "goggles_welding", "custom-flags": [ "no_auto_equip" ] },
          { "group": "charged_smart_phone" },
          { "item": "wrench", "container-item": "tool_belt" },
          { "item": "medium_battery_cell", "ammo-item": "battery", "charges": 500, "container-item": "welder" }
        ]
      },
      "male": [ "boxer_shorts" ],
      "female": [ "bra", "boy_shorts" ]
    }
  },
  {
    "type": "profession",
    "id": "scoundrel",
    "name": "Scoundrel",
    "description": "Your flexible outlook on the law, the scuffles you've been in (and avoided) at the bar, and your impressive ability to weasel your way out of the consequences of your actions - all these skills have helped ensure your survival.  How much longer will they hold out?",
    "points": 2,
    "proficiencies": [ "prof_lockpicking" ],
    "skills": [
      { "level": 1, "name": "melee" },
      { "level": 1, "name": "stabbing" },
      { "level": 1, "name": "unarmed" },
      { "level": 1, "name": "dodge" },
      { "level": 1, "name": "speech" },
      { "level": 1, "name": "traps" }
    ],
    "items": {
      "both": {
        "items": [
          "tank_top",
          "hoodie",
          "pants_cargo",
          "socks",
          "sneakers",
          "weed",
          "tobacco",
          "rolling_paper",
          "switchblade",
          "wristwatch",
          "picklocks"
        ],
        "entries": [ { "group": "charged_smart_phone" }, { "item": "lighter", "charges": 100 } ]
      },
      "male": [ "boxer_briefs" ],
      "female": [ "sports_bra", "boxer_shorts" ]
    }
  },
  {
    "type": "profession",
    "id": "beekeeper",
    "name": "Beekeeper",
    "description": "You used to be a professional apiarist, building and maintaining beehives.  You had to abandon your precious bees when the Cataclysm struck, but at least you managed to grab some utensils and honey.",
    "points": 2,
    "skills": [ { "name": "survival", "level": 2 }, { "name": "fabrication", "level": 1 } ],
    "items": {
      "both": {
        "items": [
          "beekeeping_hood",
          "beekeeping_suit",
          "beekeeping_gloves",
          "socks",
          "boots",
          "tank_top",
          "honeycomb",
          "honey_bottled",
          "honey_bottled"
        ],
        "entries": [ { "group": "charged_smart_phone" }, { "item": "honey_scraper", "container-item": "sheath" } ]
      },
      "male": [ "boxer_briefs" ],
      "female": [ "bra", "panties" ]
    }
  },
  {
    "type": "profession",
    "id": "baseball_player",
    "name": "Baseball Player",
    "description": "You played with the local team.  You're the only one left, but now you can use your trusty bat for another purpose.  Home run!",
    "points": 1,
    "skills": [
      { "level": 3, "name": "throw" },
      { "level": 2, "name": "swimming" },
      { "level": 1, "name": "melee" },
      { "level": 1, "name": "bashing" }
    ],
    "items": {
      "both": {
        "items": [ "baseball", "jacket_light", "jeans", "socks", "cleats", "helmet_ball", "sports_drink", "gum" ],
        "entries": [
          { "group": "charged_smart_phone" },
          { "item": "bat", "custom-flags": [ "auto_wield" ] },
          { "item": "tshirt", "variant": "generic_tshirt" }
        ]
      },
      "male": [ "boxer_shorts" ],
      "female": [ "sports_bra", "panties" ]
    }
  },
  {
    "type": "profession",
    "id": "basketball_player",
    "name": "Basketball Player",
    "description": "Your first major game was abruptly cancelled when zombies stormed the court.  Quick feet and good reflexes meant you were among the lucky few to escape the stadium alive.",
    "points": 1,
    "skills": [ { "level": 2, "name": "dodge" }, { "level": 3, "name": "throw" }, { "level": 2, "name": "swimming" } ],
    "items": {
      "both": {
        "items": [ "tank_top", "b_shorts", "socks_ankle", "sneakers", "basketball", "sports_drink", "runner_bag" ],
        "entries": [ { "item": "jersey", "snippets": [ "basin" ] }, { "group": "charged_smart_phone" } ]
      },
      "male": [ "boxer_shorts" ],
      "female": [ "sports_bra", "panties" ]
    }
  },
  {
    "type": "profession",
    "id": "football_player",
    "name": "Football Player",
    "description": "Your epic touchdown was ruined when your coach's guts were torn out by undead fans.  Now you're first pick in the apocalypse draft.",
    "points": 3,
    "skills": [
      { "level": 3, "name": "swimming" },
      { "level": 2, "name": "dodge" },
      { "level": 2, "name": "throw" },
      { "level": 1, "name": "unarmed" }
    ],
    "items": {
      "both": {
        "items": [
          "helmet_football",
          "football_armor",
          "mouthpiece",
          "socks_ankle",
          "cleats",
          "football",
          "knee_pads",
          "sports_drink",
          "pants"
        ],
        "entries": [ { "item": "jersey", "snippets": [ "endsville" ] }, { "group": "charged_smart_phone" } ]
      },
      "male": [ "under_armor_shorts" ],
      "female": [ "sports_bra", "panties" ]
    }
  },
  {
    "type": "profession",
    "id": "true_foodperson",
    "name": "True Foodperson",
    "description": "You are the true Foodperson.  Some might think Foodperson is just a mascot, but you know better.  The mask has become your face, you are real, and the only thing standing between this world and oblivion is you.",
    "points": 0,
    "traits": [ "PROF_FOODP" ],
    "skills": [ { "level": 2, "name": "speech" } ],
    "items": {
      "both": {
        "items": [
          "pants_cargo",
          "cape_fp",
          "dress_shirt",
          "armguard_hard",
          "legguard_hard",
          "gloves_rubber",
          "socks",
          "chestguard_hard",
          "boots_rubber"
        ],
        "entries": [
          { "item": "medium_disposable_cell", "ammo-item": "battery", "charges": 1200, "container-item": "foodperson_mask" },
          { "item": "foodplace_snack_bar", "container-item": "fanny" },
          { "item": "foodplace_snack_bar" },
          { "item": "bat", "custom-flags": [ "auto_wield" ] }
        ]
      },
      "male": [ "briefs" ],
      "female": [ "bra", "panties" ]
    }
  },
  {
    "type": "profession",
    "id": "cyclist",
    "name": "Professional Cyclist",
    "description": "You were a promising cyclist with a bright career in front of you before this all happened.  Perhaps you'll never get to participate in the grand tours now, but as the saying goes, life is like riding a bicycle: you've got to keep moving.",
    "points": 3,
    "skills": [ { "level": 3, "name": "driving" }, { "level": 2, "name": "dodge" } ],
    "items": {
      "both": {
        "items": [
          "helmet_bike",
          "folding_bicycle",
          "under_armor_shorts",
          "under_armor",
          "socks_ankle",
          "sneakers",
          "sports_drink",
          "wristwatch",
          "fanny",
          "fancy_sunglasses"
        ],
        "entries": [ { "group": "charged_smart_phone" } ]
      },
      "male": [ "briefs" ],
      "female": [ "panties", "sports_bra" ]
    }
  },
  {
    "type": "profession",
    "id": "major-general",
    "name": "Major General",
    "description": "You worked your way up through the ranks from a no-name private to a big shot Major General, respected and decorated.  On the downside, years of desk duty have left your shooting skills rusty, and all the medals in the world won't protect you now.",
    "points": 4,
    "proficiencies": [ "prof_gunsmithing_basic" ],
    "skills": [
      { "level": 1, "name": "gun" },
      { "level": 1, "name": "rifle" },
      { "level": 1, "name": "pistol" },
      { "level": 1, "name": "melee" },
      { "level": 6, "name": "speech" }
    ],
    "items": {
      "both": {
        "items": [
          "undershirt",
          "officer_uniform",
          "jacket_army_modern",
          "gloves_liner",
          "socks",
          "boots",
          "beret",
          "silver_watch",
          "fancy_sunglasses",
          "binoculars"
        ],
        "entries": [
          { "item": "cigar", "container-item": "case_cigar", "charges": 2 },
          { "item": "id_military", "container-item": "wallet_leather" },
          { "item": "water_clean", "container-item": "canteen" },
          { "item": "m17", "ammo-item": "9mm", "container-item": "holster", "charges": 17 },
          { "item": "p320mag_17rd_9x19mm", "ammo-item": "9mm", "charges": 17, "count": 2 },
          { "item": "militarymap" }
        ]
      },
      "male": [ "boxer_shorts" ],
      "female": [ "sports_bra", "boxer_shorts" ]
    },
    "missions": [ "MISSION_SOCIAL_BUTTERFLY" ]
  },
  {
    "type": "profession",
    "id": "recruit",
    "name": "Military Recruit",
    "description": "Joining the military has been your dream for years.  You finally got in, just in time for your training to get interrupted by some sort of national emergency.  As far as you can tell, military command abandoned you in this hellhole when you missed the emergency evac.",
    "points": 4,
    "proficiencies": [ "prof_gunsmithing_basic" ],
    "skills": [
      { "level": 2, "name": "gun" },
      { "level": 1, "name": "rifle" },
      { "level": 2, "name": "melee" },
      { "level": 1, "name": "stabbing" },
      { "level": 1, "name": "dodge" },
      { "level": 1, "name": "firstaid" },
      { "level": 1, "name": "survival" },
      { "level": 1, "name": "swimming" }
    ],
    "items": {
      "both": {
        "items": [
          "pants_army",
          "undershirt",
          "combat_shirt",
          "helmet_army",
          "mask_ski",
          "gloves_liner",
          "gloves_tactical",
          "socks",
          "boots_combat",
          "wristwatch",
          "molle_pack"
        ],
        "entries": [
          { "group": "charged_two_way_radio" },
          { "group": "military_ballistic_vest_pristine" },
          { "item": "water_clean", "container-item": "canteen" },
          { "item": "legpouch_large", "contents-group": "army_mags_m4" },
          { "item": "ear_plugs", "custom-flags": [ "no_auto_equip" ] },
          { "item": "knife_combat", "container-item": "sheath" },
          {
            "item": "m4_carbine",
            "variant": "m4a1",
            "ammo-item": "556",
            "charges": 30,
            "contents-item": [ "shoulder_strap", "holo_sight" ]
          }
        ]
      },
      "male": [ "boxer_shorts" ],
      "female": [ "sports_bra", "boxer_shorts" ]
    }
  },
  {
    "type": "profession",
    "id": "combat-mechanic",
    "name": "Combat Mechanic",
    "description": "Early in your military career, you were hand-picked for extra training in the mechanic's trade, keeping the armor running.  It's been years since you last touched a rifle, and the dead men are marching again…",
    "points": 5,
    "proficiencies": [ "prof_gunsmithing_basic", "prof_metalworking", "prof_welding_basic", "prof_welding" ],
    "skills": [
      { "level": 2, "name": "gun" },
      { "level": 1, "name": "rifle" },
      { "level": 2, "name": "melee" },
      { "level": 1, "name": "stabbing" },
      { "level": 1, "name": "dodge" },
      { "level": 1, "name": "firstaid" },
      { "level": 1, "name": "survival" },
      { "level": 6, "name": "mechanics" },
      { "level": 1, "name": "swimming" }
    ],
    "items": {
      "both": {
        "items": [
          "pants_army",
          "undershirt",
          "combat_shirt",
          "helmet_army",
          "mask_ski",
          "gloves_liner",
          "gloves_tactical",
          "socks",
          "boots_combat",
          "wristwatch",
          "molle_pack"
        ],
        "entries": [
          { "group": "military_ballistic_vest_pristine" },
          { "item": "water_clean", "container-item": "canteen" },
          { "item": "wrench" },
          { "item": "lug_wrench" },
          { "item": "hacksaw" },
          { "item": "pliers" },
          { "item": "goggles_welding", "custom-flags": [ "no_auto_equip" ] },
          { "item": "jack" },
          { "item": "tinyweldtank", "charges": 60, "container-item": "oxy_torch" }
        ]
      },
      "male": [ "boxer_shorts" ],
      "female": [ "sports_bra", "boxer_shorts" ]
    }
  },
  {
    "type": "profession",
    "id": "combat-engineer",
    "name": "Combat Engineer",
    "description": "Your job was simple: Keep the army moving.  You built bridges, you built roads, you destroyed fortifications, and you cleared mines.  It has been years since you last handled a rifle in basic training; now might be the time to dust off those skills.",
    "points": 8,
    "proficiencies": [ "prof_gunsmithing_basic", "prof_traps", "prof_trapsetting", "prof_disarming", "prof_spotting" ],
    "skills": [
      { "level": 2, "name": "gun" },
      { "level": 1, "name": "rifle" },
      { "level": 2, "name": "melee" },
      { "level": 1, "name": "stabbing" },
      { "level": 1, "name": "dodge" },
      { "level": 1, "name": "firstaid" },
      { "level": 1, "name": "survival" },
      { "level": 6, "name": "fabrication" },
      { "level": 6, "name": "mechanics" },
      { "level": 6, "name": "traps" },
      { "level": 1, "name": "swimming" }
    ],
    "items": {
      "both": {
        "items": [
          "pants_army",
          "undershirt",
          "helmet_army",
          "mask_ski",
          "gloves_liner",
          "gloves_tactical",
          "socks",
          "boots_combat",
          "wristwatch",
          "molle_pack"
        ],
        "entries": [
          { "group": "charged_two_way_radio" },
          { "group": "military_ballistic_vest_pristine" },
          { "item": "water_clean", "container-item": "canteen" },
          { "item": "ear_plugs", "custom-flags": [ "no_auto_equip" ] },
          { "item": "c4", "count": 3 }
        ]
      },
      "male": [ "boxer_shorts" ],
      "female": [ "sports_bra", "boxer_shorts" ]
    }
  },
  {
    "type": "profession",
    "id": "nco",
    "name": "Non Commissioned Officer",
    "description": "You're a veteran of several peacekeeping missions.  You led your squad as a sort of parental figure, and they relied on you to give orders and keep them alive.  You failed them.  And now you're alone.",
    "points": 7,
    "proficiencies": [ "prof_gunsmithing_basic", "prof_spotting" ],
    "skills": [
      { "level": 3, "name": "gun" },
      { "level": 2, "name": "speech" },
      { "level": 3, "name": "shotgun" },
      { "level": 3, "name": "rifle" },
      { "level": 2, "name": "melee" },
      { "level": 2, "name": "stabbing" },
      { "level": 2, "name": "dodge" },
      { "level": 3, "name": "firstaid" },
      { "level": 3, "name": "survival" },
      { "level": 2, "name": "swimming" }
    ],
    "items": {
      "both": {
        "items": [
          "pants_army",
          "undershirt",
          "combat_shirt",
          "helmet_army",
          "mask_ski",
          "gloves_liner",
          "gloves_tactical",
          "socks",
          "boots_combat",
          "diving_watch",
          "molle_pack"
        ],
        "entries": [
          { "group": "charged_two_way_radio" },
          { "group": "military_ballistic_vest_pristine" },
          { "item": "water_clean", "container-item": "canteen" },
          { "item": "ear_plugs", "custom-flags": [ "no_auto_equip" ] },
          { "item": "knife_combat", "container-item": "sheath" },
          { "item": "shot_00", "count": 2 },
          {
            "item": "mossberg_930",
            "variant": "m1014",
            "ammo-item": "shot_00",
            "charges": 8,
            "contents-item": [ "shoulder_strap", "holo_sight" ]
          }
        ]
      },
      "male": [ "boxer_shorts" ],
      "female": [ "sports_bra", "boxer_shorts" ]
    }
  },
  {
    "type": "profession",
    "id": "rifleman",
    "name": "Rifleman",
    "description": "When you were young, you dreamed of being a soldier.  War is hell and hell is war, but you never thought that it would happen like this.",
    "points": 6,
    "proficiencies": [ "prof_gunsmithing_basic", "prof_spotting" ],
    "skills": [
      { "level": 3, "name": "gun" },
      { "level": 3, "name": "rifle" },
      { "level": 2, "name": "melee" },
      { "level": 2, "name": "stabbing" },
      { "level": 2, "name": "dodge" },
      { "level": 2, "name": "survival" },
      { "level": 2, "name": "firstaid" },
      { "level": 2, "name": "swimming" }
    ],
    "items": {
      "both": {
        "items": [
          "pants_army",
          "undershirt",
          "combat_shirt",
          "helmet_army",
          "mask_ski",
          "gloves_liner",
          "gloves_tactical",
          "socks",
          "boots_combat",
          "wristwatch",
          "molle_pack"
        ],
        "entries": [
          { "group": "charged_two_way_radio" },
          { "group": "military_ballistic_vest_pristine" },
          { "item": "water_clean", "container-item": "canteen" },
          { "item": "legpouch_large", "contents-group": "army_mags_m4" },
          { "item": "ear_plugs", "custom-flags": [ "no_auto_equip" ] },
          { "item": "knife_combat", "container-item": "sheath" },
          {
            "item": "m4_carbine",
            "variant": "m4a1",
            "ammo-item": "556_mk318",
            "charges": 30,
            "contents-item": [ "shoulder_strap", "holo_sight" ]
          }
        ]
      },
      "male": [ "boxer_shorts" ],
      "female": [ "sports_bra", "boxer_shorts" ]
    }
  },
  {
    "type": "profession",
    "id": "specops",
    "name": "Special Operator",
    "description": "You were the best of the best, the military's finest.  That's why you're still alive, even after all your comrades fell to the undead.  As far as you can tell, military command abandoned you in this hellhole when you missed the emergency evac.",
    "points": 8,
    "proficiencies": [ "prof_gunsmithing_basic", "prof_traps", "prof_disarming", "prof_spotting" ],
    "skills": [
      { "level": 6, "name": "gun" },
      { "level": 6, "name": "smg" },
      { "level": 6, "name": "rifle" },
      { "level": 4, "name": "cutting" },
      { "level": 4, "name": "melee" },
      { "level": 3, "name": "dodge" },
      { "level": 3, "name": "traps" },
      { "level": 3, "name": "firstaid" },
      { "level": 3, "name": "swimming" },
      { "level": 4, "name": "survival" }
    ],
    "items": {
      "both": {
        "items": [
          "wetsuit",
          "pants_army",
          "wetsuit_hood",
          "tac_helmet",
          "wetsuit_gloves",
          "gloves_tactical",
          "socks",
          "boots_combat",
          "dive_bag",
          "diving_watch"
        ],
        "entries": [
          { "group": "charged_two_way_radio" },
          { "item": "water_clean", "container-item": "canteen" },
          { "item": "ear_plugs", "custom-flags": [ "no_auto_equip" ] },
          { "item": "glasses_bal", "custom-flags": [ "no_auto_equip" ] },
          { "item": "kukri", "container-item": "sheath" },
          { "item": "chestrig", "contents-group": "army_mags_mp5" },
          {
            "item": "hk_mp5",
            "ammo-item": "9mm",
            "charges": 30,
            "contents-item": [ "shoulder_strap", "suppressor", "holo_sight" ]
          }
        ]
      },
      "male": [ "boxer_shorts" ],
      "female": [ "sports_bra", "boxer_shorts" ]
    }
  },
  {
    "type": "profession",
    "id": "maid",
    "name": { "male": "Butler", "female": "Maid" },
    "description": "You were hired to take care of the housekeeping for a wealthy family.  Naturally, when things got bad, they all took off on a family vacation to somewhere unknown, leaving you to your fate.",
    "points": 1,
    "skills": [ { "level": 2, "name": "cooking" }, { "level": 1, "name": "driving" }, { "level": 2, "name": "tailor" } ],
    "proficiencies": [ "prof_food_prep", "prof_closures" ],
    "items": {
      "both": { "items": [ "pocketwatch", "knife_steak" ], "entries": [ { "group": "charged_smart_phone" } ] },
      "male": [ "briefs", "socks", "dress_shoes", "tux", "glasses_monocle", "collarpin" ],
      "female": [ "panties", "bra", "stockings", "garter_belt", "dress_shoes", "maid_dress", "maid_hat", "corset_waist", "fc_hairpin" ]
    }
  },
  {
    "type": "profession",
    "id": "captive",
    "name": { "male": "Captive", "female": "Captive" },
    "description": "You were following a road at night, trying to get away from the horrors of the city, when you heard a voice calling out in the dark.  You followed, hoping they were friendly, but suddenly felt a searing pain in your head and blacked out.  You just woke up in this strange place… are you even on Earth anymore?",
    "points": -2,
    "flags": [ "SCEN_ONLY" ]
  },
  {
    "type": "profession",
    "id": "rescuer",
    "name": { "male": "Rescuer", "female": "Rescuer" },
    "description": "You were ready.  You went in determined to find and rescue your friends.  Now the atmosphere in these twisting corridors grows heavy, and you don't feel quite so confident anymore.  You might be the one in need of a rescue soon.",
    "points": 3,
    "skills": [
      { "level": 4, "name": "dodge" },
      { "level": 3, "name": "fabrication" },
      { "level": 5, "name": "melee" },
      { "level": 4, "name": "tailor" },
      { "level": 3, "name": "rifle" }
    ],
    "items": {
      "both": {
        "items": [ "armor_farmor", "socks", "boots_fur", "hat_fur", "gloves_fur", "vest", "wristwatch", "bracelet_friendship" ],
        "entries": [
          { "item": "knife_combat", "container-item": "sheath" },
          {
            "item": "m4_carbine",
            "variant": "m4a1",
            "ammo-item": "556",
            "charges": 30,
            "contents-item": "shoulder_strap"
          },
          { "item": "stanag30", "ammo-item": "556", "charges": 30 },
          { "item": "stanag30", "ammo-item": "556", "charges": 30 },
          { "item": "stanag30", "ammo-item": "556", "charges": 30 },
          { "group": "full_gasmask" }
        ]
      },
      "male": [ "boxer_shorts" ],
      "female": [ "sports_bra", "panties" ]
    },
    "flags": [ "SCEN_ONLY" ]
  },
  {
    "type": "profession",
    "id": "medic",
    "name": "Medical Resident",
    "description": "Fresh out of med school, you've got little in the way of practical experience and just a handful of first-aid supplies.  You just hope it will be enough if 'physician, heal thyself' turns out to be more literal than you expected.",
    "points": 2,
    "skills": [ { "level": 4, "name": "firstaid" } ],
    "proficiencies": [ "prof_wound_care", "prof_wound_care_expert", "prof_intro_biology", "prof_physiology", "prof_burn_care" ],
    "traits": [ "PROF_MED" ],
    "items": {
      "both": {
        "items": [
          "pants",
          "dress_shirt",
          "gloves_medical",
          "socks",
          "dress_shoes",
          "coat_lab",
          "badge_doctor",
          "glasses_safety",
          "wristwatch",
          "water_clean",
          "bandages",
          "adhesive_bandages",
          "aspirin",
          "stethoscope"
        ],
        "entries": [ { "group": "charged_smart_phone" }, { "group": "full_1st_aid" } ]
      },
      "male": [ "boxer_shorts" ],
      "female": [ "bra", "panties" ]
    }
  },
  {
    "type": "profession",
    "id": "gangster",
    "name": "Gangster",
    "description": "The boss always said he could rely on you to pull through on the tough jobs.  Shame he got himself smoked.  No problem; the world's always got a place for someone with your kind of talents.",
    "points": 3,
    "skills": [
      { "level": 1, "name": "melee" },
      { "level": 1, "name": "unarmed" },
      { "level": 1, "name": "stabbing" },
      { "level": 1, "name": "gun" },
      { "level": 1, "name": "pistol" },
      { "level": 1, "name": "driving" }
    ],
    "items": {
      "both": {
        "items": [
          "suit",
          "bowhat",
          "socks",
          "dress_shoes",
          "knit_scarf",
          "cig",
          "switchblade",
          "mag_porn",
          "sunglasses",
          "cestus",
          "gold_watch",
          "gold_ring"
        ],
        "entries": [
          { "group": "charged_smart_phone" },
          { "item": "glock_19", "ammo-item": "9mm", "container-item": "holster", "charges": 15 },
          { "item": "glockmag", "ammo-item": "9mm", "charges": 15 },
          { "item": "glockmag", "ammo-item": "9mm", "charges": 15 },
          { "item": "lighter", "charges": 100 }
        ]
      },
      "male": [ "boxer_shorts", "gold_dental_grill" ],
      "female": [ "bra", "panties", "gold_hairpin", "gold_ear" ]
    }
  },
  {
    "type": "profession",
    "id": "security",
    "name": "Security Guard",
    "description": "You had a boring, underpaid job watching cameras and patrolling hallways, but things have suddenly gotten a lot more dangerous.  You have some useful equipment, but you've never had any call to use it until now.",
    "points": 1,
    "items": {
      "both": {
        "items": [ "pants", "socks", "boots_combat", "longshirt", "knife_folding", "hat_ball", "wristwatch", "leather_belt" ],
        "entries": [
          { "group": "charged_smart_phone" },
          { "group": "charged_flashlight" },
          { "item": "soft_3a_vest", "variant": "security_armor_vest" },
          { "item": "baton", "custom-flags": [ "auto_wield" ] },
          { "item": "m9", "ammo-item": "9mm", "charges": 15, "container-item": "holster" },
          { "item": "m9mag", "ammo-item": "9mm", "charges": 15 },
          { "item": "m9mag", "ammo-item": "9mm", "charges": 15 }
        ]
      },
      "male": [ "boxer_shorts" ],
      "female": [ "bra", "boy_shorts" ]
    }
  },
  {
    "type": "profession",
    "id": "groundskeeper",
    "name": "Landscaper",
    "description": "You used to mow lawns and trim hedges for the wealthy.  Contract work was getting scarce even before the zombies came, but now you've got nothing left except your tools and expertise.",
    "points": 1,
    "skills": [ { "level": 2, "name": "fabrication" }, { "level": 2, "name": "survival" }, { "level": 1, "name": "swimming" } ],
    "items": {
      "both": {
        "items": [ "tank_top", "jacket_windbreaker", "hat_ball", "gloves_work", "glasses_safety", "socks", "sneakers", "pants_cargo" ],
        "entries": [ { "item": "g_shovel" }, { "item": "scabbard", "contents-item": "machete" } ]
      },
      "male": [ "boxer_shorts" ],
      "female": [ "bra", "panties" ]
    }
  },
  {
    "type": "profession",
    "id": "homemaker",
    "name": "Nursing Assistant",
    "//": "They don't have the doctor's passive bonus to surgery.  Nursing assistants aren't required to hold a doctorate.",
    "description": "You went on providing in-home care for the elderly even as the whole world fell apart around you.  You can only pray that you don't see your former clients among the walking dead…",
    "points": 1,
    "skills": [ { "level": 2, "name": "firstaid" }, { "level": 1, "name": "cooking" } ],
    "proficiencies": [ "prof_wound_care" ],
    "items": {
      "both": {
        "items": [
          "pants",
          "dress_shirt",
          "gloves_medical",
          "socks",
          "dress_shoes",
          "coat_lab",
          "water_clean",
          "bandages",
          "adhesive_bandages",
          "aspirin",
          "stethoscope",
          "pudding"
        ],
        "entries": [ { "item": "mask_dust", "variant": "white_mask_dust" } ]
      },
      "male": [ "boxer_shorts" ],
      "female": [ "bra", "panties" ]
    }
  },
  {
    "type": "profession",
    "id": "survivalist",
    "name": "Survivalist",
    "description": "Living off the land, far from civilization, is nothing new to you.  The only difference is all the monsters that suddenly want you dead.  Your equipment is basic, but versatile… except that your canteen's run out!",
    "points": 5,
    "proficiencies": [
      "prof_gunsmithing_basic",
      "prof_gunsmithing_improv",
      "prof_bowyery",
      "prof_fibers",
      "prof_fibers_rope",
      "prof_leatherworking_basic",
      "prof_metalworking",
      "prof_lockpicking",
      "prof_bow_basic",
      "prof_bow_expert",
      "prof_fletching",
      "prof_carving"
    ],
    "skills": [
      { "level": 4, "name": "survival" },
      { "level": 2, "name": "traps" },
      { "level": 2, "name": "fabrication" },
      { "level": 2, "name": "cooking" },
      { "level": 2, "name": "chemistry" },
      { "level": 2, "name": "firstaid" },
      { "level": 2, "name": "swimming" }
    ],
    "items": {
      "both": {
        "items": [
          "pants_cargo",
          "boots",
          "hat_boonie",
          "jacket_light",
          "socks",
          "backpack",
          "rope_30",
          "whistle",
          "diving_watch",
          "canteen"
        ],
        "entries": [
          { "group": "charged_cell_phone" },
          { "group": "charged_flashlight" },
          { "item": "lighter", "charges": 100 },
          { "item": "knife_rambo", "container-item": "scabbard" },
          { "item": "tshirt", "variant": "generic_tshirt" }
        ]
      },
      "male": [ "boxer_shorts" ],
      "female": [ "sports_bra", "boxer_shorts" ]
    }
  },
  {
    "type": "profession",
    "id": "homeless",
    "name": "Hobo",
    "description": "Society drove you to the fringes and left you with no home, no family, no friends.  But for all the crap thrown your way, you're still breathing.  For now.",
    "points": -1,
    "items": {
      "both": {
        "items": [ "pants", "knit_scarf", "ragpouch", "bindle", "can_beans", "pockknife" ],
        "entries": [ { "group": "charged_matches" } ]
      },
      "male": [ "undershirt" ],
      "female": [ "camisole" ]
    }
  },
  {
    "type": "profession",
    "id": "heli_pilot",
    "name": "Helicopter Pilot",
    "description": "You got your pilot's license, and earned a living ferrying businessmen and tourists around.  The Cataclysm has grounded you for now, but the sky still calls to you…",
    "points": 4,
    "skills": [ { "level": 4, "name": "driving" }, { "level": 1, "name": "speech" }, { "level": 3, "name": "mechanics" } ],
    "proficiencies": [ "prof_helicopter_pilot" ],
    "items": {
      "both": {
        "items": [ "pants_cargo", "socks", "polo_shirt", "boots", "wristwatch", "fancy_sunglasses" ],
        "entries": [ { "group": "charged_smart_phone" }, { "item": "ear_plugs", "custom-flags": [ "no_auto_equip" ] } ]
      },
      "male": [ "boxer_shorts" ],
      "female": [ "bra", "boy_shorts" ]
    }
  },
  {
    "type": "profession",
    "id": "k9_cop",
    "name": "K9 Officer",
    "description": "You spent your career busting drug smugglers with your faithful canine companion.  Now the world has ended, and none of that matters anymore.  Your loyal dog is still at your side, though, ready to face the Cataclysm with you.",
    "points": 4,
    "skills": [
      { "level": 2, "name": "gun" },
      { "level": 2, "name": "pistol" },
      { "level": 2, "name": "survival" },
      { "level": 1, "name": "swimming" }
    ],
    "traits": [ "PROF_POLICE" ],
    "proficiencies": [ "prof_spotting" ],
    "pets": [ { "name": "mon_dog_gshepherd", "amount": 1 } ],
    "items": {
      "both": {
        "items": [ "pants_army", "socks", "badge_deputy", "police_belt", "boots", "dog_whistle", "wristwatch", "dogfood_dry" ],
        "entries": [
          { "group": "charged_smart_phone" },
          { "group": "charged_two_way_radio" },
          { "item": "ear_plugs", "custom-flags": [ "no_auto_equip" ] },
          { "item": "usp_45", "ammo-item": "45_acp", "charges": 12, "container-item": "holster" },
          { "item": "legpouch_large", "contents-group": "army_mags_usp45" },
          { "item": "kevlar_harness", "container-item": "runner_bag" },
          { "item": "sheriffshirt", "variant": "sheriff" }
        ]
      },
      "male": [ "boxer_shorts" ],
      "female": [ "bra", "boy_shorts" ]
    }
  },
  {
    "type": "profession",
    "id": "crazy_cat_lady",
    "name": { "male": "Crazy Cat Dude", "female": "Crazy Cat Lady" },
    "description": "Everyone is dead?  Oh well, it doesn't matter; it's not like you got along with people much anyway.  Your beloved cats are all the friends you need!",
    "points": 5,
    "skills": [ { "level": 1, "name": "survival" }, { "level": 1, "name": "cooking" }, { "level": 1, "name": "tailor" } ],
    "proficiencies": [ "prof_knitting", "prof_knitting_speed" ],
    "pets": [
      { "name": "mon_cat", "amount": 5 },
      { "name": "mon_cat_tabby", "amount": 4 },
      { "name": "mon_cat_longhair", "amount": 3 },
      { "name": "mon_cat_persian", "amount": 3 },
      { "name": "mon_cat_siamese", "amount": 3 },
      { "name": "mon_cat_calico", "amount": 2 },
      { "name": "mon_cat_maine_coon", "amount": 2 },
      { "name": "mon_cat_devon_rex", "amount": 2 },
      { "name": "mon_cat_bengal", "amount": 1 },
      { "name": "mon_cat_sphynx", "amount": 1 },
      { "name": "mon_cat_chonker_kitten", "amount": 1 },
      { "name": "mon_cat_longhair_kitten", "amount": 1 },
      { "name": "mon_cat_calico_kitten", "amount": 1 },
      { "name": "mon_cat_tabby_kitten", "amount": 1 }
    ],
    "items": {
      "both": {
        "items": [ "jeans", "longshirt", "socks", "sneakers", "knit_scarf", "pockknife", "water_clean", "wristwatch", "mbag" ],
        "entries": [ { "group": "charged_matches" }, { "item": "catfood_dry", "count": 10 } ]
      },
      "male": [ "boxer_shorts" ],
      "female": [ "bra", "panties" ]
    }
  },
  {
    "type": "profession",
    "id": "cop",
    "name": "Police Officer",
    "description": "Just a small-town deputy, you got the call and were ready to come to the rescue.  Soon it was you who needed rescuing, and you were lucky to escape with your life.  Who's going to respect your authority when the government this badge represents might not even exist anymore?",
    "points": 2,
    "skills": [ { "level": 3, "name": "gun" }, { "level": 3, "name": "pistol" }, { "level": 1, "name": "swimming" } ],
    "traits": [ "PROF_POLICE" ],
    "proficiencies": [ "prof_spotting" ],
    "items": {
      "both": {
        "items": [ "pants_army", "socks", "badge_deputy", "police_belt", "boots", "whistle", "wristwatch" ],
        "entries": [
          { "group": "charged_smart_phone" },
          { "group": "charged_two_way_radio" },
          { "item": "ear_plugs", "custom-flags": [ "no_auto_equip" ] },
          { "item": "usp_45", "ammo-item": "45_acp", "charges": 12, "container-item": "holster" },
          { "item": "legpouch_large", "contents-group": "army_mags_usp45" },
          { "item": "sheriffshirt", "variant": "sheriff" }
        ]
      },
      "male": [ "boxer_shorts" ],
      "female": [ "bra", "boy_shorts" ]
    }
  },
  {
    "type": "profession",
    "id": "detective",
    "name": "Police Detective",
    "description": "You were on the brink of a major breakthrough in your latest homicide case when the Cataclysm struck.  Now your prime suspect is dead.  Everyone's dead.  You could really use a smoke.",
    "points": 4,
    "traits": [ "PROF_PD_DET" ],
    "proficiencies": [ "prof_spotting" ],
    "items": {
      "both": {
        "items": [
          "pants",
          "dress_shirt",
          "tie_skinny",
          "waistcoat",
          "trenchcoat",
          "police_belt",
          "badge_detective",
          "gloves_leather",
          "knit_scarf",
          "fedora",
          "wristwatch",
          "socks",
          "dress_shoes",
          "cig"
        ],
        "entries": [
          { "group": "charged_smart_phone" },
          { "group": "charged_two_way_radio" },
          { "group": "charged_ref_lighter" },
          { "group": "speedloaders_s&w619_magnum" },
          { "item": "sw_619", "ammo-item": "357mag_fmj", "charges": 7, "container-item": "holster" }
        ]
      },
      "male": [ "briefs" ],
      "female": [ "bra", "panties" ]
    },
    "skills": [ { "level": 3, "name": "gun" }, { "level": 3, "name": "pistol" }, { "level": 1, "name": "swimming" } ],
    "addictions": [ { "intensity": 10, "type": "nicotine" } ]
  },
  {
    "type": "profession",
    "id": "swat",
    "name": "SWAT Officer",
    "description": "As a member of the police force's most elite division, you are more than adequately trained and equipped to survive the brutal onslaught of the apocalypse.  Unfortunately, the chain of command has broken down; your only mission now is to stay alive.",
    "points": 5,
    "proficiencies": [ "prof_gunsmithing_basic", "prof_spotting" ],
    "skills": [
      { "level": 3, "name": "gun" },
      { "level": 3, "name": "pistol" },
      { "level": 3, "name": "smg" },
      { "level": 2, "name": "swimming" }
    ],
    "traits": [ "PROF_SWAT" ],
    "items": {
      "both": {
        "items": [
          "socks",
          "police_belt",
          "tac_helmet",
          "boots_combat",
          "gloves_tactical",
          "badge_swat",
          "wristwatch",
          "pants_cargo",
          "elbow_pads",
          "knee_pads"
        ],
        "entries": [
          { "group": "swat_ballistic_vest_pristine" },
          { "group": "charged_two_way_radio" },
          { "item": "sheriffshirt", "variant": "swat_shirt" },
          { "group": "army_mags_mp5" },
          { "group": "army_mags_usp9" },
          { "item": "ear_plugs", "custom-flags": [ "no_auto_equip" ] },
          { "item": "grenadebandolier", "contents-item": [ "flashbang", "flashbang" ] },
          { "item": "usp_9mm", "ammo-item": "9mm", "charges": 15, "container-item": "holster" },
          {
            "item": "hk_mp5",
            "ammo-item": "9mm",
            "charges": 30,
            "contents-item": [ "shoulder_strap", "rail_laser_sight" ]
          }
        ]
      },
      "male": [ "boxer_shorts" ],
      "female": [ "sports_bra", "boy_shorts" ]
    }
  },
  {
    "type": "profession",
    "id": "swat_heavy",
    "name": "SWAT CQC Specialist",
    "description": "As a member of the police force's most elite division, you were given special training and became an expert in close-quarters combat.  Unfortunately, the chain of command has broken down; your only mission now is to stay alive.",
    "points": 5,
    "skills": [
      { "level": 3, "name": "gun" },
      { "level": 3, "name": "shotgun" },
      { "level": 1, "name": "pistol" },
      { "level": 1, "name": "melee" },
      { "level": 1, "name": "bashing" },
      { "level": 2, "name": "swimming" }
    ],
    "traits": [ "PROF_SWAT" ],
    "proficiencies": [ "prof_spotting" ],
    "items": {
      "both": {
        "items": [
          "socks",
          "tac_fullhelmet",
          "boots_combat",
          "gloves_tactical",
          "badge_swat",
          "wristwatch",
          "pants_cargo",
          "elbow_pads",
          "knee_pads"
        ],
        "entries": [
          { "group": "swat_ballistic_vest_pristine" },
          { "group": "charged_two_way_radio" },
          { "item": "sheriffshirt", "variant": "swat_shirt" },
          { "item": "ear_plugs", "custom-flags": [ "no_auto_equip" ] },
          { "item": "bandolier_shotgun", "contents-group": "bandolier_swat_cqc1" },
          { "item": "bandolier_shotgun", "contents-group": "bandolier_swat_cqc2" },
          { "item": "legpouch_large", "contents-group": "army_mags_usp9" },
          { "item": "usp_9mm", "ammo-item": "9mmfmj", "charges": 15, "container-item": "holster" },
          { "item": "baton-extended", "container-item": "police_belt" },
          { "item": "ksg", "ammo-item": "shot_00", "charges": 7, "contents-item": [ "shoulder_strap" ] }
        ]
      },
      "male": [ "boxer_shorts" ],
      "female": [ "sports_bra", "boy_shorts" ]
    }
  },
  {
    "type": "profession",
    "id": "sniper_police",
    "name": "Police Sniper",
    "description": "Your skill as a sharpshooter served you well in the line of duty, protecting the innocent with a single, well-placed bullet.  Now survival itself is on the line, and you can't afford to miss if you don't want to end up as something's dinner.",
    "points": 5,
    "proficiencies": [ "prof_gunsmithing_basic", "prof_spotting" ],
    "skills": [
      { "level": 5, "name": "gun" },
      { "level": 4, "name": "rifle" },
      { "level": 1, "name": "pistol" },
      { "level": 1, "name": "swimming" }
    ],
    "traits": [ "PROF_POLICE" ],
    "items": {
      "both": {
        "items": [
          "socks",
          "pants_army",
          "police_belt",
          "sweatshirt",
          "sneakers",
          "gloves_tactical",
          "hat_ball",
          "badge_deputy",
          "wristwatch",
          "tacvest"
        ],
        "entries": [
          { "group": "charged_two_way_radio" },
          { "item": "glasses_bal", "custom-flags": [ "no_auto_equip" ] },
          { "group": "charged_powered_earmuffs" },
          { "item": "usp_45", "ammo-item": "45_acp", "charges": 12, "container-item": "holster" },
          { "item": "legpouch_large", "contents-group": "army_mags_usp45" },
          { "item": "762_51", "charges": 20 },
          { "item": "M24", "ammo-item": "762_51", "charges": 5, "contents-item": "shoulder_strap" },
          { "item": "sheriffshirt", "variant": "sheriff" }
        ]
      },
      "male": [ "boxer_shorts" ],
      "female": [ "bra", "boy_shorts" ]
    }
  },
  {
    "type": "profession",
    "id": "riot_police",
    "name": "Riot Control Officer",
    "description": "The riots were brutal, and that was before the dead rose and started to devour the living.  The line you were holding broke.  It was only through a bit of luck and a lot of head-bashing that you got away in one piece, and the worst is yet to come.",
    "points": 5,
    "skills": [
      { "level": 3, "name": "melee" },
      { "level": 3, "name": "bashing" },
      { "level": 1, "name": "gun" },
      { "level": 1, "name": "throw" },
      { "level": 3, "name": "swimming" }
    ],
    "traits": [ "PROF_POLICE" ],
    "proficiencies": [ "prof_spotting" ],
    "items": {
      "both": {
        "items": [
          "socks",
          "pants_cargo",
          "longshirt",
          "boots_combat",
          "gloves_tactical",
          "armor_riot",
          "helmet_riot",
          "badge_deputy",
          "wristwatch",
          "gasbomb"
        ],
        "entries": [
          { "group": "charged_two_way_radio" },
          { "group": "full_gasmask" },
          { "item": "usp_45", "ammo-item": "45_acp", "charges": 12, "container-item": "holster" },
          { "item": "legpouch_large", "contents-group": "army_mags_usp45" },
          { "item": "tonfa", "container-item": "police_belt" },
          { "group": "charged_tazer" }
        ]
      },
      "male": [ "boxer_shorts" ],
      "female": [ "bra", "boy_shorts" ]
    }
  },
  {
    "type": "profession",
    "id": "cop_motor",
    "name": "Motorized Police Officer",
    "description": "Just a small-town deputy, you got the call and were ready to ride to the rescue.  Soon it was you who needed rescuing, and you had to abandon your motorcycle to escape.  Who's going to respect your authority when the government this badge represents doesn't exist anymore?",
    "points": 2,
    "skills": [ { "level": 3, "name": "gun" }, { "level": 3, "name": "pistol" }, { "level": 1, "name": "swimming" } ],
    "traits": [ "PROF_POLICE" ],
    "proficiencies": [ "prof_spotting" ],
    "items": {
      "both": {
        "items": [
          "socks",
          "police_breeches",
          "badge_deputy",
          "undershirt",
          "police_belt",
          "motor_police_boots",
          "whistle",
          "wristwatch",
          "leather_police_jacket"
        ],
        "entries": [
          { "group": "charged_smart_phone" },
          { "group": "charged_two_way_radio" },
          { "item": "ear_plugs", "custom-flags": [ "no_auto_equip" ] },
          { "item": "gloves_leather", "custom-flags": [ "no_auto_equip" ] },
          { "item": "usp_45", "ammo-item": "45_acp", "charges": 12, "container-item": "holster" },
          { "item": "legpouch_large", "contents-group": "army_mags_usp45" },
          { "item": "sheriffshirt", "variant": "sheriff" }
        ]
      },
      "male": [ "boxer_shorts" ],
      "female": [ "bra", "boy_shorts" ]
    }
  },
  {
    "type": "profession",
    "id": "salesman",
    "name": "Used Car Salesman",
    "description": "They said you'd sell your own mother for a dollar.  How dare they!  You've been around the block a few times, and you'd charge way more than a dollar - and get it, too!",
    "points": 0,
    "skills": [ { "level": 4, "name": "speech" } ],
    "items": {
      "both": {
        "items": [ "suit", "knit_scarf", "socks", "dress_shoes", "wristwatch", "gold_watch", "money_strap_fifty" ],
        "entries": [ { "group": "charged_smart_phone" } ]
      },
      "male": [ "briefs", "citrine_gold_cufflinks" ],
      "female": [ "bra", "panties", "gold_ear" ]
    }
  },
  {
    "type": "profession",
    "id": "bow_hunter",
    "name": "Bow Hunter",
    "description": "Ever since you were a child you loved hunting, and quickly developed a talent for archery.  Why, if the world ended, there's nothing you'd want at your side more than your trusty bow.  So, when it did, you made sure to bring it along.",
    "points": 3,
    "proficiencies": [ "prof_bow_basic", "prof_bow_expert", "prof_bowyery" ],
    "skills": [ { "level": 2, "name": "archery" }, { "level": 1, "name": "swimming" } ],
    "items": {
      "both": {
        "items": [
          "army_top",
          "knit_scarf",
          "socks",
          "boots_steel",
          "pants_cargo",
          "jacket_flannel",
          "bow_sling",
          "bow_sight_pin",
          "hat_hunting",
          "wristwatch"
        ],
        "entries": [
          { "group": "charged_smart_phone" },
          { "item": "compbow_low", "custom-flags": [ "no_auto_equip" ] },
          { "item": "quiver", "contents-group": "quiver_bow_hunter" },
          { "item": "sheath", "contents-item": "knife_hunting" }
        ]
      },
      "male": [ "boxer_shorts" ],
      "female": [ "sports_bra", "boxer_shorts" ]
    },
    "missions": [ "MISSION_HUNTER" ]
  },
  {
    "type": "profession",
    "id": "crossbow_hunter",
    "name": "Crossbow Hunter",
    "description": "Ever since you were a child you loved hunting, and crossbow hunting was always your favorite.  Why, if the world ended, there's nothing you'd want at your side more than your trusty crossbow.  So, when it did, you made sure to bring it along, though most of your bolts were lost during the escape.",
    "points": 3,
    "proficiencies": [ "prof_bow_basic", "prof_gunsmithing_spring" ],
    "skills": [ { "level": 2, "name": "rifle" }, { "level": 1, "name": "swimming" } ],
    "items": {
      "both": {
        "items": [
          "army_top",
          "knit_scarf",
          "socks",
          "boots_steel",
          "pants_cargo",
          "jacket_flannel",
          "hat_hunting",
          "wristwatch",
          "single_sling"
        ],
        "entries": [
          { "group": "charged_smart_phone" },
          {
            "item": "compcrossbow",
            "ammo-item": "bolt_steel",
            "charges": 1,
            "contents-item": "shoulder_strap",
            "custom-flags": [ "no_auto_equip" ]
          },
          { "item": "quiver", "contents-group": "quiver_crossbow_hunter" },
          { "item": "sheath", "contents-item": "knife_hunting" }
        ]
      },
      "male": [ "boxer_shorts" ],
      "female": [ "sports_bra", "boxer_shorts" ]
    },
    "missions": [ "MISSION_HUNTER" ]
  },
  {
    "type": "profession",
    "id": "shotgun_hunter",
    "name": "Shotgun Hunter",
    "description": "Ever since you were a child you loved hunting, and one year you got a shotgun for your birthday.  Why, if the world ended, there's nothing you'd want at your side more than your trusty shotgun.  So, when it did, you made sure to bring it along.",
    "points": 2,
    "skills": [ { "level": 1, "name": "gun" }, { "level": 1, "name": "shotgun" } ],
    "items": {
      "both": {
        "items": [
          "army_top",
          "knit_scarf",
          "socks",
          "boots_steel",
          "pants_cargo",
          "jacket_flannel",
          "hat_hunting",
          "wristwatch",
          "back_holster"
        ],
        "entries": [
          { "group": "charged_smart_phone" },
          { "item": "ear_plugs", "custom-flags": [ "no_auto_equip" ] },
          {
            "item": "remington_870",
            "ammo-item": "shot_00",
            "charges": 5,
            "contents-item": "shoulder_strap",
            "custom-flags": [ "no_auto_equip" ]
          },
          { "item": "bandolier_shotgun", "contents-group": "bandolier_shotgun_hunter" },
          { "item": "sheath", "contents-item": "knife_hunting" }
        ]
      },
      "male": [ "boxer_shorts" ],
      "female": [ "sports_bra", "boxer_shorts" ]
    },
    "missions": [ "MISSION_HUNTER" ]
  },
  {
    "type": "profession",
    "id": "rifle_hunter",
    "name": "Rifle Hunter",
    "description": "Ever since you were a child you loved hunting, and you fancy yourself a crack shot.  Why, if the world ended, there's nothing you'd want at your side more than your trusty rifle.  So, when it did, you made sure to bring it along.",
    "points": 2,
    "skills": [ { "level": 1, "name": "gun" }, { "level": 1, "name": "rifle" } ],
    "items": {
      "both": {
        "items": [
          "army_top",
          "knit_scarf",
          "socks",
          "boots_steel",
          "pants_cargo",
          "jacket_flannel",
          "hat_hunting",
          "wristwatch",
          "back_holster"
        ],
        "entries": [
          { "group": "charged_smart_phone" },
          { "item": "ear_plugs", "custom-flags": [ "no_auto_equip" ] },
          {
            "item": "remington700_270",
            "ammo-item": "270win_jsp",
            "charges": 4,
            "contents-item": "shoulder_strap",
            "custom-flags": [ "no_auto_equip" ]
          },
          { "item": "bandolier_rifle", "contents-group": "bandolier_rifle_hunter" },
          { "item": "sheath", "contents-item": "knife_hunting" }
        ]
      },
      "male": [ "boxer_shorts" ],
      "female": [ "sports_bra", "boxer_shorts" ]
    },
    "missions": [ "MISSION_HUNTER" ]
  },
  {
    "type": "profession",
    "id": "construction_worker",
    "name": { "male": "Handy Man", "female": "Handy Woman" },
    "description": "You used to work at a local hardware store, and you did plenty of home renovations yourself.  Now you look out at the horizon of a ruined world, and wonder - are your meager skills, and the few supplies you grabbed on the way out, sufficient to help rebuild?",
    "points": 2,
    "proficiencies": [
      "prof_plumbing",
      "prof_elec_soldering",
      "prof_metalworking",
      "prof_lockpicking",
      "prof_carpentry_basic",
      "prof_appliance_repair"
    ],
    "skills": [ { "level": 2, "name": "fabrication" }, { "level": 1, "name": "traps" } ],
    "items": {
      "both": {
        "items": [ "tank_top", "socks", "boots_steel", "pants", "multitool", "wristwatch" ],
        "entries": [
          { "group": "charged_smart_phone" },
          { "item": "nailgun", "ammo-item": "nail", "charges": 20 },
          { "item": "nail", "charges": 180 },
          { "item": "tool_belt", "contents-item": "hammer" }
        ]
      },
      "male": [ "boxer_shorts" ],
      "female": [ "bra", "panties" ]
    }
  },
  {
    "type": "profession",
    "id": "trucker",
    "name": "Trucker",
    "description": "You once ruled the road in your big rig.  When the riots hit, you hopped in and drove it to safety.  Now it's just you and your truck against the world.",
    "points": 5,
    "skills": [ { "level": 1, "name": "mechanics" }, { "level": 4, "name": "driving" } ],
    "vehicle": "semi_truck_scenario",
    "items": {
      "both": {
        "items": [ "tank_top", "socks", "boots_steel", "pants", "multitool", "wristwatch", "gloves_work", "hat_ball" ],
        "entries": [ { "group": "charged_smart_phone" } ]
      },
      "male": [ "boxer_shorts" ],
      "female": [ "bra", "panties" ]
    }
  },
  {
    "id": "car_survivor",
    "type": "profession",
    "name": "Day Driver",
    "description": "You love driving, and decided to start making some money doing it.  On your way to pick up a customer, a riot broke out around you.  You took a long detour to safety, only to find yourself somewhere unfamiliar.",
    "points": 4,
    "skills": [ { "level": 1, "name": "speech" }, { "level": 4, "name": "driving" } ],
    "vehicle": "car",
    "items": {
      "both": {
        "items": [ "sneakers", "socks", "jeans", "longshirt", "wristwatch", "water_clean" ],
        "entries": [ { "group": "charged_smart_phone" } ]
      },
      "male": [ "boxer_shorts" ],
      "female": [ "panties", "bra" ]
    }
  },
  {
    "id": "emt_firefighter",
    "type": "profession",
    "name": "EMT Firefighter",
    "description": "On your way to respond to an emergency call, you nearly drove straight into a riot in the city.  Turning off of the burning, debris-covered streets, you took a long detour only to find yourself lost.  That call will have to wait - you're in an emergency of your own now.",
    "points": 5,
    "skills": [
      { "level": 1, "name": "firstaid" },
      { "level": 3, "name": "driving" },
      { "level": 2, "name": "melee" },
      { "level": 1, "name": "swimming" }
    ],
    "proficiencies": [ "prof_wound_care", "prof_burn_care" ],
    "vehicle": "fire_engine",
    "items": {
      "both": {
        "items": [
          "boots_bunker",
          "bunker_coat",
          "nomex_suit",
          "bunker_pants",
          "dress_shirt",
          "nomex_gloves",
          "fire_gauntlets",
          "nomex_hood",
          "firehelmet",
          "glasses_safety",
          "mbag",
          "nomex_socks",
          "water_clean",
          "pocketwatch"
        ],
        "entries": [
          { "group": "full_1st_aid" },
          { "group": "charged_smart_phone" },
          { "item": "ear_plugs", "custom-flags": [ "no_auto_equip" ] },
          { "item": "halligan", "container-item": "fireman_belt" }
        ]
      }
    }
  },
  {
    "id": "handymanservice",
    "type": "profession",
    "name": "Serviceman",
    "description": "Employed by a large company, you performed installation and troubleshooting services at the homes of ungrateful luddites.  Driving back from your last call, you were suddenly swarmed by what you believed to be angry rioters.  You veered off onto an old, neglected side road to escape, only to find yourself lost and low on gas.",
    "points": 4,
    "skills": [ { "level": 3, "name": "electronics" }, { "level": 2, "name": "driving" }, { "level": 1, "name": "mechanics" } ],
    "proficiencies": [ "prof_appliance_repair" ],
    "vehicle": "cube_van_cheap",
    "items": {
      "both": {
        "items": [
          "dress_shirt",
          "socks",
          "boots",
          "pants",
          "multitool",
          "wristwatch",
          "mbag",
          "water_clean",
          "gloves_work",
          "hammer",
          "hat_ball"
        ],
        "entries": [ { "group": "charged_smart_phone" }, { "group": "charged_electrical_measuring" } ]
      },
      "male": [ "boxer_shorts" ],
      "female": [ "panties", "bra" ]
    }
  },
  {
    "id": "bus_driver",
    "type": "profession",
    "name": "Bus Driver",
    "description": "You made a living driving kids to and from school, a career choice you regretted almost every day.  None of the brats were at their normal stops, and the noise of your bus quickly attracted hordes of zombies.  You escaped, but now you've gotten lost.  At least you're getting a break from the hellish screams of children, though you're starting to hear new ones…",
    "points": 4,
    "skills": [ { "level": 1, "name": "speech" }, { "level": 3, "name": "driving" } ],
    "vehicle": "schoolbus",
    "items": {
      "both": {
        "items": [ "sneakers", "socks", "jeans", "wristwatch", "jacket_light", "water_clean", "hat_ball" ],
        "entries": [ { "group": "charged_smart_phone" }, { "item": "tshirt", "variant": "generic_tshirt" } ]
      },
      "male": [ "boxer_shorts" ],
      "female": [ "panties", "bra" ]
    }
  },
  {
    "id": "cop_car",
    "type": "profession",
    "name": "Police Interceptor",
    "description": "An on-duty officer, you received the call and were ready to respond to the robbery.  It all went to shit, your backup got eaten, and you were lucky to escape with your life and patrol car.",
    "points": 6,
    "skills": [ { "level": 3, "name": "gun" }, { "level": 3, "name": "pistol" }, { "level": 3, "name": "driving" } ],
    "proficiencies": [ "prof_spotting" ],
    "vehicle": "policecar",
    "traits": [ "PROF_POLICE" ],
    "items": {
      "both": {
        "items": [ "pants_army", "socks", "badge_deputy", "police_belt", "boots", "whistle", "kevlar", "wristwatch" ],
        "entries": [
          { "group": "charged_smart_phone" },
          { "group": "charged_two_way_radio" },
          { "item": "ear_plugs", "custom-flags": [ "no_auto_equip" ] },
          { "item": "usp_45", "ammo-item": "45_acp", "charges": 12, "container-item": "holster" },
          { "item": "legpouch_large", "contents-group": "army_mags_usp45" },
          { "item": "sheriffshirt", "variant": "sheriff" }
        ]
      },
      "male": [ "boxer_shorts" ],
      "female": [ "bra", "boy_shorts" ]
    }
  },
  {
    "type": "profession",
    "id": "militia_car",
    "name": "Militia",
    "description": "You and a group of like-minded individuals built a hideout in the woods from which to launch looting raids in a jury-rigged pickup.  The last run went bad, and now all your comrades are dead.  Every breath you take now is an act of rebellion against the cruelty of this doomed world.  Do not let that flame of hope perish inside you.",
    "points": 8,
    "skills": [
      { "level": 2, "name": "gun" },
      { "level": 2, "name": "rifle" },
      { "level": 3, "name": "driving" },
      { "level": 1, "name": "mechanics" }
    ],
    "vehicle": "pickup_technical",
    "items": {
      "both": {
        "items": [
          "pants_army",
          "combat_shirt",
          "socks",
          "sweatshirt",
          "boots",
          "cig",
          "elbow_pads",
          "slingpack",
          "kevlar",
          "balclava",
          "knee_pads",
          "beret",
          "wristwatch",
          "water_clean"
        ],
        "entries": [
          { "group": "charged_cell_phone" },
          { "item": "ear_plugs", "custom-flags": [ "no_auto_equip" ] },
          { "item": "knife_combat", "container-item": "sheath" },
          { "item": "m9", "ammo-item": "9mm", "charges": 15, "container-item": "holster" },
          { "item": "chestrig", "contents-group": "army_mags_m4" },
          { "item": "lighter", "charges": 100 },
          { "item": "ar15", "ammo-item": "223", "charges": 30, "contents-item": [ "shoulder_strap" ] }
        ]
      },
      "male": [ "boxer_shorts" ],
      "female": [ "bra", "boy_shorts" ]
    }
  },
  {
    "type": "profession",
    "id": "park_ranger",
    "name": "Park Ranger",
    "description": "Your days of patrolling the park and protecting people and wildlife from each other have taught you many useful skills.  After finding a gruesome scene at a campsite and no response when you radioed for help, you stockpiled as many supplies as possible and set out in your pickup looking for answers.",
    "points": 9,
    "skills": [
      { "level": 1, "name": "gun" },
      { "level": 1, "name": "pistol" },
      { "level": 3, "name": "driving" },
      { "level": 2, "name": "firstaid" },
      { "level": 1, "name": "fabrication" },
      { "level": 2, "name": "swimming" },
      { "level": 2, "name": "survival" }
    ],
    "vehicle": "pickup",
    "items": {
      "both": {
        "items": [
          "boots_hiking",
          "cowboy_hat",
          "diving_watch",
          "e_tool",
          "hammer",
          "knife_folding",
          "multitool",
          "pants_army",
          "police_belt",
          "rollmat",
          "socks",
          "travelpack",
          "vest",
          "water_clean",
          "whistle_multitool"
        ],
        "entries": [
          { "group": "charged_smart_phone" },
          { "group": "charged_flashlight" },
          { "group": "charged_two_way_radio" },
          { "group": "full_1st_aid" },
          { "item": "black_pen", "charges": 100 },
          { "item": "coat_rain", "custom-flags": [ "no_auto_equip" ] },
          { "item": "ear_plugs", "custom-flags": [ "no_auto_equip" ] },
          { "item": "file" },
          { "item": "legpouch_large", "contents-group": "ranger_mags" },
          { "item": "lighter", "charges": 100 },
          { "item": "p320_357sig", "ammo-item": "357sig_fmj", "charges": 13, "container-item": "holster" },
          { "item": "paper", "charges": 20, "container-item": "leather_journal" },
          { "item": "permanent_marker", "charges": 500 },
          { "item": "roadmap" },
          { "item": "sm_extinguisher", "charges": 10 },
          { "item": "trailmap" },
          { "item": "sheriffshirt", "variant": "sheriff" }
        ]
      },
      "male": [ "boxer_shorts" ],
      "female": [ "bra", "boy_shorts" ]
    }
  },
  {
    "type": "profession",
    "id": "lumberjack",
    "name": "Lumberjack",
    "description": "You're a lumberjack, and you're okay.  You felled trees before the world ended, and you suspect the undead aren't nearly as tough.",
    "points": 0,
    "skills": [ { "level": 2, "name": "swimming" } ],
    "items": {
      "both": {
        "items": [ "jeans", "socks", "boots", "hat_hunting", "jacket_flannel", "knit_scarf", "vest", "wristwatch", "axe_ring" ],
        "entries": [ { "group": "charged_smart_phone" }, { "item": "ax", "custom-flags": [ "auto_wield" ] } ]
      },
      "male": [ "boxer_shorts" ],
      "female": [ "sports_bra", "boxer_shorts" ]
    }
  },
  {
    "type": "profession",
    "id": "fastfoodcook",
    "name": "Fast Food Cook",
    "description": "The diners at the fancy burger joint where you worked were even more irritable and unreasonable than usual today.  You showed them the meaning of fast food… by running for your life!",
    "points": 0,
    "skills": [ { "level": 1, "name": "cooking" } ],
    "proficiencies": [ "prof_frying" ],
    "items": {
      "both": {
        "items": [ "pants", "sneakers", "socks", "knife_steak" ],
        "entries": [ { "group": "charged_smart_phone" }, { "item": "tshirt", "variant": "generic_tshirt" } ]
      },
      "male": [ "briefs" ],
      "female": [ "bra", "panties" ]
    }
  },
  {
    "type": "profession",
    "id": "electrician",
    "name": "Electrician",
    "description": "Small businesses often hired you for electrical work.  You were halfway through your latest job when the whole power grid went dead.",
    "points": 1,
    "proficiencies": [ "prof_elec_soldering", "prof_appliance_repair" ],
    "skills": [ { "level": 3, "name": "electronics" } ],
    "items": {
      "both": {
        "items": [ "jumpsuit", "socks", "boots", "tool_belt", "wristwatch", "mbag", "solder_wire" ],
        "entries": [
          { "group": "charged_smart_phone" },
          { "group": "charged_flashlight" },
          { "group": "charged_soldering_iron" },
          { "group": "charged_electrical_measuring" }
        ]
      },
      "male": [ "boxer_briefs" ],
      "female": [ "bra", "panties" ]
    }
  },
  {
    "type": "profession",
    "id": "hacker",
    "name": "Computer Hacker",
    "description": "Caffeine pills and all-nighters in front of a computer screen made you an expert at writing and cracking code.  Sadly, the power's gone out, and suddenly your elite skills seem significantly less useful.  At least there's no one stopping you from your dream of breaking into a military mainframe now.",
    "points": 1,
    "skills": [ { "level": 4, "name": "computer" } ],
    "items": {
      "both": {
        "items": [
          "pants",
          "tshirt_text",
          "socks",
          "sneakers",
          "mbag",
          "caffeine",
          "caff_gum",
          "mobile_memory_card_encrypted",
          "usb_drive"
        ],
        "entries": [
          { "item": "light_plus_battery_cell", "ammo-item": "battery", "charges": 150, "container-item": "portable_game" },
          { "group": "charged_smart_phone" },
          { "group": "charged_laptop" }
        ]
      },
      "male": [ "briefs" ],
      "female": [ "sports_bra", "panties" ]
    }
  },
  {
    "type": "profession",
    "id": "backpacker",
    "name": "Backpacker",
    "description": "For the past few years you've been traveling the world, sightseeing and living off your parents' trust fund.  You came home to find the world in ruins, and the only thing between you and death is the open road and your backpack.",
    "points": 0,
    "skills": [ { "level": 1, "name": "survival" } ],
    "items": {
      "both": {
        "items": [ "backpack_hiking", "jeans", "boots_hiking", "knit_scarf", "socks", "wristwatch", "fun_survival" ],
        "entries": [ { "group": "charged_smart_phone" }, { "item": "tshirt", "variant": "generic_tshirt" } ]
      },
      "male": [ "boxer_shorts" ],
      "female": [ "bra", "boy_shorts" ]
    }
  },
  {
    "type": "profession",
    "id": "student",
    "name": "Student",
    "description": "Just an average student, you find yourself facing a test you never studied for, and the stakes are a bit higher than geometry.  Maybe there'll be something useful in one of these books you've been lugging around all year.",
    "points": 0,
    "items": {
      "both": {
        "items": [ "pants", "socks", "sneakers", "ZSG", "backpack", "wristwatch", "textbook_speech", "story_book", "howto_computer" ],
        "entries": [ { "group": "charged_smart_phone" }, { "item": "tshirt", "variant": "generic_tshirt" } ]
      },
      "male": [ "boxer_shorts" ],
      "female": [ "bra", "boy_shorts" ]
    }
  },
  {
    "type": "profession",
    "id": "svictim",
    "name": "Shower Victim",
    "description": "You just stepped out of a nice, hot shower to find the world had ended.  You've got some soap, along with the most massively useful thing ever… a towel.",
    "points": -1,
    "flags": [ "NO_BONUS_ITEMS" ],
    "items": { "both": { "items": [ "towel_wet" ], "entries": [ { "item": "soap", "custom-flags": [ "auto_wield" ] } ] } }
  },
  {
    "type": "profession",
    "id": "biker",
    "name": "Biker",
    "description": "You spent most of your life on a motorcycle, out on the open road with your club.  Now they're all dead.  Time to ride or die.",
    "points": 3,
    "skills": [ { "level": 4, "name": "driving" }, { "level": 1, "name": "mechanics" } ],
    "vehicle": "motorcycle",
    "items": {
      "both": {
        "items": [
          "motorbike_pants",
          "motorbike_armor",
          "chaps_leather",
          "socks",
          "motorbike_boots",
          "helmet_motor",
          "jacket_leather",
          "wristwatch",
          "multitool"
        ],
        "entries": [
          { "group": "charged_smart_phone" },
          { "item": "sheath", "contents-item": "knife_trench" },
          { "item": "leg_bag", "variant": "black_leg_bag" }
        ]
      },
      "male": [ "boxer_shorts", "tank_top" ],
      "female": [ "bra", "boy_shorts" ]
    }
  },
  {
    "type": "profession",
    "id": "dancer",
    "name": "Ballroom Dancer",
    "description": "Things got a little weird on your way to your weekly dance class.  Zombies don't seem to know how to dance, but you're not about to let them step on your toes.",
    "points": 0,
    "skills": [ { "level": 2, "name": "dodge" } ],
    "items": {
      "both": { "items": [ "socks", "knit_scarf", "dance_shoes" ], "entries": [ { "group": "charged_smart_phone" } ] },
      "male": [ "briefs", "tux", "tourmaline_silver_cufflinks" ],
      "female": [ "bra", "panties", "dress", "purse", "tourmaline_silver_bracelet" ]
    }
  },
  {
    "type": "profession",
    "id": "patient",
    "name": "Patient",
    "description": "When the diagnosis came back positive, you made a vow: to fight for your life, and to never give in to despair.  Now is the time to renew that vow.",
    "points": -2,
    "items": {
      "both": {
        "items": [ "jeans", "socks", "sneakers", "wristwatch" ],
        "entries": [ { "group": "charged_smart_phone" }, { "item": "tshirt", "variant": "generic_tshirt" } ]
      },
      "male": [ "briefs" ],
      "female": [ "bra", "panties" ]
    },
    "flags": [ "SCEN_ONLY" ],
    "missions": [ "MISSION_PATIENT" ]
  },
  {
    "type": "profession",
    "id": "mutant_patient",
    "name": "Unwilling Mutant",
    "description": "You were a human guinea pig, used by laboratory technicians to understand the immense power of mutation.  You are determined to live on, if only to spite them for what they did to you.",
    "points": -1,
    "items": { "both": [ "subsuit_xl" ], "male": [ "briefs" ], "female": [ "bra", "panties" ] },
    "flags": [ "SCEN_ONLY" ]
  },
  {
    "type": "profession",
    "id": "mutant_volunteer",
    "name": "Volunteer Mutant",
    "description": "Your dreams of becoming a super-human mutant through genetic alteration may have fallen a bit short, but the scientists say you're ready.  It's time for a field test.",
    "points": 1,
    "skills": [ { "level": 2, "name": "chemistry" }, { "level": 2, "name": "electronics" } ],
    "items": {
      "both": [ "dress_shirt", "pants", "socks", "boots", "knit_scarf", "coat_lab", "glasses_safety", "wristwatch" ],
      "male": [ "briefs" ],
      "female": [ "bra", "panties" ]
    },
    "flags": [ "SCEN_ONLY" ],
    "missions": [ "MISSION_MUTANT_VOLUNTEER" ]
  },
  {
    "type": "profession",
    "id": "hitchhiker",
    "name": "Hitchhiker",
    "description": "Your house has been demolished and your planet destroyed, but at least you still have your towel.",
    "points": -1,
    "items": {
      "both": [ "house_coat", "slippers", "towel", "guidebook" ],
      "male": [ "boxer_shorts" ],
      "female": [ "bra", "boxer_shorts" ]
    }
  },
  {
    "type": "profession",
    "id": "trapper",
    "name": "Trapper",
    "description": "You spent most of your life trapping with your father.  Both of you made a decent living selling your catches and running trapping tutorials.  Hopefully, your skills will come in useful against less conventional game.",
    "points": 2,
    "skills": [ { "level": 4, "name": "traps" }, { "level": 2, "name": "survival" } ],
    "proficiencies": [ "prof_fibers", "prof_fibers_rope", "prof_traps", "prof_trapsetting" ],
    "items": {
      "both": {
        "items": [
          "jeans",
          "socks",
          "boots",
          "hat_hunting",
          "jacket_flannel",
          "knit_scarf",
          "beartrap",
          "wristwatch",
          "tobacco",
          "rolling_paper",
          "backpack"
        ],
        "entries": [
          { "group": "charged_smart_phone" },
          { "group": "charged_matches" },
          { "item": "knife_hunting", "container-item": "sheath" }
        ]
      },
      "male": [ "boxer_shorts" ],
      "female": [ "bra", "boxer_shorts" ]
    }
  },
  {
    "type": "profession",
    "id": "blacksmith",
    "name": "Blacksmith",
    "description": "You ran into trouble coming out of class at your community college's metalsmithing program, but despite the havoc you've managed to keep ahold of some of the equipment you were carrying.",
    "points": 1,
    "skills": [ { "level": 4, "name": "fabrication" }, { "level": 1, "name": "swimming" } ],
    "proficiencies": [ "prof_metalworking", "prof_blacksmithing" ],
    "items": {
      "both": {
        "items": [ "jeans", "socks", "boots", "tank_top", "apron_cut_resistant", "fire_gauntlets", "wristwatch", "hammer" ],
        "entries": [ { "group": "charged_smart_phone" } ]
      },
      "male": [ "briefs" ],
      "female": [ "bra", "panties" ]
    }
  },
  {
    "type": "profession",
    "id": "clown",
    "name": "Clown",
    "description": "All you ever wanted was to make people laugh.  Dropping out of school and performing at kids' parties was a dream come true until the world ended.  There are precious few balloon animals in your future now.",
    "points": -1,
    "items": {
      "both": {
        "items": [ "clown_wig", "clown_suit", "clown_nose", "socks", "clownshoes", "airhorn" ],
        "entries": [ { "group": "charged_smart_phone" }, { "item": "balloon", "count": 20 } ]
      },
      "male": [ "briefs" ],
      "female": [ "bra", "panties" ]
    },
    "missions": [ "MISSION_CLOWN" ]
  },
  {
    "type": "profession",
    "id": "lost_sub",
    "name": "Lost Submissive",
    "description": "In the rush to safety, you were separated from your master by cruel fate.  Now you are on your own, with nothing to your name but a suit of really kinky black leather.  Unfortunately, there are no safewords in the apocalypse.",
    "points": -1,
    "traits": [ "MASOCHIST" ],
    "flags": [ "NO_BONUS_ITEMS" ],
    "proficiencies": [ "prof_fibers", "prof_fibers_rope" ],
    "items": {
<<<<<<< HEAD
      "both": { "items": [ "bondage_suit", "bondage_mask", "boots", "leather_belt" ], "entries": [ { "group": "charged_matches" } ] }
    },
    "missions": [ "MISSION_LOST_SUB" ]
=======
      "both": {
        "items": [ "bondage_suit", "bondage_mask", "boots", "gloves_leather", "leather_belt" ],
        "entries": [ { "group": "charged_matches" } ]
      }
    }
>>>>>>> 0e527d82
  },
  {
    "type": "profession",
    "id": "senior",
    "name": "Senior Citizen",
    "description": "You haven't seen this much blood since the war.  The whole world's gone crazy!  They ate your grandkids!  But dagnabbit, you'll make them all pay for what they've done.",
    "proficiencies": [ "prof_knitting" ],
    "points": 0,
    "items": {
      "both": {
        "items": [ "tobacco", "pipe_tobacco", "socks", "dress_shoes", "knit_scarf", "bellyband", "dentures" ],
        "entries": [ { "group": "charged_ref_lighter" }, { "item": "cane", "custom-flags": [ "auto_wield" ] } ]
      },
      "male": [ "briefs", "dress_shirt", "pants_checkered", "pocketwatch" ],
      "female": [ "panties", "bra", "dress", "fanny", "gold_watch" ]
    }
  },
  {
    "type": "profession",
    "id": "otaku",
    "name": "Otaku",
    "description": "After many late nights with friends watching anime and eating snacks, you decided to make the trip to the premier anime convention in the Northeast.  Now zombies are eating everyone, and even worse, the convention is cancelled!  At least you were ready in case your costume tore.",
    "points": 0,
    "skills": [ { "level": 1, "name": "tailor" } ],
    "items": {
      "both": {
        "items": [ "shorts", "socks", "sneakers", "tank_top", "mbag", "mag_animecon", "cheeseburger" ],
        "entries": [
          { "group": "charged_smart_phone" },
          {
            "item": "light_plus_battery_cell",
            "ammo-item": "battery",
            "charges": 150,
            "container-item": "eink_tablet_pc"
          },
          {
            "item": "light_minus_battery_cell",
            "ammo-item": "battery",
            "charges": 50,
            "container-item": "game_watch"
          }
        ]
      },
      "male": [ "briefs" ],
      "female": [ "bra", "panties" ]
    },
    "missions": [ "MISSION_OTAKU" ]
  },
  {
    "type": "profession",
    "id": "spouse",
    "name": { "male": "Groom", "female": "Bride" },
    "description": "The Cataclysm struck on the big day and you escaped with nothing but your wedding attire.  Cold feet?  You'd just like to keep your feet attached!",
    "points": -1,
    "items": {
      "both": { "items": [ "ring_wedding" ], "entries": [ { "group": "charged_smart_phone" } ] },
      "male": [ "tux", "socks", "dress_shoes", "briefs", "leather_belt", "tie_bow", "cufflinks_intricate" ],
      "female": [
        "veil_wedding",
        "dress_wedding",
        "stockings",
        "garter_belt",
        "dress_shoes",
        "bra",
        "panties",
        "purse",
        "long_glove_white",
        "pearl_silver_tiara",
        "pearl_silver_earring"
      ]
    }
  },
  {
    "type": "profession",
    "id": "punkrockgirl",
    "name": { "male": "Punk Rock Dude", "female": "Punk Rock Girl" },
    "description": "All those wicked songs about the apocalypse have come to life.  Brutal!  Now that the system is dead, it's time to party among the bones of the world!",
    "points": 0,
    "items": {
      "both": {
        "items": [ "trenchcoat", "gloves_fingerless", "socks", "boots_combat", "weed", "tobacco", "rolling_paper", "wristwatch" ],
        "entries": [
          { "group": "charged_smart_phone" },
          { "group": "charged_mp3" },
          { "group": "charged_ref_lighter" },
          { "item": "onyx_silver_earring", "variant": "dark_earring" },
          { "item": "onyx_silver_ring", "variant": "dark_ring" }
        ]
      },
      "male": [ "pants_cargo", "tank_top", "boxer_shorts" ],
      "female": [ "skirt", "corset", "boxer_shorts", "stockings" ]
    }
  },
  {
    "type": "profession",
    "id": "firefighter",
    "name": "Firefighter",
    "description": "As a first responder, you were direct witness to the gut-wrenching horrors of the apocalypse.  Separated from most of your equipment and your unit while on call, you were forced to fight your way to safety with little more than your trusty iron and your bunker gear to protect you.",
    "points": 2,
    "skills": [ { "level": 2, "name": "melee" }, { "level": 1, "name": "firstaid" }, { "level": 1, "name": "swimming" } ],
    "proficiencies": [ "prof_burn_care" ],
    "items": {
      "both": {
        "items": [
          "bunker_pants",
          "bunker_coat",
          "nomex_suit",
          "nomex_socks",
          "boots_bunker",
          "nomex_gloves",
          "fire_gauntlets",
          "glasses_safety",
          "nomex_hood",
          "firehelmet",
          "pocketwatch"
        ],
        "entries": [
          { "item": "ear_plugs", "custom-flags": [ "no_auto_equip" ] },
          { "item": "halligan", "container-item": "fireman_belt" }
        ]
      }
    }
  },
  {
    "type": "profession",
    "id": "skaboy",
    "name": { "male": "Rude Boy", "female": "Rude Girl" },
    "description": "Your ska band broke up after the drummer became a zombie.  Now you're alone in the Cataclysm with some cigarettes and your mp3 player.",
    "points": 0,
    "items": {
      "both": {
        "items": [ "dress_shirt", "tie_skinny", "sunglasses", "pants", "socks", "dress_shoes", "rolling_paper", "tobacco", "wristwatch" ],
        "entries": [ { "group": "charged_smart_phone" }, { "group": "charged_mp3" }, { "group": "charged_ref_lighter" } ]
      },
      "male": [ "briefs" ],
      "female": [ "bra", "panties" ]
    }
  },
  {
    "type": "profession",
    "id": "postman",
    "name": "Mail Carrier",
    "description": "Neither snow nor rain nor heat nor gloom of night stays you from the swift completion of your appointed rounds, but nobody said anything about zombies.",
    "points": 0,
    "skills": [ { "level": 1, "name": "driving" }, { "level": 1, "name": "dodge" } ],
    "items": {
      "both": {
        "items": [
          "postman_hat",
          "postman_shirt",
          "mbag",
          "dog_whistle",
          "wristwatch",
          "leather_belt",
          "postman_shorts",
          "knit_scarf",
          "socks",
          "sneakers"
        ],
        "entries": [ { "group": "charged_smart_phone" } ]
      },
      "male": [ "briefs" ],
      "female": [ "bra", "panties" ]
    }
  },
  {
    "type": "profession",
    "id": "convict",
    "name": "Convict",
    "description": "Your trial was contentious, but ultimately you found yourself behind bars.  The Cataclysm has offered you a chance to escape, but freedom may come with a steep price.",
    "points": 0,
    "skills": [ { "level": 1, "name": "melee" }, { "level": 1, "name": "traps" } ],
    "items": {
      "both": [ "striped_shirt", "striped_pants", "sneakers", "socks", "glass_shiv" ],
      "male": [ "briefs" ],
      "female": [ "bra", "panties" ]
    }
  },
  {
    "type": "profession",
    "id": "death_row_convict",
    "name": "Death Row Convict",
    "description": "You were a serial killer, ready to walk the green mile, but in a twist of fate you're one of the few still alive.  True death comes only from your hands, so you're in for a job.",
    "points": 2,
    "skills": [ { "level": 1, "name": "melee" } ],
    "traits": [ "KILLER" ],
    "items": {
      "both": [ "striped_shirt", "striped_pants", "sneakers", "socks", "glass_shiv" ],
      "male": [ "briefs" ],
      "female": [ "bra", "panties" ]
    }
  },
  {
    "type": "profession",
    "id": "convict_assassin",
    "name": "Undercover Assassin Convict",
    "description": "You were given a target, a mission, but killing your mark seems to have become much more difficult now.  Your employer cut contact with you and now you have to make do with what you have.",
    "points": 2,
    "skills": [ { "level": 3, "name": "melee" }, { "level": 2, "name": "stabbing" } ],
    "traits": [ "PROF_ASSASSIN_CONVICT" ],
    "items": {
      "both": {
        "items": [ "striped_shirt", "striped_pants", "sneakers", "socks" ],
        "entries": [
          { "item": "knife_combat", "container-item": "gartersheath1" },
          { "item": "polaroid_photo", "container-item": "ankle_wallet_pouch" }
        ]
      },
      "male": [ "briefs" ],
      "female": [ "bra", "panties" ]
    },
    "flags": [ "SCEN_ONLY" ]
  },
  {
    "type": "profession",
    "id": "convict_embezzler",
    "name": "Embezzler",
    "description": "You had a genius plan to skim fractions of cents out of your company's accounts.  This plan immediately failed and got you arrested.  They said you were too soft for prison, but guess what?  They're dead, and you're not.",
    "points": 1,
    "skills": [ { "level": 2, "name": "speech" }, { "level": 2, "name": "computer" } ],
    "items": {
      "both": [ "striped_shirt", "striped_pants", "sneakers", "socks", "rock_sock" ],
      "male": [ "briefs" ],
      "female": [ "bra", "panties" ]
    },
    "flags": [ "SCEN_ONLY" ]
  },
  {
    "type": "profession",
    "id": "convict_drugs",
    "name": "Meth Cook",
    "description": "You clawed your way out of poverty by selling products everyone wanted, and they had the nerve to put you in jail for it.  Too bad you can't sell drugs to zombies.",
    "points": 1,
    "skills": [ { "level": 2, "name": "chemistry" }, { "level": 2, "name": "firstaid" } ],
    "items": {
      "both": {
        "items": [ "striped_shirt", "striped_pants", "sneakers", "socks", "adderall" ],
        "entries": [ { "item": "condom", "contents-item": "dayquil" }, { "group": "charged_matches" } ]
      },
      "male": [ "briefs" ],
      "female": [ "bra", "panties" ]
    },
    "flags": [ "SCEN_ONLY" ]
  },
  {
    "type": "profession",
    "id": "convict_political",
    "name": "Political Prisoner",
    "description": "You did your best to expose what was going on in those labs, but they caught you and threw you in prison on trumped-up charges to silence you.  Clearly, they should have listened.",
    "points": 1,
    "skills": [ { "level": 3, "name": "speech" } ],
    "items": {
      "both": {
        "items": [ "striped_shirt", "striped_pants", "sneakers", "socks", "gum" ],
        "entries": [ { "group": "charged_cell_phone" } ]
      },
      "male": [ "briefs" ],
      "female": [ "bra", "panties" ]
    },
    "flags": [ "SCEN_ONLY" ]
  },
  {
    "type": "profession",
    "id": "convict_ratman",
    "name": { "male": "Rat Prince", "female": "Rat Princess" },
    "description": "You probably needed psychiatric help instead of a prison sentence.  At least your loyal subjects have agreed to hold the line as you make your daring escape.",
    "points": 4,
    "skills": [ { "level": 1, "name": "speech" }, { "level": 1, "name": "survival" } ],
    "traits": [ "ANIMALEMPATH" ],
    "pets": [ { "name": "mon_black_rat", "amount": 13 } ],
    "items": {
      "both": [ "striped_shirt", "striped_pants", "sneakers", "socks", "fried_seeds" ],
      "male": [ "briefs" ],
      "female": [ "bra", "panties" ]
    },
    "flags": [ "SCEN_ONLY" ]
  },
  {
    "type": "profession",
    "id": "burglar",
    "name": "Burglar",
    "description": "This could be your lucky break.  Plenty of loot to be pilfered, and no cops to be seen.  Does it count as breaking and entering if everyone in town is undead?",
    "points": 3,
    "proficiencies": [ "prof_lockpicking" ],
    "skills": [ { "level": 4, "name": "traps" } ],
    "items": {
      "both": [
        "socks",
        "sneakers",
        "pants",
        "striped_shirt",
        "hoodie",
        "gloves_light",
        "mask_ski",
        "swag_bag",
        "crowbar",
        "hacksaw",
        "wristwatch",
        "boltcutters",
        "stethoscope",
        "picklocks"
      ],
      "male": [ "briefs" ],
      "female": [ "bra", "panties" ]
    }
  },
  {
    "type": "profession",
    "id": "lawyer",
    "name": "Lawyer",
    "description": "The jury were in the palm of your hand, but after the defendant tried to eat your brain, you were forced to flee the courtroom in disgrace.  Now nobody seems to care about your objections.",
    "points": 1,
    "skills": [ { "level": 2, "name": "speech" } ],
    "items": {
      "both": {
        "items": [
          "suit",
          "tie_necktie",
          "tieclip",
          "socks",
          "dress_shoes",
          "knit_scarf",
          "platinum_watch",
          "briefcase",
          "money_strap_fifty",
          "file"
        ],
        "entries": [ { "group": "charged_smart_phone" } ]
      },
      "male": [ "briefs" ],
      "female": [ "bra", "panties" ]
    }
  },
  {
    "type": "profession",
    "id": "priest",
    "name": "Priest",
    "description": "Armageddon has come!  You did everything you could to protect your parish faithful, but it appears that prayers were not enough.  Now that they are all dead, you should probably find something more tangible to protect you.",
    "points": 0,
    "skills": [ { "level": 3, "name": "speech" } ],
    "items": {
      "both": {
        "items": [ "pants", "longshirt", "socks", "cassock", "dress_shoes", "holy_symbol", "holybook_bible1" ],
        "entries": [ { "group": "charged_smart_phone" } ]
      },
      "male": [ "briefs" ],
      "female": [ "bra", "panties" ]
    }
  },
  {
    "type": "profession",
    "id": "shinto_priest",
    "name": "Kannushi",
    "description": "You were one of the maintainers of a Shinto shrine, performing rituals and sacred tasks.  You preferred it when only the spirits of the dead inhabited your shrine, and not their rotting corpses.",
    "points": 0,
    "skills": [ { "level": 1, "name": "fabrication" }, { "level": 1, "name": "tailor" } ],
    "items": {
      "both": {
        "items": [ "kariginu", "eboshi", "pants", "hakama", "tabi_dress", "geta", "holy_symbol", "holybook_kojiki" ],
        "entries": [ { "group": "charged_smart_phone" } ]
      },
      "male": [ "briefs" ],
      "female": [ "bra", "panties" ]
    }
  },
  {
    "type": "profession",
    "id": "bhikkhu",
    "name": { "male": "Bhikkhu", "female": "Bhikkhuni" },
    "description": "Your life was simple at the Vihara, doing household chores and meditating.  Your Sangha wanted to attain liberation from suffering, now their rotting corpses will suffer forever.",
    "points": 0,
    "skills": [ { "level": 3, "name": "speech" } ],
    "items": {
      "both": {
        "items": [ "antarvasa", "uttarasanga", "samghati", "flip_flops", "holy_symbol", "holybook_sutras" ],
        "entries": [ { "group": "charged_smart_phone" } ]
      },
      "male": [ "briefs" ],
      "female": [ "bra", "panties" ]
    }
  },
  {
    "type": "profession",
    "id": "imam",
    "name": { "male": "Imam", "female": "Mourchida" },
    "description": "You spent much of your time prior to the apocalypse at the local mosque, studying the words of the Prophet and the Quran and guiding your community in prayer.  Back then they came from far and wide to listen to you; now they come to eat your brains.",
    "points": 0,
    "//": "No knife, fire, or decent storage/armor.  Skill points are countered.",
    "skills": [ { "level": 3, "name": "speech" } ],
    "items": {
      "both": {
        "items": [ "pants", "socks", "kufi", "thawb", "lowtops", "holybook_quran" ],
        "entries": [ { "group": "charged_smart_phone" }, { "item": "tshirt", "variant": "generic_tshirt" } ]
      },
      "male": [ "briefs" ],
      "female": [ "bra", "panties" ]
    }
  },
  {
    "type": "profession",
    "id": "rabbi",
    "name": "Rabbi",
    "description": "You were celebrating with your flock in the temple when the Cataclysm struck.  You sure could use a messiah right now!",
    "points": 0,
    "skills": [ { "level": 2, "name": "speech" }, { "level": 1, "name": "firstaid" } ],
    "items": {
      "both": {
        "items": [ "pants", "leather_belt", "dress_shirt", "socks", "kittel", "kippah", "dress_shoes", "holy_symbol", "holybook_talmud" ],
        "entries": [ { "group": "charged_smart_phone" } ]
      },
      "male": [ "briefs" ],
      "female": [ "bra", "panties" ]
    }
  },
  {
    "type": "profession",
    "id": "guru",
    "name": "Guru",
    "description": "You spent many years traveling through the world, becoming wise and learned.  Normally, you can answer any question, but even you are not quite sure what to do about the ravenous undead.",
    "points": 1,
    "skills": [ { "level": 2, "name": "speech" }, { "level": 1, "name": "survival" } ],
    "items": {
      "both": {
        "items": [ "jeans", "socks", "robe", "turban", "waterskin", "pockknife", "mbag", "leathersandals", "holy_symbol", "wristwatch" ],
        "entries": [ { "group": "charged_smart_phone" }, { "item": "tshirt", "variant": "generic_tshirt" } ]
      },
      "male": [ "briefs" ],
      "female": [ "bra", "panties" ]
    }
  },
  {
    "type": "profession",
    "id": "preacher",
    "name": "Preacher",
    "description": "You devoted your life to spreading the good word, always on the road, traveling from town to town.  Now everything has gone to hell, you can't host your daily podcast, and the undead don't seem particularly moved by your sermons.",
    "points": 1,
    "skills": [ { "level": 2, "name": "speech" }, { "level": 1, "name": "driving" }, { "level": 1, "name": "computer" } ],
    "items": {
      "both": {
        "items": [ "dress_shirt", "pants", "socks", "dress_shoes", "wristwatch", "backpack", "flyer", "flyer", "flyer", "holy_symbol" ],
        "entries": [ { "group": "charged_smart_phone" }, { "group": "charged_laptop" } ]
      },
      "male": [ "briefs" ],
      "female": [ "bra", "panties" ]
    }
  },
  {
    "type": "profession",
    "id": "blackbelt_novice",
    "name": "Novice Martial Artist",
    "description": "You've decided today is the day to take your first lesson at the local dojo.  You'll be great at it, you're sure of it.",
    "points": -1,
    "items": {
      "both": [ "karate_gi", "judo_belt_white", "mouthpiece", "socks_ankle", "sneakers" ],
      "male": [ "boxer_shorts" ],
      "female": [ "sports_bra", "boy_shorts" ]
    },
    "missions": [ "MISSION_BLACK_BELT_GOAL" ]
  },
  {
    "type": "profession",
    "id": "blackbelt_intermediate",
    "name": "Martial Artist",
    "description": "'Drop the martial arts!', they said.  'Learn a skill for the REAL world!', they said.  Well, you're about to show them!  SHOW THEM ALL!",
    "points": 3,
    "traits": [ "PROF_MA_ORANGE" ],
    "skills": [
      { "level": 2, "name": "melee" },
      { "level": 2, "name": "unarmed" },
      { "level": 2, "name": "dodge" },
      { "level": 2, "name": "swimming" }
    ],
    "items": {
      "both": [ "karate_gi", "judo_belt_orange", "mouthpiece", "socks_ankle", "sneakers" ],
      "male": [ "boxer_shorts" ],
      "female": [ "sports_bra", "boy_shorts" ]
    },
    "missions": [ "MISSION_BLACK_BELT_GOAL" ]
  },
  {
    "type": "profession",
    "id": "blackbelt",
    "name": "Black Belt",
    "description": "As the world ends, you alone stand against the coming darkness with your fists of steel.",
    "points": 8,
    "traits": [ "PROF_MA_BLACK" ],
    "skills": [
      { "level": 5, "name": "melee" },
      { "level": 5, "name": "unarmed" },
      { "level": 5, "name": "dodge" },
      { "level": 3, "name": "swimming" }
    ],
    "items": {
      "both": [ "karate_gi", "judo_belt_black", "mouthpiece", "geta" ],
      "male": [ "boxer_shorts" ],
      "female": [ "sports_bra", "boy_shorts" ]
    }
  },
  {
    "type": "profession",
    "id": "pizzaboy",
    "name": { "male": "Pizza Delivery Boy", "female": "Pizza Delivery Girl" },
    "description": "You were delivering the last pizza of the night to the local cryogenics lab when hungry zombies attempted to make a meal out of you.  Fleeing for safety, you find yourself with only your wits and some leftover pizza.  And they didn't even leave a tip!",
    "points": 1,
    "skills": [ { "level": 4, "name": "driving" }, { "level": 1, "name": "speech" } ],
    "items": {
      "both": {
        "items": [
          "hat_ball",
          "jeans",
          "jacket_light",
          "socks",
          "sneakers",
          "pizza_veggy",
          "pizza_meat",
          "money_strap_one",
          "wristwatch",
          "mbag"
        ],
        "entries": [ { "group": "charged_smart_phone" }, { "item": "tshirt", "variant": "generic_tshirt" } ]
      },
      "male": [ "briefs" ],
      "female": [ "bra", "boy_shorts" ]
    }
  },
  {
    "type": "profession",
    "id": "archaeologist",
    "name": "Archaeologist",
    "description": "Following a clue from your dead grandfather's journal, you made your way to a long-lost temple, but then the ground started to shake uncontrollably.  You had a bad feeling about that, so you got out of there quickly.",
    "points": 2,
    "skills": [ { "level": 2, "name": "melee" }, { "level": 2, "name": "gun" } ],
    "items": {
      "both": {
        "items": [
          "undershirt",
          "leather_belt",
          "socks",
          "boots",
          "pants",
          "jacket_leather",
          "knit_scarf",
          "bullwhip",
          "mbag",
          "fedora",
          "wristwatch",
          "spiral_stone"
        ],
        "entries": [
          { "group": "charged_smart_phone" },
          { "group": "speedloaders_s&w619_special" },
          { "item": "sw_619", "ammo-item": "38_special", "charges": 7, "container-item": "holster" }
        ]
      },
      "male": [ "briefs" ],
      "female": [ "bra", "panties" ]
    }
  },
  {
    "type": "profession",
    "id": "paperboy",
    "name": { "male": "Paperboy", "female": "Papergirl" },
    "description": "You set out this morning to deliver the news of the apocalypse.  The undead hordes don't seem to value the latest news, but at least your trusty bicycle is still in working order.",
    "points": 3,
    "skills": [ { "level": 3, "name": "driving" }, { "level": 3, "name": "throw" }, { "level": 1, "name": "speech" } ],
    "items": {
      "both": {
        "items": [
          "hat_newsboy",
          "sweatshirt",
          "pants",
          "peacoat",
          "socks",
          "boots_winter",
          "gloves_wool",
          "knit_scarf",
          "mbag",
          "dog_whistle",
          "wristwatch",
          "newest_newspaper",
          "newest_newspaper",
          "newest_newspaper",
          "newest_newspaper",
          "newest_newspaper",
          "folding_bicycle"
        ],
        "entries": [ { "group": "charged_smart_phone" } ]
      },
      "male": [ "briefs" ],
      "female": [ "bra", "boy_shorts" ]
    }
  },
  {
    "type": "profession",
    "id": "farmer",
    "name": "Farmer",
    "description": "A patch of soil, some water, and sunlight were all you ever needed; why should things be any different now?  With a handful of seeds and your trusty hoe, it's time to rebuild the Earth, one plant at a time.",
    "points": 1,
    "items": {
      "both": {
        "items": [
          "jeans",
          "backpack",
          "knit_scarf",
          "straw_hat",
          "multitool",
          "hoe",
          "socks",
          "boots",
          "wristwatch",
          "seed_blueberries",
          "seed_strawberries",
          "seed_wheat",
          "seed_hops",
          "seed_barley",
          "seed_sugar_beet",
          "seed_tomato"
        ],
        "entries": [ { "group": "charged_smart_phone" }, { "item": "tshirt", "variant": "generic_tshirt" } ]
      },
      "male": [ "boxer_shorts" ],
      "female": [ "bra", "panties" ]
    }
  },
  {
    "type": "profession",
    "id": "national_guard",
    "name": "National Guard",
    "description": "The government activated your National Guard unit to deal with the growing epidemics.  Despite your best efforts, you were unable to form up before all communications ceased and you found yourself alone amongst the dead.",
    "points": 3,
    "skills": [
      { "level": 2, "name": "gun" },
      { "level": 2, "name": "firstaid" },
      { "level": 2, "name": "rifle" },
      { "level": 1, "name": "swimming" }
    ],
    "proficiencies": [ "prof_wound_care" ],
    "items": {
      "both": {
        "items": [ "shorts", "socks", "lowtops", "wristwatch" ],
        "entries": [
          { "group": "charged_smart_phone" },
          { "item": "personal_gobag", "custom-flags": [ "FIT" ] },
          { "item": "tshirt", "variant": "generic_tshirt" }
        ]
      },
      "male": [ "boxer_shorts" ],
      "female": [ "bra", "panties" ]
    }
  },
  {
    "type": "profession",
    "id": "winter_scavenger",
    "name": "Hardened Scavenger",
    "description": "One of the lucky few who escaped the Cataclysm, you made a life for yourself amidst the ruins of civilization.  Whether through force, guile, or luck, you've obtained the best gear you could find.",
    "points": 8,
    "proficiencies": [ "prof_fibers", "prof_fibers_rope", "prof_knitting", "prof_closures" ],
    "skills": [
      { "level": 5, "name": "melee" },
      { "level": 5, "name": "gun" },
      { "level": 3, "name": "dodge" },
      { "level": 4, "name": "mechanics" },
      { "level": 3, "name": "rifle" },
      { "level": 3, "name": "swimming" }
    ],
    "items": {
      "both": {
        "ammo": 100,
        "items": [
          "pants_army",
          "sleeveless_trenchcoat",
          "socks",
          "boots_combat",
          "tac_helmet",
          "gloves_tactical",
          "rucksack",
          "wristwatch"
        ],
        "entries": [
          { "item": "water_clean", "container-item": "canteen" },
          { "item": "scar_h", "ammo-item": "762_51", "contents-item": "shoulder_strap" },
          { "item": "katana", "container-item": "scabbard" }
        ]
      },
      "male": [ "boxer_shorts" ],
      "female": [ "sports_bra", "panties" ]
    },
    "flags": [ "SCEN_ONLY" ]
  },
  {
    "type": "profession",
    "id": "winter_army",
    "name": "Military Holdout",
    "description": "You must have paid attention to your survival training in boot camp; otherwise, you would never have lived long enough to outlast the chain of command and find yourself in this predicament.  The only mission left now is to survive.",
    "points": 6,
    "proficiencies": [ "prof_gunsmithing_basic" ],
    "skills": [
      { "level": 4, "name": "survival" },
      { "level": 4, "name": "gun" },
      { "level": 3, "name": "rifle" },
      { "level": 2, "name": "melee" },
      { "level": 2, "name": "stabbing" },
      { "level": 1, "name": "firstaid" },
      { "level": 2, "name": "swimming" }
    ],
    "items": {
      "both": {
        "ammo": 100,
        "items": [
          "socks",
          "winter_pants_army",
          "winter_jacket_army",
          "balclava",
          "boots_combat",
          "winter_gloves_army",
          "tac_helmet",
          "canteen",
          "wristwatch",
          "quikclot"
        ],
        "entries": [
          { "item": "water_clean", "container-item": "canteen" },
          { "item": "ear_plugs", "custom-flags": [ "no_auto_equip" ] },
          { "item": "knife_combat", "container-item": "sheath" },
          { "item": "m4_carbine", "variant": "m4a1", "ammo-item": "556", "contents-item": "shoulder_strap" },
          {
            "item": "medium_plus_battery_cell",
            "ammo-item": "battery",
            "charges": 600,
            "container-item": "mil_mess_kit"
          },
          { "group": "charged_two_way_radio" },
          { "item": "chestrig", "contents-group": "army_mags_m4" }
        ]
      },
      "male": [ "boxer_shorts" ],
      "female": [ "sports_bra", "panties" ]
    },
    "flags": [ "SCEN_ONLY" ]
  },
  {
    "type": "profession",
    "id": "mall_cop",
    "name": "Mall Security",
    "description": "You spent dull nights guarding the local mall against teen hooligans and petty thieves.  Your job training didn't provide any terribly useful skills, but you do have your trusty tazer, baton, and pocket knife.",
    "points": 0,
    "items": {
      "both": {
        "items": [ "pants", "socks", "boots", "longshirt", "holster", "pockknife", "wristwatch", "leather_belt" ],
        "entries": [
          { "group": "charged_smart_phone" },
          { "group": "charged_flashlight" },
          { "group": "charged_tazer" },
          { "item": "stab_vest", "variant": "security_stab_vest" },
          { "item": "baton", "custom-flags": [ "auto_wield" ] }
        ]
      },
      "male": [ "boxer_shorts" ],
      "female": [ "bra", "boy_shorts" ]
    }
  },
  {
    "type": "profession",
    "id": "naturalist",
    "name": "Naturalist",
    "description": "Over long years of self-imposed exile in the wilderness, you have come to an understanding with Mother Nature.  The world as they knew it might have ended for your forsaken species, but you can hardly tell the difference.",
    "points": 7,
    "skills": [
      { "level": 6, "name": "survival" },
      { "level": 4, "name": "fabrication" },
      { "level": 3, "name": "tailor" },
      { "level": 1, "name": "gun" },
      { "level": 5, "name": "archery" },
      { "level": 3, "name": "melee" },
      { "level": 2, "name": "dodge" },
      { "level": 2, "name": "swimming" },
      { "level": 2, "name": "chemistry" },
      { "level": 3, "name": "cooking" }
    ],
    "proficiencies": [
      "prof_bowyery",
      "prof_fibers",
      "prof_fibers_rope",
      "prof_knapping",
      "prof_pottery",
      "prof_leatherworking_basic",
      "prof_furriery",
      "prof_bow_basic",
      "prof_bow_expert",
      "prof_fletching",
      "prof_carving"
    ],
    "items": {
      "both": {
        "items": [
          "pants_fur",
          "trenchcoat_fur",
          "backpack_leather",
          "boots_fur",
          "gloves_fur",
          "hat_fur",
          "scarf_fur",
          "shortbow",
          "shelter_kit",
          "leather_funnel",
          "clay_pot",
          "waterskin",
          "awl_bone",
          "fur_rollmat",
          "fire_drill"
        ],
        "entries": [
          { "item": "needle_bone", "ammo-item": "sinew", "charges": 200 },
          { "item": "primitive_knife", "container-item": "sheath" },
          { "item": "quiver", "contents-group": "quiver_naturalist" }
        ]
      },
      "male": [ "chestwrap_fur", "loincloth_fur" ],
      "female": [ "bikini_top_fur", "hot_pants_fur" ]
    }
  },
  {
    "type": "profession",
    "id": "fisher",
    "name": "Fisher",
    "description": "You spent most of your days fishing in the swamp, getting by quietly on your catch.  You found the buzzing of insects enjoyable, but recently they've gotten bigger and meaner.  Now their horrible noises have you spooked - you just hope the fish aren't as nasty.",
    "points": 2,
    "skills": [ { "level": 2, "name": "swimming" }, { "level": 2, "name": "survival" } ],
    "proficiencies": [ "prof_fibers" ],
    "items": {
      "both": {
        "items": [
          "jeans",
          "tank_top",
          "socks",
          "fishing_waders",
          "knit_scarf",
          "vest",
          "hat_boonie",
          "wristwatch",
          "backpack",
          "jacket_flannel"
        ],
        "entries": [
          { "group": "charged_smart_phone" },
          { "item": "fish_trap", "ammo-item": "fish_bait", "charges": 5 },
          { "item": "fish_bait", "charges": 15 },
          { "item": "lighter", "charges": 100 },
          { "item": "knife_hunting", "container-item": "sheath" },
          { "item": "fishing_rod_professional", "custom-flags": [ "auto_wield" ] }
        ]
      },
      "male": [ "boxer_shorts" ],
      "female": [ "bra", "panties" ]
    }
  },
  {
    "type": "profession",
    "id": "reenactor",
    "name": { "male": "Historical Reenactor", "female": "Ahistorical Reenactor" },
    "description": {
      "male": "You were on your way to the Annual All New England Revolutionary War Living History exhibition when the end of the world permanently derailed your plans.",
      "female": "You were on your way to the Annual All New England Revolutionary War Living History exhibition when the end of the world made traditional gender roles obsolete."
    },
    "points": 3,
    "proficiencies": [ "prof_gunsmithing_basic", "prof_metalworking", "prof_gunsmithing_antique" ],
    "skills": [
      { "level": 2, "name": "tailor" },
      { "level": 2, "name": "gun" },
      { "level": 1, "name": "mechanics" },
      { "level": 1, "name": "cooking" }
    ],
    "items": {
      "both": {
        "items": [
          "stockings",
          "pockknife",
          "pipe_tobacco",
          "tobacco",
          "backpack",
          "knee_high_boots",
          "breeches",
          "waistcoat",
          "peacoat",
          "leather_belt",
          "knit_scarf",
          "tricorne",
          "hatchet",
          "hardtack",
          "pipe_cleaner"
        ],
        "entries": [
          { "item": "rifle_flintlock", "ammo-item": "flintlock_ammo", "charges": 1, "contents-item": "shoulder_strap" },
          { "item": "flintlock_pouch", "contents-group": "flintlock_pouch_reenactor" },
          { "item": "flintlock_ammo", "charges": 15 },
          { "item": "vinegar", "container-item": "bottle_plastic_small" },
          { "item": "lamp_oil", "container-item": "bottle_plastic_small" },
          { "group": "charged_smart_phone" },
          { "group": "charged_matches" }
        ]
      }
    }
  },
  {
    "type": "profession",
    "id": "reenactor2",
    "name": { "male": "Ahistorical Reenactor", "female": "Historical Reenactor" },
    "description": {
      "male": "You were on your way to the Annual All New England Revolutionary War Living History exhibition when the end of the world made traditional gender roles obsolete.",
      "female": "You were on your way to the Annual All New England Revolutionary War Living History exhibition when the end of the world permanently derailed your plans."
    },
    "points": 3,
    "proficiencies": [ "prof_spinning", "prof_closures", "prof_knitting" ],
    "skills": [
      { "level": 2, "name": "tailor" },
      { "level": 2, "name": "gun" },
      { "level": 1, "name": "mechanics" },
      { "level": 1, "name": "cooking" }
    ],
    "items": {
      "both": {
        "items": [
          "stockings",
          "pockknife",
          "pipe_tobacco",
          "tobacco",
          "backpack",
          "dress",
          "apron_leather",
          "boots",
          "gloves_leather",
          "long_knit_scarf",
          "hat_fur",
          "purse",
          "pot",
          "cornmeal",
          "salt"
        ],
        "entries": [
          { "item": "needle_wood", "ammo-item": "thread", "charges": 200 },
          { "item": "oil_lamp", "charges": 750 },
          { "group": "charged_smart_phone" },
          { "group": "charged_matches" }
        ]
      }
    }
  },
  {
    "type": "profession",
    "id": "skaterkid",
    "name": { "male": "Skater Boy", "female": "Skater Girl" },
    "description": "You love to skate!  You've probably spent more time on a pair of blades than off.  Things have gotten pretty bad, but at least the grown-ups aren't telling you where you can't roll.",
    "points": 1,
    "skills": [ { "level": 1, "name": "dodge" } ],
    "traits": [ "PROF_SKATER" ],
    "items": {
      "both": {
        "items": [
          "hoodie",
          "jeans",
          "socks",
          "elbow_pads",
          "knee_pads",
          "gloves_fingerless",
          "helmet_skid",
          "roller_blades",
          "wristwatch",
          "sports_drink"
        ],
        "entries": [ { "group": "charged_smart_phone" }, { "item": "tshirt", "variant": "generic_tshirt" } ]
      },
      "male": [ "briefs" ],
      "female": [ "boy_shorts" ]
    }
  },
  {
    "type": "profession",
    "id": "jdelinquent",
    "name": "Juvenile Delinquent",
    "description": "You never cared for grown-ups telling you what to do, so you ended up spending quite a few days in the principal's office.  Now, not needing grown-ups to tell you what to do is the only reason you're alive.  Man, you really should've played hooky today.",
    "points": 1,
    "skills": [ { "level": 1, "name": "gun" }, { "level": 1, "name": "dodge" }, { "level": 1, "name": "melee" } ],
    "items": {
      "both": {
        "items": [
          "hoodie",
          "jeans",
          "socks",
          "sneakers",
          "gloves_fingerless",
          "slingpack",
          "hairpin",
          "hairpin",
          "mag_comic",
          "wristwatch",
          "marble",
          "marble",
          "slingshot"
        ],
        "entries": [
          { "group": "charged_smart_phone" },
          { "group": "charged_matches" },
          { "item": "tshirt", "variant": "generic_tshirt" }
        ]
      },
      "male": [ "briefs" ],
      "female": [ "boy_shorts" ]
    }
  },
  {
    "type": "profession",
    "id": "jr_survivalist",
    "name": "Survivalist Jr.",
    "description": "Your parents were crazy preppers who thought some \"Cataclysm\" was coming, and insisted on preparing you for it.  Turns out they were right.  You didn't get a chance to thank them.  The only thing you can do for them now is what they always hoped you would do in the dark days ahead: survive.",
    "points": 3,
    "skills": [
      { "level": 1, "name": "survival" },
      { "level": 1, "name": "fabrication" },
      { "level": 1, "name": "firstaid" },
      { "level": 1, "name": "traps" }
    ],
    "proficiencies": [ "prof_fibers", "prof_fibers_rope", "prof_lockpicking" ],
    "items": {
      "both": {
        "items": [
          "jacket_light",
          "pants_cargo",
          "socks",
          "boots",
          "knit_scarf",
          "backpack",
          "granola",
          "water_clean",
          "scissors",
          "magnifying_glass",
          "wristwatch",
          "whistle"
        ],
        "entries": [
          { "group": "charged_cell_phone" },
          { "group": "full_1st_aid" },
          { "group": "charged_flashlight" },
          { "item": "tshirt", "variant": "generic_tshirt" }
        ]
      },
      "male": [ "briefs" ],
      "female": [ "boy_shorts" ]
    }
  },
  {
    "type": "profession",
    "id": "dodgeball_player",
    "name": "Dodgeball Player",
    "description": "In dodgeball, failing to dodge meant taking a ball to the head and being out of the game.  In the Cataclysm, it means getting eaten by monsters.  Don't slip up.",
    "points": 2,
    "skills": [ { "level": 1, "name": "dodge" }, { "level": 1, "name": "throw" }, { "level": 2, "name": "swimming" } ],
    "items": {
      "both": {
        "items": [ "jacket_light", "jeans", "socks_ankle", "lowtops", "slingpack", "juice" ],
        "entries": [ { "group": "charged_smart_phone" }, { "item": "tshirt", "variant": "generic_tshirt" } ]
      },
      "male": [ "briefs" ],
      "female": [ "boy_shorts" ]
    }
  },
  {
    "type": "profession",
    "id": "science_club_mem",
    "name": "Science Club Member",
    "description": "The school never let your club play with the really fun chemicals, the kind that make things go boom, but there aren't any teachers around to enforce the rules anymore.",
    "points": 1,
    "skills": [ { "level": 1, "name": "chemistry" }, { "level": 1, "name": "mechanics" } ],
    "items": {
      "both": {
        "items": [ "jacket_light", "jeans", "socks", "sneakers", "knit_scarf", "backpack", "basic_chemistry", "wristwatch" ],
        "entries": [ { "group": "charged_smart_phone" }, { "item": "tshirt", "variant": "generic_tshirt" } ]
      },
      "male": [ "briefs" ],
      "female": [ "panties" ]
    }
  },
  {
    "type": "profession",
    "id": "av_club_mem",
    "name": "A/V Club Member",
    "description": "You were a member of the school A/V club.  You're sure there's some way you can use your technical skills to help you stay alive.  You just haven't figured out how to make an awesome death ray yet.",
    "points": 1,
    "skills": [ { "level": 1, "name": "electronics" }, { "level": 1, "name": "computer" } ],
    "items": {
      "both": {
        "items": [
          "linuxtshirt",
          "jacket_light",
          "jeans",
          "socks",
          "sneakers",
          "knit_scarf",
          "backpack",
          "mag_electronics",
          "wristwatch"
        ],
        "entries": [ { "group": "charged_smart_phone" } ]
      },
      "male": [ "briefs" ],
      "female": [ "panties" ]
    }
  },
  {
    "type": "profession",
    "id": "teacher",
    "name": "Teacher",
    "description": "You've been teaching kids all your life, experiencing the joy and aggravation of imparting knowledge to young minds.  If zombies have any interest in education, they're not showing it.",
    "points": 0,
    "skills": [ { "level": 3, "name": "speech" } ],
    "items": {
      "both": {
        "items": [ "dress_shirt", "blazer", "pants", "socks", "dress_shoes", "tie_skinny", "tieclip", "poetry_book", "wristwatch" ],
        "entries": [ { "group": "charged_smart_phone" }, { "item": "permanent_marker", "charges": 500 } ]
      },
      "male": [ "briefs" ],
      "female": [ "bra", "panties" ]
    }
  },
  {
    "type": "profession",
    "id": "photojournalist",
    "name": "Photojournalist",
    "description": "Covering the apocalypse up close could make your career, though finding a publisher seems more difficult a prospect than usual.  You managed to hold onto your camera - hopefully you can get some fantastic shots.",
    "points": 0,
    "items": {
      "both": {
        "items": [ "pants", "dress_shirt", "blazer", "socks", "dress_shoes", "wristwatch", "camera_bag" ],
        "entries": [
          { "group": "charged_smart_phone" },
          { "item": "light_disposable_cell", "ammo-item": "battery", "charges": 300, "container-item": "camera_pro" }
        ]
      },
      "male": [ "boxer_shorts" ],
      "female": [ "boy_shorts", "bra" ]
    }
  },
  {
    "type": "profession",
    "id": "gym_teacher",
    "name": "Gym Teacher",
    "description": "It was hard enough getting kids to run laps without having to worry about them trying to eat your brains.  Zombies won't even line up when you blow your whistle.",
    "points": 2,
    "skills": [ { "level": 2, "name": "dodge" }, { "level": 2, "name": "speech" }, { "level": 1, "name": "swimming" } ],
    "items": {
      "both": {
        "items": [ "baseball", "bat", "whistle", "tank_top", "shorts", "socks_ankle", "sneakers", "runner_bag", "wristwatch" ],
        "entries": [ { "group": "charged_smart_phone" } ]
      },
      "male": [ "briefs" ],
      "female": [ "sports_bra", "boy_shorts" ]
    }
  },
  {
    "type": "profession",
    "id": "miner",
    "name": "Miner",
    "description": "You're a miner, not a minor!  Your canteen is dry, your jackhammer is out of gas, and you're on your last pair of batteries for your mining helmet…",
    "points": 2,
    "items": {
      "both": {
        "items": [
          "socks",
          "boots_steel",
          "gloves_work",
          "knee_pads",
          "jumpsuit",
          "canteen",
          "e_tool",
          "tool_belt",
          "mbag",
          "wristwatch"
        ],
        "entries": [
          { "group": "charged_matches" },
          { "group": "full_gasmask" },
          { "item": "ear_plugs", "custom-flags": [ "no_auto_equip" ] },
          { "item": "jackhammer", "charges": 0 },
          { "item": "light_minus_disposable_cell", "charges": 100 },
          { "item": "light_minus_disposable_cell", "charges": 100, "container-item": "miner_hat" }
        ]
      },
      "male": [ "boxer_shorts" ],
      "female": [ "boy_shorts", "sports_bra" ]
    }
  },
  {
    "type": "profession",
    "id": "demolition_expert",
    "name": "Demolition Expert",
    "description": "Before this all began, you were having the time of your life at your dream job: blowing stuff up.  The Cataclysm means you're finally allowed to do it full time.",
    "skills": [ { "level": 2, "name": "fabrication" } ],
    "points": 3,
    "items": {
      "both": {
        "items": [
          "socks",
          "boots_steel",
          "gloves_work",
          "jumpsuit",
          "canteen",
          "tool_belt",
          "mbag",
          "briefcase",
          "wristwatch",
          "hat_hard"
        ],
        "entries": [
          { "group": "charged_matches" },
          { "item": "ear_plugs", "custom-flags": [ "no_auto_equip" ] },
          { "item": "dynamite", "count": 8 },
          { "item": "dynamite", "count": 4 },
          { "group": "charged_smart_phone" }
        ]
      },
      "male": [ "boxer_shorts" ],
      "female": [ "boy_shorts", "sports_bra" ]
    }
  },
  {
    "type": "profession",
    "id": "parkour_practitioner",
    "name": { "male": "Traceur", "female": "Traceuse" },
    "description": "You've practiced parkour for many years, and made the world your playground.  It wouldn't be a lie to say that running is your life.  Which is good, because now that the end has come, you're running FOR your life.",
    "points": 4,
    "proficiencies": [ "prof_parkour" ],
    "skills": [ { "level": 4, "name": "dodge" }, { "level": 3, "name": "swimming" } ],
    "items": {
      "both": {
        "items": [ "hoodie", "pants_cargo", "socks_ankle", "sneakers", "runner_bag", "wristwatch" ],
        "entries": [ { "group": "charged_smart_phone" }, { "item": "tshirt", "variant": "generic_tshirt" } ]
      },
      "male": [ "briefs" ],
      "female": [ "sports_bra", "boy_shorts" ]
    }
  },
  {
    "type": "profession",
    "id": "tourist",
    "name": "Tourist",
    "description": "This seemed like a great place for a vacation, but you're starting to regret ever leaving home.  You came here to get a taste of New England, but New England keeps trying to get a taste of you!",
    "points": 1,
    "items": {
      "both": {
        "items": [
          "hat_ball",
          "knit_scarf",
          "jacket_light",
          "gloves_light",
          "pants",
          "fanny",
          "socks",
          "sneakers",
          "roadmap",
          "touristmap",
          "wristwatch"
        ],
        "entries": [
          { "group": "charged_smart_phone" },
          { "item": "light_disposable_cell", "ammo-item": "battery", "charges": 300, "container-item": "camera" },
          { "item": "tshirt", "variant": "generic_tshirt" }
        ]
      },
      "male": [ "boxer_shorts" ],
      "female": [ "bra", "panties" ]
    }
  },
  {
    "type": "profession",
    "id": "naked",
    "name": "Naked and Afraid",
    "description": "For some reason you are now completely naked!  Maybe you were robbed, maybe you were in a nudist beach, or maybe you just enjoy the feeling of liberation brought upon the wind touching your skin, whatever it is, you lack clothes in a time when everyone wants a piece of you.",
    "points": -1
  },
  {
    "type": "profession",
    "id": "zoo_keeper",
    "name": "Zoo Keeper",
    "description": "You were called in on your day off to feed the animals at the zoo.  For some reason, none of your coworkers bothered showing up for work today.",
    "points": 1,
    "traits": [ "ANIMALEMPATH" ],
    "skills": [ { "level": 1, "name": "firstaid" }, { "level": 1, "name": "survival" } ],
    "items": {
      "both": {
        "items": [
          "shorts_cargo",
          "technician_shirt_gray",
          "socks",
          "boots",
          "hat_boonie",
          "slingpack",
          "bucket",
          "shovel",
          "wristwatch"
        ],
        "entries": [ { "group": "charged_smart_phone" } ]
      },
      "male": [ "boxer_shorts" ],
      "female": [ "bra", "panties" ]
    }
  },
  {
    "type": "profession",
    "id": "urban_samurai",
    "name": "Urban Samurai",
    "description": "You were always an inexplicable sight in town, with your funny hair and odd Japanese clothes.  Some claimed you were a visiting Shinto god.  Little of this concerns you, but last week the grocery service stopped coming and now the TV no longer turns on.  This displeases you.",
    "points": 1,
    "skills": [ { "level": 1, "name": "melee" }, { "level": 1, "name": "cutting" } ],
    "items": {
      "both": {
        "items": [ "haori", "kimono", "hakama", "loincloth", "tabi_dress", "geta", "bellywrap" ],
        "entries": [ { "item": "bokken_inferior", "container-item": "scabbard" } ]
      },
      "female": [ "chestwrap" ]
    },
    "missions": [ "MISSION_URBAN_SAMURAI" ]
  },
  {
    "type": "profession",
    "id": "fencer",
    "name": "Competitive Fencer",
    "description": "Years of training prepared you for the competitive fencing circuit, but your latest tournament was cut short when zombies invaded the piste.  The referee was eaten, so you're not sure if the rules are still in play.",
    "points": 5,
    "skills": [ { "level": 2, "name": "melee" }, { "level": 2, "name": "dodge" }, { "level": 2, "name": "swimming" } ],
    "traits": [ "MARTIAL_FENCING" ],
    "items": {
      "both": {
        "items": [
          "fencing_pants",
          "fencing_jacket",
          "gauntlet_fencing",
          "plastron_cotton",
          "under_armor_shorts",
          "socks",
          "sneakers",
          "fencing_epee",
          "duffelbag"
        ],
        "entries": [ { "item": "fencing_mask", "custom-flags": [ "no_auto_equip" ] }, { "group": "charged_smart_phone" } ]
      },
      "female": [ "plastron_plastic" ]
    }
  },
  {
    "type": "profession",
    "id": "politician",
    "name": "Career Politician",
    "description": "You've spent your life appealing to the people, persuading many and promising much throughout your time in office.  Now that your voting base wants to eat you alive, winning hearts and minds just got that much harder.",
    "points": 4,
    "skills": [ { "level": 6, "name": "speech" } ],
    "traits": [ "LIAR" ],
    "items": {
      "both": {
        "items": [ "suit", "tieclip", "socks_wool", "dress_shoes", "gold_watch", "briefcase", "tie_skinny", "file", "cigar" ],
        "entries": [ { "group": "charged_ref_lighter" }, { "group": "charged_smart_phone" } ]
      },
      "male": [ "boxer_shorts", "opal_platinum_cufflinks" ],
      "female": [ "bra", "panties", "opal_platinum_earring" ]
    },
    "missions": [ "MISSION_SOCIAL_BUTTERFLY" ]
  },
  {
    "type": "profession",
    "id": "rancher",
    "name": "Rancher",
    "description": "Taking care of cows, horses, and other animals is your passion, but the ways things are going, this isn't going to be just another day at the ranch.",
    "points": 2,
    "skills": [ { "level": 2, "name": "survival" }, { "level": 1, "name": "swimming" } ],
    "items": {
      "both": [
        "jeans",
        "leather_belt",
        "dress_shirt",
        "jacket_leather",
        "socks",
        "cowboy_hat",
        "boots_western",
        "wristwatch",
        "mbag",
        "horse_tack",
        "bullwhip",
        "pockknife",
        "cattlefodder",
        "cattlefodder",
        "cig"
      ],
      "male": [ "boxer_shorts" ],
      "female": [ "bra", "panties" ]
    }
  },
  {
    "type": "profession",
    "id": "roadie",
    "name": "Roadie",
    "description": "You've always worked just outside of the limelight, carrying and fixing the equipment and ensuring that the performers got what they needed.  The show must go on.",
    "points": 3,
    "skills": [
      { "level": 2, "name": "fabrication" },
      { "level": 1, "name": "driving" },
      { "level": 2, "name": "electronics" },
      { "level": 1, "name": "dodge" },
      { "level": 1, "name": "mechanics" }
    ],
    "proficiencies": [ "prof_appliance_repair" ],
    "items": {
      "both": {
        "items": [ "jacket_jean", "tshirt_tour", "jeans", "socks", "boots_steel", "multitool", "wristwatch", "gloves_work", "mbag" ],
        "entries": [ { "group": "charged_smart_phone" }, { "group": "charged_matches" }, { "group": "charged_soldering_iron" } ]
      },
      "male": [ "boxer_shorts" ],
      "female": [ "bra", "boy_shorts" ]
    }
  },
  {
    "type": "profession",
    "id": "musician",
    "name": "Musician",
    "description": "You nailed your solo, but the audience erupted into screams instead of applause.  You weren't able to grab much during the panic, but at least you have your loaded six string on your back.",
    "points": -1,
    "skills": [ { "level": 2, "name": "speech" } ],
    "items": {
      "both": {
        "ammo": 100,
        "magazine": 100,
        "items": [
          "mbag",
          "tshirt_tour",
          "shorts_cargo",
          "socks",
          "sneakers",
          "wristwatch",
          "water_clean",
          "guitar_electric",
          "cable_instrument",
          "plectrum",
          "plectrum",
          "plectrum",
          "joint"
        ],
        "entries": [ { "item": "towel", "custom-flags": [ "no_auto_equip" ] }, { "group": "charged_smart_phone" } ]
      },
      "male": [ "boxer_shorts" ],
      "female": [ "bra", "boy_shorts" ]
    }
  },
  {
    "type": "profession",
    "id": "kit_survivor",
    "name": "Kitted Survivor",
    "description": "At the local mall, you saw a sign advertising a discount on survival kits.  You bought one, more for show than for actual use.  Now it's all you have.",
    "points": 1,
    "items": {
      "both": {
        "items": [ "sneakers", "socks", "jeans", "longshirt", "wristwatch", "mbag" ],
        "entries": [ { "group": "full_survival_kit" } ]
      },
      "male": [ "boxer_shorts" ],
      "female": [ "panties", "bra" ]
    }
  },
  {
    "type": "profession",
    "id": "gunslinger",
    "name": "Wild West Gunslinger",
    "description": "You made your living on Wild West exhibitions and shows, impressing tourists with your displays of marksmanship.  But that world has ended, so you took your trusty six-shooter and wandered into a world where it's always high noon.",
    "points": 4,
    "proficiencies": [ "prof_gunsmithing_basic" ],
    "skills": [
      { "level": 4, "name": "gun" },
      { "level": 3, "name": "pistol" },
      { "level": 2, "name": "shotgun" },
      { "level": 1, "name": "survival" }
    ],
    "items": {
      "both": {
        "items": [
          "under_armor",
          "under_armor_shorts",
          "cowboy_hat",
          "socks",
          "jeans",
          "chaps_leather",
          "gloves_leather",
          "boots_western",
          "duster",
          "badge_deputy",
          "novel_western"
        ],
        "entries": [
          { "item": "ear_plugs", "custom-flags": [ "no_auto_equip" ] },
          { "item": "whiskey", "container-item": "bottle_glass" },
          {
            "item": "colt_saa",
            "ammo-item": "45colt_jhp",
            "charges": 6,
            "container-item": "western_holster",
            "contents-group": "bandolier_ww_gunslinger"
          },
          { "item": "sheriffshirt", "variant": "sheriff" }
        ]
      }
    }
  },
  {
    "type": "profession",
    "id": "frat",
    "name": { "male": "Frat Boy", "female": "Sorority Girl" },
    "description": "You were living the high life, spending your parents' money without a care in the world.  At one of your usual crazy parties, the guests became hungry for more than drugs and booze, but you still have a chance to use the last symbol of your luxurious life - your sports car - and get far away.",
    "points": 2,
    "skills": [ { "level": 1, "name": "speech" }, { "level": 2, "name": "driving" } ],
    "vehicle": "car_sports",
    "items": {
      "both": {
        "items": [ "gold_watch", "fancy_sunglasses", "water_mineral", "money_strap_twenty", "cig", "mag_porn" ],
        "entries": [ { "group": "charged_ref_lighter" }, { "group": "charged_smart_phone" } ]
      },
      "male": [ "boxer_shorts", "pants", "dress_shoes", "polo_shirt", "socks", "mag_dude" ],
      "female": [
        "polo_shirt",
        "bra",
        "panties",
        "skirt",
        "heels",
        "stockings",
        "purse",
        "mag_glam",
        "bracelet_friendship",
        "opal_gold_ring",
        "opal_gold_earring"
      ]
    }
  },
  {
    "type": "profession",
    "id": "mili_pilot",
    "name": "Military Pilot",
    "description": "You got to see things fall apart from the sky, transporting soldiers and survivors from one holdout to the next.  You knew it was only a matter of time before the horrors patrolling the skies shot you down.",
    "points": 5,
    "skills": [
      { "level": 4, "name": "driving" },
      { "level": 3, "name": "pistol" },
      { "level": 3, "name": "mechanics" },
      { "level": 3, "name": "gun" },
      { "level": 1, "name": "swimming" }
    ],
    "proficiencies": [ "prof_helicopter_pilot", "prof_spotting" ],
    "items": {
      "both": {
        "items": [
          "nomex_socks",
          "boots_combat",
          "wristwatch",
          "gloves_tactical",
          { "item": "flight_helmet", "ammo-item": "light_plus_battery_cell", "charges": 150 },
          "mil_flight_suit",
          "chestrig",
          "webbing_belt",
          "legpouch_large"
        ],
        "entries": [
          { "group": "charged_matches" },
          { "group": "charged_flashlight" },
          { "item": "handflare", "count": 2, "charges": 200 },
          { "item": "whistle" },
          { "item": "water_clean", "container-item": "canteen" },
          { "item": "m17", "ammo-item": "9mm", "container-item": "holster", "charges": 17 },
          { "item": "p320mag_17rd_9x19mm", "ammo-item": "9mm", "charges": 17 },
          { "item": "p320mag_17rd_9x19mm", "ammo-item": "9mm", "charges": 17 }
        ]
      },
      "male": [ "boxer_shorts" ],
      "female": [ "sports_bra", "boy_shorts" ]
    },
    "flags": [ "SCEN_ONLY" ]
  },
  {
    "type": "profession",
    "id": "emt",
    "name": "EMT",
    "description": "You were responding to a call with your partner before you got separated.  Now all you have is your trusty ambulance, ready to transport patients through the apocalypse.",
    "points": 4,
    "skills": [
      { "level": 3, "name": "driving" },
      { "level": 2, "name": "mechanics" },
      { "level": 1, "name": "electronics" },
      { "level": 3, "name": "firstaid" }
    ],
    "proficiencies": [ "prof_wound_care", "prof_wound_care_expert", "prof_intro_biology", "prof_physiology", "prof_burn_care" ],
    "traits": [ "PROF_MED" ],
    "vehicle": "ambulance",
    "items": {
      "both": {
        "items": [ "technician_shirt_gray", "pants", "socks", "gloves_medical", "multitool", "wristwatch", "boots" ],
        "entries": [ { "group": "charged_smart_phone" } ]
      },
      "male": [ "boxer_shorts" ],
      "female": [ "bra", "panties" ]
    }
  },
  {
    "type": "profession",
    "id": "paramedic",
    "name": "Paramedic",
    "description": "You were separated from your partner while out on a call.  You managed to hang onto some medical supplies, but it's looking like the only life that needs saving now is yours.",
    "points": 3,
    "skills": [ { "level": 2, "name": "driving" }, { "level": 1, "name": "mechanics" }, { "level": 3, "name": "firstaid" } ],
    "proficiencies": [ "prof_wound_care", "prof_wound_care_expert", "prof_intro_biology", "prof_physiology", "prof_burn_care" ],
    "traits": [ "PROF_MED" ],
    "items": {
      "both": {
        "items": [
          "technician_shirt_gray",
          "pants",
          "socks",
          "gloves_medical",
          "wristwatch",
          "boots",
          "mbag",
          "bandages",
          "stethoscope",
          "scissors",
          "syringe",
          "morphine"
        ],
        "entries": [
          { "group": "charged_smart_phone" },
          { "group": "full_1st_aid" },
          { "item": "mask_dust", "variant": "white_mask_dust" }
        ]
      },
      "male": [ "boxer_shorts" ],
      "female": [ "bra", "panties" ]
    }
  },
  {
    "type": "profession",
    "id": "mili_medic",
    "name": "Combat Medic",
    "description": "You were on the front-lines when everything happened, patching up the wounded and providing support.  But they wouldn't stop coming.  Now you're on your own.",
    "points": 5,
    "skills": [
      { "level": 2, "name": "gun" },
      { "level": 2, "name": "rifle" },
      { "level": 2, "name": "melee" },
      { "level": 2, "name": "stabbing" },
      { "level": 1, "name": "dodge" },
      { "level": 4, "name": "firstaid" },
      { "level": 2, "name": "swimming" }
    ],
    "traits": [ "PROF_MED" ],
    "proficiencies": [
      "prof_spotting",
      "prof_wound_care",
      "prof_wound_care_expert",
      "prof_intro_biology",
      "prof_physiology",
      "prof_burn_care"
    ],
    "items": {
      "both": {
        "items": [
          "pants_army",
          "undershirt",
          "combat_shirt",
          "helmet_army",
          "gloves_liner",
          "gloves_tactical",
          "socks",
          "boots_combat",
          "wristwatch",
          "thermometer",
          "bandages",
          "scalpel",
          "syringe",
          "morphine",
          "aspirin",
          "antibiotics",
          "disinfectant",
          "pepto",
          "molle_pack"
        ],
        "entries": [
          { "group": "charged_two_way_radio" },
          { "group": "military_ballistic_vest_pristine" },
          { "group": "full_ifak" },
          { "item": "water_clean", "container-item": "canteen" },
          { "item": "legpouch_large", "contents-group": "army_mags_m4" },
          { "item": "ear_plugs", "custom-flags": [ "no_auto_equip" ] },
          { "item": "mask_dust", "variant": "camo_mask_dust", "custom-flags": [ "no_auto_equip" ] },
          { "item": "stethoscope", "custom-flags": [ "no_auto_equip" ] },
          { "item": "knife_combat", "container-item": "sheath" },
          {
            "item": "m4_carbine",
            "variant": "m4a1",
            "ammo-item": "556_mk262",
            "charges": 30,
            "contents-item": [ "shoulder_strap", "holo_sight" ]
          }
        ]
      },
      "male": [ "boxer_shorts" ],
      "female": [ "sports_bra", "boxer_shorts" ]
    }
  },
  {
    "type": "profession",
    "id": "relief_volunteer",
    "name": "Relief Volunteer",
    "description": "You were a member of a non-profit organization dedicated to helping out where help was needed.  When the riots happened, you were eager to lend a hand.  But you had to cut your plans short when everyone was less interested in handouts, and more interested in eating you.",
    "points": 1,
    "skills": [ { "level": 2, "name": "firstaid" }, { "level": 1, "name": "speech" } ],
    "items": {
      "both": {
        "items": [
          "technician_shirt_gray",
          "jeans",
          "socks",
          "sneakers",
          "mbag",
          "adhesive_bandages",
          "bandages",
          "water_clean",
          "water_clean",
          "water_clean",
          "granola",
          "granola",
          "granola"
        ],
        "entries": [ { "group": "charged_smart_phone" } ]
      },
      "male": [ "boxer_shorts" ],
      "female": [ "bra", "panties" ]
    }
  },
  {
    "type": "profession",
    "id": "super_biker",
    "name": { "male": "Speed King", "female": "Speed Queen" },
    "description": "You used to rule the roads before they were filled with wrecks, undead, and unspeakable horrors.  At least there's no speed limits in the apocalypse!",
    "points": 5,
    "skills": [ { "level": 6, "name": "driving" } ],
    "vehicle": "superbike",
    "items": {
      "both": {
        "items": [
          "helmet_motor",
          "touring_suit",
          "under_armor",
          "under_armor_shorts",
          "socks",
          "motorbike_boots",
          "gloves_leather",
          "wristwatch"
        ],
        "entries": [ { "group": "charged_smart_phone" } ]
      }
    }
  },
  {
    "type": "profession",
    "id": "mili_burner",
    "name": "Military Corpse Disposal",
    "description": "In response to the outbreak, you were dispatched to contain the infection by burning the corpses.  With command consumed by the undead, your priorities have shifted to basic survival.",
    "points": 6,
    "skills": [
      { "level": 3, "name": "gun" },
      { "level": 3, "name": "rifle" },
      { "level": 3, "name": "launcher" },
      { "level": 2, "name": "melee" },
      { "level": 2, "name": "pistol" },
      { "level": 2, "name": "survival" },
      { "level": 2, "name": "firstaid" },
      { "level": 2, "name": "stabbing" },
      { "level": 2, "name": "swimming" }
    ],
    "items": {
      "both": {
        "items": [
          "pants_army",
          "socks",
          "undershirt",
          "boots_combat",
          "wristwatch",
          "gloves_tactical",
          "helmet_army",
          "jacket_army_modern",
          "webbing_belt",
          "chestpouch"
        ],
        "entries": [
          { "group": "charged_two_way_radio" },
          { "group": "full_gasmask" },
          { "item": "water_clean", "container-item": "canteen" },
          { "item": "ear_plugs", "custom-flags": [ "no_auto_equip" ] },
          { "item": "flamethrower", "ammo-item": "napalm", "charges": 3000, "custom-flags": [ "auto_wield" ] },
          { "item": "m17", "ammo-item": "9mm", "container-item": "holster", "charges": 17 },
          { "item": "p320mag_17rd_9x19mm", "ammo-item": "9mm", "charges": 17 },
          { "item": "knife_combat", "container-item": "sheath" }
        ]
      },
      "male": [ "boxer_shorts" ],
      "female": [ "bra", "panties" ]
    }
  },
  {
    "type": "profession",
    "id": "hazmat_unit",
    "name": "Hazmat Unit",
    "description": "You were deployed to autopsy one of the rioters showing feral behavior before being put down.  When they got back up, you knew this was out of your job description.",
    "points": 5,
    "skills": [ { "level": 5, "name": "firstaid" } ],
    "proficiencies": [ "prof_wound_care", "prof_wound_care_expert", "prof_intro_biology", "prof_physiology", "prof_burn_care" ],
    "traits": [ "PROF_MED" ],
    "items": {
      "both": {
        "items": [ "jumpsuit", "hazmat_suit", "socks", "gloves_medical", "wristwatch", "glasses_safety", "scalpel" ],
        "entries": [ { "group": "charged_smart_phone" }, { "item": "mask_filter", "ammo-item": "gasfilter_s", "charges": 100 } ]
      },
      "male": [ "boxer_shorts" ],
      "female": [ "bra", "panties" ]
    }
  },
  {
    "type": "profession",
    "id": "local_drug_dealer",
    "name": "Drug Dealer",
    "description": "You were about to make your biggest sale yet, but when you met the buyer he tried to bite you.  To top it off, it seems that this wasn't some sort of bad high, as the whole town tried going for your throat too.",
    "points": 2,
    "skills": [ { "level": 1, "name": "melee" }, { "level": 2, "name": "stabbing" }, { "level": 2, "name": "speech" } ],
    "items": {
      "both": {
        "items": [ "hoodie", "jeans", "mbag", "socks", "sneakers", "bandana", "gloves_medical", "switchblade" ],
        "entries": [ { "group": "charged_cell_phone" }, { "item": "crack", "charges": 25, "container-item": "bag_zipper" } ]
      },
      "male": [ "briefs" ],
      "female": [ "sports_bra", "boy_shorts" ]
    },
    "traits": [ "LIAR" ]
  },
  {
    "type": "profession",
    "id": "mafia_boss",
    "name": "Mafia Boss",
    "description": "Born into poverty, you joined one of the organized crime families to make a living.  There, you quickly made it to the top and became the boss.  The government was building a RICO case against you, but the doomsday arrived first.  Your crew is gone, but your past life prepared you for a world where violence is common currency.",
    "points": 5,
    "skills": [
      { "level": 2, "name": "pistol" },
      { "level": 2, "name": "smg" },
      { "level": 2, "name": "unarmed" },
      { "level": 4, "name": "speech" }
    ],
    "items": {
      "both": {
        "items": [
          "tux",
          "fedora",
          "socks",
          "dress_shoes",
          "gold_watch",
          "diamond_ring",
          "diamond_gold_pendant_necklace",
          "cigar_cutter",
          "gold_bracelet",
          "knuckle_brass"
        ],
        "entries": [
          { "group": "charged_cell_phone" },
          { "item": "cigar", "container-item": "case_cigar", "charges": 2 },
          { "item": "deagle_44", "ammo-item": "44fmj", "container-item": "holster", "charges": 8 },
          { "item": "deaglemag", "ammo-item": "44fmj", "charges": 8, "count": 2 }
        ]
      },
      "male": [ "boxer_shorts", "diamond_gold_cufflinks" ],
      "female": [ "bra", "panties", "diamond_gold_earring" ]
    },
    "traits": [ "LIAR" ],
    "missions": [ "MISSION_MAFIA_BOSS", "MISSION_SOCIAL_BUTTERFLY" ]
  },
  {
    "type": "profession",
    "id": "paranormal_investigator",
    "name": "Paranormal Investigator",
    "description": "You were dismissed from your position as a parapsychology professor at the local university and started your own business as a paranormal investigator.  Your former colleagues didn't approve of your research, but it looks like it's paying off now.",
    "points": 2,
    "skills": [ { "level": 2, "name": "chemistry" }, { "level": 2, "name": "electronics" } ],
    "traits": [ "SPIRITUAL" ],
    "proficiencies": [ "prof_electromagnetics" ],
    "items": {
      "both": {
        "items": [ "pants", "technician_shirt_gray", "cleansuit", "socks", "gloves_rubber", "tool_belt", "glasses_safety", "camera_bag" ],
        "entries": [
          { "group": "charged_smart_phone" },
          { "group": "charged_flashlight" },
          {
            "item": "light_minus_battery_cell",
            "ammo-item": "battery",
            "charges": 50,
            "container-item": "rad_monitor"
          },
          { "item": "light_battery_cell", "ammo-item": "battery", "charges": 100, "container-item": "radio" },
          { "item": "light_battery_cell", "ammo-item": "battery", "charges": 100, "container-item": "camera_pro" },
          { "item": "light_battery_cell", "ammo-item": "battery", "charges": 100, "container-item": "emf_detector" }
        ]
      },
      "male": [ "boxer_shorts" ],
      "female": [ "bra", "panties" ]
    }
  },
  {
    "type": "profession",
    "id": "birder",
    "name": "Bird Watcher",
    "description": "You were at your favorite park looking at the robins when the Cataclysm struck.  Now all you have are your binoculars and a lot of trivia about local birds to share with any survivors you may find.",
    "points": 1,
    "skills": [ { "level": 1, "name": "survival" } ],
    "items": {
      "both": {
        "items": [ "jeans", "longshirt", "socks", "sneakers", "mbag", "wristwatch" ],
        "entries": [ { "group": "charged_smart_phone" }, { "item": "binoculars" } ]
      },
      "male": [ "boxer_shorts" ],
      "female": [ "bra", "panties" ]
    }
  },
  {
    "type": "profession",
    "id": "portal_traveler",
    "name": "Portal Traveler",
    "description": "You were abducted from your home, taken hostage and used as a test subject in a lab.  The last test soon came, you were dressed in strange clothes and sent to a room where you started to feel… different, you lost your conscience and woke up in this place.",
    "points": 2,
    "items": {
      "both": {
        "items": [ "xedra_enviro_suit", "socks", "union_suit" ],
        "entries": [
          { "item": "mask_gas", "ammo-item": "gasfilter_m", "charges": 5 },
          {
            "item": "light_minus_battery_cell",
            "ammo-item": "battery",
            "charges": 20,
            "container-item": "rad_monitor"
          },
          {
            "item": "medium_atomic_battery_cell",
            "ammo-item": "battery",
            "charges": 20,
            "container-item": "broken_dimensional_anchor"
          },
          { "item": "xedra_seismograph", "custom-flags": [ "auto_wield" ] }
        ]
      }
    },
    "flags": [ "SCEN_ONLY" ],
    "missions": [ "MISSION_PORTAL_TRAVELER" ]
  },
  {
    "type": "profession",
    "id": "ninja",
    "name": { "male": "Ninja", "female": "Kunoichi" },
    "description": "You always dreamed with being a ninja, so you practiced your movements, dressed all in black and carried some common ninja weapons with you.  Now, after much practice, you can finally call yourself a real ninja.",
    "points": 5,
    "skills": [
      { "level": 2, "name": "cutting" },
      { "level": 3, "name": "dodge" },
      { "level": 1, "name": "swimming" },
      { "level": 2, "name": "throw" }
    ],
    "items": {
      "both": {
        "items": [ "hood_ninja", "jacket_ninja", "trousers_ninja", "tabi_dress", "geta", "gloves_wraps", "bellywrap" ],
        "entries": [
          { "item": "katana", "container-item": "scabbard" },
          { "item": "grenadebandolier", "contents-group": "ninja_grenade_pouch" }
        ]
      },
      "male": [ "boxer_shorts" ],
      "female": [ "chestwrap", "panties" ]
    },
    "traits": [ "LIGHTSTEP" ],
    "missions": [ "MISSION_NINJA" ]
  },
  {
    "type": "profession",
    "id": "cheerleader",
    "name": "Cheerleader",
    "description": "Your last cheerleader routine ended abruptly after your partners started cheering for the unliving team.  Let's hope your quick reflexes and flexibility helps you to find new members for the squad.",
    "points": 2,
    "skills": [ { "level": 2, "name": "dodge" }, { "level": 3, "name": "speech" }, { "level": 3, "name": "swimming" } ],
    "items": {
      "both": { "items": [ "pom_poms", "cheerleader_top", "socks_ankle", "sneakers" ] },
      "male": [ "briefs", "shorts", "tank_top" ],
      "female": [ "sports_bra", "panties", "cheerleader_skirt" ]
    },
    "missions": [ "MISSION_SOCIAL_BUTTERFLY" ]
  },
  {
    "type": "profession",
    "id": "patriot",
    "name": "Patriot",
    "description": "You are a true American patriot, dressed with star-spangled clothing from head to toes.  The government has fallen, but the nation lives on with its people.",
    "points": -1,
    "items": {
      "both": {
        "items": [ "american_flag", "socks", "sneakers", "wristwatch" ],
        "entries": [ { "group": "charged_smart_phone" }, { "item": "mask_dust", "variant": "flag_mask_dust" } ]
      },
      "male": { "items": [ "flag_shirt", "flag_pants" ], "entries": [ { "item": "flag_swimsuit", "variant": "flag_swimsuit" } ] },
      "female": {
        "items": [ "flag_jumpsuit" ],
        "entries": [ { "item": "bikini_top", "variant": "flag_bikini_top" }, { "item": "bikini_bottom", "variant": "flag_bikini_bottom" } ]
      }
    }
  },
  {
    "type": "profession",
    "id": "hitman",
    "name": { "male": "Hitman", "female": "Hitwoman" },
    "description": "You were the best undercover agent they had, with a mission so vital that you had to take it even with the riots going on.  Your target seems to have turned feral as well as your contact, you are all alone now.",
    "points": 5,
    "skills": [
      { "level": 3, "name": "dodge" },
      { "level": 1, "name": "melee" },
      { "level": 3, "name": "gun" },
      { "level": 3, "name": "pistol" }
    ],
    "proficiencies": [ "prof_gunsmithing_basic", "prof_spotting", "prof_wp_syn_armored" ],
    "items": {
      "both": {
        "items": [
          "fancy_sunglasses",
          "platinum_watch",
          "knit_scarf_loose",
          "gloves_liner",
          "polaroid_photo",
          "suppressor",
          "tele_sight_pistol"
        ],
        "entries": [
          { "item": "glock_29", "ammo-item": "10mm_fmj", "charges": 15 },
          { "item": "glock_20mag", "ammo-item": "10mm_fmj", "charges": 15, "container-item": "bbholster" }
        ]
      },
      "male": [
        "briefs",
        "socks",
        "dress_shoes",
        "bowhat",
        "suit",
        "tie_necktie",
        "tieclip",
        "leather_belt",
        "briefcase",
        "cufflinks_intricate"
      ],
      "female": [
        "panties",
        "bra",
        "stockings",
        "garter_belt",
        "heels",
        "hat_cotton",
        "dress",
        "purse",
        "platinum_ear",
        "platinum_necklace",
        "platinum_hairpin"
      ]
    },
    "missions": [ "MISSION_ASSASSINATION" ]
  },
  {
    "type": "profession",
    "id": "assassin",
    "name": "Assassin",
    "description": "You were the best undercover agent they had, with a mission so vital that you had to take it even with the riots going on.  Your target seems to have turned feral as well as your contact, you are all alone now.",
    "points": 5,
    "skills": [
      { "level": 3, "name": "dodge" },
      { "level": 3, "name": "melee" },
      { "level": 2, "name": "throw" },
      { "level": 2, "name": "stabbing" }
    ],
    "proficiencies": [ "prof_spotting", "prof_wp_syn_armored" ],
    "items": {
      "both": {
        "items": [ "fancy_sunglasses", "platinum_watch", "knit_scarf_loose", "gloves_liner", "polaroid_photo", "switchblade" ],
        "entries": [
          { "item": "knife_combat", "container-item": "gartersheath1" },
          { "item": "leg_sheath6", "contents-group": "leg_sheath6_throwing_knives" }
        ]
      },
      "male": [
        "briefs",
        "socks",
        "dress_shoes",
        "bowhat",
        "suit",
        "tie_necktie",
        "tieclip",
        "leather_belt",
        "briefcase",
        "cufflinks_intricate"
      ],
      "female": [
        "panties",
        "bra",
        "stockings",
        "garter_belt",
        "heels",
        "hat_cotton",
        "dress",
        "purse",
        "platinum_ear",
        "platinum_necklace",
        "platinum_hairpin"
      ]
    },
    "missions": [ "MISSION_ASSASSINATION" ]
  }
]<|MERGE_RESOLUTION|>--- conflicted
+++ resolved
@@ -2586,17 +2586,12 @@
     "flags": [ "NO_BONUS_ITEMS" ],
     "proficiencies": [ "prof_fibers", "prof_fibers_rope" ],
     "items": {
-<<<<<<< HEAD
-      "both": { "items": [ "bondage_suit", "bondage_mask", "boots", "leather_belt" ], "entries": [ { "group": "charged_matches" } ] }
-    },
-    "missions": [ "MISSION_LOST_SUB" ]
-=======
       "both": {
         "items": [ "bondage_suit", "bondage_mask", "boots", "gloves_leather", "leather_belt" ],
         "entries": [ { "group": "charged_matches" } ]
       }
-    }
->>>>>>> 0e527d82
+    },
+    "missions": [ "MISSION_LOST_SUB" ]
   },
   {
     "type": "profession",
