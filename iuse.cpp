--- conflicted
+++ resolved
@@ -905,18 +905,15 @@
     } else if( it->has_flag("MUTAGEN_TROGLOBITE") ) {
         g->add_msg_if_player(p, _("You yearn for a cool, dark place to hide."));
         p->mutate_category(g, "MUTCAT_TROGLO");
-<<<<<<< HEAD
     } else if( it->has_flag("MUTAGEN_ALPHA") ) {
         g->add_msg_if_player(p, _("You feel...better. Somehow."));
         p->mutate_category(g, "MUTCAT_ALPHA");
     } else if( it->has_flag("MUTAGEN_MEDICAL") ) {
         g->add_msg_if_player(p, _("You can feel the blood rushing through your veins and a strange, medicated feeling washes over your senses."));
         p->mutate_category(g, "MUTCAT_MEDICAL");
-=======
     } else if( it->has_flag("MUTAGEN_CHIMERA") ) {
         g->add_msg_if_player(p, _("You need to roar, bask, bite, and flap.  NOW."));
         p->mutate_category(g, "MUTCAT_CHIMERA");
->>>>>>> 1dc3f5da
     } else {
         if (!one_in(3)) {
             p->mutate(g);
