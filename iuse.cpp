#include "iuse.h"
#include "game.h"
#include "mapdata.h"
#include "keypress.h"
#include "output.h"
#include "rng.h"
#include "line.h"
#include "mutation.h"
#include "player.h"
#include "vehicle.h"
#include <sstream>
#include <algorithm>

#define RADIO_PER_TURN 25 // how many characters per turn of radio

// mfb(n) converts a flag to its appropriate position in covers's bitfield
#ifndef mfb
#define mfb(n) long(1 << (n))
#endif

static void add_or_drop_item(game *g, player *p, item *it)
{
  item replacement(g->itypes[it->type->id], int(g->turn), g->nextinv);
  bool drop = false;
  int iter = 0;
  // Should this vary based on how many charges get consumed by default?
  if (replacement.charges >= 0)
  {
      replacement.charges = 1;
  }
  if( replacement.is_drink() ) {
      it->charges++;
      return;
  }

  while (p->has_item(replacement.invlet)) {
    replacement.invlet = g->nextinv;
    g->advance_nextinv();
    iter++;
  }
  if (!drop && (iter == inv_chars.size() || p->volume_carried() >= p->volume_capacity()))
    drop = true;
  if (drop)
    g->m.add_item(p->posx, p->posy, replacement);
  else
    p->i_add(replacement, g);
}

static bool use_fire(game *g, player *p, item *it)
{
    if (!p->use_charges_if_avail("fire", 1))
    {
        add_or_drop_item(g, p, it);
        g->add_msg_if_player(p, _("You need a lighter!"));
        return false;
    }
    return true;
}

// Returns false if the inscription failed or if the player canceled the action. Otherwise, returns true.
static bool inscribe_item( game *g, player *p, std::string verb, std::string gerund, bool carveable )
{
    //Note: this part still strongly relies on English grammar. 
    //Although it can be easily worked around in language like Chinese,
    //but might need to be reworked for some European languages that have more verb forms
    char buf[512];
    sprintf(buf, _("%s on what?"), verb.c_str());
    char ch = g->inv(buf);
    item* cut = &(p->i_at(ch));
    if (cut->type->id == "null")
    {
        g->add_msg(_("You do not have that item!"));
        return false;
    }
    if (!cut->made_of(SOLID))
    {
        std::string lower_verb = verb;
        std::transform(lower_verb.begin(), lower_verb.end(), lower_verb.begin(), ::tolower);
        g->add_msg(_("You can't %s an item that's not solid!"), lower_verb.c_str());
        return false;
    }
    if(carveable && !(cut->made_of("wood") || cut->made_of("plastic") || cut->made_of("glass") ||
                      cut->made_of("chitin") || cut->made_of("iron") || cut->made_of("steel") ||
                      cut->made_of("silver"))) {
        std::string lower_verb = verb;
        std::transform(lower_verb.begin(), lower_verb.end(), lower_verb.begin(), ::tolower);
        g->add_msg(_("You can't %1$s an item made of %2$s!"),
                   lower_verb.c_str(), cut->get_material(1).c_str());
        return false;
    }

    std::map<std::string, std::string>::iterator ent = cut->item_vars.find("item_note");
    sprintf(buf, _("%1$s on this %2$s is a note saying: "), gerund.c_str(), cut->type->name.c_str());
    std::string message = buf;
    sprintf(buf, _("%s what?"), verb.c_str()); 
    message = string_input_popup(buf, 64, (ent != cut->item_vars.end() ?
                                                       cut->item_vars["item_note"] : message ));

    if( message.size() > 0 ) { cut->item_vars["item_note"] = message; }
    return true;
}

void iuse::none(game *g, player *p, item *it, bool t)
{
  g->add_msg(_("You can't do anything interesting with your %s."),
             it->tname(g).c_str());
}
/* To mark an item as "removed from inventory", set its invlet to 0
   This is useful for traps (placed on ground), inactive bots, etc
 */
void iuse::sewage(game *g, player *p, item *it, bool t)
{
 p->vomit(g);
 if (one_in(4))
  p->mutate(g);
}

void iuse::honeycomb(game *g, player *p, item *it, bool t)
{
  g->m.spawn_item(p->posx, p->posy, "wax",0, 2);
}

void iuse::royal_jelly(game *g, player *p, item *it, bool t)
{
// TODO: Add other diseases here; royal jelly is a cure-all!
 p->pkill += 5;
 std::string message;
 if (p->has_disease("fungus")) {
  message = _("You feel cleansed inside!");
  p->rem_disease("fungus");
 }
 if (p->has_disease("blind")) {
  message = _("Your sight returns!");
  p->rem_disease("blind");
 }
 if (p->has_disease("poison") || p->has_disease("foodpoison") ||
     p->has_disease("badpoison")) {
  message = _("You feel much better!");
  p->rem_disease("poison");
  p->rem_disease("badpoison");
  p->rem_disease("foodpoison");
 }
 if (p->has_disease("asthma")) {
  message = _("Your breathing clears up!");
  p->rem_disease("asthma");
 }
 if (p->has_disease("common_cold") || p->has_disease("flu")) {
  message = _("You feel healthier!");
  p->rem_disease("common_cold");
  p->rem_disease("flu");
 }
 g->add_msg_if_player(p,message.c_str());
}

// returns true if we want to use the special action
bool use_healing_item(game *g, player *p, item *it, int normal_power, int head_power,
                      int torso_power, std::string item_name, std::string special_action)
{
    int bonus = p->skillLevel("firstaid");
    hp_part healed;

    if (p->is_npc()) { // NPCs heal whichever has sustained the most damage
        int highest_damage = 0;
        for (int i = 0; i < num_hp_parts; i++) {
            int damage = p->hp_max[i] - p->hp_cur[i];
            if (i == hp_head)
                damage *= 1.5;
            if (i == hp_torso)
                damage *= 1.2;
            if (damage > highest_damage) {
                highest_damage = damage;
                healed = hp_part(i);
            }
        }
    } else { // Player--present a menu
        WINDOW* hp_window = newwin(11, 22, (TERMY-10)/2, (TERMX-22)/2);
        wborder(hp_window, LINE_XOXO, LINE_XOXO, LINE_OXOX, LINE_OXOX,
                           LINE_OXXO, LINE_OOXX, LINE_XXOO, LINE_XOOX );

        mvwprintz(hp_window, 1, 1, c_ltred,  _("Use %s:"), item_name.c_str());
        if(p->hp_cur[hp_head] < p->hp_max[hp_head])
        {
            mvwprintz(hp_window, 2, 1, c_ltgray, _("1: Head"));
        }
        if(p->hp_cur[hp_torso] < p->hp_max[hp_torso])
        {
            mvwprintz(hp_window, 3, 1, c_ltgray, _("2: Torso"));
        }
        if(p->hp_cur[hp_arm_l] < p->hp_max[hp_arm_l])
        {
            mvwprintz(hp_window, 4, 1, c_ltgray, _("3: Left Arm"));
        }
        if(p->hp_cur[hp_arm_r] < p->hp_max[hp_arm_r])
        {
            mvwprintz(hp_window, 5, 1, c_ltgray, _("4: Right Arm"));
        }
        if(p->hp_cur[hp_leg_l] < p->hp_max[hp_leg_l])
        {
            mvwprintz(hp_window, 6, 1, c_ltgray, _("5: Left Leg"));
        }
        if(p->hp_cur[hp_leg_r] < p->hp_max[hp_leg_r])
        {
            mvwprintz(hp_window, 7, 1, c_ltgray, _("6: Right Leg"));
        }
        if(special_action != "")
        {
            mvwprintz(hp_window, 8, 1, c_ltgray, _("7: %s"), special_action.c_str());
        }
        mvwprintz(hp_window, 9, 1, c_ltgray, _("8: Exit"));
        nc_color color;
        std::string asterisks = "";
        for (int i = 0; i < num_hp_parts; i++)
        {
            if (p->hp_cur[i] < p->hp_max[i])
            {
                int current_hp = p->hp_cur[i];
                int temporary_bonus = bonus;
                if (current_hp != 0)
                {
                    switch (hp_part(i)) {
                        case hp_head:
                            current_hp += head_power;
                            temporary_bonus *=  .8;
                            break;
                        case hp_torso:
                            current_hp += torso_power;
                            temporary_bonus *= 1.5;
                            break;
                        default:
                            current_hp += normal_power;
                            break;
                    }
                    current_hp += temporary_bonus;
                    if (current_hp > p->hp_max[i])
                    {
                        current_hp = p->hp_max[i];
                    }
                    if (current_hp == p->hp_max[i])
                    {
                        color = c_green;
                        asterisks = "***";
                    }
                    else if (current_hp > p->hp_max[i] * .8)
                    {
                        color = c_ltgreen;
                        asterisks = "***";
                    }
                    else if (current_hp > p->hp_max[i] * .5)
                    {
                        color = c_yellow;
                        asterisks = "** ";
                    }
                    else if (current_hp > p->hp_max[i] * .3)
                    {
                        color = c_ltred;
                        asterisks = "** ";
                    }
                    else
                    {
                        color = c_red;
                        asterisks = "*  ";
                    }
                    if (p->has_trait(PF_SELFAWARE))
                    {
                        if (current_hp >= 100)
                        {
                            mvwprintz(hp_window, i + 2, 16, color, "%d", current_hp);
                        }
                        else if (current_hp >= 10)
                        {
                            mvwprintz(hp_window, i + 2, 17, color, "%d", current_hp);
                        }
                        else
                        {
                            mvwprintz(hp_window, i + 2, 19, color, "%d", current_hp);
                        }
                    }
                    else
                    {
                        mvwprintz(hp_window, i + 2, 16, color, asterisks.c_str());
                    }
                }
                else
                {
                    // curhp is 0; requires surgical attention
                    mvwprintz(hp_window, i + 2, 16, c_dkgray, "---");
                }
            }
        }
        wrefresh(hp_window);
        char ch;
        do {
            ch = getch();
            if (ch == '1'){
                healed = hp_head;
            } else if (ch == '2'){
                healed = hp_torso;
            } else if (ch == '3') {
                if (p->hp_cur[hp_arm_l] == 0) {
                    g->add_msg_if_player(p,_("That arm is broken.  It needs surgical attention."));
                    add_or_drop_item(g, p, it);
                    return false;
                } else {
                    healed = hp_arm_l;
                }
            } else if (ch == '4') {
                if (p->hp_cur[hp_arm_r] == 0) {
                    g->add_msg_if_player(p,_("That arm is broken.  It needs surgical attention."));
                    add_or_drop_item(g, p, it);
                    return false;
                } else {
                    healed = hp_arm_r;
                }
            } else if (ch == '5') {
                if (p->hp_cur[hp_leg_l] == 0) {
                    g->add_msg_if_player(p,_("That leg is broken.  It needs surgical attention."));
                    add_or_drop_item(g, p, it);
                    return false;
                } else {
                    healed = hp_leg_l;
                }
            } else if (ch == '6') {
                if (p->hp_cur[hp_leg_r] == 0) {
                    g->add_msg_if_player(p,_("That leg is broken.  It needs surgical attention."));
                    add_or_drop_item(g, p, it);
                    return false;
                } else {
                    healed = hp_leg_r;
                }
            } else if (ch == '8' || special_action == "") {
                g->add_msg_if_player(p,_("Never mind."));
                add_or_drop_item(g, p, it);
                return false;
            } else if (ch == '7') {
                return true;
            }
        } while (ch < '1' || ch > '8');
        werase(hp_window);
        wrefresh(hp_window);
        delwin(hp_window);
        refresh();
    }

    p->practice(g->turn, "firstaid", 8);
    int dam = 0;
    if (healed == hp_head){
        dam = head_power + bonus * .8;
    } else if (healed == hp_torso){
        dam = torso_power + bonus * 1.5;
    } else {
        dam = normal_power + bonus;
    }
    p->heal(healed, dam);
    return false;
}

void iuse::bandage(game *g, player *p, item *it, bool t)
{
    if (use_healing_item(g, p, it, 3, 1, 4, _("Bandage"), p->has_disease("bleed") ? _("Stop Bleeding") : ""))
    {
        g->add_msg_if_player(p,_("You stopped the bleeding."));
        p->rem_disease("bleed");
    }
}

void iuse::firstaid(game *g, player *p, item *it, bool t)
{
    if (use_healing_item(g, p, it, 14, 10, 18, _("First Aid"), p->has_disease("bite") ? _("Clean Wound") : ""))
    {
        g->add_msg_if_player(p,_("You clean the bite wound."));
        p->rem_disease("bite");
    }
}

void iuse::disinfectant(game *g, player *p, item *it, bool t)
{

    if (use_healing_item(g, p, it, 6, 5, 9, _("Disinfectant"), p->has_disease("bite") ? _("Clean Wound") : ""))
    {
        g->add_msg_if_player(p,_("You disinfect the bite wound."));
        p->rem_disease("bite");
    }
}

void iuse::pkill(game *g, player *p, item *it, bool t)
{
    // Aspirin
    if (it->has_flag("PKILL_1")) {
        g->add_msg_if_player(p,_("You take some %s."), it->tname().c_str());
        if (!p->has_disease("pkill1")) {
            p->add_disease("pkill1", 120);
        } else {
            for (int i = 0; i < p->illness.size(); i++) {
                if (p->illness[i].type == "pkill1") {
                    p->illness[i].duration = 120;
                    i = p->illness.size();
                }
            }
        }
    // Codeine
    } else if (it->has_flag("PKILL_2")) {
        g->add_msg_if_player(p,_("You take some %s."), it->tname().c_str());
        p->add_disease("pkill2", 180);

    } else if (it->has_flag("PKILL_3")) {
        g->add_msg_if_player(p,_("You take some %s."), it->tname().c_str());
        p->add_disease("pkill3", 20);
        p->add_disease("pkill2", 200);

    } else if (it->has_flag("PKILL_4")) {
        g->add_msg_if_player(p,_("You shoot up."));
        p->add_disease("pkill3", 80);
        p->add_disease("pkill2", 200);

    } else if (it->has_flag("PKILL_L")) {
        g->add_msg_if_player(p,_("You take some %s."), it->tname().c_str());
        p->add_disease("pkill_l", rng(12, 18) * 300);
    }
}

void iuse::xanax(game *g, player *p, item *it, bool t)
{
 g->add_msg_if_player(p,_("You take some %s."), it->tname().c_str());

 if (!p->has_disease("took_xanax"))
  p->add_disease("took_xanax", 900);
 else
  p->add_disease("took_xanax", 200);
}

void iuse::caff(game *g, player *p, item *it, bool t)
{
 it_comest *food = dynamic_cast<it_comest*> (it->type);
 p->fatigue -= food->stim * 3;
}

void iuse::alcohol(game *g, player *p, item *it, bool t)
{
 int duration = 680 - (10 * p->str_max); // Weaker characters are cheap drunks
 if (p->has_trait(PF_LIGHTWEIGHT))
  duration += 300;
 p->pkill += 8;
 p->add_disease("drunk", duration);
}

void iuse::alcohol_weak(game *g, player *p, item *it, bool t)
{
 int duration = 340 - (6 * p->str_max);
 if (p->has_trait(PF_LIGHTWEIGHT))
  duration += 120;
 p->pkill += 4;
 p->add_disease("drunk", duration);
}

void iuse::cig(game *g, player *p, item *it, bool t)
{
 if (!use_fire(g, p, it)) return;
 if (it->type->id == "cig")
  g->add_msg_if_player(p,_("You light a cigarette and smoke it."));
 else //cigar
  g->add_msg_if_player(p,_("You take a few puffs from your cigar."));
 p->add_disease("cig", 200);
 for (int i = 0; i < p->illness.size(); i++) {
<<<<<<< HEAD
  if (p->illness[i].type == "cig" && p->illness[i].duration > 600 &&
      !p->is_npc())
   g->add_msg_if_player(p,_("Ugh, too much smoke... you feel gross."));
=======
  if (p->illness[i].type == "cig" && p->illness[i].duration > 600)
   g->add_msg_if_player(p,"Ugh, too much smoke... you feel gross.");
>>>>>>> e2919e11
 }
}

void iuse::antibiotic(game *g, player *p, item *it, bool t)
{
if (p->has_disease("infected")){
  g->add_msg_if_player(p,_("You took some antibiotics."));
  p->rem_disease("infected");
  p->add_disease("recover", 1200);
  }
   else {
 g->add_msg_if_player(p,_("You took some antibiotics."));
 }
}

void iuse::weed(game *g, player *p, item *it, bool t)
{
 if (!use_fire(g, p, it)) return;
 g->add_msg_if_player(p,_("Good stuff, man!"));

 int duration = 60;
 if (p->has_trait(PF_LIGHTWEIGHT))
  duration = 90;
 p->hunger += 8;
 if (p->pkill < 15)
  p->pkill += 5;
 p->add_disease("high", duration);
}

void iuse::coke(game *g, player *p, item *it, bool t)
{
 g->add_msg_if_player(p,_("You snort a bump."));

 int duration = 21 - p->str_cur;
 if (p->has_trait(PF_LIGHTWEIGHT))
  duration += 20;
 p->hunger -= 8;
 p->add_disease("high", duration);
}

void iuse::crack(game *g, player *p, item *it, bool t)
{
  // Crack requires a fire source AND a pipe.
  if (!use_fire(g, p, it)) return;
  g->add_msg_if_player(p,_("You smoke some rocks."));
  int duration = 10;
  if (p->has_trait(PF_LIGHTWEIGHT))
  {
    duration += 10;
  }
  p->hunger -= 8;
  p->add_disease("high", duration);
}

void iuse::grack(game *g, player *p, item *it, bool t)
{
  // Grack requires a fire source AND a pipe.
  if (!use_fire(g, p, it)) return;
  g->add_msg_if_player(p,_("You smoke some Grack Cocaine. Time seems to stop."));
  int duration = 1000;
  if (p->has_trait(PF_LIGHTWEIGHT))
    duration += 10;
  p->hunger -= 8;
  p->add_disease("grack", duration);
}


void iuse::meth(game *g, player *p, item *it, bool t)
{
    int duration = 10 * (40 - p->str_cur);
    if (p->has_amount("apparatus", 1) &&
        p->use_charges_if_avail("fire", 1))
    {
        g->add_msg_if_player(p,_("You smoke some crystals."));
        duration *= 1.5;
    }
    else
    {
        g->add_msg_if_player(p,_("You snort some crystals."));
    }
    if (!p->has_disease("meth")) {duration += 600;}
    if (duration > 0)
    {
        int hungerpen = (p->str_cur < 10 ? 20 : 30 - p->str_cur);
        p->hunger -= hungerpen;
        p->add_disease("meth", duration);
    }
}

void iuse::vitamins(game *g, player *p, item *it, bool t)
{
    g->add_msg_if_player(p,_("You take some vitamins."));
    if (p->health >= 10)
    {
        return;
    }
    else if (p->health >= 0)
    {
        p->health = 10;
    }
    else
    {
        p->health += 10;
    }
}

void iuse::vaccine(game *g, player *p, item *it, bool t)
{
    g->add_msg_if_player(p,_("You inject the vaccine, and feel much healthier."));
    if (p->health >= 100)
    {
        return;
    }
    else if (p->health >= 0)
    {
        p->health = 100;
    }
    else
    {
        p->health += 100;
    }
}

void iuse::poison(game *g, player *p, item *it, bool t)
{
 p->add_disease("poison", 600);
 p->add_disease("foodpoison", 1800);
}

void iuse::hallu(game *g, player *p, item *it, bool t)
{
 p->add_disease("hallu", 2400);
}

void iuse::thorazine(game *g, player *p, item *it, bool t)
{
 p->fatigue += 15;
 p->rem_disease("hallu");
 p->rem_disease("visuals");
 p->rem_disease("high");
 if (!p->has_disease("dermatik"))
  p->rem_disease("formication");
 g->add_msg_if_player(p,_("You feel somewhat sedated."));
}

void iuse::prozac(game *g, player *p, item *it, bool t)
{
 if (!p->has_disease("took_prozac") && p->morale_level() < 0)
  p->add_disease("took_prozac", 7200);
 else
  p->stim += 3;
}

void iuse::sleep(game *g, player *p, item *it, bool t)
{
 p->fatigue += 40;
 g->add_msg_if_player(p,_("You feel very sleepy..."));
}

void iuse::iodine(game *g, player *p, item *it, bool t)
{
 p->add_disease("iodine", 1200);
 g->add_msg_if_player(p,_("You take an iodine tablet."));
}

void iuse::flumed(game *g, player *p, item *it, bool t)
{
 p->add_disease("took_flumed", 6000);
 g->add_msg_if_player(p,_("You take some %s"), it->tname().c_str());
}

void iuse::flusleep(game *g, player *p, item *it, bool t)
{
 p->add_disease("took_flumed", 7200);
 p->fatigue += 30;
 g->add_msg_if_player(p,_("You feel very sleepy..."));
}

void iuse::inhaler(game *g, player *p, item *it, bool t)
{
 p->rem_disease("asthma");
 g->add_msg_if_player(p,_("You take a puff from your inhaler."));
}

void iuse::blech(game *g, player *p, item *it, bool t)
{
// TODO: Add more effects?
 g->add_msg_if_player(p,_("Blech, that burns your throat!"));
 p->vomit(g);
}

void iuse::mutagen(game *g, player *p, item *it, bool t)
{
    if( it->has_flag("MUTAGEN_STRONG") )
    {
         p->mutate(g);
         if (!one_in(3))
             p->mutate(g);
         if (one_in(2))
             p->mutate(g);
    }
    else if( it->has_flag("MUTAGEN_PLANT") )
    {
        g->add_msg_if_player(p, _("You feel much closer to nature."));
        p->mutate_category(g, MUTCAT_PLANT);
    }
    else if( it->has_flag("MUTAGEN_INSECT") )
    {
        g->add_msg_if_player(p, _("You hear buzzing, and feel your body harden."));
        p->mutate_category(g, MUTCAT_INSECT);
    }
    else if( it->has_flag("MUTAGEN_SPIDER") )
    {
        g->add_msg_if_player(p, _("You feel insidious."));
        p->mutate_category(g, MUTCAT_SPIDER);
    }
    else if( it->has_flag("MUTAGEN_SLIME") )
    {
        g->add_msg_if_player(p, _("Your body loses all rigidity for a moment."));
        p->mutate_category(g, MUTCAT_SLIME);
    }
    else if( it->has_flag("MUTAGEN_FISH") )
    {
        g->add_msg_if_player(p, _("You are overcome by an overwhelming longing for the ocean."));
        p->mutate_category(g, MUTCAT_FISH);
    }
    else if( it->has_flag("MUTAGEN_RAT") )
    {
        g->add_msg_if_player(p, _("You feel a momentary nausea."));
        p->mutate_category(g, MUTCAT_RAT);
    }
    else if( it->has_flag("MUTAGEN_BEAST") )
    {
        g->add_msg_if_player(p, _("Your heart races and you see blood for a moment."));
        p->mutate_category(g, MUTCAT_BEAST);
    }
    else if( it->has_flag("MUTAGEN_CATTLE") )
    {
        g->add_msg_if_player(p, _("Your mind and body slow down. You feel peaceful."));
        p->mutate_category(g, MUTCAT_CATTLE);
    }
    else if( it->has_flag("MUTAGEN_CEPHALOPOD") )
    {
        g->add_msg_if_player(p, _("Your mind is overcome by images of eldritch horrors...and then they pass."));
        p->mutate_category(g, MUTCAT_CEPHALOPOD);
    }
    else if( it->has_flag("MUTAGEN_BIRD") )
    {
        g->add_msg_if_player(p, _("Your body lightens and you long for the sky."));
        p->mutate_category(g, MUTCAT_BIRD);
    }
    else if( it->has_flag("MUTAGEN_LIZARD") )
    {
        g->add_msg_if_player(p, _("For a heartbeat, your body cools down."));
        p->mutate_category(g, MUTCAT_LIZARD);
    }
    else if( it->has_flag("MUTAGEN_TROGLOBITE") )
    {
        g->add_msg_if_player(p, _("You yearn for a cool, dark place to hide."));
        p->mutate_category(g, MUTCAT_TROGLO);
    }
    else
    {
        if (!one_in(3))
        {
            p->mutate(g);
        }
    }
}

void iuse::purifier(game *g, player *p, item *it, bool t)
{
 std::vector<int> valid;	// Which flags the player has
 for (int i = PF_NULL+1; i < PF_MAX2; i++) {
  if (p->has_trait(pl_flag(i)) && !p->has_base_trait(pl_flag(i)))  //Looks for active mutation
   valid.push_back(i);
 }
 if (valid.size() == 0) {
  g->add_msg_if_player(p,_("You feel cleansed."));
  return;
 }
 int num_cured = rng(1, valid.size());
 if (num_cured > 4)
  num_cured = 4;
 for (int i = 0; i < num_cured && valid.size() > 0; i++) {
  int index = rng(0, valid.size() - 1);
  p->remove_mutation(g, pl_flag(valid[index]) );
  valid.erase(valid.begin() + index);
 }
}

void iuse::marloss(game *g, player *p, item *it, bool t)
{
 if (p->is_npc())
  return;
// If we have the marloss in our veins, we are a "breeder" and will spread
// alien lifeforms.
 if (p->has_trait(PF_MARLOSS)) {
  g->add_msg_if_player(p,_("As you eat the berry, you have a near-religious experience, feeling at one with your surroundings..."));
  p->add_morale(MORALE_MARLOSS, 100, 1000);
  p->hunger = -100;
  monster goo(g->mtypes[mon_blob]);
  goo.friendly = -1;
  int goo_spawned = 0;
  for (int x = p->posx - 4; x <= p->posx + 4; x++) {
   for (int y = p->posy - 4; y <= p->posy + 4; y++) {
    if (rng(0, 10) > trig_dist(x, y, p->posx, p->posy) &&
        rng(0, 10) > trig_dist(x, y, p->posx, p->posy)   )
     g->m.marlossify(x, y);
    if (one_in(10 + 5 * trig_dist(x, y, p->posx, p->posy)) &&
        (goo_spawned == 0 || one_in(goo_spawned * 2))) {
     goo.spawn(x, y);
     g->z.push_back(goo);
     goo_spawned++;
    }
   }
  }
  return;
 }
/* If we're not already carriers of Marloss, roll for a random effect:
 * 1 - Mutate
 * 2 - Mutate
 * 3 - Mutate
 * 4 - Purify
 * 5 - Purify
 * 6 - Cleanse radiation + Purify
 * 7 - Fully satiate
 * 8 - Vomit
 * 9 - Give Marloss mutation
 */
 int effect = rng(1, 9);
 if (effect <= 3) {
  g->add_msg_if_player(p,_("This berry tastes extremely strange!"));
  p->mutate(g);
 } else if (effect <= 6) { // Radiation cleanse is below
  g->add_msg_if_player(p,_("This berry makes you feel better all over."));
  p->pkill += 30;
  this->purifier(g, p, it, t);
 } else if (effect == 7) {
  g->add_msg_if_player(p,_("This berry is delicious, and very filling!"));
  p->hunger = -100;
 } else if (effect == 8) {
  g->add_msg_if_player(p,_("You take one bite, and immediately vomit!"));
  p->vomit(g);
 } else if (!p->has_trait(PF_MARLOSS)) {
  g->add_msg_if_player(p,_("You feel a strange warmth spreading throughout your body..."));
  p->toggle_mutation(PF_MARLOSS);
 }
 if (effect == 6)
  p->radiation = 0;
}

void iuse::dogfood(game *g, player *p, item *it, bool t)
{
 int dirx, diry;
 if(!g->choose_adjacent(_("Put the dog food"),dirx,diry))
  return;
 p->moves -= 15;
 int mon_dex = g->mon_at(dirx,diry);
 if (mon_dex != -1) {
  if (g->z[mon_dex].type->id == mon_dog) {
   g->add_msg_if_player(p,_("The dog seems to like you!"));
   g->z[mon_dex].friendly = -1;
  } else
   g->add_msg_if_player(p,_("The %s seems quite unimpressed!"),g->z[mon_dex].type->name.c_str());
 } else
  g->add_msg_if_player(p,_("You spill the dogfood all over the ground."));
}


// TOOLS below this point!

bool prep_firestarter_use(game *g, player *p, item *it, int &posx, int &posy)
{
   if (!g->choose_adjacent(_("Light"),posx,posy))
   {
     it->charges++;
     return false;
   }
   if (posx == p->posx && posy == p->posy)
   {
     g->add_msg_if_player(p, _("You would set yourself on fire."));
     g->add_msg_if_player(p, _("But you're already smokin' hot."));
     it->charges++;
     return false;
   }

   if (!(g->m.flammable_items_at(posx, posy)  || g->m.has_flag(flammable, posx, posy) || g->m.has_flag(flammable2, posx, posy)))
   {
     g->add_msg_if_player(p,_("There's nothing to light there."));
     it->charges++;
     return false;
   }
   else
   {
     return true;
   }
}

void resolve_firestarter_use(game *g, player *p, item *it, int posx, int posy)
{
    // this should have already been checked, but double-check to make sure
	if (g->m.flammable_items_at(posx, posy) || g->m.has_flag(flammable, posx, posy) || g->m.has_flag(flammable2, posx, posy))
    {
        if (g->m.add_field(g, posx, posy, fd_fire, 1))
        {
<<<<<<< HEAD
            g->m.field_at(posx, posy).findField(fd_fire)->setFieldAge(g->m.field_at(posx, posy).findField(fd_fire)->getFieldAge() + 100);
            g->add_msg_if_player(p, _("You successfully light a fire."));
=======
            field &current_field = g->m.field_at(posx, posy);
            current_field.findField(fd_fire)->setFieldAge(current_field.findField(fd_fire)->getFieldAge() + 100);
            g->add_msg_if_player(p, "You successfully light a fire.");
>>>>>>> e2919e11
        }
    }
    else
    {
        debugmsg(_("Flammable items disappeared while lighting a fire!"));
    }
}

void iuse::lighter(game *g, player *p, item *it, bool t)
{
    int dirx, diry;
    if (prep_firestarter_use(g, p, it, dirx, diry))
    {
        p->moves -= 15;
        resolve_firestarter_use(g, p, it, dirx, diry);
    }
}

void iuse::primitive_fire(game *g, player *p, item *it, bool t)
{
    int posx, posy;
    if (prep_firestarter_use(g, p, it, posx, posy))
    {
        p->moves -= 500;
        const int skillLevel = p->skillLevel("survival");
        const int sides = 10;
        const int base_dice = 3;
        // aiming for ~50% success at skill level 3, and possible but unheard of at level 0
        const int difficulty = (base_dice + 3) * sides / 2;
        if (dice(skillLevel+base_dice, 10) >= difficulty)
        {
            resolve_firestarter_use(g, p, it, posx, posy);
        }
        else
        {
            g->add_msg_if_player(p, _("You try to light a fire, but fail."));
        }
        p->practice(g->turn, "survival", 10);
    }
}

void iuse::sew(game *g, player *p, item *it, bool t)
{
    if(p->fine_detail_vision_mod(g) > 2.5)
	{
        g->add_msg(_("You can't see to sew!"));
        it->charges++;
        return;
    }
    char ch = g->inv_type(_("Repair what?"), IC_ARMOR);
    item* fix = &(p->i_at(ch));
    if (fix == NULL || fix->is_null())
	{
        g->add_msg_if_player(p,_("You do not have that item!"));
        it->charges++;
        return;
    }
    if (!fix->is_armor())
	{
        g->add_msg_if_player(p,_("That isn't clothing!"));
        it->charges++;
        return;
    }
    //some items are made from more than one material. we should try to use both items if one type of repair item is missing
    itype_id repair_item = "none";
    std::vector<std::string> plurals;
    std::vector<itype_id> repair_items;
    std::string plural = "";
    //translation note: add <plural> tag to keep them unique
    if (fix->made_of("cotton") || fix->made_of("wool"))
    {
        repair_items.push_back("rag");
        plurals.push_back(_("<plural>rags"));
    }
    if (fix->made_of("leather"))
    {
        repair_items.push_back("leather");
        plurals.push_back(_("<plural>leather"));
    }
    if (fix->made_of("fur"))
    {
        repair_items.push_back("fur");
        plurals.push_back(_("<plural>fur"));
    }
    if(repair_items.empty())
	{
        g->add_msg_if_player(p,_("Your %s is not made of cotton, wool, leather or fur."), fix->tname().c_str());
        it->charges++;
        return;
    }

    int items_needed=(fix->damage>2||fix->damage==0)?1:0;

    // this will cause issues if/when NPCs start being able to sew.
    // but, then again, it'll cause issues when they start crafting, too.
    inventory crafting_inv = g->crafting_inventory(p);
    bool bFound = false;
    //go through all discovered repair items and see if we have any of them available
    for(unsigned int i = 0; i< repair_items.size(); i++)
    {
        if (crafting_inv.has_amount(repair_items[i], items_needed))
        {
           //we've found enough of a material, use this one
           repair_item = repair_items[i];
           bFound = true;
        }
    }
    if (!bFound)
    {
        for(unsigned int i = 0; i< repair_items.size(); i++)
        {
            g->add_msg_if_player(p,_("You don't have enough %s to do that."), plurals[i].substr(8).c_str()); // remove <plural> tag
        }
        it->charges++;
        return;
    }
    if (fix->damage < 0)
	{
        g->add_msg_if_player(p,_("Your %s is already enhanced."), fix->tname().c_str());
        it->charges++;
        return;
    }

    std::vector<component> comps;
    comps.push_back(component(repair_item, items_needed));
    comps.back().available = true;


    if (fix->damage == 0)
    {
        p->moves -= 500 * p->fine_detail_vision_mod(g);
        p->practice(g->turn, "tailor", 10);
        int rn = dice(4, 2 + p->skillLevel("tailor"));
        if (p->dex_cur < 8 && one_in(p->dex_cur))
            {rn -= rng(2, 6);}
        if (p->dex_cur >= 16 || (p->dex_cur > 8 && one_in(16 - p->dex_cur)))
            {rn += rng(2, 6);}
        if (p->dex_cur > 16)
            {rn += rng(0, p->dex_cur - 16);}
        if (rn <= 4)
	    {
            g->add_msg_if_player(p,_("You damage your %s!"), fix->tname().c_str());
            fix->damage++;
        }
        else if (rn >= 12 && p->i_at(ch).has_flag("VARSIZE") && !p->i_at(ch).has_flag("FIT"))
	    {
            g->add_msg_if_player(p,_("You take your %s in, improving the fit."), fix->tname().c_str());
            (p->i_at(ch).item_tags.insert("FIT"));
        }
        else if (rn >= 12 && (p->i_at(ch).has_flag("FIT") || !p->i_at(ch).has_flag("VARSIZE")))
	    {
            g->add_msg_if_player(p, _("You make your %s extra sturdy."), fix->tname().c_str());
            fix->damage--;
            g->consume_items(p, comps);
        }
        else
		{
            g->add_msg_if_player(p,_("You practice your sewing."));
		}
    }
    else
	{
        p->moves -= 500 * p->fine_detail_vision_mod(g);
        p->practice(g->turn, "tailor", 8);
        int rn = dice(4, 2 + p->skillLevel("tailor"));
        rn -= rng(fix->damage, fix->damage * 2);
        if (p->dex_cur < 8 && one_in(p->dex_cur))
            {rn -= rng(2, 6);}
        if (p->dex_cur >= 8 && (p->dex_cur >= 16 || one_in(16 - p->dex_cur)))
            {rn += rng(2, 6);}
        if (p->dex_cur > 16)
            {rn += rng(0, p->dex_cur - 16);}
        if (rn <= 4)
	    {
            g->add_msg_if_player(p,_("You damage your %s further!"), fix->tname().c_str());
            fix->damage++;
            if (fix->damage >= 5)
		    {
                g->add_msg_if_player(p,_("You destroy it!"));
                p->i_rem(ch);
            }
        }
	    else if (rn <= 6)
	    {
            g->add_msg_if_player(p,_("You don't repair your %s, but you waste lots of thread."), fix->tname().c_str());
            int waste = rng(1, 8);
            if (waste > it->charges)
                {it->charges = 1;}
            else
                {it->charges -= waste;}
        }
        else if (rn <= 8)
	    {
            g->add_msg_if_player(p,_("You repair your %s, but waste lots of thread."), fix->tname().c_str());
            if (fix->damage>=3) {g->consume_items(p, comps);}
            fix->damage--;
            int waste = rng(1, 8);
        if (waste > it->charges)
            {it->charges = 1;}
        else
            {it->charges -= waste;}
        }
	    else if (rn <= 16)
	    {
            g->add_msg_if_player(p,_("You repair your %s!"), fix->tname().c_str());
            if (fix->damage>=3) {g->consume_items(p, comps);}
            fix->damage--;
        }
	    else
	    {
            g->add_msg_if_player(p,_("You repair your %s completely!"), fix->tname().c_str());
            if (fix->damage>=3) {g->consume_items(p, comps);}
            fix->damage = 0;
        }
    }

    //iuse::sew uses up 1 charge when called, if less than 1, set to 1, and use that one up.
    if (it->charges < 1)
        {it->charges = 1;}
}

void iuse::extra_battery(game *g, player *p, item *it, bool t)
{
    char ch = g->inv_type(_("Modify what?"), IC_TOOL);
    item* modded = &(p->i_at(ch));

    if (modded == NULL || modded->is_null())
    {
        g->add_msg_if_player(p,_("You do not have that item!"));
        return;
    }
    if (!modded->is_tool())
    {
        g->add_msg_if_player(p,_("You can only mod tools with this battery mod."));
        return;
    }

    it_tool *tool = dynamic_cast<it_tool*>(modded->type);
    if (tool->ammo != "battery")
    {
        g->add_msg_if_player(p,_("That item does not use batteries!"));
        return;
    }

    if (modded->has_flag("DOUBLE_AMMO"))
    {
        g->add_msg_if_player(p,_("That item has already had its battery capacity doubled."));
        return;
    }

    modded->item_tags.insert("DOUBLE_AMMO");
    g->add_msg_if_player(p,_("You double the battery capacity of your %s!"), tool->name.c_str());
    it->invlet = 0;
}

void iuse::scissors(game *g, player *p, item *it, bool t)
{
    char ch = g->inv(_("Chop up what?"));
    item* cut = &(p->i_at(ch));
    if (cut->type->id == "null")
    {
        g->add_msg_if_player(p,_("You do not have that item!"));
        return;
    }
    if (cut->type->id == "string_6" || cut->type->id == "string_36" || cut->type->id == "rope_30" || cut->type->id == "rope_6")
    {
        g->add_msg(_("You cannot cut that, you must disassemble it using the disassemble key"));
        return;
    }
    if (cut->type->id == "rag" || cut->type->id == "rag_bloody" || cut->type->id == "leather")
    {
        g->add_msg_if_player(p, _("There's no point in cutting a %s."), cut->type->name.c_str());
        return;
    }
    if (!cut->made_of("cotton") && !cut->made_of("leather"))
    {
        g->add_msg(_("You can only slice items made of cotton or leather."));
        return;
    }

    p->moves -= 25 * cut->volume();
    int count = cut->volume();
    if (p->skillLevel("tailor") == 0)
    {
        count = rng(0, count);
    }
    else if (p->skillLevel("tailor") == 1 && count >= 2)
    {
        count -= rng(0, 2);
    }

    if (dice(3, 3) > p->dex_cur)
    {
        count -= rng(1, 3);
    }

    if (cut->damage>2 || cut->damage<0)
    {
        count-= cut->damage;
    }

    //scrap_text is result string of worthless scraps
    //sliced_text is result on a success
    std::string scrap_text, sliced_text, type;
    if (cut->made_of("cotton"))
    {
        scrap_text = _("You clumsily cut the %s into useless ribbons.");
        sliced_text = ngettext("You slice the %s into a rag.", "You slice the %1$s into %2$d rags.", count);
        type = "rag"; 
    }
    else
    {
        scrap_text = _("You clumsily cut the %s into useless scraps.");
        sliced_text = ngettext("You slice the %s into a piece of leather.", "You slice the %1$s into %2$d pieces of leather.", count);
        type = "leather";
    }

    if (count <= 0)
    {
        g->add_msg_if_player(p, scrap_text.c_str(), cut->tname().c_str());
        p->i_rem(ch);
        return;
    }
    g->add_msg_if_player(p, sliced_text.c_str(), cut->tname().c_str(), count);
    item result(g->itypes[type], int(g->turn), g->nextinv);
    p->i_rem(ch);
    bool drop = false;
    for (int i = 0; i < count; i++)
    {
        int iter = 0;
        while (p->has_item(result.invlet) && iter < inv_chars.size())
        {
            result.invlet = g->nextinv;
            g->advance_nextinv();
            iter++;
        }
        if (!drop && (iter == inv_chars.size() || p->volume_carried() >= p->volume_capacity()))
            drop = true;
        if (drop)
            g->m.add_item(p->posx, p->posy, result);
        else
            p->i_add(result, g);
    }
    return;
}

void iuse::extinguisher(game *g, player *p, item *it, bool t)
{
 g->draw();
 int x, y;
 // If anyone other than the player wants to use one of these,
 // they're going to need to figure out how to aim it.
 if (!g->choose_adjacent("Spray", x, y))
  return;

 p->moves -= 140;

 field &current_field = g->m.field_at(x, y);
 if (current_field.findField(fd_fire)) {
     current_field.findField(fd_fire)->setFieldDensity(current_field.findField(fd_fire)->getFieldDensity() - rng(2, 3));
     if (current_field.findField(fd_fire)->getFieldDensity() <= 0) {
   //g->m.field_at(x, y).density = 1;
   g->m.remove_field(x, y, fd_fire);
  }
 }
 int mondex = g->mon_at(x, y);
 if (mondex != -1) {
  g->z[mondex].moves -= 150;
  if (g->u_see(&(g->z[mondex])))
   g->add_msg_if_player(p,_("The %s is sprayed!"), g->z[mondex].name().c_str());
  if (g->z[mondex].made_of(LIQUID)) {
   if (g->u_see(&(g->z[mondex])))
    g->add_msg_if_player(p,_("The %s is frozen!"), g->z[mondex].name().c_str());
   if (g->z[mondex].hurt(rng(20, 60)))
    g->kill_mon(mondex, (p == &(g->u)));
   else
    g->z[mondex].speed /= 2;
  }
 }
 if (g->m.move_cost(x, y) != 0) {
  x += (x - p->posx);
  y += (y - p->posy);

  if (current_field.findField(fd_fire)) {
   current_field.findField(fd_fire)->setFieldDensity(current_field.findField(fd_fire)->getFieldDensity() - rng(0, 1) + rng(0, 1));
   if (current_field.findField(fd_fire)->getFieldDensity() <= 0) {
    //g->m.field_at(x, y).density = 1;
    g->m.remove_field(x, y,fd_fire);
   }
  }
 }
}

void iuse::hammer(game *g, player *p, item *it, bool t)
{
    g->draw();
    int x, y;
    // If anyone other than the player wants to use one of these,
    // they're going to need to figure out how to aim it.
    if (!g->choose_adjacent(_("Pry"), x, y))
        return;

    if (x == p->posx && y == p->posy)
    {
        g->add_msg_if_player(p, _("You try to hit yourself with the hammer."));
        g->add_msg_if_player(p, _("But you can't touch this."));
        return;
    }

    int nails = 0, boards = 0;
    ter_id newter;
    switch (g->m.ter(x, y))
    {
        case t_fence_h:
        case t_fence_v:
        nails = 6;
        boards = 3;
        newter = t_fence_post;
        break;

        case t_window_boarded:
        nails =  8;
        boards = 4;
        newter = t_window_empty;
        break;

        case t_door_boarded:
        nails = 12;
        boards = 4;
        newter = t_door_b;
        break;

        default:
        g->add_msg_if_player(p,_("Hammers can only remove boards from windows, doors and fences."));
        g->add_msg_if_player(p,_("To board up a window or door, press *"));
        return;
    }
    p->moves -= 500;
    g->m.spawn_item(p->posx, p->posy, "nail", 0, 0, nails);
    g->m.spawn_item(p->posx, p->posy, "2x4", 0, boards);
    g->m.ter_set(x, y, newter);
}

void iuse::gasoline_lantern_off(game *g, player *p, item *it, bool t)
{
    if (it->charges == 0)
    {
        g->add_msg_if_player(p,_("The lantern is empty."));
    }
    else if(!p->use_charges_if_avail("fire", 1))
    {
        g->add_msg_if_player(p,_("You need a lighter!"));
    }
    else
    {
        g->add_msg_if_player(p,_("You turn the lantern on."));
        it->make(g->itypes["gasoline_lantern_on"]);
        it->active = true;
        it->charges --;
    }
}

void iuse::gasoline_lantern_on(game *g, player *p, item *it, bool t)
{
    if (t)  	// Normal use
    {
// Do nothing... player::active_light and the lightmap::generate deal with this
    }
    else  	// Turning it off
    {
        g->add_msg_if_player(p,_("The lantern is extinguished."));
        it->make(g->itypes["gasoline_lantern"]);
        it->active = false;
    }
}

void iuse::light_off(game *g, player *p, item *it, bool t)
{
 if (it->charges == 0)
  g->add_msg_if_player(p,_("The flashlight's batteries are dead."));
 else {
  g->add_msg_if_player(p,_("You turn the flashlight on."));
  it->make(g->itypes["flashlight_on"]);
  it->active = true;
  it->charges --;
 }
}

void iuse::light_on(game *g, player *p, item *it, bool t)
{
 if (t) {	// Normal use
// Do nothing... player::active_light and the lightmap::generate deal with this
 } else {	// Turning it off
  g->add_msg_if_player(p,_("The flashlight flicks off."));
  it->make(g->itypes["flashlight"]);
  it->active = false;
 }
}

// this function only exists because we need to set it->active = true
// otherwise crafting would just give you the active version directly
void iuse::lightstrip(game *g, player *p, item *it, bool t)
{
    g->add_msg_if_player(p,_("You irreversibly activate the lightstrip."));
    it->make(g->itypes["lightstrip"]);
    it->active = true;
}

void iuse::lightstrip_active(game *g, player *p, item *it, bool t)
{
    if (t)
    {	// Normal use
        // Do nothing... player::active_light and the lightmap::generate deal with this
    }
    else
    {	// Turning it off
        g->add_msg_if_player(p,_("The lightstrip dies."));
        it->make(g->itypes["lightstrip_dead"]);
        it->active = false;
    }
}

void iuse::glowstick(game *g, player *p, item *it, bool t)
{
    g->add_msg_if_player(p,_("You activate the glowstick."));
    it->make(g->itypes["glowstick_lit"]);
    it->active = true;
}

void iuse::glowstick_active(game *g, player *p, item *it, bool t)
{
    if (t)
    {	// Normal use
        // Do nothing... player::active_light and the lightmap::generate deal with this
    }
    else
    {
        if (it->charges > 0)
        {
            g->add_msg_if_player(p,_("You can't turn off a glowstick."));
        }
        else
        {
            g->add_msg_if_player(p,_("The glowstick fades out."));
            it->active = false;
        }
    }
}
void iuse::cauterize_elec(game *g, player *p, item *it, bool t)
{
    if (it->charges == 0)
<<<<<<< HEAD
    g->add_msg_if_player(p,_("You need batteries to cauterize wounds."));

    else if (!p->has_disease("bite") && !p->has_disease("bleed"))
    g->add_msg_if_player(p,_("You are not bleeding or bitten, there is no need to cauterize yourself."));
=======
        g->add_msg_if_player(p,"You need batteries to cauterize wounds.");

    else if (!p->has_disease("bite") && !p->has_disease("bleed"))
        g->add_msg_if_player(p,"You are not bleeding or bitten, there is no need to cauterize yourself.");
>>>>>>> e2919e11

    else if (p->is_npc() || query_yn(_("Cauterize any open wounds?")))
    {
        it->charges -= 1;
        p->cauterize(g);
    }
}

void iuse::solder_weld(game *g, player *p, item *it, bool t)
{
    it->charges += (dynamic_cast<it_tool*>(it->type))->charges_per_use;
    int choice = menu(true,
    _("Using soldering item:"), _("Cauterize wound"), _("Repair plastic/metal/kevlar item"), _("Cancel"), NULL);
    switch (choice)
    {
        case 1:
        {
            iuse::cauterize_elec(g, p, it, t);
        }
        break;
        case 2:
        {
            if(it->charges <= 0)
            {
                g->add_msg_if_player(p,_("You don't have enough batteries!"));
                return;
            }

            char ch = g->inv_type(_("Repair what?"), IC_ARMOR);
            item* fix = &(p->i_at(ch));
            if (fix == NULL || fix->is_null())
            {
                g->add_msg_if_player(p,_("You do not have that item!"));
                return;
            }
            if (!fix->is_armor())
            {
                g->add_msg_if_player(p,_("That isn't clothing!"));
                return;
            }
            itype_id repair_item = "none";
            std::vector<std::string> repairitem_names;
            std::vector<itype_id> repair_items;
            if (fix->made_of("kevlar"))
            {
                repair_items.push_back("kevlar_plate");
                repairitem_names.push_back(_("kevlar plates"));
            }
            if (fix->made_of("plastic"))
            {
                repair_items.push_back("plastic_chunk");
                repairitem_names.push_back(_("plastic chunks"));
            }
            if (fix->made_of("iron") || fix->made_of("steel"))
            {
                repair_items.push_back("scrap");
                repairitem_names.push_back(_("scrap metal"));
            }
            if(repair_items.empty())
            {
                g->add_msg_if_player(p,_("Your %s is not made of kevlar, plastic or metal."), fix->tname().c_str());
                return;
            }

            //repairing or modifying items requires at least 1 repair item, otherwise number is related to size of item
            int items_needed=ceil( fix->volume() * 0.25);

            // this will cause issues if/when NPCs start being able to sew.
            // but, then again, it'll cause issues when they start crafting, too.
            inventory crafting_inv = g->crafting_inventory(p);

             bool bFound = false;
            //go through all discovered repair items and see if we have any of them available
            for(unsigned int i = 0; i< repair_items.size(); i++)
            {
                if (crafting_inv.has_amount(repair_items[i], items_needed))
                {
                   //we've found enough of a material, use this one
                   repair_item = repair_items[i];
                   bFound = true;
                }
            }
            if (!bFound)
            {
                for(unsigned int i = 0; i< repair_items.size(); i++)
                {
                    g->add_msg_if_player(p,_("You don't have enough %s to do that."), repairitem_names[i].c_str());
                }
                return;
            }
            if (fix->damage < 0)
            {
                g->add_msg_if_player(p,_("Your %s is already enhanced."), fix->tname().c_str());
                return;
            }

            std::vector<component> comps;
            comps.push_back(component(repair_item, items_needed));
            comps.back().available = true;


            if (fix->damage == 0)
            {
                p->moves -= 500 * p->fine_detail_vision_mod(g);
                p->practice(g->turn, "mechanics", 10);
                int rn = dice(4, 2 + p->skillLevel("mechanics"));
                if (p->dex_cur < 8 && one_in(p->dex_cur))
                    {rn -= rng(2, 6);}
                if (p->dex_cur >= 16 || (p->dex_cur > 8 && one_in(16 - p->dex_cur)))
                    {rn += rng(2, 6);}
                if (p->dex_cur > 16)
                    {rn += rng(0, p->dex_cur - 16);}
                if (rn <= 4)
                {
                    g->add_msg_if_player(p,_("You damage your %s!"), fix->tname().c_str());
                    fix->damage++;
                }
                else if (rn >= 12 && p->i_at(ch).has_flag("VARSIZE") && !p->i_at(ch).has_flag("FIT"))
                {
                    g->add_msg_if_player(p,_("You take your %s in, improving the fit."), fix->tname().c_str());
                    (p->i_at(ch).item_tags.insert("FIT"));
                }
                else if (rn >= 12 && (p->i_at(ch).has_flag("FIT") || !p->i_at(ch).has_flag("VARSIZE")))
                {
                    g->add_msg_if_player(p, _("You make your %s extra sturdy."), fix->tname().c_str());
                    fix->damage--;
                    g->consume_items(p, comps);
                }
                else
                {
                    g->add_msg_if_player(p,_("You practice your soldering."));
                }
            }
            else
            {
                p->moves -= 500 * p->fine_detail_vision_mod(g);
                p->practice(g->turn, "mechanics", 8);
                int rn = dice(4, 2 + p->skillLevel("mechanics"));
                rn -= rng(fix->damage, fix->damage * 2);
                if (p->dex_cur < 8 && one_in(p->dex_cur))
                    {rn -= rng(2, 6);}
                if (p->dex_cur >= 8 && (p->dex_cur >= 16 || one_in(16 - p->dex_cur)))
                    {rn += rng(2, 6);}
                if (p->dex_cur > 16)
                    {rn += rng(0, p->dex_cur - 16);}
                if (rn <= 4)
                {
                    g->add_msg_if_player(p,_("You damage your %s further!"), fix->tname().c_str());
                    fix->damage++;
                    if (fix->damage >= 5)
                    {
                        g->add_msg_if_player(p,_("You destroy it!"));
                        p->i_rem(ch);
                    }
                }
                else if (rn <= 6)
                {
                    g->add_msg_if_player(p,_("You don't repair your %s, and you waste lots of charge."), fix->tname().c_str());
                    int waste = rng(1, 8);
                    if (waste > it->charges)
                        {it->charges = 1;}
                    else
                        {it->charges -= waste;}
                }
                else if (rn <= 8)
                {
                    g->add_msg_if_player(p,_("You repair your %s, but you waste lots of charge."), fix->tname().c_str());
                    if (fix->damage>=3) {g->consume_items(p, comps);}
                    fix->damage--;
                    int waste = rng(1, 8);
                if (waste > it->charges)
                    {it->charges = 1;}
                else
                    {it->charges -= waste;}
                }
                else if (rn <= 16)
                {
                    g->add_msg_if_player(p,_("You repair your %s!"), fix->tname().c_str());
                    if (fix->damage>=3) {g->consume_items(p, comps);}
                    fix->damage--;
                }
                else
                {
                    g->add_msg_if_player(p,_("You repair your %s completely!"), fix->tname().c_str());
                    if (fix->damage>=3) {g->consume_items(p, comps);}
                    fix->damage = 0;
                }
            }

            it->charges -= 1;
        }
        break;
        case 3:
        {

        }
        break;
        default:
            break;
    };
}


void iuse::water_purifier(game *g, player *p, item *it, bool t)
{
  it->charges++;
 char ch = g->inv_type(_("Purify what?"), IC_COMESTIBLE);
 if (!p->has_item(ch)) {
  g->add_msg_if_player(p,_("You do not have that item!"));
  return;
 }
 if (p->i_at(ch).contents.size() == 0) {
  g->add_msg_if_player(p,_("You can only purify water."));
  return;
 }
 item *pure = &(p->i_at(ch).contents[0]);
 if (pure->type->id != "water" && pure->type->id != "salt_water") {
  g->add_msg_if_player(p,_("You can only purify water."));
  return;
 }
 if (pure->charges > it->charges)
 {
  g->add_msg_if_player(p,_("You don't have enough battery power to purify all the water."));
  return;
 }
 it->charges -= pure->charges;
 p->moves -= 150;
 pure->make(g->itypes["water_clean"]);
 pure->poison = 0;
}

void iuse::two_way_radio(game *g, player *p, item *it, bool t)
{
 WINDOW* w = newwin(6, 36, (TERMY-6)/2, (TERMX-36)/2);
 wborder(w, LINE_XOXO, LINE_XOXO, LINE_OXOX, LINE_OXOX,
            LINE_OXXO, LINE_OOXX, LINE_XXOO, LINE_XOOX );
// TODO: More options here.  Thoughts...
//       > Respond to the SOS of an NPC
//       > Report something to a faction
//       > Call another player
 fold_and_print(w, 1, 1, 999, c_white, 
_(
"1: Radio a faction for help...\n"
"2: Call Acquaintance...\n"
"3: General S.O.S.\n"
"0: Cancel"));
 wrefresh(w);
 char ch = getch();
 if (ch == '1') {
  p->moves -= 300;
  faction* fac = g->list_factions(_("Call for help..."));
  if (fac == NULL) {
   it->charges++;
   return;
  }
  int bonus = 0;
  if (fac->goal == FACGOAL_CIVILIZATION)
   bonus += 2;
  if (fac->has_job(FACJOB_MERCENARIES))
   bonus += 4;
  if (fac->has_job(FACJOB_DOCTORS))
   bonus += 2;
  if (fac->has_value(FACVAL_CHARITABLE))
   bonus += 3;
  if (fac->has_value(FACVAL_LONERS))
   bonus -= 3;
  if (fac->has_value(FACVAL_TREACHERY))
   bonus -= rng(0, 8);
  bonus += fac->respects_u + 3 * fac->likes_u;
  if (bonus >= 25) {
   popup(_("They reply, \"Help is on the way!\""));
   g->add_event(EVENT_HELP, int(g->turn) + fac->response_time(g), fac->id, -1, -1);
   fac->respects_u -= rng(0, 8);
   fac->likes_u -= rng(3, 5);
  } else if (bonus >= -5) {
   popup(_("They reply, \"Sorry, you're on your own!\""));
   fac->respects_u -= rng(0, 5);
  } else {
   popup(_("They reply, \"Hah!  We hope you die!\""));
   fac->respects_u -= rng(1, 8);
  }

 } else if (ch == '2') {	// Call Acquaitance
// TODO: Implement me!
 } else if (ch == '3') {	// General S.O.S.
  p->moves -= 150;
  std::vector<npc*> in_range;
  for (int i = 0; i < g->cur_om->npcs.size(); i++) {
   if (g->cur_om->npcs[i]->op_of_u.value >= 4 &&
       rl_dist(g->levx, g->levy, g->cur_om->npcs[i]->mapx,
                                   g->cur_om->npcs[i]->mapy) <= 30)
    in_range.push_back((g->cur_om->npcs[i]));
  }
  if (in_range.size() > 0) {
   npc* coming = in_range[rng(0, in_range.size() - 1)];
   popup(_("A reply!  %s says, \"I'm on my way; give me %d minutes!\""),
         coming->name.c_str(), coming->minutes_to_u(g));
   coming->mission = NPC_MISSION_RESCUE_U;
  } else
   popup(_("No-one seems to reply..."));
 } else
  it->charges++;	// Canceled the call, get our charge back
 werase(w);
 wrefresh(w);
 delwin(w);
 refresh();
}

void iuse::radio_off(game *g, player *p, item *it, bool t)
{
 if (it->charges == 0)
  g->add_msg_if_player(p,_("It's dead."));
 else {
  g->add_msg_if_player(p,_("You turn the radio on."));
  it->make(g->itypes["radio_on"]);
  it->active = true;
 }
}

static radio_tower *find_radio_station( game *g, int frequency )
{
    radio_tower *tower = NULL;
    for (int k = 0; k < g->cur_om->radios.size(); k++)
    {
        tower = &g->cur_om->radios[k];
        if( 0 < tower->strength - rl_dist(tower->x, tower->y, g->levx, g->levy) &&
            tower->frequency == frequency )
        {
            return tower;
        }
    }
    return NULL;
}

void iuse::directional_antenna(game *g, player *p, item *it, bool t)
{
    // Find out if we have an active radio
    item radio = p->i_of_type("radio_on");
    if( radio.typeId() != "radio_on" )
    {
        g->add_msg( _("Must have an active radio to check for signal sirection.") );
        return;
    }
    // Find the radio station its tuned to (if any)
    radio_tower *tower = find_radio_station( g, radio.frequency );
    if( tower == NULL )
    {
        g->add_msg( _("You can't find the direction if your radio isn't tuned.") );
        return;
    }
    // Report direction.
    direction angle = direction_from( g->levx, g->levy, tower->x, tower->y );
    g->add_msg( _("The signal seems strongest to the %s."), direction_name(angle).c_str());

}

void iuse::radio_on(game *g, player *p, item *it, bool t)
{
    if (t)
    {	// Normal use
        std::string message = _("Radio: Kssssssssssssh.");
        radio_tower *selected_tower = find_radio_station( g, it->frequency );
        if( selected_tower != NULL )
        {
            if( selected_tower->type == MESSAGE_BROADCAST )
            {
                message = selected_tower->message;
            }
            else if (selected_tower->type == WEATHER_RADIO)
            {
                message = weather_forecast(g, *selected_tower);
            }

            int signal_strength = selected_tower->strength -
                rl_dist(selected_tower->x, selected_tower->y, g->levx, g->levy);

            for (int j = 0; j < message.length(); j++)
            {
                if (dice(10, 100) > dice(10, signal_strength * 3))
                {
                    if (!one_in(10))
                    {
                        message[j] = '#';
                    }
                    else
                    {
                        message[j] = char(rng('a', 'z'));
                    }
                }
            }

            std::vector<std::string> segments = foldstring(message, RADIO_PER_TURN);
            int index = g->turn % (segments.size());
            std::stringstream messtream;
            messtream << _("radio: ") << segments[index];
            message = messtream.str();
        }
        point pos = g->find_item(it);
        g->sound(pos.x, pos.y, 6, message.c_str());
    } else {	// Activated
        int ch = menu( true, _("Radio:"), _("Scan"), _("Turn off"), NULL );
        switch (ch)
        {
        case 1:
        {
            int old_frequency = it->frequency;
            radio_tower *tower = NULL;
            radio_tower *lowest_tower = NULL;
            radio_tower *lowest_larger_tower = NULL;

            for (int k = 0; k < g->cur_om->radios.size(); k++)
            {
                tower = &g->cur_om->radios[k];

                if( 0 < tower->strength - rl_dist(tower->x, tower->y, g->levx, g->levy) &&
                    tower->frequency != old_frequency )
                {
                    if( tower->frequency > old_frequency &&
                        (lowest_larger_tower == NULL ||
                         tower->frequency < lowest_larger_tower->frequency) )
                    {
                        lowest_larger_tower = tower;
                    }
                    else if( lowest_tower == NULL ||
                             tower->frequency < lowest_tower->frequency )
                    {
                        lowest_tower = tower;
                    }
                }
            }
            if( lowest_larger_tower != NULL )
            {
                it->frequency = lowest_larger_tower->frequency;
            }
            else if( lowest_tower != NULL )
            {
                it->frequency = lowest_tower->frequency;
            }
        }
        break;
        case 2:
            g->add_msg_if_player(p,_("The radio dies."));
            it->make(g->itypes["radio"]);
            it->active = false;
            break;
        case 3: break;
        }
    }
}

void iuse::noise_emitter_off(game *g, player *p, item *it, bool t)
{
    if (it->charges == 0)
    {
        g->add_msg_if_player(p,_("It's dead."));
    }
    else
    {
        g->add_msg_if_player(p,_("You turn the noise emitter on."));
        it->make(g->itypes["noise_emitter_on"]);
        it->active = true;
    }
}

void iuse::noise_emitter_on(game *g, player *p, item *it, bool t)
{
    if (t) // Normal use
    {
        point pos = g->find_item(it);
        g->sound(pos.x, pos.y, 30, _("KXSHHHHRRCRKLKKK!"));
    }
    else // Turning it off
    {
        g->add_msg_if_player(p,_("The infernal racket dies as you turn off the noise emitter."));
        it->make(g->itypes["noise_emitter"]);
        it->active = false;
    }
}


void iuse::roadmap(game *g, player *p, item *it, bool t)
{
 if (it->charges < 1) {
  g->add_msg_if_player(p, _("There isn't anything new on the map."));
  return;
 }
  // Show roads
 roadmap_targets(g, p, it, t, (int)ot_hiway_ns, 2, 0, 0);
 roadmap_targets(g, p, it, t, (int)ot_road_ns, 12, 0, 0);
 roadmap_targets(g, p, it, t, (int)ot_bridge_ns, 2, 0, 0);

  // Show evac shelters
 roadmap_targets(g, p, it, t, (int)ot_shelter, 1, 0, 0);
  // Show hospital(s)
 roadmap_targets(g, p, it, t, (int)ot_hospital_entrance, 2, 0, 0);
  // Show megastores
 roadmap_targets(g, p, it, t, (int)ot_megastore_entrance, 2, 0, 0);
  // Show police stations
 roadmap_targets(g, p, it, t, (int)ot_police_north, 4, 0, 0);
  // Show pharmacies
 roadmap_targets(g, p, it, t, (int)ot_s_pharm_north, 4, 0, 0);

 g->add_msg_if_player(p, _("You add roads and points of interest to your map."));

 it->charges = 0;
}

void iuse::roadmap_a_target(game *g, player *p, item *it, bool t, int target)
{
 int dist = 0;
 oter_t oter_target = oterlist[target];
 point place = g->cur_om->find_closest(g->om_location(), (oter_id)target, 1, dist,
                                      false);

 int pomx = (g->levx + int(MAPSIZE / 2)) / 2; //overmap loc
 int pomy = (g->levy + int(MAPSIZE / 2)) / 2; //overmap loc

 if (g->debugmon) debugmsg("Map: %s at %d,%d found! You @ %d %d",oter_target.name.c_str(), place.x, place.y, pomx,pomy);

 if (place.x >= 0 && place.y >= 0) {
  for (int x = place.x - 3; x <= place.x + 3; x++) {
   for (int y = place.y - 3; y <= place.y + 3; y++)
    g->cur_om->seen(x, y, g->levz) = true;
  }

  direction to_hospital = direction_from(pomx,pomy, place.x, place.y);
  int distance = trig_dist(pomx,pomy, place.x, place.y);

  g->add_msg_if_player(p, _("You add a %s location to your map."), oterlist[target].name.c_str());
  g->add_msg_if_player(p, _("It's %d squares to the %s"), distance,  direction_name(to_hospital).c_str());
 } else {
  g->add_msg_if_player(p, _("You can't find a hospital near your location."));
 }
}

void iuse::roadmap_targets(game *g, player *p, item *it, bool t, int target, int target_range, int distance, int reveal_distance)
{
 oter_t oter_target = oterlist[target];
 point place;
 point origin = g->om_location();
 std::vector<point> places = g->cur_om->find_all(tripoint(origin.x, origin.y, g->levz),
                                                (oter_id)target, target_range, distance, false);

 for (std::vector<point>::iterator iter = places.begin(); iter != places.end(); ++iter) {
  place = *iter;
  if (place.x >= 0 && place.y >= 0) {
  if (reveal_distance == 0) {
    g->cur_om->seen(place.x,place.y,g->levz) = true;
  } else {
   for (int x = place.x - reveal_distance; x <= place.x + reveal_distance; x++) {
    for (int y = place.y - reveal_distance; y <= place.y + reveal_distance; y++)
      g->cur_om->seen(x, y,g->levz) = true;
   }
  }
  }
 }
}

void iuse::picklock(game *g, player *p, item *it, bool t)
{
 int dirx, diry;
 if(!g->choose_adjacent(_("Use your pick lock"), dirx, diry))
  return;
 if (dirx == p->posx && diry == p->posy) {
  g->add_msg_if_player(p, _("You pick your nose and your sinuses swing open."));
  return;
 }
 ter_id type = g->m.ter(dirx, diry);
 int npcdex = g->npc_at(dirx, diry);
 if (npcdex != -1) {
  g->add_msg_if_player(p, _("You can pick your friends, and you can\npick your nose, but you can't pick\nyour friend's nose"));
  return;
 }

 int pick_quality = 1;
 if( it->typeId() == "picklock" ) {
     pick_quality = 5;
 }
 else if( it->typeId() == "crude_picklock" ) {
     pick_quality = 2;
 }


 std::string door_name;
 ter_id new_type;
 if (type == t_chaingate_l) {
   door_name = _("<door_name>gate");
   new_type = t_chaingate_c;
 } else if (type == t_door_locked || type == t_door_locked_alarm || type == t_door_locked_interior) {
   door_name = _("<door_name>door");
   new_type = t_door_c;
 } else if (type == t_door_bar_locked) {
   door_name = _("<door_name>door");
   new_type = t_door_bar_o;
   g->add_msg_if_player(p, _("The door swings open..."));
 } else {
  g->add_msg(_("That cannot be picked."));
  return;
 }

 p->practice(g->turn, "mechanics", 1);
 p->moves -= (1000 - (pick_quality * 100)) - (p->dex_cur + p->skillLevel("mechanics")) * 5;
 if (dice(3, 25) / pick_quality < dice(2, p->skillLevel("mechanics")) +
     dice(2, p->dex_cur) - it->damage / 2) {
  p->practice(g->turn, "mechanics", 1);
  g->add_msg_if_player(p,_("With a satisfying click, the lock on the %s opens."), door_name.substr(11).c_str());
  g->m.ter_set(dirx, diry, new_type);
 } else if (dice(6, 30) / pick_quality < dice(2, p->skillLevel("mechanics")) +
            dice(2, p->dex_cur) - it->damage / 2 &&
            it->damage < 100) {
  it->damage++;

  std::string sStatus = _("<door_status>damage");
  if (it->damage >= 5) {
   sStatus = _("<door_status>destroy");
   it->invlet = 0; // no copy to inventory in player.cpp:4472 ->
  }

  g->add_msg_if_player(p,"The lock stumps your efforts to pick it, and you %s your tool.", sStatus.substr(13).c_str());
 } else {
  g->add_msg_if_player(p,_("The lock stumps your efforts to pick it."));
 }
 if ( type == t_door_locked_alarm &&
      dice(5, 17) / pick_quality < dice(2, p->skillLevel("mechanics")) +
      dice(2, p->dex_cur) - it->damage / 2 && it->damage < 100) {
  g->sound(p->posx, p->posy, 40, _("An alarm sounds!"));
  if (!g->event_queued(EVENT_WANTED)) {
   g->add_event(EVENT_WANTED, int(g->turn) + 300, 0, g->levx, g->levy);
  }
 }
}

void iuse::crowbar(game *g, player *p, item *it, bool t)
{
 int dirx, diry;
 if(!g->choose_adjacent(_("Pry"), dirx,diry))
  return;

 if (dirx == p->posx && diry == p->posy) {
    g->add_msg_if_player(p, _("You attempt to pry open your wallet"));
    g->add_msg_if_player(p, _("but alas. You are just too miserly."));
    return;
  }
  ter_id type = g->m.ter(dirx, diry);
  const char *succ_action;
  const char *fail_action;
  ter_id new_type;
  bool noisy;
  int difficulty;

  if (type == t_door_c || type == t_door_locked || type == t_door_locked_alarm || type == t_door_locked_interior) {
    succ_action = _("You pry open the door.");
    fail_action = _("You pry, but cannot pry open the door.");
    new_type = t_door_o;
    noisy = true;
    difficulty = 6;
  } else if (type == t_door_bar_locked) {
    succ_action = _("You pry open the door.");
    fail_action = _("You pry, but cannot pry open the door.");
    new_type = t_door_bar_o;
    noisy = false;
    difficulty = 10;
  } else if (type == t_manhole_cover) {
    succ_action = _("You lift the manhole cover.");
    fail_action = _("You pry, but cannot lift the manhole cover.");
    new_type = t_manhole;
    noisy = false;
    difficulty = 12;
  } else if (g->m.furn(dirx, diry) == f_crate_c) {
    succ_action = _("You pop open the crate.");
    fail_action = _("You pry, but cannot pop open the crate.");
    noisy = true;
    difficulty = 6;
  } else if (type == t_window_domestic || type == t_curtains) {
    succ_action = _("You pry open the window.");
    fail_action = _("You pry, but cannot pry open the window.");
    new_type = t_window_open;
    noisy = true;
    difficulty = 6;
  } else {
   int nails = 0, boards = 0;
   ter_id newter;
   switch (g->m.ter(dirx, diry)) {
   case t_window_boarded:
    nails =  8;
    boards = 4;
    newter = t_window_empty;
    break;
   case t_door_boarded:
    nails = 12;
    boards = 4;
    newter = t_door_b;
    break;
   case t_fence_h:
    nails = 6;
    boards = 3;
    newter = t_fence_post;
    break;
   case t_fence_v:
    nails = 6;
    boards = 3;
    newter = t_fence_post;
    break;
   default:
    g->add_msg_if_player(p,_("There's nothing to pry there."));
    return;
   }
   if(p->skillLevel("carpentry") < 1)
    p->practice(g->turn, "carpentry", 1);
   p->moves -= 500;
   g->m.spawn_item(p->posx, p->posy, "nail", 0, 0, nails);
   g->m.spawn_item(p->posx, p->posy, "2x4", 0, boards);
   g->m.ter_set(dirx, diry, newter);
   return;
  }

  p->practice(g->turn, "mechanics", 1);
  p->moves -= (difficulty * 25) - ((p->str_cur + p->skillLevel("mechanics")) * 5);
  if (dice(4, difficulty) < dice(2, p->skillLevel("mechanics")) + dice(2, p->str_cur)) {
   p->practice(g->turn, "mechanics", 1);
   g->add_msg_if_player(p, succ_action);
   if (g->m.furn(dirx, diry) == f_crate_c)
    g->m.furn_set(dirx, diry, f_crate_o);
   else
    g->m.ter_set(dirx, diry, new_type);
   if (noisy)
    g->sound(dirx, diry, 12, _("crunch!"));
   if ( type == t_door_locked_alarm ) {
    g->sound(p->posx, p->posy, 40, _("An alarm sounds!"));
    if (!g->event_queued(EVENT_WANTED)) {
     g->add_event(EVENT_WANTED, int(g->turn) + 300, 0, g->levx, g->levy);
    }
   }
  } else {
   if (type == t_window_domestic || type == t_curtains) {
    //chance of breaking the glass if pry attempt fails
    if (dice(4, difficulty) > dice(2, p->skillLevel("mechanics")) + dice(2, p->str_cur)) {
     g->add_msg_if_player(p,_("You break the glass."));
     g->sound(dirx, diry, 24, _("glass breaking!"));
     g->m.ter_set(dirx, diry, t_window_frame);
     return;
    }
   }
   g->add_msg_if_player(p, fail_action);
   }
}

void iuse::makemound(game *g, player *p, item *it, bool t)
{
 if (g->m.has_flag(diggable, p->posx, p->posy)) {
  g->add_msg_if_player(p,_("You churn up the earth here."));
  p->moves = -300;
  g->m.ter_set(p->posx, p->posy, t_dirtmound);
 } else
  g->add_msg_if_player(p,_("You can't churn up this ground."));
}

//TODO remove this?
void iuse::dig(game *g, player *p, item *it, bool t)
{
 g->add_msg_if_player(p,_("You can dig a pit via the construction menu--hit *"));
}

void iuse::siphon(game *g, player *p, item *it, bool t)
{
    int posx = 0;
    int posy = 0;
    if(!g->choose_adjacent(_("Siphon from"), posx, posy))
      return;

    vehicle* veh = g->m.veh_at(posx, posy);
    if (veh == NULL)
    {
        g->add_msg_if_player(p,_("There's no vehicle there."));
        return;
    }
    if (veh->fuel_left("gasoline") == 0)
    {
        g->add_msg_if_player(p, _("That vehicle has no fuel to siphon."));
        return;
    }
    p->siphon_gas(g, veh);
    p->moves -= 200;
    return;
}

void iuse::chainsaw_off(game *g, player *p, item *it, bool t)
{
 p->moves -= 80;
 if (rng(0, 10) - it->damage > 5 && it->charges > 0) {
  g->sound(p->posx, p->posy, 20,
           _("With a roar, the chainsaw leaps to life!"));
  it->make(g->itypes["chainsaw_on"]);
  it->active = true;
 } else
  g->add_msg_if_player(p,_("You yank the cord, but nothing happens."));
}

void iuse::chainsaw_on(game *g, player *p, item *it, bool t)
{
 if (t) {	// Effects while simply on
  if (one_in(15))
   g->sound(p->posx, p->posy, 12, _("Your chainsaw rumbles."));
 } else {	// Toggling
  g->add_msg_if_player(p,_("Your chainsaw dies."));
  it->make(g->itypes["chainsaw_off"]);
  it->active = false;
 }
}

void iuse::jackhammer(game *g, player *p, item *it, bool t)
{
 int dirx, diry;
 if(!g->choose_adjacent(_("Drill"),dirx,diry))
  return;

 if (dirx == p->posx && diry == p->posy) {
  g->add_msg_if_player(p,_("My god! Let's talk it over OK?"));
  g->add_msg_if_player(p,_("Don't do anything rash.."));
  return;
 }
 if (g->m.is_destructable(dirx, diry) && g->m.has_flag(supports_roof, dirx, diry) &&
     g->m.ter(dirx, diry) != t_tree) {
  g->m.destroy(g, dirx, diry, false);
  p->moves -= 500;
  g->sound(dirx, diry, 45, _("TATATATATATATAT!"));
 } else if (g->m.move_cost(dirx, diry) == 2 && g->levz != -1 &&
            g->m.ter(dirx, diry) != t_dirt && g->m.ter(dirx, diry) != t_grass) {
  g->m.destroy(g, dirx, diry, false);
  p->moves -= 500;
  g->sound(dirx, diry, 45, _("TATATATATATATAT!"));
 } else {
  g->add_msg_if_player(p,_("You can't drill there."));
  it->charges += (dynamic_cast<it_tool*>(it->type))->charges_per_use;
 }
}

void iuse::jacqueshammer(game *g, player *p, item *it, bool t)
{
 int dirx, diry;
 g->draw();
 mvprintw(0, 0, _("Percer dans quelle direction?"));
 get_direction(g, dirx, diry, input());
 if (dirx == -2) {
  g->add_msg_if_player(p,_("Direction invalide"));
  return;
 }
 if (dirx == 0 && diry == 0) {
  g->add_msg_if_player(p,_("Mon dieu! Nous allons en parler OK?"));
  g->add_msg_if_player(p,_("Ne pas faire eruption rien.."));
  return;
 }
 dirx += p->posx;
 diry += p->posy;
 if (g->m.is_destructable(dirx, diry) && g->m.has_flag(supports_roof, dirx, diry) &&
     g->m.ter(dirx, diry) != t_tree) {
  g->m.destroy(g, dirx, diry, false);
  p->moves -= 500;
  g->sound(dirx, diry, 45, _("OHOHOHOHOHOHOHOHO!"));
 } else if (g->m.move_cost(dirx, diry) == 2 && g->levz != -1 &&
            g->m.ter(dirx, diry) != t_dirt && g->m.ter(dirx, diry) != t_grass) {
  g->m.destroy(g, dirx, diry, false);
  p->moves -= 500;
  g->sound(dirx, diry, 45, _("OHOHOHOHOHOHOHOHO!"));
 } else {
  g->add_msg_if_player(p,_("Vous ne pouvez pas percer la-bas.."));
  it->charges += (dynamic_cast<it_tool*>(it->type))->charges_per_use;
 }
}

void iuse::pickaxe(game *g, player *p, item *it, bool t)
{
  g->add_msg_if_player(p,_("Whoa buddy! You can't go cheating in items and"));
  g->add_msg_if_player(p,_("just expect them to work! Now put the pickaxe"));
  g->add_msg_if_player(p,_("down and go play the game."));
}
void iuse::set_trap(game *g, player *p, item *it, bool t)
{
 int dirx, diry;
 if(!g->choose_adjacent(_("Place trap"),dirx,diry))
  return;

 if (dirx == p->posx && diry == p->posy) {
  g->add_msg_if_player(p,_("Yeah. Place the %s at your feet."), it->tname().c_str());
  g->add_msg_if_player(p,_("Real damn smart move."));
  return;
 }
 int posx = dirx;
 int posy = diry;
 if (g->m.move_cost(posx, posy) != 2) {
  g->add_msg_if_player(p,_("You can't place a %s there."), it->tname().c_str());
  return;
 }
  if (g->m.tr_at(posx, posy) != tr_null) {
  g->add_msg_if_player(p, _("You can't place a %s there. It contains a trap already."), it->tname().c_str());
  return;
 }

 trap_id type = tr_null;
 ter_id ter;
 bool buried = false;
 bool set = false;
 std::stringstream message;
 int practice;

if(it->type->id == "cot"){
  message << _("You unfold the cot and place it on the ground.");
  type = tr_cot;
  practice = 0;
 } else if(it->type->id == "rollmat"){
  message << _("You unroll the mat and lay it on the ground.");
  type = tr_rollmat;
  practice = 0;
 } else if(it->type->id == "brazier"){
  message << _("You place the brazier securely.");
  type = tr_brazier;
  practice = 0;
 } else if(it->type->id == "boobytrap"){
  message << _("You set the boobytrap up and activate the grenade.");
  type = tr_boobytrap;
  practice = 4;
 } else if(it->type->id == "bubblewrap"){
  message << _("You set the bubblewrap on the ground, ready to be popped.");
  type = tr_bubblewrap;
  practice = 2;
 } else if(it->type->id == "beartrap"){
  buried = (p->has_amount("shovel", 1) &&
            g->m.has_flag(diggable, posx, posy) &&
            query_yn(_("Bury the beartrap?")));
  type = (buried ? tr_beartrap_buried : tr_beartrap);
  message << (buried ? _("You bury the beartrap.") : _("You set the beartrap.")) ;
  practice = (buried ? 7 : 4);
 } else if(it->type->id == "board_trap"){
  char* buf = new char[256];
  sprintf(buf, "You set the board trap on the %s, nails facing up.", g->m.tername(posx, posy).c_str());
  message << buf;
  delete buf; buf=NULL;
  type = tr_nailboard;
  practice = 2;
  } else if(it->type->id == "funnel"){
  message << _("You place the funnel, waiting to collect rain.");
  type = tr_funnel;
  practice = 0;
 } else if(it->type->id == "tripwire"){
// Must have a connection between solid squares.
  if ((g->m.move_cost(posx    , posy - 1) != 2 &&
       g->m.move_cost(posx    , posy + 1) != 2   ) ||
      (g->m.move_cost(posx + 1, posy    ) != 2 &&
       g->m.move_cost(posx - 1, posy    ) != 2   ) ||
      (g->m.move_cost(posx - 1, posy - 1) != 2 &&
       g->m.move_cost(posx + 1, posy + 1) != 2   ) ||
      (g->m.move_cost(posx + 1, posy - 1) != 2 &&
       g->m.move_cost(posx - 1, posy + 1) != 2   )) {
   message << _("You string up the tripwire.");
   type= tr_tripwire;
   practice = 3;
  } else {
   g->add_msg_if_player(p,_("You must place the tripwire between two solid tiles."));
   return;
  }
 } else if(it->type->id == "crossbow_trap"){
  message << _("You set the crossbow trap.");
  type = tr_crossbow;
  practice = 4;
 } else if(it->type->id == "shotgun_trap"){
  message << _("You set the shotgun trap.");
  type = tr_shotgun_2;
  practice = 5;
 } else if(it->type->id == "blade_trap"){
  posx = (dirx - p->posx)*2 + p->posx; //math correction for blade trap
  posy = (diry - p->posy)*2 + p->posy;
  for (int i = -1; i <= 1; i++) {
   for (int j = -1; j <= 1; j++) {
    if (g->m.move_cost(posx + i, posy + j) != 2) {
     g->add_msg_if_player(p,_("That trap needs a 3x3 space to be clear, centered two tiles from you."));
     return;
    }
   }
  }
  message << _("You set the blade trap two squares away.");
  type = tr_engine;
  practice = 12;
 } else if(it->type->id == "light_snare_kit"){
  for(int i = -1; i <= 1; i++) {
    for(int j = -1; j <= 1; j++){
      ter = g->m.ter(posx+j, posy+i);
      if(ter == t_tree_young && !set) {
        message << _("You set the snare trap.");
        type = tr_light_snare;
        practice = 2;
        set = true;
      }
    }
  }
  if(!set) {
    g->add_msg_if_player(p, _("Invalid Placement."));
    return;
  }
 } else if(it->type->id == "heavy_snare_kit"){
  for(int i = -1; i <= 1; i++) {
    for(int j = -1; j <= 1; j++){
      ter = g->m.ter(posx+j, posy+i);
      if(ter == t_tree && !set) {
        message << _("You set the snare trap.");
        type = tr_heavy_snare;
        practice = 4;
        set = true;
      }
    }
  }
  if(!set) {
    g->add_msg_if_player(p, _("Invalid Placement."));
    return;
  }
 } else if(it->type->id == "landmine"){
  buried = (p->has_amount("shovel", 1) &&
            g->m.has_flag(diggable, posx, posy) &&
            query_yn(_("Bury the landmine?")));
  type = (buried ? tr_landmine_buried : tr_landmine);
  message << (buried ? _("You bury the landmine.") : _("You set the landmine."));
  practice = (buried ? 7 : 4);
 } else {
  g->add_msg_if_player(p,_("Tried to set a trap.  But got confused! %s"), it->tname().c_str());
 }

 if (buried) {
  if (!p->has_amount("shovel", 1)) {
   g->add_msg_if_player(p,_("You need a shovel."));
   return;
  } else if (!g->m.has_flag(diggable, posx, posy)) {
   g->add_msg_if_player(p,_("You can't dig in that %s"), g->m.tername(posx, posy).c_str());
   return;
  }
 }

 g->add_msg_if_player(p,message.str().c_str());
 p->practice(g->turn, "traps", practice);
 g->m.add_trap(posx, posy, type);
 p->moves -= 100 + practice * 25;
 if (type == tr_engine) {
  for (int i = -1; i <= 1; i++) {
   for (int j = -1; j <= 1; j++) {
    if (i != 0 || j != 0)
     g->m.add_trap(posx + i, posy + j, tr_blade);
   }
  }
 }
 it->invlet = 0; // Remove the trap from the player's inv
}

void iuse::geiger(game *g, player *p, item *it, bool t)
{
 if (t) { // Every-turn use when it's on
  int rads = g->m.radiation(p->posx, p->posy);
  if (rads == 0)
   return;
  g->sound(p->posx, p->posy, 6, "");
  if (rads > 50)
   g->add_msg(_("The geiger counter buzzes intensely."));
  else if (rads > 35)
   g->add_msg(_("The geiger counter clicks wildly."));
  else if (rads > 25)
   g->add_msg(_("The geiger counter clicks rapidly."));
  else if (rads > 15)
   g->add_msg(_("The geiger counter clicks steadily."));
  else if (rads > 8)
   g->add_msg(_("The geiger counter clicks slowly."));
  else if (rads > 4)
   g->add_msg(_("The geiger counter clicks intermittantly."));
  else
   g->add_msg(_("The geiger counter clicks once."));
  return;
 }
// Otherwise, we're activating the geiger counter
 it_tool *type = dynamic_cast<it_tool*>(it->type);
 bool is_on = (type->id == "geiger_on");
 if (is_on) {
  g->add_msg(_("The geiger counter's SCANNING LED flicks off."));
  it->make(g->itypes["geiger_off"]);
  it->active = false;
  return;
 }
 std::string toggle_text = is_on ? _("Turn continuous scan off") : _("Turn continuous scan on");
 int ch = menu(true, _("Geiger counter:"), _("Scan yourself"), _("Scan the ground"),
               toggle_text.c_str(), _("Cancel"), NULL);
 switch (ch) {
  case 1: g->add_msg_if_player(p,_("Your radiation level: %d"), p->radiation); break;
  case 2: g->add_msg_if_player(p,_("The ground's radiation level: %d"),
                     g->m.radiation(p->posx, p->posy));		break;
  case 3:
   g->add_msg_if_player(p,_("The geiger counter's scan LED flicks on."));
   it->make(g->itypes["geiger_on"]);
   it->active = true;
   break;
  case 4:
   it->charges++;
   break;
 }
}

void iuse::teleport(game *g, player *p, item *it, bool t)
{
 p->moves -= 100;
 g->teleport(p);
}

void iuse::can_goo(game *g, player *p, item *it, bool t)
{
 it->make(g->itypes["canister_empty"]);
 int tries = 0, goox, gooy;
 do {
  goox = p->posx + rng(-2, 2);
  gooy = p->posy + rng(-2, 2);
  tries++;
 } while (g->m.move_cost(goox, gooy) == 0 && tries < 10);
 if (tries == 10)
  return;
 int mondex = g->mon_at(goox, gooy);
 if (mondex != -1) {
  if (g->u_see(goox, gooy))
   g->add_msg(_("Black goo emerges from the canister and envelopes a %s!"),
              g->z[mondex].name().c_str());
  g->z[mondex].poly(g->mtypes[mon_blob]);
  g->z[mondex].speed -= rng(5, 25);
  g->z[mondex].hp = g->z[mondex].speed;
 } else {
  if (g->u_see(goox, gooy))
   g->add_msg(_("Living black goo emerges from the canister!"));
  monster goo(g->mtypes[mon_blob]);
  goo.friendly = -1;
  goo.spawn(goox, gooy);
  g->z.push_back(goo);
 }
 tries = 0;
 while (!one_in(4) && tries < 10) {
  tries = 0;
  do {
   goox = p->posx + rng(-2, 2);
   gooy = p->posy + rng(-2, 2);
   tries++;
  } while (g->m.move_cost(goox, gooy) == 0 &&
           g->m.tr_at(goox, gooy) == tr_null && tries < 10);
  if (tries < 10) {
   if (g->u_see(goox, gooy))
    g->add_msg(_("A nearby splatter of goo forms into a goo pit."));
   g->m.tr_at(goox, gooy) = tr_goo;
  }
 }
}


void iuse::pipebomb(game *g, player *p, item *it, bool t)
{
 if (!p->use_charges_if_avail("fire", 1)) {
  g->add_msg_if_player(p,_("You need a lighter!"));
  return;
 }
 g->add_msg_if_player(p,_("You light the fuse on the pipe bomb."));
 it->make(g->itypes["pipebomb_act"]);
 it->charges = 3;
 it->active = true;
}

void iuse::pipebomb_act(game *g, player *p, item *it, bool t)
{
 point pos = g->find_item(it);
 if (pos.x == -999 || pos.y == -999)
  return;
 if (t) // Simple timer effects
  g->sound(pos.x, pos.y, 0, _("Ssssss"));	// Vol 0 = only heard if you hold it
 else {	// The timer has run down
  if (one_in(10) && g->u_see(pos.x, pos.y))
   g->add_msg(_("The pipe bomb fizzles out."));
  else
   g->explosion(pos.x, pos.y, rng(6, 14), rng(0, 4), false);
 }
}

void iuse::grenade(game *g, player *p, item *it, bool t)
{
 g->add_msg_if_player(p,_("You pull the pin on the grenade."));
 it->make(g->itypes["grenade_act"]);
 it->charges = 5;
 it->active = true;
}

void iuse::grenade_act(game *g, player *p, item *it, bool t)
{
 point pos = g->find_item(it);
 if (pos.x == -999 || pos.y == -999)
  return;
 if (t) // Simple timer effects
  g->sound(pos.x, pos.y, 0, _("Tick."));	// Vol 0 = only heard if you hold it
 else	// When that timer runs down...
  g->explosion(pos.x, pos.y, 12, 28, false);
}

void iuse::flashbang(game *g, player *p, item *it, bool t)
{
 g->add_msg_if_player(p,_("You pull the pin on the flashbang."));
 it->make(g->itypes["flashbang_act"]);
 it->charges = 5;
 it->active = true;
}

void iuse::flashbang_act(game *g, player *p, item *it, bool t)
{
 point pos = g->find_item(it);
 if (pos.x == -999 || pos.y == -999)
  return;
 if (t) // Simple timer effects
  g->sound(pos.x, pos.y, 0, _("Tick."));	// Vol 0 = only heard if you hold it
 else	// When that timer runs down...
  g->flashbang(pos.x, pos.y);
}

void iuse::c4(game *g, player *p, item *it, bool t)
{
 int time = query_int(_("Set the timer to (0 to cancel)?"));
 if (time == 0) {
  g->add_msg_if_player(p,"Never mind.");
  return;
 }
 g->add_msg_if_player(p,_("You set the timer to %d."), time);
 it->make(g->itypes["c4armed"]);
 it->charges = time;
 it->active = true;
}

void iuse::c4armed(game *g, player *p, item *it, bool t)
{
 point pos = g->find_item(it);
 if (pos.x == -999 || pos.y == -999)
  return;
 if (t) // Simple timer effects
  g->sound(pos.x, pos.y, 0, _("Tick."));	// Vol 0 = only heard if you hold it
 else	// When that timer runs down...
  g->explosion(pos.x, pos.y, 40, 3, false);
}

void iuse::EMPbomb(game *g, player *p, item *it, bool t)
{
 g->add_msg_if_player(p,_("You pull the pin on the EMP grenade."));
 it->make(g->itypes["EMPbomb_act"]);
 it->charges = 3;
 it->active = true;
}

void iuse::EMPbomb_act(game *g, player *p, item *it, bool t)
{
 point pos = g->find_item(it);
 if (pos.x == -999 || pos.y == -999)
  return;
 if (t)	// Simple timer effects
  g->sound(pos.x, pos.y, 0, _("Tick."));	// Vol 0 = only heard if you hold it
 else {	// When that timer runs down...
  for (int x = pos.x - 4; x <= pos.x + 4; x++) {
   for (int y = pos.y - 4; y <= pos.y + 4; y++)
    g->emp_blast(x, y);
  }
 }
}

void iuse::scrambler(game *g, player *p, item *it, bool t)
{
 g->add_msg_if_player(p,_("You pull the pin on the scrambler grenade."));
 it->make(g->itypes["scrambler_act"]);
 it->charges = 3;
 it->active = true;
}

void iuse::scrambler_act(game *g, player *p, item *it, bool t)
{
 point pos = g->find_item(it);
 if (pos.x == -999 || pos.y == -999)
  return;
 if (t)	// Simple timer effects
  g->sound(pos.x, pos.y, 0, _("Tick."));	// Vol 0 = only heard if you hold it
 else {	// When that timer runs down...
  for (int x = pos.x - 4; x <= pos.x + 4; x++) {
   for (int y = pos.y - 4; y <= pos.y + 4; y++)
    g->scrambler_blast(x, y);
  }
 }
}

void iuse::gasbomb(game *g, player *p, item *it, bool t)
{
 g->add_msg_if_player(p,_("You pull the pin on the teargas canister."));
 it->make(g->itypes["gasbomb_act"]);
 it->charges = 20;
 it->active = true;
}

void iuse::gasbomb_act(game *g, player *p, item *it, bool t)
{
 point pos = g->find_item(it);
 if (pos.x == -999 || pos.y == -999)
  return;
 if (t) {
  if (it->charges > 15)
   g->sound(pos.x, pos.y, 0, _("Tick."));	// Vol 0 = only heard if you hold it
  else {
   int junk;
   for (int i = -2; i <= 2; i++) {
    for (int j = -2; j <= 2; j++) {
     if (g->m.sees(pos.x, pos.y, pos.x + i, pos.y + j, 3, junk) &&
         g->m.move_cost(pos.x + i, pos.y + j) > 0)
      g->m.add_field(g, pos.x + i, pos.y + j, fd_tear_gas, 3);
    }
   }
  }
 } else
  it->make(g->itypes["canister_empty"]);
}

void iuse::smokebomb(game *g, player *p, item *it, bool t)
{
 g->add_msg_if_player(p,_("You pull the pin on the smoke bomb."));
 it->make(g->itypes["smokebomb_act"]);
 it->charges = 20;
 it->active = true;
}

void iuse::smokebomb_act(game *g, player *p, item *it, bool t)
{
 point pos = g->find_item(it);
 if (pos.x == -999 || pos.y == -999)
  return;
 if (t) {
  if (it->charges > 17)
   g->sound(pos.x, pos.y, 0, _("Tick."));	// Vol 0 = only heard if you hold it
  else {
   int junk;
   for (int i = -2; i <= 2; i++) {
    for (int j = -2; j <= 2; j++) {
     if (g->m.sees(pos.x, pos.y, pos.x + i, pos.y + j, 3, junk) &&
         g->m.move_cost(pos.x + i, pos.y + j) > 0)
      g->m.add_field(g, pos.x + i, pos.y + j, fd_smoke, rng(1, 2) + rng(0, 1));
    }
   }
  }
 } else
  it->make(g->itypes["canister_empty"]);
}

void iuse::acidbomb(game *g, player *p, item *it, bool t)
{
 g->add_msg_if_player(p,_("You remove the divider, and the chemicals mix."));
 p->moves -= 150;
 it->make(g->itypes["acidbomb_act"]);
 it->charges = 1;
 it->bday = int(g->turn);
 it->active = true;
}

void iuse::acidbomb_act(game *g, player *p, item *it, bool t)
{
 if (!p->has_item(it)) {
  point pos = g->find_item(it);
  if (pos.x == -999)
   pos = point(p->posx, p->posy);
  it->charges = 0;
  for (int x = pos.x - 1; x <= pos.x + 1; x++) {
   for (int y = pos.y - 1; y <= pos.y + 1; y++)
    g->m.add_field(g, x, y, fd_acid, 3);
  }
 }
}

void iuse::arrow_flamable(game *g, player *p, item *it, bool t)
{
 if (!p->use_charges_if_avail("fire", 1))
 {
  g->add_msg_if_player(p,_("You need a lighter!"));
  return;
 }
 g->add_msg_if_player(p,_("You light the arrow!."));
 p->moves -= 150;
 it->make(g->itypes["arrow_flamming"]);
}

void iuse::molotov(game *g, player *p, item *it, bool t)
{
 if (!p->use_charges_if_avail("fire", 1))
 {
  g->add_msg_if_player(p,_("You need a lighter!"));
  return;
 }
 g->add_msg_if_player(p,_("You light the molotov cocktail."));
 p->moves -= 150;
 it->make(g->itypes["molotov_lit"]);
 it->charges = 1;
 it->bday = int(g->turn);
 it->active = true;
}

void iuse::molotov_lit(game *g, player *p, item *it, bool t)
{
 int age = int(g->turn) - it->bday;
 if (!p->has_item(it)) {
  point pos = g->find_item(it);
  it->charges = -1;
  g->explosion(pos.x, pos.y, 8, 0, true);
 } else if (age >= 5) { // More than 5 turns old = chance of going out
  if (rng(1, 50) < age) {
   g->add_msg_if_player(p,_("Your lit molotov goes out."));
   it->make(g->itypes["molotov"]);
   it->charges = 0;
   it->active = false;
  }
 }
}

void iuse::dynamite(game *g, player *p, item *it, bool t)
{
 if (!p->use_charges_if_avail("fire", 1))
 {
  it->charges++;
  g->add_msg_if_player(p,_("You need a lighter!"));
  return;
 }
 g->add_msg_if_player(p,_("You light the dynamite."));
 it->make(g->itypes["dynamite_act"]);
 it->charges = 20;
 it->active = true;
}

void iuse::dynamite_act(game *g, player *p, item *it, bool t)
{
 point pos = g->find_item(it);
 if (pos.x == -999 || pos.y == -999)
  return;
 if (t) // Simple timer effects
  g->sound(pos.x, pos.y, 0, _("ssss..."));
 else	// When that timer runs down...
  g->explosion(pos.x, pos.y, 60, 0, false);
}

void iuse::firecracker_pack(game *g, player *p, item *it, bool t)
{
 if (!p->use_charges_if_avail("fire", 1))
 {
  g->add_msg_if_player(p,_("You need a lighter!"));
  return;
 }
 WINDOW* w = newwin(5, 41, (TERMY-5)/2, (TERMX-41)/2);
 wborder(w, LINE_XOXO, LINE_XOXO, LINE_OXOX, LINE_OXOX,
              LINE_OXXO, LINE_OOXX, LINE_XXOO, LINE_XOOX );
 int mid_x = getmaxx(w) / 2;
 mvwprintz(w, 1, 2, c_white,  _("How many do you want to light? (1-%d)"), it->charges);
 mvwprintz(w, 2, mid_x, c_white, "1");
 mvwprintz(w, 3, 5, c_ltred, "I");
 mvwprintz(w, 3, 6, c_white, std::string(_("<I>ncrease")).substr(3).c_str()); //<I> makes more sense to translators, same below
 mvwprintz(w, 3, 14, c_ltred, "D");
 mvwprintz(w, 3, 15, c_white, std::string(_("<D>ecrease")).substr(3).c_str());
 mvwprintz(w, 3, 23, c_ltred, "A");
 mvwprintz(w, 3, 24, c_white, std::string(_("<A>ccept")).substr(3).c_str());
 mvwprintz(w, 3, 30, c_ltred, "C");
 mvwprintz(w, 3, 31, c_white, std::string(_("<C>ancel")).substr(3).c_str());
 wrefresh(w);
 bool close = false;
 int charges = 1;
 char ch = getch();
 while(!close) {
  if(ch == 'I') {
   charges++;
   if(charges > it->charges) {
    charges = it->charges;
   }
   mvwprintz(w, 2, mid_x, c_white, "%d", charges);
   wrefresh(w);
  } else if(ch == 'D') {
   charges--;
   if(charges < 1) {
    charges = 1;
   }
   mvwprintz(w, 2, mid_x, c_white, "%d ", charges); //Trailing space clears the second digit when decreasing from 10 to 9
   wrefresh(w);
  } else if(ch == 'A') {
   if(charges == it->charges) {
    g->add_msg_if_player(p,_("You light the pack of firecrackers."));
    it->make(g->itypes["firecracker_pack_act"]);
    it->charges = charges;
    it->bday = g->turn;
    it->active = true;
   } else {
    if(charges == 1) {
     g->add_msg_if_player(p,_("You light one firecracker."));
     item new_it = item(g->itypes["firecracker_act"], int(g->turn));
     new_it.charges = 2;
     new_it.active = true;
     p->i_add(new_it, g);
     it->charges -= 1;
    } else {
     g->add_msg_if_player(p,_("You light a string of %d firecrackers."), charges);
     item new_it = item(g->itypes["firecracker_pack_act"], int(g->turn));
     new_it.charges = charges;
     new_it.bday = g->turn;
     new_it.active = true;
     p->i_add(new_it, g);
     it->charges -= charges;
    }
    if(it->charges == 1) {
     it->make(g->itypes["firecracker"]);
    }
   }
   close = true;
  } else if(ch == 'C') {
   close = true;
  }
  if(!close) {
   ch = getch();
  }
 }
}

void iuse::firecracker_pack_act(game *g, player *p, item *it, bool t)
{
 point pos = g->find_item(it);
 int current_turn = g->turn;
 int timer = current_turn - it->bday;
 if(timer < 2) {
  g->sound(pos.x, pos.y, 0, _("ssss..."));
  it->damage += 1;
 } else if(it->charges > 0) {
  int ex = rng(3,5);
  int i = 0;
  if(ex > it->charges) {
    ex = it->charges;
  }
  for(i = 0; i < ex; i++) {
   g->sound(pos.x, pos.y, 20, _("Bang!"));
  }
  it->charges -= ex;
 }
}

void iuse::firecracker(game *g, player *p, item *it, bool t)
{
 if (!p->use_charges_if_avail("fire", 1))
 {
  g->add_msg_if_player(p,_("You need a lighter!"));
  return;
 }
 g->add_msg_if_player(p,_("You light the firecracker."));
 it->make(g->itypes["firecracker_act"]);
 it->charges = 2;
 it->active = true;
}

void iuse::firecracker_act(game *g, player *p, item *it, bool t)
{
 point pos = g->find_item(it);
 if (pos.x == -999 || pos.y == -999)
  return;
 if (t) {// Simple timer effects
  g->sound(pos.x, pos.y, 0, _("ssss..."));
 } else {  // When that timer runs down...
  g->sound(pos.x, pos.y, 20, _("Bang!"));
 }
}

void iuse::mininuke(game *g, player *p, item *it, bool t)
{
 g->add_msg_if_player(p,_("You activate the mininuke."));
 it->make(g->itypes["mininuke_act"]);
 it->charges = 10;
 it->active = true;
}

void iuse::mininuke_act(game *g, player *p, item *it, bool t)
{
 point pos = g->find_item(it);
 if (pos.x == -999 || pos.y == -999)
  return;
 if (t) 	// Simple timer effects
  g->sound(pos.x, pos.y, 2, _("Tick."));
 else {	// When that timer runs down...
  g->explosion(pos.x, pos.y, 200, 0, false);
  int junk;
  for (int i = -4; i <= 4; i++) {
   for (int j = -4; j <= 4; j++) {
    if (g->m.sees(pos.x, pos.y, pos.x + i, pos.y + j, 3, junk) &&
        g->m.move_cost(pos.x + i, pos.y + j) > 0)
     g->m.add_field(g, pos.x + i, pos.y + j, fd_nuke_gas, 3);
   }
  }
 }
}

void iuse::pheromone(game *g, player *p, item *it, bool t)
{
 point pos(p->posx, p->posy);

 if (pos.x == -999 || pos.y == -999)
  return;

<<<<<<< HEAD
 if (is_u)
  g->add_msg(_("You squeeze the pheromone ball..."));
 else if (can_see)
  g->add_msg(_("%s squeezes a pheromone ball..."), p->name.c_str());
=======
 g->add_msg_player_or_npc( p, _("You squeeze the pheremone ball.."),
                           _("<npcname> squeezes the pheremone ball...") );

>>>>>>> e2919e11
 p->moves -= 15;

 int converts = 0;
 for (int x = pos.x - 4; x <= pos.x + 4; x++) {
  for (int y = pos.y - 4; y <= pos.y + 4; y++) {
   int mondex = g->mon_at(x, y);
   if (mondex != -1 && g->z[mondex].symbol() == 'Z' &&
       g->z[mondex].friendly == 0 && rng(0, 500) > g->z[mondex].hp) {
    converts++;
    g->z[mondex].make_friendly();
   }
  }
 }

 if (g->u_see(p)) {
  if (converts == 0)
   g->add_msg(_("...but nothing happens."));
  else if (converts == 1)
   g->add_msg(_("...and a nearby zombie turns friendly!"));
  else
   g->add_msg(_("...and several nearby zombies turn friendly!"));
 }
}


void iuse::portal(game *g, player *p, item *it, bool t)
{
 g->m.add_trap(p->posx + rng(-2, 2), p->posy + rng(-2, 2), tr_portal);
}

void iuse::manhack(game *g, player *p, item *it, bool t)
{
 std::vector<point> valid;	// Valid spawn locations
 for (int x = p->posx - 1; x <= p->posx + 1; x++) {
  for (int y = p->posy - 1; y <= p->posy + 1; y++) {
   if (g->is_empty(x, y))
    valid.push_back(point(x, y));
  }
 }
 if (valid.size() == 0) {	// No valid points!
  g->add_msg_if_player(p,_("There is no adjacent square to release the manhack in!"));
  return;
 }
 int index = rng(0, valid.size() - 1);
 p->moves -= 60;
 it->invlet = 0; // Remove the manhack from the player's inv
 monster m_manhack(g->mtypes[mon_manhack], valid[index].x, valid[index].y);
 if (rng(0, p->int_cur / 2) + p->skillLevel("electronics") / 2 +
     p->skillLevel("computer") < rng(0, 4))
  g->add_msg_if_player(p,_("You misprogram the manhack; it's hostile!"));
 else
  m_manhack.friendly = -1;
 g->z.push_back(m_manhack);
}

void iuse::turret(game *g, player *p, item *it, bool t)
{
 int dirx, diry;
 if(!g->choose_adjacent(_("Place the turret"), dirx, diry))
  return;
 if (!g->is_empty(dirx, diry)) {
  g->add_msg_if_player(p,_("You cannot place a turret there."));
  return;
 }

 p->moves -= 100;
 it->invlet = 0; // Remove the turret from the player's inv
 monster mturret(g->mtypes[mon_turret], dirx, diry);
 if (rng(0, p->int_cur / 2) + p->skillLevel("electronics") / 2 +
     p->skillLevel("computer") < rng(0, 6))
  g->add_msg_if_player(p,_("You misprogram the turret; it's hostile!"));
 else
  mturret.friendly = -1;
 g->z.push_back(mturret);
}

void iuse::UPS_off(game *g, player *p, item *it, bool t)
{
 if (it->charges == 0)
  g->add_msg_if_player(p,_("The power supply's batteries are dead."));
 else {
  g->add_msg_if_player(p,_("You turn the power supply on."));
  if (p->is_wearing("goggles_nv"))
   g->add_msg_if_player(p,_("Your light amp goggles power on."));
  if (p->worn.size() && p->worn[0].type->is_power_armor())
    g->add_msg_if_player(p, _("Your power armor engages."));
  it->make(g->itypes["UPS_on"]);
  it->active = true;
 }
}

void iuse::UPS_on(game *g, player *p, item *it, bool t)
{
 if (t) {	// Normal use
   if (p->worn.size() && p->worn[0].type->is_power_armor()) {
     it->charges -= 4;

     if (it->charges < 0) {
       it->charges = 0;
     }
   }
 } else {	// Turning it off
  g->add_msg_if_player(p,_("The UPS powers off with a soft hum."));
  if (p->worn.size() && p->worn[0].type->is_power_armor())
    g->add_msg_if_player(p, _("Your power armor disengages."));
  it->make(g->itypes["UPS_off"]);
  it->active = false;
 }
}

void iuse::adv_UPS_off(game *g, player *p, item *it, bool t)
{
 if (it->charges == 0)
  g->add_msg_if_player(p,_("The power supply has depleted the plutonium."));
 else {
  g->add_msg_if_player(p,_("You turn the power supply on."));
  if (p->is_wearing("goggles_nv"))
   g->add_msg_if_player(p,_("Your light amp goggles power on."));
  if (p->worn.size() && p->worn[0].type->is_power_armor())
    g->add_msg_if_player(p, _("Your power armor engages."));
  it->make(g->itypes["adv_UPS_on"]);
  it->active = true;
 }
}

void iuse::adv_UPS_on(game *g, player *p, item *it, bool t)
{
 if (t) {	// Normal use
   if (p->worn.size() && p->worn[0].type->is_power_armor()) {
     it->charges -= 2;

     if (it->charges < 0) {
       it->charges = 0;
     }
   }
 } else {	// Turning it off
  g->add_msg_if_player(p,_("The advanced UPS powers off with a soft hum."));
  if (p->worn.size() && p->worn[0].type->is_power_armor())
    g->add_msg_if_player(p, _("Your power armor disengages."));
  it->make(g->itypes["adv_UPS_off"]);
  it->active = false;
 }
}

void iuse::tazer(game *g, player *p, item *it, bool t)
{
 int dirx, diry;
 if(!g->choose_adjacent(_("Shock"),dirx,diry)){
  it->charges += (dynamic_cast<it_tool*>(it->type))->charges_per_use;
  return;
 }

 if (dirx == p->posx && diry == p->posy) {
  g->add_msg_if_player(p,_("Umm. No."));
  it->charges += (dynamic_cast<it_tool*>(it->type))->charges_per_use;
  return;
 }
 int mondex = g->mon_at(dirx, diry);
 int npcdex = g->npc_at(dirx, diry);
 if (mondex == -1 && npcdex == -1) {
  g->add_msg_if_player(p,_("Your tazer crackles in the air."));
  return;
 }

 int numdice = 3 + (p->dex_cur / 2.5) + p->skillLevel("melee") * 2;
 p->moves -= 100;

 if (mondex != -1) {
  monster *z = &(g->z[mondex]);
  switch (z->type->size) {
   case MS_TINY:  numdice -= 2; break;
   case MS_SMALL: numdice -= 1; break;
   case MS_LARGE: numdice += 2; break;
   case MS_HUGE:  numdice += 4; break;
  }
  int mondice = z->dodge();
  if (dice(numdice, 10) < dice(mondice, 10)) {	// A miss!
   g->add_msg_if_player(p,_("You attempt to shock the %s, but miss."), z->name().c_str());
   return;
  }
  g->add_msg_if_player(p,_("You shock the %s!"), z->name().c_str());
  int shock = rng(5, 25);
  z->moves -= shock * 100;
  if (z->hurt(shock))
   g->kill_mon(mondex, (p == &(g->u)));
  return;
 }

 if (npcdex != -1) {
  npc *foe = g->active_npc[npcdex];
  if (foe->attitude != NPCATT_FLEE)
   foe->attitude = NPCATT_KILL;
  if (foe->str_max >= 17)
    numdice++;	// Minor bonus against huge people
  else if (foe->str_max <= 5)
   numdice--;	// Minor penalty against tiny people
  if (dice(numdice, 10) <= dice(foe->dodge(g), 6)) {
   g->add_msg_if_player(p,_("You attempt to shock %s, but miss."), foe->name.c_str());
   return;
  }
  g->add_msg_if_player(p,_("You shock %s!"), foe->name.c_str());
  int shock = rng(5, 20);
  foe->moves -= shock * 100;
  foe->hurtall(shock);
  if (foe->hp_cur[hp_head]  <= 0 || foe->hp_cur[hp_torso] <= 0) {
   foe->die(g, true);
   g->active_npc.erase(g->active_npc.begin() + npcdex);
  }
 }

}

void iuse::mp3(game *g, player *p, item *it, bool t)
{
 if (it->charges == 0)
  g->add_msg_if_player(p,_("The mp3 player's batteries are dead."));
 else if (p->has_active_item("mp3_on"))
  g->add_msg_if_player(p,_("You are already listening to an mp3 player!"));
 else {
  g->add_msg_if_player(p,_("You put in the earbuds and start listening to music."));
  it->make(g->itypes["mp3_on"]);
  it->active = true;
 }
}

void iuse::mp3_on(game *g, player *p, item *it, bool t)
{
 if (t) {	// Normal use
  if (!p->has_item(it) || p->has_disease("deaf") )
   return;	// We're not carrying it, or we're deaf.
  p->add_morale(MORALE_MUSIC, 1, 50);

  if (int(g->turn) % 10 == 0) {	// Every 10 turns, describe the music
   std::string sound = "";
   if (one_in(50))
     sound = _("some bass-heavy post-glam speed polka");
   switch (rng(1, 10)) {
    case 1: sound = _("a sweet guitar solo!");	p->stim++;	break;
    case 2: sound = _("a funky bassline.");			break;
    case 3: sound = _("some amazing vocals.");			break;
    case 4: sound = _("some pumping bass.");			break;
    case 5: sound = _("dramatic classical music.");
            if (p->int_cur >= 10)
             p->add_morale(MORALE_MUSIC, 1, 100);		break;
   }
   if (sound.length() > 0)
    g->add_msg_if_player(p,_("You listen to %s"), sound.c_str());
  }
 } else {	// Turning it off
  g->add_msg_if_player(p,_("The mp3 player turns off."));
  it->make(g->itypes["mp3"]);
  it->active = false;
 }
}

void iuse::vortex(game *g, player *p, item *it, bool t)
{
 std::vector<point> spawn;
 for (int i = -3; i <= 3; i++) {
  if (g->is_empty(p->posx - 3, p->posy + i))
   spawn.push_back( point(p->posx - 3, p->posy + i) );
  if (g->is_empty(p->posx + 3, p->posy + i))
   spawn.push_back( point(p->posx + 3, p->posy + i) );
  if (g->is_empty(p->posx + i, p->posy - 3))
   spawn.push_back( point(p->posx + i, p->posy - 3) );
  if (g->is_empty(p->posx + i, p->posy + 3))
   spawn.push_back( point(p->posx + i, p->posy + 3) );
 }
 if (spawn.empty()) {
  g->add_msg_if_player(p,_("Air swirls around you for a moment."));
  it->make(g->itypes["spiral_stone"]);
  return;
 }

 g->add_msg_if_player(p,_("Air swirls all over..."));
 int index = rng(0, spawn.size() - 1);
 p->moves -= 100;
 it->make(g->itypes["spiral_stone"]);
 monster mvortex(g->mtypes[mon_vortex], spawn[index].x, spawn[index].y);
 mvortex.friendly = -1;
 g->z.push_back(mvortex);
}

void iuse::dog_whistle(game *g, player *p, item *it, bool t)
{
 g->add_msg_if_player(p,_("You blow your dog whistle."));
 for (int i = 0; i < g->z.size(); i++) {
  if (g->z[i].friendly != 0 && g->z[i].type->id == mon_dog) {
   bool u_see = g->u_see(&(g->z[i]));
   if (g->z[i].has_effect(ME_DOCILE)) {
    if (u_see)
     g->add_msg_if_player(p,_("Your %s looks ready to attack."), g->z[i].name().c_str());
    g->z[i].rem_effect(ME_DOCILE);
   } else {
    if (u_see)
     g->add_msg_if_player(p,_("Your %s goes docile."), g->z[i].name().c_str());
    g->z[i].add_effect(ME_DOCILE, -1);
   }
  }
 }
}

void iuse::vacutainer(game *g, player *p, item *it, bool t)
{
 if (p->is_npc())
  return; // No NPCs for now!

 if (!it->contents.empty()) {
  g->add_msg_if_player(p,_("That %s is full!"), it->tname().c_str());
  return;
 }

 item blood(g->itypes["blood"], g->turn);
 bool drew_blood = false;
 for (int i = 0; i < g->m.i_at(p->posx, p->posy).size() && !drew_blood; i++) {
  item *map_it = &(g->m.i_at(p->posx, p->posy)[i]);
  if (map_it->type->id == "corpse" &&
      query_yn(_("Draw blood from %s?"), map_it->tname().c_str())) {
   blood.corpse = map_it->corpse;
   drew_blood = true;
  }
 }

 if (!drew_blood && query_yn(_("Draw your own blood?")))
  drew_blood = true;

 if (!drew_blood)
  return;

 it->put_in(blood);
}

void iuse::knife(game *g, player *p, item *it, bool t)
{
    int choice = menu(true,
                      _("Using knife:"), _("Cut up fabric"), _("Cut up plastic/kevlar"), _("Carve wood"), _("Cauterize"), _("Carve writing on item"), _("Cancel"), NULL);
    switch (choice)
    {
        if (choice == 5)
        break;
        case 1:
        {
            iuse::scissors(g, p, it, t);
        }
        break;
        case 2:
        {
           char ch = g->inv(_("Chop up what?"));
           item* cut = &(p->i_at(ch));
           int amount = 0;
           if (cut->type->id == "null")
            {
                g->add_msg(_("You do not have that item!"));
                return;
            }
            if(cut->made_of("plastic"))
            {
                //if we're going to cut up a bottle, make sure it isn't full of liquid
                amount = cut->volume();
                if(cut->is_container())
                {
                    if(cut->is_food_container())
                    {
                        g->add_msg(_("That container has liquid in it!"));
                        break;
                    }
                }
                if(amount == 0)
                {
                    g->add_msg(_("This object is too small to salvage a meaningful quantity of plastic from!"));
                    break;
                }


                g->add_msg(ngettext("You cut the %1$s into one %2$i chunk.","You cut the %1$s into %2$i plastic chunks.", amount), cut->tname().c_str(), amount);
                int count = amount;
                item result(g->itypes["plastic_chunk"], int(g->turn), g->nextinv);
                p->i_rem(ch);
                bool drop = false;
                for (int i = 0; i < count; i++)
                {
                    int iter = 0;
                    while (p->has_item(result.invlet) && iter < inv_chars.size())
                    {
                        result.invlet = g->nextinv;
                        g->advance_nextinv();
                        iter++;
                    }
                    if (!drop && (iter == inv_chars.size() || p->volume_carried() >= p->volume_capacity()))
                    drop = true;
                    if (drop)
                    g->m.add_item(p->posx, p->posy, result);
                    else
                    p->i_add(result);
                }
            }
            else if(cut->made_of("kevlar"))
            {
                amount = cut->volume();
                if(amount == 0)
                {
                    g->add_msg(_("This object is too small to salvage a meaningful quantity of kevlar from!"));
                    break;
                }

                g->add_msg(ngettext("You cut the %1$s into one %2$i chunk.","You cut the %1$s into %2$i plastic chunks.", amount), cut->tname().c_str(), amount);
                int count = amount;
                item result(g->itypes["kevlar_plate"], int(g->turn), g->nextinv);
                p->i_rem(ch);
                bool drop = false;
                for (int i = 0; i < count; i++)
                {
                    int iter = 0;
                    while (p->has_item(result.invlet) && iter < inv_chars.size())
                    {
                        result.invlet = g->nextinv;
                        g->advance_nextinv();
                        iter++;
                    }
                    if (!drop && (iter == inv_chars.size() || p->volume_carried() >= p->volume_capacity()))
                    drop = true;
                    if (drop)
                    g->m.add_item(p->posx, p->posy, result);
                    else
                    p->i_add(result);
                }
            }
            else
            {
                g->add_msg(_("You can't carve that up!"));
            }
        }
        break;
        case 3:
        {
            char ch = g->inv(_("Chop up what?"));
            item* cut = &(p->i_at(ch));
            if (cut->type->id == "null")
            {
                g->add_msg(_("You do not have that item!"));
                return;
            }
            if (cut->type->id == "stick" || cut->type->id == "2x4")
            {
                g->add_msg(_("You carve several skewers from the %s."), cut->tname().c_str());
                int count = 12;
                item skewer(g->itypes["skewer"], int(g->turn), g->nextinv);
                p->i_rem(ch);
                bool drop = false;
                for (int i = 0; i < count; i++)
                {
                    int iter = 0;
                    while (p->has_item(skewer.invlet) && iter < inv_chars.size())
                    {
                        skewer.invlet = g->nextinv;
                        g->advance_nextinv();
                        iter++;
                    }
                    if (!drop && (iter == inv_chars.size() || p->volume_carried() >= p->volume_capacity()))
                    drop = true;
                    if (drop)
                    g->m.add_item(p->posx, p->posy, skewer);
                    else
                    p->i_add(skewer);
                }
            }
            else
            {
                g->add_msg(_("You can't carve that up!"));
            }
        }
        break;
        case 4:
        {
            if (!p->has_disease("bite") && !p->has_disease("bleed"))
                g->add_msg_if_player(p,_("You are not bleeding or bitten, there is no need to cauterize yourself."));
            else if (!p->use_charges_if_avail("fire", 4))
                g->add_msg_if_player(p,_("You need a lighter with 4 charges before you can cauterize yourself."));
            else
                p->cauterize(g);
            break;
        }
        case 5:
        {
            inscribe_item( g, p, _("Carve"), _("Carved"), true );
            break;
        }
    }
}

void iuse::cut_log_into_planks(game *g, player *p, item *it)
{
    p->moves -= 300;
    g->add_msg(_("You cut the log into planks."));
    item plank(g->itypes["2x4"], int(g->turn), g->nextinv);
    item scrap(g->itypes["splinter"], int(g->turn), g->nextinv);
    bool drop = false;
    int planks = (rng(1, 3) + (p->skillLevel("carpentry") * 2));
    int scraps = 12 - planks;
    if (planks >= 12) {
        planks = 12;
    }
    if (scraps >= planks) {
        g->add_msg(_("You waste a lot of the wood."));
    }
    for (int i = 0; i < planks; i++) {
        int iter = 0;
        while (p->has_item(plank.invlet)) {
            plank.invlet = g->nextinv;
            g->advance_nextinv();
            iter++;
        }
        if (!drop && (iter == inv_chars.size() || p->volume_carried() >= p->volume_capacity())) {
            drop = true;
        }
        if (drop) {
            g->m.add_item(p->posx, p->posy, plank);
        } else {
            p->i_add(plank);
        }
    }
    for (int i = 0; i < scraps; i++) {
        int iter = 0;
        while (p->has_item(scrap.invlet)) {
            scrap.invlet = g->nextinv;
            g->advance_nextinv();
            iter++;
        }
        if (!drop && (iter == inv_chars.size() || p->volume_carried() >= p->volume_capacity()))
            drop = true;
        if (drop)
            g->m.add_item(p->posx, p->posy, scrap);
        else
            p->i_add(scrap);
    }
}

void iuse::lumber(game *g, player *p, item *it, bool t)
{
 char ch = g->inv(_("Cut up what?"));
 item* cut = &(p->i_at(ch));
 if (cut->type->id == "null") {
  g->add_msg(_("You do not have that item!"));
  return;
 }
 if (cut->type->id == "log") {
     p->i_rem(ch);
     cut_log_into_planks(g, p, it);
     return;
 } else {
     g->add_msg(_("You can't cut that up!"));
 } return;
}


void iuse::hacksaw(game *g, player *p, item *it, bool t)
{
 int dirx, diry;
 if(!g->choose_adjacent(_("Cut up metal"), dirx, diry))
  return;

if (dirx == p->posx && diry == p->posy) {
  g->add_msg(_("Why would you do that?"));
  g->add_msg(_("You're not even chained to a boiler."));
  return;
 }
 if (g->m.ter(dirx, diry) == t_chainfence_v || g->m.ter(dirx, diry) == t_chainfence_h || g->m.ter(dirx, diry) == t_chaingate_c) {
  p->moves -= 500;
  g->m.ter_set(dirx, diry, t_dirt);
  g->sound(dirx, diry, 15,_("grnd grnd grnd"));
  g->m.spawn_item(dirx, diry, "pipe", 0, 6);
  g->m.spawn_item(dirx, diry, "wire", 0, 20);
 if (g->m.ter(dirx, diry) == t_chainfence_posts) {
  p->moves -= 500;
  g->m.ter_set(dirx, diry, t_dirt);
  g->sound(dirx, diry, 15,_("grnd grnd grnd"));
  g->m.spawn_item(dirx, diry, "pipe", 0, 6);
 } else if (g->m.furn(dirx, diry) == f_rack) {
  p->moves -= 500;
  g->m.furn_set(dirx, diry, f_null);
  g->sound(dirx, diry, 15,_("grnd grnd grnd"));
  g->m.spawn_item(p->posx, p->posy, "pipe", 0, rng(1, 3));
  g->m.spawn_item(p->posx, p->posy, "steel_chunk", 0);
 } else if (g->m.ter(dirx, diry) == t_bars &&
            (g->m.ter(dirx + 1, diry) == t_sewage || g->m.ter(dirx, diry + 1) == t_sewage ||
             g->m.ter(dirx - 1, diry) == t_sewage || g->m.ter(dirx, diry - 1) == t_sewage)) {
  g->m.ter_set(dirx, diry, t_sewage);
  p->moves -= 1000;
  g->sound(dirx, diry, 15,_("grnd grnd grnd"));
  g->m.spawn_item(p->posx, p->posy, "pipe", 0, 3);
 } else if (g->m.ter(dirx, diry) == t_bars && g->m.ter(p->posx, p->posy)) {
  g->m.ter_set(dirx, diry, t_floor);
  p->moves -= 500;
  g->sound(dirx, diry, 15,_("grnd grnd grnd"));
  g->m.spawn_item(p->posx, p->posy, "pipe", 0, 3);
 } else {
  g->add_msg(_("You can't cut that."));
 }
}
}

void iuse::tent(game *g, player *p, item *it, bool t)
{
 int dirx, diry;
 if(!g->choose_adjacent(_("Pitch the tent"), dirx, diry))
  return;

 //must place the center of the tent two spaces away from player
 //dirx and diry will be integratined with the player's position
 int posx = dirx - p->posx;
 int posy = diry - p->posy;
 if(posx == 0 && posy == 0){
  g->add_msg_if_player(p,_("Invalid Direction"));
  return;
 }
 posx = posx*2 + p->posx;
 posy = posy*2 + p->posy;
 for (int i = -1; i <= 1; i++)
  for (int j = -1; j <= 1; j++)
   if (!g->m.has_flag(flat, posx + i, posy + j) ||
        g->m.has_furn(posx + i, posy + j)) {
    g->add_msg(_("You need a 3x3 flat space to place a tent"));
    return;
   }
 for (int i = -1; i <= 1; i++)
  for (int j = -1; j <= 1; j++)
    g->m.furn_set(posx + i, posy + j, f_canvas_wall);
 g->m.furn_set(posx, posy, f_groundsheet);
 g->m.furn_set(posx - (dirx - p->posx), posy - (diry - p->posy), f_canvas_door);
 it->invlet = 0;
}

void iuse::shelter(game *g, player *p, item *it, bool t)
{
 int dirx, diry;
 if(!g->choose_adjacent(_("Put up the shelter"), dirx, diry))
  return;

 //must place the center of the tent two spaces away from player
 //dirx and diry will be integratined with the player's position
 int posx = dirx - p->posx;
 int posy = diry - p->posy;
 if(posx == 0 && posy == 0){
  g->add_msg_if_player(p,_("Invalid Direction"));
  return;
 }
 posx = posx*2 + p->posx;
 posy = posy*2 + p->posy;
 for (int i = -1; i <= 1; i++)
  for (int j = -1; j <= 1; j++)
   if (!g->m.has_flag(flat, posx + i, posy + j) ||
        g->m.has_furn(posx + i, posy + j)) {
    g->add_msg(_("You need a 3x3 flat space to place a shelter"));
    return;
   }
 for (int i = -1; i <= 1; i++)
  for (int j = -1; j <= 1; j++)
    g->m.furn_set(posx + i, posy + j, f_skin_wall);
 g->m.furn_set(posx, posy, f_skin_groundsheet);
 g->m.furn_set(posx - (dirx - p->posx), posy - (diry - p->posy), f_skin_door);
 it->invlet = 0;
}

void iuse::torch(game *g, player *p, item *it, bool t)
{
    if (!p->use_charges_if_avail("fire", 1))
    {
        g->add_msg_if_player(p,_("You need a lighter or fire to light this."));
    }
    else
    {
        g->add_msg_if_player(p,_("You light the torch."));
        it->make(g->itypes["torch_lit"]);
        it->active = true;
    }
}


void iuse::torch_lit(game *g, player *p, item *it, bool t)
{
 if (t) {	// Normal use
// Do nothing... player::active_light and the lightmap::generate deal with this
 } else {	// Turning it off
  g->add_msg_if_player(p,_("The torch is extinguished"));
  it->charges -= 1;
  it->make(g->itypes["torch"]);
  it->active = false;
 }
}


void iuse::candle(game *g, player *p, item *it, bool t)
{
    if (!p->use_charges_if_avail("fire", 1))
    {
        g->add_msg_if_player(p, _("You need a lighter to light this."));
    }
    else
    {
        g->add_msg_if_player(p, _("You light the candle."));
        it->make(g->itypes["candle_lit"]);
        it->active = true;
    }
}

void iuse::candle_lit(game *g, player *p, item *it, bool t)
{
 if (t) {	// Normal use
// Do nothing... player::active_light and the lightmap::generate deal with this
 } else {	// Turning it off
  g->add_msg_if_player(p,_("The candle winks out"));
  it->make(g->itypes["candle"]);
  it->active = false;
 }
}


void iuse::bullet_puller(game *g, player *p, item *it, bool t)
{
 char ch = g->inv(_("Disassemble what?"));
 item* pull = &(p->i_at(ch));
 if (pull->type->id == "null") {
  g->add_msg(_("You do not have that item!"));
  return;
 }
 if (p->skillLevel("gun") < 2) {
  g->add_msg(_("You need to be at least level 2 in the firearms skill before you\
  can disassemble ammunition."));
  return;}
 int multiply = pull->charges;
 if (multiply > 20)
 multiply = 20;
 item casing;
 item primer;
 item gunpowder;
 item lead;
 if (pull->type->id == "556_incendiary" || pull->type->id == "3006_incendiary" ||
     pull->type->id == "762_51_incendiary")
 lead.make(g->itypes["incendiary"]);
 else
 lead.make(g->itypes["lead"]);
 if (pull->type->id == "shot_bird") {
 casing.make(g->itypes["shot_hull"]);
 primer.make(g->itypes["shotgun_primer"]);
 gunpowder.make(g->itypes["gunpowder"]);
 gunpowder.charges = 12*multiply;
 lead.charges = 16*multiply;
 }
 else if (pull->type->id == "shot_00" || pull->type->id == "shot_slug") {
 casing.make(g->itypes["shot_hull"]);
 primer.make(g->itypes["shotgun_primer"]);
 gunpowder.make(g->itypes["gunpowder"]);
 gunpowder.charges = 20*multiply;
 lead.charges = 16*multiply;
 }
 else if (pull->type->id == "22_lr" || pull->type->id == "22_ratshot") {
 casing.make(g->itypes["22_casing"]);
 primer.make(g->itypes["smrifle_primer"]);
 gunpowder.make(g->itypes["gunpowder"]);
 gunpowder.charges = 2*multiply;
 lead.charges = 2*multiply;
 }
 else if (pull->type->id == "22_cb") {
 casing.make(g->itypes["22_casing"]);
 primer.make(g->itypes["smrifle_primer"]);
 gunpowder.make(g->itypes["gunpowder"]);
 gunpowder.charges = 1*multiply;
 lead.charges = 2*multiply;
 }
 else if (pull->type->id == "9mm") {
 casing.make(g->itypes["9mm_casing"]);
 primer.make(g->itypes["smpistol_primer"]);
 gunpowder.make(g->itypes["gunpowder"]);
 gunpowder.charges = 4*multiply;
 lead.charges = 4*multiply;
 }
 else if (pull->type->id == "9mmP") {
 casing.make(g->itypes["9mm_casing"]);
 primer.make(g->itypes["smpistol_primer"]);
 gunpowder.make(g->itypes["gunpowder"]);
 gunpowder.charges = 5*multiply;
 lead.charges = 4*multiply;
 }
 else if (pull->type->id == "9mmP2") {
 casing.make(g->itypes["9mm_casing"]);
 primer.make(g->itypes["smpistol_primer"]);
 gunpowder.make(g->itypes["gunpowder"]);
 gunpowder.charges = 6*multiply;
 lead.charges = 4*multiply;
 }
 else if (pull->type->id == "38_special") {
 casing.make(g->itypes["38_casing"]);
 primer.make(g->itypes["smpistol_primer"]);
 gunpowder.make(g->itypes["gunpowder"]);
 gunpowder.charges = 5*multiply;
 lead.charges = 5*multiply;
 }
 else if (pull->type->id == "38_super") {
 casing.make(g->itypes["38_casing"]);
 primer.make(g->itypes["smpistol_primer"]);
 gunpowder.make(g->itypes["gunpowder"]);
 gunpowder.charges = 7*multiply;
 lead.charges = 5*multiply;
 }
 else if (pull->type->id == "10mm") {
 casing.make(g->itypes["40_casing"]);
 primer.make(g->itypes["lgpistol_primer"]);
 gunpowder.make(g->itypes["gunpowder"]);
 gunpowder.charges = 8*multiply;
 lead.charges = 8*multiply;
 }
 else if (pull->type->id == "40sw") {
 casing.make(g->itypes["40_casing"]);
 primer.make(g->itypes["smpistol_primer"]);
 gunpowder.make(g->itypes["gunpowder"]);
 gunpowder.charges = 6*multiply;
 lead.charges = 6*multiply;
 }
 else if (pull->type->id == "44magnum") {
 casing.make(g->itypes["44_casing"]);
 primer.make(g->itypes["lgpistol_primer"]);
 gunpowder.make(g->itypes["gunpowder"]);
 gunpowder.charges = 10*multiply;
 lead.charges = 10*multiply;
 }
 else if (pull->type->id == "45_acp" ||
          pull->type->id == "45_jhp") {
 casing.make(g->itypes["45_casing"]);
 primer.make(g->itypes["lgpistol_primer"]);
 gunpowder.make(g->itypes["gunpowder"]);
 gunpowder.charges = 10*multiply;
 lead.charges = 8*multiply;
 }
 else if (pull->type->id == "45_super") {
 casing.make(g->itypes["45_casing"]);
 primer.make(g->itypes["lgpistol_primer"]);
 gunpowder.make(g->itypes["gunpowder"]);
 gunpowder.charges = 12*multiply;
 lead.charges = 10*multiply;
 }
 else if (pull->type->id == "454_Casull") {
 casing.make(g->itypes["454_casing"]);
 primer.make(g->itypes["smrifle_primer"]);
 gunpowder.make(g->itypes["gunpowder"]);
 gunpowder.charges = 20*multiply;
 lead.charges = 20*multiply;
 }
 else if (pull->type->id == "500_Magnum") {
 casing.make(g->itypes["500_casing"]);
 primer.make(g->itypes["lgpistol_primer"]);
 gunpowder.make(g->itypes["gunpowder"]);
 gunpowder.charges = 24*multiply;
 lead.charges = 24*multiply;
 }
 else if (pull->type->id == "57mm") {
 casing.make(g->itypes["57mm_casing"]);
 primer.make(g->itypes["smrifle_primer"]);
 gunpowder.make(g->itypes["gunpowder"]);
 gunpowder.charges = 4*multiply;
 lead.charges = 2*multiply;
 }
 else if (pull->type->id == "46mm") {
 casing.make(g->itypes["46mm_casing"]);
 primer.make(g->itypes["smpistol_primer"]);
 gunpowder.make(g->itypes["gunpowder"]);
 gunpowder.charges = 4*multiply;
 lead.charges = 2*multiply;
 }
 else if (pull->type->id == "762_m43") {
 casing.make(g->itypes["762_casing"]);
 primer.make(g->itypes["lgrifle_primer"]);
 gunpowder.make(g->itypes["gunpowder"]);
 gunpowder.charges = 7*multiply;
 lead.charges = 5*multiply;
 }
 else if (pull->type->id == "762_m87") {
 casing.make(g->itypes["762_casing"]);
 primer.make(g->itypes["lgrifle_primer"]);
 gunpowder.make(g->itypes["gunpowder"]);
 gunpowder.charges = 8*multiply;
 lead.charges = 5*multiply;
 }
 else if (pull->type->id == "223") {
 casing.make(g->itypes["223_casing"]);
 primer.make(g->itypes["smrifle_primer"]);
 gunpowder.make(g->itypes["gunpowder"]);
 gunpowder.charges = 4*multiply;
 lead.charges = 2*multiply;
 }
 else if (pull->type->id == "556" || pull->type->id == "556_incendiary") {
 casing.make(g->itypes["223_casing"]);
 primer.make(g->itypes["smrifle_primer"]);
 gunpowder.make(g->itypes["gunpowder"]);
 gunpowder.charges = 6*multiply;
 lead.charges = 2*multiply;
 }
 else if (pull->type->id == "270") {
 casing.make(g->itypes["3006_casing"]);
 primer.make(g->itypes["lgrifle_primer"]);
 gunpowder.make(g->itypes["gunpowder"]);
 gunpowder.charges = 10*multiply;
 lead.charges = 5*multiply;
 }
 else if (pull->type->id == "3006" || pull->type->id == "3006_incendiary") {
 casing.make(g->itypes["3006_casing"]);
 primer.make(g->itypes["lgrifle_primer"]);
 gunpowder.make(g->itypes["gunpowder"]);
 gunpowder.charges = 8*multiply;
 lead.charges = 6*multiply;
 }
 else if (pull->type->id == "308") {
 casing.make(g->itypes["308_casing"]);
 primer.make(g->itypes["lgrifle_primer"]);
 gunpowder.make(g->itypes["gunpowder"]);
 gunpowder.charges = 10*multiply;
 lead.charges = 6*multiply;
 }
 else if (pull->type->id == "762_51" || pull->type->id == "762_51_incendiary") {
 casing.make(g->itypes["308_casing"]);
 primer.make(g->itypes["lgrifle_primer"]);
 gunpowder.make(g->itypes["gunpowder"]);
 gunpowder.charges = 10*multiply;
 lead.charges = 6*multiply;
 }
 else {
 g->add_msg(_("You cannot disassemble that."));
  return;
 }
 pull->charges = pull->charges - multiply;
 if (pull->charges == 0)
 p->i_rem(ch);
 g->add_msg(_("You take apart the ammunition."));
 p->moves -= 500;
 if (casing.type->id != "null"){
 casing.charges = multiply;
 int iter = 0;
   while ((casing.invlet == 0 || p->has_item(casing.invlet)) && iter < inv_chars.size()) {
    casing.invlet = g->nextinv;
    g->advance_nextinv();
    iter++;}
    if (p->weight_carried() + casing.weight() < p->weight_capacity() &&
      p->volume_carried() + casing.volume() < p->volume_capacity() && iter < inv_chars.size()) {
    p->i_add(casing);}
    else
   g->m.add_item(p->posx, p->posy, casing);}
 if (primer.type->id != "null"){
 primer.charges = multiply;
 int iter = 0;
   while ((primer.invlet == 0 || p->has_item(primer.invlet)) && iter < inv_chars.size()) {
    primer.invlet = g->nextinv;
    g->advance_nextinv();
    iter++;}
    if (p->weight_carried() + primer.weight() < p->weight_capacity() &&
      p->volume_carried() + primer.volume() < p->volume_capacity() && iter < inv_chars.size()) {
    p->i_add(primer);}
    else
   g->m.add_item(p->posx, p->posy, primer);}
 int iter = 0;
   while ((gunpowder.invlet == 0 || p->has_item(gunpowder.invlet)) && iter < inv_chars.size()) {
    gunpowder.invlet = g->nextinv;
    g->advance_nextinv();
    iter++;}
    if (p->weight_carried() + gunpowder.weight() < p->weight_capacity() &&
      p->volume_carried() + gunpowder.volume() < p->volume_capacity() && iter < inv_chars.size()) {
    p->i_add(gunpowder);}
    else
   g->m.add_item(p->posx, p->posy, gunpowder);
 iter = 0;
   while ((lead.invlet == 0 || p->has_item(lead.invlet)) && iter < inv_chars.size()) {
    lead.invlet = g->nextinv;
    g->advance_nextinv();
    iter++;}
    if (p->weight_carried() + lead.weight() < p->weight_capacity() &&
      p->volume_carried() + lead.volume() < p->volume_capacity() && iter < inv_chars.size()) {
    p->i_add(lead);}
    else
   g->m.add_item(p->posx, p->posy, lead);

  p->practice(g->turn, "gun", rng(1, multiply / 5 + 1));
}

void iuse::boltcutters(game *g, player *p, item *it, bool t)
{
 int dirx, diry;
 if(!g->choose_adjacent(_("Cut up metal"),dirx,diry))
  return;

if (dirx == p->posx && diry == p->posy) {
  g->add_msg_if_player(p, _("You neatly sever all of the veins\nand arteries in your body. Oh wait,\nNever mind."));
  return;
}
 if (g->m.ter(dirx, diry) == t_chaingate_l) {
  p->moves -= 100;
  g->m.ter_set(dirx, diry, t_chaingate_c);
  g->sound(dirx, diry, 5, _("Gachunk!"));
  g->m.spawn_item(p->posx, p->posy, "scrap", 0, 3);
 } else if (g->m.ter(dirx, diry) == t_chainfence_v || g->m.ter(dirx, diry) == t_chainfence_h) {
  p->moves -= 500;
  g->m.ter_set(dirx, diry, t_chainfence_posts);
  g->sound(dirx, diry, 5,_("Snick, snick, gachunk!"));
  g->m.spawn_item(dirx, diry, "wire", 0, 20);
 } else {
  g->add_msg(_("You can't cut that."));
 }
}

void iuse::mop(game *g, player *p, item *it, bool t)
{
 int dirx, diry;
 if(!g->choose_adjacent("Mop",dirx,diry))
  return;

 if (dirx == p->posx && diry == p->posy) {
   g->add_msg_if_player(p,_("You mop yourself up."));
   g->add_msg_if_player(p,_("The universe implodes and reforms around you."));
   return;
}
  if (g->m.moppable_items_at(dirx, diry)) {
   g->m.mop_spills(dirx, diry);
   g->add_msg(_("You mop up the spill"));
   p->moves -= 15;
 } else {
  g->add_msg_if_player(p,_("There's nothing to mop there."));
 }
}
void iuse::rag(game *g, player *p, item *it, bool t)
{
 if (p->has_disease("bleed")){
  if (one_in(2)){
   g->add_msg_if_player(p,_("You managed to stop the bleeding."));
   p->rem_disease("bleed");
  } else {
   g->add_msg_if_player(p,_("You couldn't stop the bleeding."));
  }
  p->use_charges("rag", 1);
  it->make(g->itypes["rag_bloody"]);
 } else {
  g->add_msg_if_player(p,_("You're not bleeding enough to need your %s."), it->type->name.c_str());
 }
}

void iuse::pda(game *g, player *p, item *it, bool t)
{
 if (it->charges == 0)
  g->add_msg_if_player(p,_("The PDA's batteries are dead."));
 else {
  g->add_msg_if_player(p,_("You activate the flashlight app."));
  it->make(g->itypes["pda_flashlight"]);
  it->active = true;
  it->charges --;
 }
}

void iuse::pda_flashlight(game *g, player *p, item *it, bool t)
{
 if (t) {	// Normal use
// Do nothing... player::active_light and the lightmap::generate deal with this
 } else {	// Turning it off
  g->add_msg_if_player(p,_("The PDA screen goes blank."));
  it->make(g->itypes["pda"]);
  it->active = false;
 }
}

void iuse::LAW(game *g, player *p, item *it, bool t)
{
 g->add_msg_if_player(p,_("You pull the activating lever, readying the LAW to fire."));
 it->make(g->itypes["LAW"]);
 it->charges++;
 // When converting a tool to a gun, you need to set the current ammo type, this is usually done when a gun is reloaded.
 it->curammo = dynamic_cast<it_ammo*>(g->itypes["66mm_HEAT"]);
}

/* MACGUFFIN FUNCTIONS
 * These functions should refer to it->associated_mission for the particulars
 */
void iuse::mcg_note(game *g, player *p, item *it, bool t)
{
 std::stringstream message;
 message << "Dear " << it->name << ":\n";
/*
 faction* fac = NULL;
 direction dir = NORTH;
// Pick an associated faction
 switch (it->associated_mission) {
 case MISSION_FIND_FAMILY_FACTION:
  fac = &(g->factions[rng(0, g->factions.size() - 1)]);
  break;
 case MISSION_FIND_FAMILY_KIDNAPPER:
  fac = g->random_evil_faction();
  break;
 }
// Calculate where that faction is
 if (fac != NULL) {
  int omx = g->cur_om->posx, omy = g->cur_om->posy;
  if (fac->omx != g->cur_om->posx || fac->omx != g->cur_om->posy)
   dir = direction_from(omx, omy, fac->omx, fac->omy);
  else
   dir = direction_from(g->levx, g->levy, fac->mapx, fac->mapy);
 }
// Produce the note and generate the next mission
 switch (it->associated_mission) {
 case MISSION_FIND_FAMILY_FACTION:
  if (fac->name == "The army")
   message << "\
I've been rescued by an army patrol.  They're taking me\n\
to their outpost to the " << direction_name(dir) << ".\n\
Please meet me there.  I need to know you're alright.";
  else
   message << "\
This group came through, looking for survivors.  They\n\
said they were members of this group calling itself\n" << fac->name << ".\n\
They've got a settlement to the " << direction_name(dir) << ", so\n\
I guess I'm heading there.  Meet me there as soon as\n\
you can, I need to know you're alright.";
  break;


  popup(message.str().c_str());
*/
}

void iuse::artifact(game *g, player *p, item *it, bool t)
{
 if (!it->is_artifact()) {
  debugmsg("iuse::artifact called on a non-artifact item! %s",
           it->tname().c_str());
  return;
 } else if (!it->is_tool()) {
  debugmsg("iuse::artifact called on a non-tool artifact! %s",
           it->tname().c_str());
  return;
 }
 it_artifact_tool *art = dynamic_cast<it_artifact_tool*>(it->type);
 int num_used = rng(1, art->effects_activated.size());
 if (num_used < art->effects_activated.size())
  num_used += rng(1, art->effects_activated.size() - num_used);

 std::vector<art_effect_active> effects = art->effects_activated;
 for (int i = 0; i < num_used; i++) {
  int index = rng(0, effects.size() - 1);
  art_effect_active used = effects[index];
  effects.erase(effects.begin() + index);

  switch (used) {
  case AEA_STORM: {
   g->sound(p->posx, p->posy, 10, _("Ka-BOOM!"));
   int num_bolts = rng(2, 4);
   for (int j = 0; j < num_bolts; j++) {
    int xdir = 0, ydir = 0;
    while (xdir == 0 && ydir == 0) {
     xdir = rng(-1, 1);
     ydir = rng(-1, 1);
    }
    int dist = rng(4, 12);
    int boltx = p->posx, bolty = p->posy;
    for (int n = 0; n < dist; n++) {
     boltx += xdir;
     bolty += ydir;
     g->m.add_field(g, boltx, bolty, fd_electricity, rng(2, 3));
     if (one_in(4)) {
      if (xdir == 0)
       xdir = rng(0, 1) * 2 - 1;
      else
       xdir = 0;
     }
     if (one_in(4)) {
      if (ydir == 0)
       ydir = rng(0, 1) * 2 - 1;
      else
       ydir = 0;
     }
    }
   }
  } break;

  case AEA_FIREBALL: {
   point fireball = g->look_around();
   if (fireball.x != -1 && fireball.y != -1)
    g->explosion(fireball.x, fireball.y, 8, 0, true);
  } break;

  case AEA_ADRENALINE:
   g->add_msg_if_player(p,_("You're filled with a roaring energy!"));
   p->add_disease("adrenaline", rng(200, 250));
   break;

  case AEA_MAP: {
   bool new_map = false;
   for (int x = int(g->levx / 2) - 20; x <= int(g->levx / 2) + 20; x++) {
    for (int y = int(g->levy / 2) - 20; y <= int(g->levy / 2) + 20; y++) {
     if (!g->cur_om->seen(x, y, g->levz)) {
      new_map = true;
      g->cur_om->seen(x, y, g->levz) = true;
     }
    }
   }
   if (new_map) {
    g->add_msg_if_player(p,_("You have a vision of the surrounding area..."));
    p->moves -= 100;
   }
  } break;

  case AEA_BLOOD: {
   bool blood = false;
   for (int x = p->posx - 4; x <= p->posx + 4; x++) {
    for (int y = p->posy - 4; y <= p->posy + 4; y++) {
     if (!one_in(4) && g->m.add_field(g, x, y, fd_blood, 3) &&
         (blood || g->u_see(x, y)))
      blood = true;
    }
   }
   if (blood)
    g->add_msg_if_player(p,_("Blood soaks out of the ground and walls."));
  } break;

  case AEA_FATIGUE: {
   g->add_msg_if_player(p,_("The fabric of space seems to decay."));
   int x = rng(p->posx - 3, p->posx + 3), y = rng(p->posy - 3, p->posy + 3);
    g->m.add_field(g, x, y, fd_fatigue, rng(1, 2));
  } break;

  case AEA_ACIDBALL: {
   point acidball = g->look_around();
   if (acidball.x != -1 && acidball.y != -1) {
    for (int x = acidball.x - 1; x <= acidball.x + 1; x++) {
     for (int y = acidball.y - 1; y <= acidball.y + 1; y++) {
       g->m.add_field(g, x, y, fd_acid, rng(2, 3));
     }
    }
   }
  } break;

  case AEA_PULSE:
   g->sound(p->posx, p->posy, 30, _("The earth shakes!"));
   for (int x = p->posx - 2; x <= p->posx + 2; x++) {
    for (int y = p->posy - 2; y <= p->posy + 2; y++) {
     std::string junk;
     g->m.bash(x, y, 40, junk);
     g->m.bash(x, y, 40, junk);  // Multibash effect, so that doors &c will fall
     g->m.bash(x, y, 40, junk);
     if (g->m.is_destructable(x, y) && rng(1, 10) >= 3)
      g->m.ter_set(x, y, t_rubble);
    }
   }
   break;

  case AEA_HEAL:
   g->add_msg_if_player(p,_("You feel healed."));
   p->healall(2);
   break;

  case AEA_CONFUSED:
   for (int x = p->posx - 8; x <= p->posx + 8; x++) {
    for (int y = p->posy - 8; y <= p->posy + 8; y++) {
     int mondex = g->mon_at(x, y);
     if (mondex != -1)
      g->z[mondex].add_effect(ME_STUNNED, rng(5, 15));
    }
   }

  case AEA_ENTRANCE:
   for (int x = p->posx - 8; x <= p->posx + 8; x++) {
    for (int y = p->posy - 8; y <= p->posy + 8; y++) {
     int mondex = g->mon_at(x, y);
     if (mondex != -1 &&  g->z[mondex].friendly == 0 &&
         rng(0, 600) > g->z[mondex].hp)
      g->z[mondex].make_friendly();
    }
   }
   break;

  case AEA_BUGS: {
   int roll = rng(1, 10);
   mon_id bug = mon_null;
   int num = 0;
   std::vector<point> empty;
   for (int x = p->posx - 1; x <= p->posx + 1; x++) {
    for (int y = p->posy - 1; y <= p->posy + 1; y++) {
     if (g->is_empty(x, y))
      empty.push_back( point(x, y) );
    }
   }
   if (empty.empty() || roll <= 4)
    g->add_msg_if_player(p,_("Flies buzz around you."));
   else if (roll <= 7) {
    g->add_msg_if_player(p,_("Giant flies appear!"));
    bug = mon_fly;
    num = rng(2, 4);
   } else if (roll <= 9) {
    g->add_msg_if_player(p,_("Giant bees appear!"));
    bug = mon_bee;
    num = rng(1, 3);
   } else {
    g->add_msg_if_player(p,_("Giant wasps appear!"));
    bug = mon_wasp;
    num = rng(1, 2);
   }
   if (bug != mon_null) {
    monster spawned(g->mtypes[bug]);
    spawned.friendly = -1;
    for (int j = 0; j < num && !empty.empty(); j++) {
     int index_inner = rng(0, empty.size() - 1);
     point spawnp = empty[index_inner];
     empty.erase(empty.begin() + index_inner);
     spawned.spawn(spawnp.x, spawnp.y);
     g->z.push_back(spawned);
    }
   }
  } break;

  case AEA_TELEPORT:
   g->teleport(p);
   break;

  case AEA_LIGHT:
   g->add_msg_if_player(p,_("The %s glows brightly!"), it->tname().c_str());
   g->add_event(EVENT_ARTIFACT_LIGHT, int(g->turn) + 30);
   break;

  case AEA_GROWTH: {
   monster tmptriffid(g->mtypes[0], p->posx, p->posy);
   mattack tmpattack;
   tmpattack.growplants(g, &tmptriffid);
  } break;

  case AEA_HURTALL:
   for (int j = 0; j < g->z.size(); j++)
    g->z[j].hurt(rng(0, 5));
   break;

  case AEA_RADIATION:
   g->add_msg(_("Horrible gasses are emitted!"));
   for (int x = p->posx - 1; x <= p->posx + 1; x++) {
    for (int y = p->posy - 1; y <= p->posy + 1; y++)
     g->m.add_field(g, x, y, fd_nuke_gas, rng(2, 3));
   }
   break;

  case AEA_PAIN:
   g->add_msg_if_player(p,_("You're wracked with pain!"));
   p->pain += rng(5, 15);
   break;

  case AEA_MUTATE:
   if (!one_in(3))
    p->mutate(g);
   break;

  case AEA_PARALYZE:
   g->add_msg_if_player(p,_("You're paralyzed!"));
   p->moves -= rng(50, 200);
   break;

  case AEA_FIRESTORM:
   g->add_msg_if_player(p,_("Fire rains down around you!"));
   for (int x = p->posx - 3; x <= p->posx + 3; x++) {
    for (int y = p->posy - 3; y <= p->posy + 3; y++) {
     if (!one_in(3)) {
      if (g->m.add_field(g, x, y, fd_fire, 1 + rng(0, 1) * rng(0, 1)))
		  g->m.field_at(x, y).findField(fd_fire)->setFieldAge(g->m.field_at(x, y).findField(fd_fire)->getFieldAge() + 30);
     }
    }
   }
   break;

  case AEA_ATTENTION:
   g->add_msg_if_player(p,_("You feel like your action has attracted attention."));
   p->add_disease("attention", 600 * rng(1, 3));
   break;

  case AEA_TELEGLOW:
   g->add_msg_if_player(p,_("You feel unhinged."));
   p->add_disease("teleglow", 100 * rng(3, 12));
   break;

  case AEA_NOISE:
   g->add_msg_if_player(p,_("Your %s emits a deafening boom!"), it->tname().c_str());
   g->sound(p->posx, p->posy, 100, "");
   break;

  case AEA_SCREAM:
   g->add_msg_if_player(p,_("Your %s screams disturbingly."), it->tname().c_str());
   g->sound(p->posx, p->posy, 40, "");
   p->add_morale(MORALE_SCREAM, -10, 0, 300, 5);
   break;

  case AEA_DIM:
   g->add_msg_if_player(p,_("The sky starts to dim."));
   g->add_event(EVENT_DIM, int(g->turn) + 50);
   break;

  case AEA_FLASH:
   g->add_msg_if_player(p,_("The %s flashes brightly!"), it->tname().c_str());
   g->flashbang(p->posx, p->posy);
   break;

  case AEA_VOMIT:
   g->add_msg_if_player(p,_("A wave of nausea passes through you!"));
   p->vomit(g);
   break;

  case AEA_SHADOWS: {
   int num_shadows = rng(4, 8);
   monster spawned(g->mtypes[mon_shadow]);
   int num_spawned = 0;
   for (int j = 0; j < num_shadows; j++) {
    int tries = 0, monx, mony, junk;
    do {
     if (one_in(2)) {
      monx = rng(p->posx - 5, p->posx + 5);
      mony = (one_in(2) ? p->posy - 5 : p->posy + 5);
     } else {
      monx = (one_in(2) ? p->posx - 5 : p->posx + 5);
      mony = rng(p->posy - 5, p->posy + 5);
     }
    } while (tries < 5 && !g->is_empty(monx, mony) &&
             !g->m.sees(monx, mony, p->posx, p->posy, 10, junk));
    if (tries < 5) {
     num_spawned++;
     spawned.sp_timeout = rng(8, 20);
     spawned.spawn(monx, mony);
     g->z.push_back(spawned);
    }
   }
   if (num_spawned > 1)
    g->add_msg_if_player(p,_("Shadows form around you."));
   else if (num_spawned == 1)
    g->add_msg_if_player(p,_("A shadow forms nearby."));
  } break;

  }
 }
}

void iuse::spray_can(game *g, player *p, item *it, bool t)
{
    // We have to access the actual it_tool class to figure out how many charges this thing uses.
    // Because the charges have already been removed in player::use, we will have to refund the charges if the user cancels.
    // This is a stupid hack, but it's the only way short of rewriting all of the iuse:: functions to draw their own charges as needed.

    it_tool *tool = dynamic_cast<it_tool*>(it->type);
    int charges_per_use = tool->charges_per_use;

    if ( it->type->id ==  _("permanent_marker")  )
    {
        int ret=menu(true, _("Write on what?"), _("The ground"), _("An item"), _("Cancel"), NULL );

        if (ret == 2 )
        {
            // inscribe_item returns false if the action fails or is canceled somehow.
            bool canceled_inscription = !inscribe_item( g, p, _("Write"), _("Written"), false );
            if( canceled_inscription )
            {
                //Refund the charges, because the inscription was never made.
                it->charges += charges_per_use;
            }
            return;
        }
        else if ( ret != 1) // User chose cancel or some other undefined key.
        {
            //Refund the charges, because the player canceled the action.
            it->charges += charges_per_use;
            return;
        }
    }

    bool ismarker = (it->type->id=="permanent_marker");

    std::string message = string_input_popup(ismarker?_("Write what?"):_("Spray what?"));

    if(message.empty())
    {
        //Refund the charges, because the player canceled the action.
        it->charges += charges_per_use;
    }
    else
    {
        if(g->m.add_graffiti(g, p->posx, p->posy, message))
        {
            g->add_msg(
                ismarker?
                _("You write a message on the ground.") :
                _("You spray a message on the ground.") 
            );
        }
        else
        {
            g->add_msg(
                ismarker?
                _("You fail to write a message here.") :
                _("You fail to spray a message here.") 
            );

            // Refuned the charges, because the grafitti failed.
            it->charges += charges_per_use;
        }
    }
}

void iuse::heatpack(game *g, player *p, item *it, bool t)
{
	char ch = g->inv(_("Heat up what?"));
	item* heat = &(p->i_at(ch));
	if (heat->type->id == "null") {
		g->add_msg(_("You do not have that item!"));
		return;
	}
	if (heat->type->is_food()) {
		p->moves -= 300;
		g->add_msg(_("You heat up the food."));
		heat->item_tags.insert("HOT");
		heat->active = true;
		heat->item_counter = 600;		// sets the hot food flag for 60 minutes
		it->make(g->itypes["heatpack_used"]);
		return;
  } else 	if (heat->is_food_container()) {
		p->moves -= 300;
		g->add_msg(_("You heat up the food."));
		heat->contents[0].item_tags.insert("HOT");
		heat->contents[0].active = true;
		heat->contents[0].item_counter = 600;		// sets the hot food flag for 60 minutes
		it->make(g->itypes["heatpack_used"]);
		return;
	}
  { g->add_msg(_("You can't heat that up!"));
 } return;
}

void iuse::dejar(game *g, player *p, item *it, bool t)
{
	g->add_msg_if_player(p,_("You open the jar, exposing it to the atmosphere."));
	itype_id ujfood = (it->type->id).substr(4);  // assumes "jar_" is at front of itype_id and removes it
	item ujitem(g->itypes[ujfood],0);  // temp create item to discover container
	itype_id ujcont = (dynamic_cast<it_comest*>(ujitem.type))->container;  //discovering container
	it->make(g->itypes[ujcont]);  //turning "sealed jar of xxx" into container for "xxx"
    it->contents.push_back(item(g->itypes[ujfood],0));  //shoving the "xxx" into the container
    it->contents[0].bday = g->turn + 3600 - (g->turn % 3600);
}

void iuse::devac(game *g, player *p, item *it, bool t)
{
	g->add_msg_if_player(p,_("You open the vacuum pack, exposing it to the atmosphere."));
	itype_id uvfood = (it->type->id).substr(4);  // assumes "bag_" is at front of itype_id and removes it
	item uvitem(g->itypes[uvfood],0);  // temp create item to discover container
	itype_id uvcont = (dynamic_cast<it_comest*>(uvitem.type))->container;  //discovering container
	it->make(g->itypes[uvcont]);  //turning "vacuum packed xxx" into container for "xxx"
    it->contents.push_back(item(g->itypes[uvfood],0));  //shoving the "xxx" into the container
    it->contents[0].bday = g->turn + 3600 - (g->turn % 3600);
}

void iuse::rad_badge(game *g, player *p, item *it, bool t)
{
    g->add_msg_if_player(p,_("You remove the badge from its wrapper, exposing it to ambient radiation."));
    it->make(g->itypes["rad_badge"]);
}

void iuse::boots(game *g, player *p, item *it, bool t)
{
 int choice = -1;
 if (it->contents.size() == 0)
  choice = menu(true, _("Using boots:"), _("Put a knife in the boot"), _("Cancel"), NULL);
 else if (it->contents.size() == 1)
  choice = menu(true, _("Take what:"), it->contents[0].tname().c_str(), _("Put a knife in the boot"), _("Cancel"), NULL);
 else
  choice = menu(true, _("Take what:"), it->contents[0].tname().c_str(), it->contents[1].tname().c_str(), _("Cancel"), NULL);

 if ((it->contents.size() > 0 && choice == 1) || // Pull 1st
     (it->contents.size() > 1 && choice == 2)) {  // Pull 2nd
  p->moves -= 15;
  item knife = it->contents[choice - 1];
  if (!p->is_armed() || p->wield(g, -3)) {
   p->i_add(knife);
   p->wield(g, knife.invlet);
   it->contents.erase(it->contents.begin() + choice - 1);
  }
 } else if ((it->contents.size() == 0 && choice == 1) || // Put 1st
            (it->contents.size() == 1 && choice == 2)) { // Put 2st
  char ch = g->inv_type(_("Put what?"), IC_TOOL);
  item* put = &(p->i_at(ch));
  if (put == NULL || put->is_null()) {
   g->add_msg_if_player(p, _("You do not have that item!"));
   return;
  }
  if (put->type->use != &iuse::knife) {
   g->add_msg_if_player(p, _("That isn't knife!"));
   return;
  }
  if (put->type->volume > 5) {
   g->add_msg_if_player(p, _("That item does not fit in your boot!"));
   return;
  }
  p->moves -= 30;
  g->add_msg_if_player(p, _("You put the %s in your boot."), put->tname().c_str());
  it->put_in(p->i_rem(ch));
 }
}

void iuse::towel(game *g, player *p, item *it, bool t)
{
    // check if player is wet
    if( abs(p->has_morale(MORALE_WET)) )
    {
        p->rem_morale(MORALE_WET);
        g->add_msg_if_player(p,_("You use the %s to dry off!"), it->name.c_str());
    }
    else
    {
        g->add_msg_if_player(p,_("You are already dry, %s has no effect"), it->name.c_str());
    }
}

void iuse::unfold_bicycle(game *g, player *p, item *it, bool t)
{
    vehicle *bicycle = g->m.add_vehicle( g, veh_bicycle, p->posx, p->posy, 0, 0, 0);
    if( bicycle ) {
        // Mark the vehicle as foldable.
        bicycle->tags.insert("convertible");
        // Restore HP of parts if we stashed them previously.
        if( it->item_vars.count("folding_bicycle_parts") ) {
            std::istringstream part_hps;
            part_hps.str(it->item_vars["folding_bicycle_parts"]);
            for (int p = 0; p < bicycle->parts.size(); p++)
            {
                part_hps >> bicycle->parts[p].hp;
            }
        }
        g->add_msg_if_player(p, _("You painstakingly unfold the bicycle and make it ready to ride."));
        p->moves -= 500;
        it->invlet = 0;
    } else {
        g->add_msg_if_player(p, _("There's no room to unfold the bicycle."));
    }
}<|MERGE_RESOLUTION|>--- conflicted
+++ resolved
@@ -461,14 +461,8 @@
   g->add_msg_if_player(p,_("You take a few puffs from your cigar."));
  p->add_disease("cig", 200);
  for (int i = 0; i < p->illness.size(); i++) {
-<<<<<<< HEAD
-  if (p->illness[i].type == "cig" && p->illness[i].duration > 600 &&
-      !p->is_npc())
+  if (p->illness[i].type == "cig" && p->illness[i].duration > 600)
    g->add_msg_if_player(p,_("Ugh, too much smoke... you feel gross."));
-=======
-  if (p->illness[i].type == "cig" && p->illness[i].duration > 600)
-   g->add_msg_if_player(p,"Ugh, too much smoke... you feel gross.");
->>>>>>> e2919e11
  }
 }
 
@@ -875,14 +869,9 @@
     {
         if (g->m.add_field(g, posx, posy, fd_fire, 1))
         {
-<<<<<<< HEAD
-            g->m.field_at(posx, posy).findField(fd_fire)->setFieldAge(g->m.field_at(posx, posy).findField(fd_fire)->getFieldAge() + 100);
-            g->add_msg_if_player(p, _("You successfully light a fire."));
-=======
             field &current_field = g->m.field_at(posx, posy);
             current_field.findField(fd_fire)->setFieldAge(current_field.findField(fd_fire)->getFieldAge() + 100);
-            g->add_msg_if_player(p, "You successfully light a fire.");
->>>>>>> e2919e11
+            g->add_msg_if_player(p, _("You successfully light a fire."));
         }
     }
     else
@@ -1434,17 +1423,10 @@
 void iuse::cauterize_elec(game *g, player *p, item *it, bool t)
 {
     if (it->charges == 0)
-<<<<<<< HEAD
-    g->add_msg_if_player(p,_("You need batteries to cauterize wounds."));
+        g->add_msg_if_player(p,_("You need batteries to cauterize wounds."));
 
     else if (!p->has_disease("bite") && !p->has_disease("bleed"))
-    g->add_msg_if_player(p,_("You are not bleeding or bitten, there is no need to cauterize yourself."));
-=======
-        g->add_msg_if_player(p,"You need batteries to cauterize wounds.");
-
-    else if (!p->has_disease("bite") && !p->has_disease("bleed"))
-        g->add_msg_if_player(p,"You are not bleeding or bitten, there is no need to cauterize yourself.");
->>>>>>> e2919e11
+        g->add_msg_if_player(p,_("You are not bleeding or bitten, there is no need to cauterize yourself."));
 
     else if (p->is_npc() || query_yn(_("Cauterize any open wounds?")))
     {
@@ -3043,16 +3025,9 @@
  if (pos.x == -999 || pos.y == -999)
   return;
 
-<<<<<<< HEAD
- if (is_u)
-  g->add_msg(_("You squeeze the pheromone ball..."));
- else if (can_see)
-  g->add_msg(_("%s squeezes a pheromone ball..."), p->name.c_str());
-=======
  g->add_msg_player_or_npc( p, _("You squeeze the pheremone ball.."),
                            _("<npcname> squeezes the pheremone ball...") );
 
->>>>>>> e2919e11
  p->moves -= 15;
 
  int converts = 0;
