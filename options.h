--- conflicted
+++ resolved
@@ -29,12 +29,9 @@
 OPT_MOVE_VIEW_OFFSET, // Sensitivity of shift+(movement)
 OPT_STATIC_SPAWN, // Makes zombies spawn using the new static system
 OPT_CLASSIC_ZOMBIES, // Only spawn the more classic zombies
-<<<<<<< HEAD
 OPT_SEASON_LENGTH, // Season length, in days
-=======
 OPT_STATIC_NPC, //Spawn static npcs
 OPT_RANDOM_NPC, //Spawn random npcs
->>>>>>> 220f14d1
 NUM_OPTION_KEYS
 };
 
