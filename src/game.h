--- conflicted
+++ resolved
@@ -329,18 +329,6 @@
         int assign_npc_id();
         int assign_faction_id();
         faction *faction_by_ident(std::string ident);
-<<<<<<< HEAD
-        bool sees_u(int x, int y, int &t);
-        /** Returns true if the player can see the given (x, y) coordinates. */
-        bool u_see (int x, int y);
-        /** Returns true if the player can see the given monster. */
-        bool u_see (const monster *critter);
-        /** Returns true if the player can see the given creature. Currently only for backwards compatibility. */
-        bool u_see (const Creature *t);
-        /** Returns true if the player can see the given creature. */
-        bool u_see (const Creature &t);
-=======
->>>>>>> d2c4b2bf
         Creature *is_hostile_nearby();
         Creature *is_hostile_very_close();
         void refresh_all();
