#include "requirements.h"

#include <algorithm>
#include <cassert>
#include <climits>
#include <cstdlib>
#include <iterator>
#include <limits>
#include <list>
#include <memory>
#include <set>
#include <stack>
#include <unordered_set>

#include "avatar.h"
#include "cata_utility.h"
#include "color.h"
#include "debug.h"
#include "game.h"
#include "generic_factory.h"
#include "inventory.h"
#include "item.h"
#include "item_factory.h"
#include "itype.h"
#include "json.h"
#include "output.h"
#include "player.h"
#include "point.h"
#include "string_formatter.h"
#include "string_id.h"
#include "translations.h"
#include "visitable.h"

static const trait_id trait_DEBUG_HS( "DEBUG_HS" );

static std::map<requirement_id, requirement_data> requirements_all;

/** @relates string_id */
template<>
bool string_id<requirement_data>::is_valid() const
{
    return requirements_all.count( *this );
}

/** @relates string_id */
template<>
const requirement_data &string_id<requirement_data>::obj() const
{
    const auto found = requirements_all.find( *this );
    if( found == requirements_all.end() ) {
        debugmsg( "Tried to get invalid requirements: %s", c_str() );
        static const requirement_data null_requirement{};
        return null_requirement;
    }
    return found->second;
}

namespace
{
generic_factory<quality> quality_factory( "tool quality" );
} // namespace

void quality::reset()
{
    quality_factory.reset();
}

void quality::load_static( const JsonObject &jo, const std::string &src )
{
    quality_factory.load( jo, src );
}

void quality::load( const JsonObject &jo, const std::string & )
{
    mandatory( jo, was_loaded, "name", name );

    for( JsonArray levels : jo.get_array( "usages" ) ) {
        const int level = levels.get_int( 0 );
        for( const std::string line : levels.get_array( 1 ) ) {
            usages.emplace_back( level, line );
        }
    }
}

/** @relates string_id */
template<>
const quality &string_id<quality>::obj() const
{
    return quality_factory.obj( *this );
}

/** @relates string_id */
template<>
bool string_id<quality>::is_valid() const
{
    return quality_factory.is_valid( *this );
}

std::string quality_requirement::to_string( const int, const int ) const
{
    //~ %1$d: tool count, %2$s: quality requirement name, %3$d: quality level requirement
    return string_format( ngettext( "%1$d tool with %2$s of %3$d or more.",
                                    "%1$d tools with %2$s of %3$d or more.", count ),
                          count, type.obj().name, level );
}

bool tool_comp::by_charges() const
{
    return count > 0;
}

std::string tool_comp::to_string( const int batch, const int ) const
{
    if( by_charges() ) {
        //~ %1$s: tool name, %2$d: charge requirement
        return string_format( npgettext( "requirement", "%1$s (%2$d charge)", "%1$s (%2$d charges)",
                                         count * batch ),
                              item::nname( type ), count * batch );
    } else {
        return item::nname( type, std::abs( count ) );
    }
}

std::string item_comp::to_string( const int batch, const int avail ) const
{
    const int c = std::abs( count ) * batch;
    const auto type_ptr = item::find_type( type );
    if( type_ptr->count_by_charges() ) {
        if( avail == item::INFINITE_CHARGES ) {
            //~ %1$s: item name, %2$d: charge requirement
            return string_format( npgettext( "requirement", "%1$s (%2$d of infinite)",
                                             "%1$s (%2$d of infinite)",
                                             c ),
                                  type_ptr->nname( 1 ), c );
        } else if( avail > 0 ) {
            //~ %1$s: item name, %2$d: charge requirement, %3%d: available charges
            return string_format( npgettext( "requirement", "%1$s (%2$d of %3$d)", "%1$s (%2$d of %3$d)", c ),
                                  type_ptr->nname( 1 ), c, avail );
        } else {
            //~ %1$s: item name, %2$d: charge requirement
            return string_format( npgettext( "requirement", "%1$s (%2$d)", "%1$s (%2$d)", c ),
                                  type_ptr->nname( 1 ), c );
        }
    } else {
        if( avail == item::INFINITE_CHARGES ) {
            //~ %1$s: item name, %2$d: required count
            return string_format( npgettext( "requirement", "%2$d %1$s of infinite", "%2$d %1$s of infinite",
                                             c ),
                                  type_ptr->nname( c ), c );
        } else if( avail > 0 ) {
            //~ %1$s: item name, %2$d: required count, %3%d: available count
            return string_format( npgettext( "requirement", "%2$d %1$s of %3$d", "%2$d %1$s of %3$d", c ),
                                  type_ptr->nname( c ), c, avail );
        } else {
            //~ %1$s: item name, %2$d: required count
            return string_format( npgettext( "requirement", "%2$d %1$s", "%2$d %1$s", c ),
                                  type_ptr->nname( c ), c );
        }
    }
}

void quality_requirement::load( const JsonValue &value )
{
    const JsonObject quality_data = value.get_object();
    type = quality_id( quality_data.get_string( "id" ) );
    level = quality_data.get_int( "level", 1 );
    count = quality_data.get_int( "amount", 1 );
    if( count <= 0 ) {
        quality_data.throw_error( "quality amount must be a positive number", "amount" );
    }
    // Note: level is not checked, negative values and 0 are allow, see butchering quality.
}

void quality_requirement::dump( JsonOut &jsout ) const
{
    jsout.start_object();
    jsout.member( "id", type );
    if( level != 1 ) {
        jsout.member( "level", level );
    }
    if( count != 1 ) {
        jsout.member( "amount", count );
    }
    jsout.end_object();
}

void tool_comp::load( const JsonValue &value )
{
    if( value.test_string() ) {
        // constructions uses this format: [ "tool", ... ]
        type = value.get_string();
        count = -1;
    } else {
        JsonArray comp = value.get_array();
        type = comp.get_string( 0 );
        count = comp.get_int( 1 );
        requirement = comp.size() > 2 && comp.get_string( 2 ) == "LIST";
    }
    if( count == 0 ) {
        value.throw_error( "tool count must not be 0" );
    }
    // Note: negative count means charges (of the tool) should be consumed
}

void tool_comp::dump( JsonOut &jsout ) const
{
    jsout.start_array();
    jsout.write( type );
    jsout.write( count );
    if( requirement ) {
        jsout.write( "LIST" );
    }
    jsout.end_array();
}

void item_comp::load( const JsonValue &value )
{
    JsonArray comp = value.get_array();
    type = comp.get_string( 0 );
    count = comp.get_int( 1 );
    size_t handled = 2;
    while( comp.size() > handled ) {
        const std::string &flag = comp.get_string( handled++ );
        if( flag == "NO_RECOVER" ) {
            recoverable = false;
        } else if( flag == "LIST" ) {
            requirement = true;
        }
    }
    if( count <= 0 ) {
        value.throw_error( "item count must be a positive number" );
    }
}

void item_comp::dump( JsonOut &jsout ) const
{
    jsout.start_array();
    jsout.write( type );
    jsout.write( count );
    if( !recoverable ) {
        jsout.write( "NO_RECOVER" );
    }
    if( requirement ) {
        jsout.write( "LIST" );
    }
    jsout.end_array();
}

template<typename T>
void requirement_data::load_obj_list( const JsonArray &jsarr, std::vector< std::vector<T> > &objs )
{
    for( const JsonValue entry : jsarr ) {
        if( entry.test_array() ) {
            std::vector<T> choices;
            for( const JsonValue subentry : entry.get_array() ) {
                choices.push_back( T() );
                choices.back().load( subentry );
            }
            if( !choices.empty() ) {
                objs.push_back( choices );
            }
        } else {
            // tool qualities don't normally use a list of alternatives
            // each quality is mandatory.
            objs.push_back( std::vector<T>( 1 ) );
            objs.back().back().load( entry );
        }
    }
}

requirement_data requirement_data::operator*( unsigned scalar ) const
{
    requirement_data res = *this;
    for( auto &group : res.components ) {
        for( auto &e : group ) {
            e.count = std::max( e.count * static_cast<int>( scalar ), -1 );
        }
    }
    for( auto &group : res.tools ) {
        for( auto &e : group ) {
            e.count = std::max( e.count * static_cast<int>( scalar ), -1 );
        }
    }

    return res;
}

requirement_data requirement_data::operator+( const requirement_data &rhs ) const
{
    requirement_data res = *this;

    res.components.insert( res.components.end(), rhs.components.begin(), rhs.components.end() );
    res.tools.insert( res.tools.end(), rhs.tools.begin(), rhs.tools.end() );
    res.qualities.insert( res.qualities.end(), rhs.qualities.begin(), rhs.qualities.end() );

    // combined result is temporary which caller could store via @ref save_requirement
    res.id_ = requirement_id::NULL_ID();

    // TODO: deduplicate qualities and combine other requirements

    // if either operand was blacklisted then their summation should also be
    res.blacklisted |= rhs.blacklisted;

    return res;
}

void requirement_data::load_requirement( const JsonObject &jsobj, const requirement_id &id )
{
    requirement_data req;

    load_obj_list( jsobj.get_array( "components" ), req.components );
    load_obj_list( jsobj.get_array( "qualities" ), req.qualities );
    load_obj_list( jsobj.get_array( "tools" ), req.tools );

    if( !id.is_null() ) {
        req.id_ = id;
    } else if( jsobj.has_string( "id" ) ) {
        req.id_ = requirement_id( jsobj.get_string( "id" ) );
    } else {
        jsobj.throw_error( "id was not specified for requirement" );
    }

    save_requirement( req );
}

void requirement_data::save_requirement( const requirement_data &req, const requirement_id &id )
{
    auto dup = req;
    if( !id.is_null() ) {
        dup.id_ = id;
    }

    requirements_all[ dup.id_ ] = dup;
}

template<typename T>
bool requirement_data::any_marked_available( const std::vector<T> &comps )
{
    for( const auto &comp : comps ) {
        if( comp.available == available_status::a_true ) {
            return true;
        }
    }
    return false;
}

template<typename T>
std::string requirement_data::print_all_objs( const std::string &header,
        const std::vector< std::vector<T> > &objs )
{
    std::string buffer;
    for( const auto &list : objs ) {
        if( !buffer.empty() ) {
            buffer += std::string( "\n" ) + _( "and " );
        }
        std::vector<std::string> alternatives;
        std::transform( list.begin(), list.end(), std::back_inserter( alternatives ),
        []( const T & t ) {
            return t.to_string();
        } );
        std::sort( alternatives.begin(), alternatives.end() );
        buffer += join( alternatives, _( " or " ) );
    }
    if( buffer.empty() ) {
        return std::string();
    }
    return header + "\n" + buffer + "\n";
}

std::string requirement_data::list_all() const
{
    std::string buffer;
    buffer += print_all_objs( _( "These tools are required:" ), tools );
    buffer += print_all_objs( _( "These tools are required:" ), qualities );
    buffer += print_all_objs( _( "These components are required:" ), components );
    return buffer;
}

template<typename T>
std::string requirement_data::print_missing_objs( const std::string &header,
        const std::vector< std::vector<T> > &objs )
{
    std::string buffer;
    for( const auto &list : objs ) {
        if( any_marked_available( list ) ) {
            continue;
        }
        if( !buffer.empty() ) {
            buffer += std::string( "\n" ) + _( "and " );
        }
        for( auto it = list.begin(); it != list.end(); ++it ) {
            if( it != list.begin() ) {
                buffer += _( " or " );
            }
            buffer += it->to_string();
        }
    }
    if( buffer.empty() ) {
        return std::string();
    }
    return header + "\n" + buffer + "\n";
}

std::string requirement_data::list_missing() const
{
    std::string buffer;
    buffer += print_missing_objs( _( "These tools are missing:" ), tools );
    buffer += print_missing_objs( _( "These tools are missing:" ), qualities );
    buffer += print_missing_objs( _( "These components are missing:" ), components );
    return buffer;
}

void quality_requirement::check_consistency( const std::string &display_name ) const
{
    if( !type.is_valid() ) {
        debugmsg( "Unknown quality %s in %s", type.c_str(), display_name );
    }
}

void component::check_consistency( const std::string &display_name ) const
{
    if( !item::type_is_defined( type ) ) {
        debugmsg( "%s in %s is not a valid item template", type.c_str(), display_name );
    }
}

template<typename T>
void requirement_data::check_consistency( const std::vector< std::vector<T> > &vec,
        const std::string &display_name )
{
    for( const auto &list : vec ) {
        for( const auto &comp : list ) {
            if( comp.requirement ) {
                debugmsg( "Finalization failed to inline %s in %s", comp.type.c_str(), display_name );
            }

            comp.check_consistency( display_name );
        }
    }
}

const std::map<requirement_id, requirement_data> &requirement_data::all()
{
    return requirements_all;
}

void requirement_data::check_consistency()
{
    for( const auto &r : all() ) {
        check_consistency( r.second.tools, r.first.str() );
        check_consistency( r.second.components, r.first.str() );
        check_consistency( r.second.qualities, r.first.str() );
    }
}

template <typename T, typename Getter>
void inline_requirements( std::vector< std::vector<T> > &list, Getter getter )
{
    std::set<requirement_id> already_nested;
    for( auto &vec : list ) {
        // We always need to restart from the beginning in case of vector relocation
        while( true ) {
            auto iter = std::find_if( vec.begin(), vec.end(), []( const T & req ) {
                return req.requirement;
            } );
            if( iter == vec.end() ) {
                break;
            }

            const auto req_id = requirement_id( iter->type );
            if( !req_id.is_valid() ) {
                debugmsg( "Tried to inline unknown requirement %s", req_id.c_str() );
                return;
            }

            if( already_nested.count( req_id ) > 0 ) {
                debugmsg( "Tried to inline requirement %s which was inlined before in the same pass (infinite loop?)",
                          req_id.c_str() );
                return;
            }

            already_nested.insert( req_id );
            const auto &req = req_id.obj();
            const requirement_data multiplied = req * iter->count;
            iter = vec.erase( iter );

            const auto &to_inline = getter( multiplied );
            vec.insert( iter, to_inline.front().begin(), to_inline.front().end() );
        }
    }
}

void requirement_data::finalize()
{
    for( auto &r : const_cast<std::map<requirement_id, requirement_data> &>( all() ) ) {
        inline_requirements( r.second.tools, []( const requirement_data & d ) {
            return d.get_tools();
        } );
        inline_requirements( r.second.components, []( const requirement_data & d ) {
            return d.get_components();
        } );
        auto &vec = r.second.tools;
        for( auto &list : vec ) {
            std::vector<tool_comp> new_list;
            for( auto &comp : list ) {
                const auto replacements = item_controller->subtype_replacement( comp.type );
                for( const auto &replaced_type : replacements ) {
                    new_list.emplace_back( replaced_type, comp.count );
                }
            }

            list = new_list;
        }
    }
}

void requirement_data::reset()
{
    requirements_all.clear();
}

std::vector<std::string> requirement_data::get_folded_components_list( int width, nc_color col,
        const inventory &crafting_inv, const std::function<bool( const item & )> &filter, int batch,
        std::string hilite, requirement_display_flags flags ) const
{
    std::vector<std::string> out_buffer;
    if( components.empty() ) {
        return out_buffer;
    }
    out_buffer.push_back( colorize( _( "Components required:" ), col ) );

    std::vector<std::string> folded_buffer =
        get_folded_list( width, crafting_inv, filter, components, batch, hilite, flags );
    out_buffer.insert( out_buffer.end(), folded_buffer.begin(), folded_buffer.end() );

    return out_buffer;
}

template<typename T>
std::vector<std::string> requirement_data::get_folded_list( int width,
        const inventory &crafting_inv, const std::function<bool( const item & )> &filter,
        const std::vector< std::vector<T> > &objs, int batch, const std::string &hilite,
        requirement_display_flags flags ) const
{
    // hack: ensure 'cached' availability is up to date
    can_make_with_inventory( crafting_inv, filter );

    const bool no_unavailable =
        static_cast<bool>( flags & requirement_display_flags::no_unavailable );

    std::vector<std::string> out_buffer;
    for( const auto &comp_list : objs ) {
        const bool has_one = any_marked_available( comp_list );
        std::vector<std::string> list_as_string;
        std::vector<std::string> buffer_has;
        for( const T &component : comp_list ) {
            nc_color color = component.get_color( has_one, crafting_inv, filter, batch );
            const std::string color_tag = get_tag_from_color( color );
            int qty = 0;
            if( component.get_component_type() == component_type::ITEM ) {
                const itype_id item_id = static_cast<itype_id>( component.type );
                if( item::count_by_charges( item_id ) ) {
                    qty = crafting_inv.charges_of( item_id, INT_MAX, filter );
                } else {
                    qty = crafting_inv.amount_of( item_id, false, INT_MAX, filter );
                }
            }
            const std::string text = component.to_string( batch, qty );

            if( std::find( buffer_has.begin(), buffer_has.end(), text + color_tag ) != buffer_has.end() ) {
                continue;
            }

            if( !hilite.empty() && lcmatch( text, hilite ) ) {
                color = yellow_background( color );
            }

            if( !no_unavailable || component.has( crafting_inv, filter, batch ) ) {
                list_as_string.push_back( colorize( text, color ) );
            }
            buffer_has.push_back( text + color_tag );
        }
        std::sort( list_as_string.begin(), list_as_string.end() );

        const std::string separator = colorize( _( " OR " ), c_white );
        const std::string unfolded = join( list_as_string, separator );
        std::vector<std::string> folded = foldstring( unfolded, width - 2 );

        for( size_t i = 0; i < folded.size(); i++ ) {
            if( i == 0 ) {
                out_buffer.push_back( std::string( "> " ).append( folded[i] ) );
            } else {
                out_buffer.push_back( std::string( "  " ).append( folded[i] ) );
            }
        }
    }
    return out_buffer;
}

std::vector<std::string> requirement_data::get_folded_tools_list( int width, nc_color col,
        const inventory &crafting_inv, int batch ) const
{
    std::vector<std::string> output_buffer;
    output_buffer.push_back( colorize( _( "Tools required:" ), col ) );
    if( tools.empty() && qualities.empty() ) {
        output_buffer.push_back( colorize( "> ", col ) + colorize( _( "NONE" ), c_green ) );
        return output_buffer;
    }

    std::vector<std::string> folded_qualities = get_folded_list( width, crafting_inv, return_true<item>,
            qualities );
    output_buffer.insert( output_buffer.end(), folded_qualities.begin(), folded_qualities.end() );

    std::vector<std::string> folded_tools = get_folded_list( width, crafting_inv, return_true<item>,
                                            tools,
                                            batch );
    output_buffer.insert( output_buffer.end(), folded_tools.begin(), folded_tools.end() );
    return output_buffer;
}

bool requirement_data::can_make_with_inventory( const inventory &crafting_inv,
        const std::function<bool( const item & )> &filter, int batch, craft_flags flags ) const
{
    if( g->u.has_trait( trait_DEBUG_HS ) ) {
        return true;
    }

    bool retval = true;
    // All functions must be called to update the available settings in the components.
    if( !has_comps( crafting_inv, qualities, return_true<item> ) ) {
        retval = false;
    }
    if( !has_comps( crafting_inv, tools, return_true<item>, batch, flags ) ) {
        retval = false;
    }
    if( !has_comps( crafting_inv, components, filter, batch ) ) {
        retval = false;
    }
    if( !check_enough_materials( crafting_inv, filter, batch ) ) {
        retval = false;
    }
    return retval;
}

template<typename T>
bool requirement_data::has_comps( const inventory &crafting_inv,
                                  const std::vector< std::vector<T> > &vec,
                                  const std::function<bool( const item & )> &filter,
                                  int batch, craft_flags flags )
{
    bool retval = true;
    int total_UPS_charges_used = 0;
    for( const auto &set_of_tools : vec ) {
        bool has_tool_in_set = false;
        int UPS_charges_used = std::numeric_limits<int>::max();
        for( const auto &tool : set_of_tools ) {
            if( tool.has( crafting_inv, filter, batch, flags,
            [ &UPS_charges_used ]( int charges ) {
            UPS_charges_used = std::min( UPS_charges_used, charges );
            } ) ) {
                tool.available = available_status::a_true;
            } else {
                tool.available = available_status::a_false;
            }
            has_tool_in_set = has_tool_in_set || tool.available == available_status::a_true;
        }
        if( !has_tool_in_set ) {
            retval = false;
        }
        if( UPS_charges_used != std::numeric_limits<int>::max() ) {
            total_UPS_charges_used += UPS_charges_used;
        }
    }

    if( total_UPS_charges_used > 0 &&
        total_UPS_charges_used > crafting_inv.charges_of( "UPS" ) ) {
        return false;
    }
    return retval;
}

bool quality_requirement::has(
    const inventory &crafting_inv, const std::function<bool( const item & )> &, int,
    craft_flags, std::function<void( int )> ) const
{
    if( g->u.has_trait( trait_DEBUG_HS ) ) {
        return true;
    }
    return crafting_inv.has_quality( type, level, count );
}

nc_color quality_requirement::get_color( bool has_one, const inventory &,
        const std::function<bool( const item & )> &, int ) const
{
    if( available == available_status::a_true ) {
        return c_green;
    }
    return has_one ? c_dark_gray : c_red;
}

bool tool_comp::has(
    const inventory &crafting_inv, const std::function<bool( const item & )> &filter, int batch,
    craft_flags flags, std::function<void( int )> visitor ) const
{
    if( g->u.has_trait( trait_DEBUG_HS ) ) {
        return true;
    }
    if( !by_charges() ) {
        return crafting_inv.has_tools( type, std::abs( count ), filter );
    } else {
        int charges_required = count * batch * item::find_type( type )->charge_factor();

        if( ( flags & craft_flags::start_only ) != craft_flags::none ) {
            charges_required = charges_required / 20 + charges_required % 20;
        }

        int charges_found = crafting_inv.charges_of( type, charges_required, filter, visitor );
        return charges_found == charges_required;
    }
}

nc_color tool_comp::get_color( bool has_one, const inventory &crafting_inv,
                               const std::function<bool( const item & )> &filter, int batch ) const
{
    if( available == available_status::a_insufficent ) {
        return c_brown;
    } else if( has( crafting_inv, filter, batch ) ) {
        return c_green;
    }
    return has_one ? c_dark_gray : c_red;
}

bool item_comp::has(
    const inventory &crafting_inv, const std::function<bool( const item & )> &filter, int batch,
    craft_flags, std::function<void( int )> ) const
{
    if( g->u.has_trait( trait_DEBUG_HS ) ) {
        return true;
    }
    const int cnt = std::abs( count ) * batch;
    if( item::count_by_charges( type ) ) {
        return crafting_inv.has_charges( type, cnt, filter );
    } else {
        return crafting_inv.has_components( type, cnt, filter );
    }
}

nc_color item_comp::get_color( bool has_one, const inventory &crafting_inv,
                               const std::function<bool( const item & )> &filter, int batch ) const
{
    if( available == available_status::a_insufficent ) {
        return c_brown;
    } else if( has( crafting_inv, filter, batch ) ) {
        return c_green;
    }
    return has_one ? c_dark_gray  : c_red;
}

template<typename T, typename ID>
const T *requirement_data::find_by_type( const std::vector< std::vector<T> > &vec,
        const ID &type )
{
    for( const auto &list : vec ) {
        for( const auto &comp : list ) {
            if( comp.type == type ) {
                return &comp;
            }
        }
    }
    return nullptr;
}

bool requirement_data::check_enough_materials( const inventory &crafting_inv,
        const std::function<bool( const item & )> &filter, int batch ) const
{
    bool retval = true;
    for( const auto &component_choices : components ) {
        bool atleast_one_available = false;
        for( const auto &comp : component_choices ) {
            if( check_enough_materials( comp, crafting_inv, filter, batch ) ) {
                atleast_one_available = true;
            }
        }
        if( !atleast_one_available ) {
            retval = false;
        }
    }
    return retval;
}

bool requirement_data::check_enough_materials( const item_comp &comp, const inventory &crafting_inv,
        const std::function<bool( const item & )> &filter, int batch ) const
{
    if( comp.available != available_status::a_true ) {
        return false;
    }
    const int cnt = std::abs( comp.count ) * batch;
    const tool_comp *tq = find_by_type( tools, comp.type );
    if( tq != nullptr && tq->available == available_status::a_true ) {
        // The very same item type is also needed as tool!
        // Use charges of it, or use it by count?
        const int tc = tq->by_charges() ? 1 : std::abs( tq->count );
        // Check for components + tool count. Check item amount (excludes
        // pseudo items) and tool amount (includes pseudo items)
        // Imagine: required = 1 welder (component) + 1 welder (tool),
        // available = 1 welder (real item), 1 welding rig (creates
        // a pseudo welder item). has_components(welder,2) returns false
        // as there is only one real welder available, but has_tools(welder,2)
        // returns true.
        // Keep in mind that both requirements (tool+component) are checked
        // before this. That assures that one real item is actually available,
        // two welding rigs (and no real welder) would make this component
        // non-available even before this function is called.
        // Only ammo and (some) food is counted by charges, both are unlikely
        // to appear as tool, but it's possible /-:
        const item_comp i_tmp( comp.type, cnt + tc );
        const tool_comp t_tmp( comp.type, -( cnt + tc ) ); // not by charges!
        // batch factor is explicitly 1, because it's already included in the count.
        if( !i_tmp.has( crafting_inv, filter, 1 ) && !t_tmp.has( crafting_inv, filter, 1 ) ) {
            comp.available = available_status::a_insufficent;
        }
    }
    const itype *it = item::find_type( comp.type );
    for( const auto &ql : it->qualities ) {
        const quality_requirement *qr = find_by_type( qualities, ql.first );
        if( qr == nullptr || qr->level > ql.second ) {
            continue;
        }
        // This item can be used for the quality requirement, same as above for specific
        // tools applies.
<<<<<<< HEAD
        if( !crafting_inv.has_quality( qr->type, qr->level, qr->count + abs( comp.count ) ) ) {
            comp.available = available_status::a_insufficent;
=======
        if( !crafting_inv.has_quality( qr->type, qr->level, qr->count + std::abs( comp.count ) ) ) {
            comp.available = a_insufficent;
>>>>>>> ac64d81a
        }
    }
    return comp.available == available_status::a_true;
}

template <typename T>
static bool apply_blacklist( std::vector<std::vector<T>> &vec, const std::string &id )
{
    // remove all instances of @id type from each of the options
    for( auto &opts : vec ) {
        opts.erase( std::remove_if( opts.begin(), opts.end(), [&id]( const T & e ) {
            return e.type == id;
        } ), opts.end() );
    }

    // did we remove the last instance of an option group?
    const bool blacklisted = std::any_of( vec.begin(), vec.end(), []( const std::vector<T> &e ) {
        return e.empty();
    } );

    // if an option group is left empty then it can be removed
    vec.erase( std::remove_if( vec.begin(), vec.end(), []( const std::vector<T> &e ) {
        return e.empty();
    } ), vec.end() );

    return blacklisted;
}

void requirement_data::blacklist_item( const std::string &id )
{
    blacklisted |= apply_blacklist( tools, id );
    blacklisted |= apply_blacklist( components, id );
}

template <typename T>
static void apply_replacement( std::vector<std::vector<T>> &vec, const std::string &id,
                               const std::string &replacement )
{
    // If the target and replacement are both present, remove the target.
    // If only the target is present, replace it.
    for( auto &opts : vec ) {
        typename std::vector<T>::iterator target = opts.end();
        typename std::vector<T>::iterator replacement_target = opts.end();
        for( typename std::vector<T>::iterator iter = opts.begin(); iter != opts.end(); ++iter ) {
            if( iter->type == id ) {
                target = iter;
            } else if( iter->type == replacement ) {
                replacement_target = iter;
            }
        }
        // No target to replace, do nothing.
        if( target == opts.end() ) {
            continue;
        }
        // Target but no replacement, replace.
        if( replacement_target == opts.end() ) {
            target->type = replacement;
            continue;
        }
        // Both target and replacement, remove the target entry and leave the existing replacement.
        opts.erase( target );
    }
}

void requirement_data::replace_item( const itype_id &id, const itype_id &replacement )
{
    apply_replacement( tools, id, replacement );
    apply_replacement( components, id, replacement );
}

const requirement_data::alter_tool_comp_vector &requirement_data::get_tools() const
{
    return tools;
}

const requirement_data::alter_quali_req_vector &requirement_data::get_qualities() const
{
    return qualities;
}

const requirement_data::alter_item_comp_vector &requirement_data::get_components() const
{
    return components;
}

requirement_data::alter_item_comp_vector &requirement_data::get_components()
{
    return components;
}

requirement_data requirement_data::disassembly_requirements() const
{
    // TODO:
    // Allow jsonizing those tool replacements

    // Make a copy
    // Maybe TODO: Cache it somewhere and return a reference instead
    requirement_data ret = *this;
    auto new_qualities = std::vector<quality_requirement>();
    bool remove_fire = false;
    for( auto &it : ret.tools ) {
        bool replaced = false;
        for( const auto &tool : it ) {
            const itype_id &type = tool.type;

            // If crafting required a welder or forge then disassembly requires metal sawing
            if( type == "welder" || type == "welder_crude" || type == "oxy_torch" ||
                type == "forge" || type == "char_forge" ) {
                new_qualities.emplace_back( quality_id( "SAW_M_FINE" ), 1, 1 );
                replaced = true;
                break;
            }
            //This only catches instances where the two tools are explicitly stated, and not just the required sewing quality
            if( type == "sewing_kit" ||
                type == "mold_plastic" ) {
                new_qualities.emplace_back( quality_id( "CUT" ), 1, 1 );
                replaced = true;
                break;
            }

            if( type == "crucible" ) {
                replaced = true;
                break;
            }
            //This ensures that you don't need a hand press to break down reloaded ammo.
            if( type == "press" ) {
                replaced = true;
                remove_fire = true;
                new_qualities.emplace_back( quality_id( "PULL" ), 1, 1 );
                break;
            }
            if( type == "fire" && remove_fire ) {
                replaced = true;
                break;
            }
        }

        if( replaced ) {
            // Replace the entire block of variants
            // This avoids the pesky integrated toolset
            it.clear();
        }
    }

    // Warning: This depends on the fact that tool qualities
    // are all mandatory (don't use variants)
    // If that ever changes, this will be wrong!
    if( ret.qualities.empty() ) {
        ret.qualities.resize( 1 );
    } else {
        //If the required quality level is not empty, iterate through and replace or remove
        //qualities with deconstruction equivalents
        for( auto &it : ret.qualities ) {
            bool replaced = false;
            for( const auto &quality : it ) {
                if( quality.type == quality_id( "SEW" ) ) {
                    replaced = true;
                    new_qualities.emplace_back( quality_id( "CUT" ), 1, quality.level );
                    break;
                }
                if( quality.type == quality_id( "GLARE" ) ) {
                    replaced = true;
                    //Just remove the glare protection requirement from deconstruction
                    //This only happens in case of a reversible recipe, an explicit
                    //deconstruction recipe can still specify glare protection
                    break;
                }
                if( quality.type == quality_id( "KNIT" ) ) {
                    replaced = true;
                    //Ditto for knitting needles
                    break;
                }
            }
            if( replaced ) {
                it.clear();
            }
        }
    }

    auto &qualities = ret.qualities[0];
    qualities.insert( qualities.end(), new_qualities.begin(), new_qualities.end() );
    // Remove duplicate qualities
    {
        const auto itr = std::unique( qualities.begin(), qualities.end(),
        []( const quality_requirement & a, const quality_requirement & b ) {
            return a.type == b.type;
        } );
        qualities.resize( std::distance( qualities.begin(), itr ) );
    }

    // Remove empty variant sections
    ret.tools.erase( std::remove_if( ret.tools.begin(), ret.tools.end(),
    []( const std::vector<tool_comp> &tcv ) {
        return tcv.empty();
    } ), ret.tools.end() );
    // Remove unrecoverable components
    ret.components.erase( std::remove_if( ret.components.begin(), ret.components.end(),
    []( std::vector<item_comp> &cov ) {
        cov.erase( std::remove_if( cov.begin(), cov.end(),
        []( const item_comp & comp ) {
            return !comp.recoverable || item( comp.type ).has_flag( "UNRECOVERABLE" );
        } ), cov.end() );
        return cov.empty();
    } ), ret.components.end() );

    return ret;
}

requirement_data requirement_data::continue_requirements( const std::vector<item_comp>
        &required_comps, const std::list<item> &remaining_comps )
{
    // Create an empty requirement_data
    requirement_data ret;

    // For items we can't change what alternative we selected half way through
    for( const item_comp &it : required_comps ) {
        ret.components.emplace_back( std::vector<item_comp>( {it} ) );
    }

    inventory craft_components;
    craft_components += remaining_comps;

    // Remove requirements that are completely fulfilled by current craft components
    // For each requirement that isn't completely fulfilled, reduce the requirement by the amount
    // that we still have
    // We also need to consume whatever charges we use in case two requirements share a common type
    ret.components.erase( std::remove_if( ret.components.begin(), ret.components.end(),
    [&craft_components]( std::vector<item_comp> &comps ) {
        item_comp &comp = comps.front();
        if( item::count_by_charges( comp.type ) && comp.count > 0 ) {
            int qty = craft_components.charges_of( comp.type, comp.count );
            comp.count -= qty;
            // This is terrible but inventory doesn't have a use_charges() function so...
            std::vector<item *> del;
            craft_components.visit_items( [&comp, &qty, &del]( item * e ) {
                std::list<item> used;
                if( e->use_charges( comp.type, qty, used, tripoint_zero ) ) {
                    del.push_back( e );
                }
                return qty > 0 ? VisitResponse::SKIP : VisitResponse::ABORT;
            } );
            craft_components.remove_items_with( [&del]( const item & e ) {
                for( const item *it : del ) {
                    if( it == &e ) {
                        return true;
                    }
                }
                return false;
            } );
        } else {
            int amount = craft_components.amount_of( comp.type, comp.count );
            comp.count -= amount;
            craft_components.use_amount( comp.type, amount );
        }
        return comp.count <= 0;
    } ), ret.components.end() );

    return ret;
}

template<typename T, typename Accum>
static std::vector<std::vector<T>> consolidate( std::vector<std::vector<T>> old_vec,
                                const Accum &accum )
{
    const auto type_lt = []( const T & lhs, const T & rhs ) -> bool {
        return std::forward_as_tuple( lhs.type, lhs.requirement )
        < std::forward_as_tuple( rhs.type, rhs.requirement );
    };
    // in order to simplify blueprint requirements, we merge a longer requirement
    // list into a shorter requirement list whose types are a subsequence of the
    // longer list's types. However, this operation is not symmetric and depends
    // on the order of the requirement lists. Thus we sort the lists first, to
    // ensure consistent results when the order of construction requirements changes.
    for( std::vector<T> &old_inner : old_vec ) {
        std::sort( old_inner.begin(), old_inner.end(), type_lt );
    }
    std::sort( old_vec.begin(), old_vec.end(),
    [&type_lt]( const std::vector<T> &lhs, const std::vector<T> &rhs ) -> bool {
        return std::lexicographical_compare( lhs.begin(), lhs.end(), rhs.begin(), rhs.end(),
                                             type_lt );
    } );

    std::vector<std::vector<T>> new_vec;
    for( std::vector<T> &old_inner : old_vec ) {
        bool match = false;
        for( std::vector<T> &new_inner : new_vec ) {
            // in order to simplify blueprint requirements, we merge a longer
            // requirement list into a shorter requirement list whose types are
            // a subsequence of the longer list's types.
            //
            // note this actually may make a requirement stricter.
            // for example, if the item requirement was
            //   [ [ [ "a", 1 ], [ "b", 1 ], [ "c", 1 ] ],
            //     [ [ "a", 1 ], [ "b", 1 ] ] ]
            // then you could satisfy it by having one "a" and one "b", one
            // "c" and one "a", two "a", or two "b", etc.
            //
            // but after consolidation, it becomes
            //   [ [ [ "a", 2 ], [ "b", 2 ] ] ]
            // then you can only satisfy it by having either 2 "a" or 2 "b"
            if( std::includes( new_inner.begin(), new_inner.end(),
                               old_inner.begin(), old_inner.end(),
                               type_lt ) ) {
                // old_inner is a subsequence of new_inner
                match = true;
                std::swap( old_inner, new_inner );
            } else if( std::includes( old_inner.begin(), old_inner.end(),
                                      new_inner.begin(), new_inner.end(),
                                      type_lt ) ) {
                // new_inner is a subsequence of old_inner
                match = true;
            }
            if( match ) {
                for( auto it1 = new_inner.begin(), it2 = old_inner.begin();
                     it1 < new_inner.end(); ++it2 ) {
                    if( !type_lt( *it2, *it1 ) ) {
                        // which means *it2 and *it1 have the same type, since
                        // we know new_inner is a subsequence of old_inner
                        *it1 = accum( *it1, *it2 );
                        ++it1;
                    }
                }
                break;
            }
        }
        if( !match ) {
            new_vec.emplace_back( old_inner );
        }
    }
    return new_vec;
}

void requirement_data::consolidate()
{
    qualities = ::consolidate( qualities,
    []( const quality_requirement & lhs, const quality_requirement & rhs ) {
        quality_requirement ret = lhs;
        ret.count = std::max( ret.count, rhs.count );
        ret.level = std::max( ret.level, rhs.level );
        return ret;
    } );

    tools = ::consolidate( tools,
    []( const tool_comp & lhs, const tool_comp & rhs ) {
        tool_comp ret = lhs;
        if( ret.count < 0 && rhs.count < 0 ) {
            ret.count = std::min( ret.count, rhs.count );
        } else if( ret.count > 0 && rhs.count > 0 ) {
            ret.count += rhs.count;
        } else {
            debugmsg( "required counts of the same tool have different signs" );
        }
        return ret;
    } );

    components = ::consolidate( components,
    []( const item_comp & lhs, const item_comp & rhs ) {
        item_comp ret = lhs;
        ret.count += rhs.count;
        return ret;
    } );
}

template<typename T>
static bool sorted_equal( std::vector<std::vector<T>> lhs, std::vector<std::vector<T>> rhs )
{
    if( lhs.size() != rhs.size() ) {
        return false;
    }
    for( auto &inner : lhs ) {
        std::sort( inner.begin(), inner.end() );
    }
    for( auto &inner : rhs ) {
        std::sort( inner.begin(), inner.end() );
    }
    std::sort( lhs.begin(), lhs.end() );
    std::sort( rhs.begin(), rhs.end() );
    return lhs == rhs;
}

bool requirement_data::has_same_requirements_as( const requirement_data &that ) const
{
    return sorted_equal( tools, that.tools ) && sorted_equal( qualities, that.qualities )
           && sorted_equal( components, that.components );
}

template<typename T>
static void dump_req_vec( const std::vector<std::vector<T>> &vec, JsonOut &jsout )
{
    jsout.start_array( /*wrap=*/!vec.empty() );
    for( const auto &inner : vec ) {
        jsout.start_array();
        for( const auto &val : inner ) {
            val.dump( jsout );
        }
        jsout.end_array();
    }
    jsout.end_array();
}

void requirement_data::dump( JsonOut &jsout ) const
{
    jsout.start_object( /*wrap=*/true );

    jsout.member( "tools" );
    dump_req_vec( tools, jsout );

    jsout.member( "qualities" );
    dump_req_vec( qualities, jsout );

    jsout.member( "components" );
    dump_req_vec( components, jsout );

    jsout.end_object();
}

/// Helper function for deduped_requirement_data constructor below.
///
/// The goal of this function is to consolidate a particular item_comp that
/// would otherwise be duplicated between two requirements.
///
/// It operates recursively (increasing @p index with the depth of recursion),
/// searching for another item_comp to merge @p leftover with.  For each
/// compatible item_comp found it performs that merger and writes out a
/// suitably updated form of the overall requirements to @p result.
///
/// If it chooses *not* to merge with any particular item_comp, then it deletes
/// that item_comp from the options, to avoid the duplication.
///
/// Lastly, it also outputs a version of the requirements where @p leftover
/// remains where it was, and all other compatible item_comp entries have been
/// deleted.
///
/// @param leftover The item_comp needing to be dealt with.
/// @param req_prefix The requirements considered so far; more will be appended
/// to this.
/// @param to_expand The original requirements we are working through to look
/// for a duplicate.
/// @param orig_index The index into the alter_item_comp_vector where @p
/// leftover was originally to be found.  If it isn't merged with another item,
/// then it will be re-inserted at this position.
/// @param index The position within @p to_expand where we will next look for
/// duplicates of @p leftover to merge with.
/// @param result The finished requirements should be appended to this.
static void expand_item_in_reqs(
    const item_comp &leftover, requirement_data::alter_item_comp_vector req_prefix,
    const requirement_data::alter_item_comp_vector &to_expand, size_t orig_index, size_t index,
    std::vector<requirement_data::alter_item_comp_vector> &result )
{
    assert( req_prefix.size() >= orig_index );
    assert( orig_index < index );

    if( index == to_expand.size() ) {
        // We reached the end without using the leftovers.  So need to add them
        // as their own requirement, separate from everything else.
        req_prefix.insert( req_prefix.begin() + orig_index, { leftover } );
        result.push_back( req_prefix );
        return;
    }

    std::vector<item_comp> this_requirement = to_expand[index];
    auto duplicate = std::find_if( this_requirement.begin(), this_requirement.end(),
    [&]( const item_comp & c ) {
        return c.type == leftover.type;
    } );
    if( duplicate == this_requirement.end() ) {
        // No match in this one; proceed to next
        req_prefix.push_back( this_requirement );
        expand_item_in_reqs( leftover, req_prefix, to_expand, orig_index, index + 1, result );
        return;
    }
    // First option: amalgamate the leftovers into this requirement, which
    // forces us to pick that specific option:
    requirement_data::alter_item_comp_vector req = req_prefix;
    req.push_back( { item_comp( leftover.type, leftover.count + duplicate->count ) } );
    req.insert( req.end(), to_expand.begin() + index + 1, to_expand.end() );
    result.push_back( req );

    // Second option: use a separate option for this requirement, which means
    // we need to recurse further to find something into which to amalgamate
    // the original requirement
    this_requirement.erase( duplicate );
    if( !this_requirement.empty() ) {
        req_prefix.push_back( this_requirement );
        expand_item_in_reqs( leftover, req_prefix, to_expand, orig_index, index + 1, result );
    }
}

deduped_requirement_data::deduped_requirement_data( const requirement_data &in,
        const recipe_id &context )
{
    // This constructor works through a requirement_data, converting it into an
    // equivalent set of requirement_data alternatives, where each alternative
    // has the property that no item type appears more than once.
    //
    // We only deal with item requirements.  Tool requirements could be handled
    // similarly, but no examples where they are a problem have yet been
    // raised.
    //
    // We maintain a queue of requirement_data component info to be split.
    // Each to_check struct has a vector of component requirements, and an
    // index.  The index is the position within the vector to be checked next.
    struct to_check {
        alter_item_comp_vector components;
        size_t index;
    };
    std::stack<to_check, std::vector<to_check>> pending;
    pending.push( { in.get_components(), 0 } );

    while( !pending.empty() ) {
        to_check next = pending.top();
        pending.pop();

        if( next.index == next.components.size() ) {
            alternatives_.emplace_back( in.get_tools(), in.get_qualities(), next.components );
            continue;
        }

        // Build a set of all the itypes used in later stages of this set of
        // requirements.
        std::unordered_set<itype_id> later_itypes;
        for( size_t i = next.index + 1; i != next.components.size(); ++i ) {
            std::transform( next.components[i].begin(), next.components[i].end(),
                            std::inserter( later_itypes, later_itypes.end() ),
            []( const item_comp & c ) {
                return c.type;
            } );
        }

        std::vector<item_comp> this_requirement = next.components[next.index];

        auto first_duplicated = std::stable_partition(
                                    this_requirement.begin(), this_requirement.end(),
        [&]( const item_comp & c ) {
            return !later_itypes.count( c.type );
        }
                                );

        for( auto comp_it = first_duplicated; comp_it != this_requirement.end(); ++comp_it ) {
            // Factor this requirement out into its own separate case

            alter_item_comp_vector req_prefix( next.components.begin(),
                                               next.components.begin() + next.index );
            std::vector<alter_item_comp_vector> result;
            expand_item_in_reqs( *comp_it, req_prefix, next.components, next.index, next.index + 1,
                                 result );
            for( const alter_item_comp_vector &v : result ) {
                // When v is smaller, that means the current requirement was
                // deleted, in which case we don't advance index.
                size_t index_inc = v.size() == next.components.size() ? 1 : 0;
                pending.push( { v, next.index + index_inc } );
            }
        }

        // Deal with all the remaining, non-duplicated ones
        this_requirement.erase( first_duplicated, this_requirement.end() );
        if( !this_requirement.empty() ) {
            alter_item_comp_vector without_dupes = next.components;
            without_dupes[next.index] = this_requirement;
            pending.push( { without_dupes, next.index + 1 } );
        }

        // Because this algorithm is super-exponential in the worst case, add a
        // sanity check to prevent things getting too far out of control.
        // The worst case in the core game currently is chainmail_suit_faraday
        // with 63 alternatives.
        static constexpr size_t max_alternatives = 100;
        if( alternatives_.size() + pending.size() > max_alternatives ) {
            debugmsg( "Construction of deduped_requirement_data generated too many alternatives.  "
                      "The recipe %s should be simplified.  See the Recipe section in "
                      "doc/JSON_INFO.md for more details.", context.str() );
            is_too_complex_ = true;
            alternatives_ = { in };
            return;
        }
    }
}

bool deduped_requirement_data::can_make_with_inventory(
    const inventory &crafting_inv, const std::function<bool( const item & )> &filter,
    int batch, craft_flags flags ) const
{
    return std::any_of( alternatives().begin(), alternatives().end(),
    [&]( const requirement_data & alt ) {
        return alt.can_make_with_inventory( crafting_inv, filter, batch, flags );
    } );
}

std::vector<const requirement_data *> deduped_requirement_data::feasible_alternatives(
    const inventory &crafting_inv, const std::function<bool( const item & )> &filter,
    int batch, craft_flags flags ) const
{
    std::vector<const requirement_data *> result;
    for( const requirement_data &req : alternatives() ) {
        if( req.can_make_with_inventory( crafting_inv, filter, batch, flags ) ) {
            result.push_back( &req );
        }
    }
    return result;
}

const requirement_data *deduped_requirement_data::select_alternative(
    player &crafter, const std::function<bool( const item & )> &filter, int batch,
    craft_flags flags ) const
{
    return select_alternative( crafter, crafter.crafting_inventory(), filter, batch, flags );
}

const requirement_data *deduped_requirement_data::select_alternative(
    player &crafter, const inventory &inv, const std::function<bool( const item & )> &filter,
    int batch, craft_flags flags ) const
{
    const std::vector<const requirement_data *> all_reqs =
        feasible_alternatives( inv, filter, batch, flags );
    return crafter.select_requirements( all_reqs, 1, inv, filter );
}<|MERGE_RESOLUTION|>--- conflicted
+++ resolved
@@ -828,13 +828,8 @@
         }
         // This item can be used for the quality requirement, same as above for specific
         // tools applies.
-<<<<<<< HEAD
-        if( !crafting_inv.has_quality( qr->type, qr->level, qr->count + abs( comp.count ) ) ) {
+        if( !crafting_inv.has_quality( qr->type, qr->level, qr->count + std::abs( comp.count ) ) ) {
             comp.available = available_status::a_insufficent;
-=======
-        if( !crafting_inv.has_quality( qr->type, qr->level, qr->count + std::abs( comp.count ) ) ) {
-            comp.available = a_insufficent;
->>>>>>> ac64d81a
         }
     }
     return comp.available == available_status::a_true;
