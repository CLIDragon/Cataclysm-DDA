#include <vector>
#include <string>
#include "game.h"
#include "keypress.h"
#include "output.h"
#include "line.h"
#include "skill.h"
#include "rng.h"
#include "item.h"
#include "options.h"
#include "action.h"
#include "input.h"

int time_to_fire(player &p, it_gun* firing);
int recoil_add(player &p);
void make_gun_sound_effect(game *g, player &p, bool burst, item* weapon);
int calculate_range(player &p, int tarx, int tary);
double calculate_missed_by(player &p, int trange, item* weapon);
void shoot_monster(game *g, player &p, monster &mon, int &dam, double goodhit,
                   item* weapon, const std::set<std::string> &effects);
void shoot_player(game *g, player &p, player *h, int &dam, double goodhit);

void splatter(game *g, std::vector<point> trajectory, int dam,
              monster* mon = NULL);

void ammo_effects(game *g, int x, int y, const std::set<std::string> &effects);

void game::fire(player &p, int tarx, int tary, std::vector<point> &trajectory,
                bool burst)
{
 item ammotmp;
 item* gunmod = p.weapon.active_gunmod();
 it_ammo *curammo = NULL;
 item *weapon = NULL;

 if (p.weapon.has_flag("CHARGE")) { // It's a charger gun, so make up a type
// Charges maxes out at 8.
  int charges = p.weapon.num_charges();
  it_ammo *tmpammo = dynamic_cast<it_ammo*>(itypes["charge_shot"]);

  tmpammo->damage = charges * charges;
  tmpammo->pierce = (charges >= 4 ? (charges - 3) * 2.5 : 0);
  if (charges <= 4)
   tmpammo->dispersion = 14 - charges * 2;
  else // 5, 12, 21, 32
   tmpammo->dispersion = charges * (charges - 4);
  tmpammo->recoil = tmpammo->dispersion * .8;
  tmpammo->ammo_effects.clear(); // Reset effects.
  if (charges == 8) { tmpammo->ammo_effects.insert("EXPLOSIVE_BIG"); }
  else if (charges >= 6) { tmpammo->ammo_effects.insert("EXPLOSIVE"); }

  if (charges >= 5){ tmpammo->ammo_effects.insert("FLAME"); }
  else if (charges >= 4) { tmpammo->ammo_effects.insert("INCENDIARY"); }

  if (gunmod != NULL) { // TODO: range calculation in case of active gunmod.
   weapon = gunmod;
  } else {
   weapon = &p.weapon;
  }
  curammo = tmpammo;
  weapon->curammo = tmpammo;
 } else if (gunmod != NULL) {
  weapon = gunmod;
  curammo = weapon->curammo;
 } else {// Just a normal gun. If we're here, we know curammo is valid.
  curammo = p.weapon.curammo;
  weapon = &p.weapon;
 }

 ammotmp = item(curammo, 0);
 ammotmp.charges = 1;

 if (!weapon->is_gun() && !weapon->is_gunmod()) {
  debugmsg("%s tried to fire a non-gun (%s).", p.name.c_str(),
                                               weapon->tname().c_str());
  return;
 }

 bool is_bolt = false;
 std::set<std::string> effects;
 std::set<std::string> *curammo_effects = &curammo->ammo_effects;
 if(gunmod == NULL){
     std::set<std::string> *gun_effects = &dynamic_cast<it_gun*>(weapon->type)->ammo_effects;
     effects.insert(gun_effects->begin(),gun_effects->end());
 }
 effects.insert(curammo_effects->begin(),curammo_effects->end());

 // Bolts and arrows are silent
 if (curammo->type == "bolt" || curammo->type == "arrow")
  is_bolt = true;

 int x = p.posx, y = p.posy;
 // Have to use the gun, gunmods don't have a type
 it_gun* firing = dynamic_cast<it_gun*>(p.weapon.type);
 if (p.has_trait("TRIGGERHAPPY") && one_in(30))
  burst = true;
 if (burst && weapon->burst_size() < 2)
  burst = false; // Can't burst fire a semi-auto

// Use different amounts of time depending on the type of gun and our skill
 if (!effects.count("BOUNCE")) {
     p.moves -= time_to_fire(p, firing);
 }
// Decide how many shots to fire
 int num_shots = 1;
 if (burst)
  num_shots = weapon->burst_size();
 if (num_shots > weapon->num_charges() && !weapon->has_flag("CHARGE") && !weapon->has_flag("NO_AMMO"))
  num_shots = weapon->num_charges();

 if (num_shots == 0)
  debugmsg("game::fire() - num_shots = 0!");


 int ups_drain = 0;
 int adv_ups_drain = 0;
 if (p.weapon.has_flag("USE_UPS")) {
   ups_drain = 5;
   adv_ups_drain = 3;
 } else if (p.weapon.has_flag("USE_UPS_20")) {
   ups_drain = 20;
   adv_ups_drain = 12;
 } else if (p.weapon.has_flag("USE_UPS_40")) {
   ups_drain = 40;
   adv_ups_drain = 24;
 }

 // cap our maximum burst size by the amount of UPS power left
 if (ups_drain > 0 || adv_ups_drain > 0)
  while (!(p.has_charges("UPS_off", ups_drain*num_shots) ||
            p.has_charges("UPS_on", ups_drain*num_shots) ||
            p.has_charges("adv_UPS_off", adv_ups_drain*num_shots) ||
            p.has_charges("adv_UPS_on", adv_ups_drain*num_shots))) {
    num_shots--;
  }



// Set up a timespec for use in the nanosleep function below
 timespec ts;
 ts.tv_sec = 0;
 ts.tv_nsec = BULLET_SPEED;
 bool missed = false;
 int tart;

 const bool debug_retarget = false;  // this will inevitably be needed
 const bool wildly_spraying = false; // stub for now. later, rng based on stress/skill/etc at the start,
 int weaponrange = p.weapon.range(); // this is expensive, let's cache. todo: figure out if we need p.weapon.range(&p);

 for (int curshot = 0; curshot < num_shots; curshot++) {
 // Burst-fire weapons allow us to pick a new target after killing the first
     int zid = mon_at(tarx, tary);
     if ( curshot > 0 && (zid == -1 || zombie(zid).hp <= 0) ) {
       std::vector<point> new_targets;
       new_targets.clear();

       if ( debug_retarget == true ) {
          mvprintz(curshot,5,c_red,"[%d] %s: retarget: mon_at(%d,%d)",curshot,p.name.c_str(),tarx,tary);
          if(zid == -1) {
            printz(c_red, " = -1");
          } else {
            printz(c_red, ".hp=%d",
              zombie(zid).hp
            );
          }
       }

       for (
         int radius = 0;                        /* range from last target, not shooter! */
         radius <= 2 + p.skillLevel("gun") &&   /* more skill: wider burst area? */
         radius <= weaponrange &&               /* this seems redundant */
         ( new_targets.empty() ||               /* got target? stop looking. However this breaks random selection, aka, wildly spraying, so: */
            wildly_spraying == true );          /* lets set this based on rng && stress or whatever elsewhere */
         radius++
       ) {                                      /* iterate from last target's position: makes sense for burst fire.*/

           for (std::vector<monster>::iterator it = _active_monsters.begin(); it != _active_monsters.end(); ++it) {
               int nt_range_to_me = rl_dist(p.posx, p.posy, it->posx(), it->posy());
               int dummy;
               if (nt_range_to_me == 0 || nt_range_to_me > weaponrange ||
                   !pl_sees(&p, &(*it), dummy)) {
                   /* reject out of range and unseen targets as well as MY FACE */
                   continue;
               }

               int nt_range_to_lt = rl_dist(tarx, tary, it->posx(), it->posy());
               /* debug*/ if ( debug_retarget && nt_range_to_lt <= 5 ) printz(c_red, " r:%d/l:%d/m:%d ..", radius, nt_range_to_lt, nt_range_to_me );
               if (nt_range_to_lt != radius) {
                   continue;                    /* we're spiralling outward, catch you next iteration (maybe) */
               }
               if (it->hp >0 && it->friendly == 0) {
                   new_targets.push_back(point(it->posx(), it->posy())); /* oh you're not dead and I don't like you. Hello! */
               }
           }
       }
       if ( new_targets.empty() == false ) {    /* new victim! or last victim moved */
          int target_picked = rng(0, new_targets.size() - 1); /* 1 victim list unless wildly spraying */
          tarx = new_targets[target_picked].x;
          tary = new_targets[target_picked].y;
          zid = mon_at(tarx, tary);
          if (m.sees(p.posx, p.posy, tarx, tary, 0, tart)) {
              trajectory = line_to(p.posx, p.posy, tarx, tary, tart);
          } else {
              trajectory = line_to(p.posx, p.posy, tarx, tary, 0);
          }

          /* debug */ if (debug_retarget) printz(c_ltgreen, " NEW:(%d:%d,%d) %d,%d (%s)[%d] hp: %d",
              target_picked, new_targets[target_picked].x, new_targets[target_picked].y,
              tarx, tary, zombie(zid).name().c_str(), zid, zombie(zid).hp);

       } else if (
          (
             !p.has_trait("TRIGGERHAPPY") ||   /* double tap. TRIPLE TAP! wait, no... */
             one_in(3)                          /* on second though...everyone double-taps at times. */
          ) && (
             p.skillLevel("gun") >= 7 ||        /* unless trained */
             one_in(7 - p.skillLevel("gun"))    /* ...sometimes */
          ) ) {
          return;                               // No targets, so return
       } else if (debug_retarget) {
          printz(c_red, " new targets.empty()!");
       }
  } else if (debug_retarget) {
    const int zid = mon_at(tarx, tary);
    mvprintz(curshot,5,c_red,"[%d] %s: target == mon_at(%d,%d)[%d] %s hp %d",curshot, p.name.c_str(), tarx ,tary,
       zid,
       zombie(zid).name().c_str(),
       zombie(zid).hp);
  }

  // Drop a shell casing if appropriate.
  itype_id casing_type = curammo->casing;
  if (casing_type != "NULL" && !casing_type.empty()) {
   item casing;
   casing.make(itypes[casing_type]);
   // Casing needs a charges of 1 to stack properly with other casings.
   casing.charges = 1;
    if( weapon->has_gunmod("brass_catcher") != -1 ) {
        p.i_add( casing );
    } else {
        int x = 0;
        int y = 0;
        int count = 0;
        do {
            x = p.posx - 1 + rng(0, 2);
            y = p.posy - 1 + rng(0, 2);
            count++;
            // Try not to drop the casing on a wall if at all possible.
        } while( g->m.move_cost( x, y ) == 0 && count < 10 );
        m.add_item_or_charges(x, y, casing);
    }
   }

  // Use up a round (or 100)
  if (weapon->has_flag("FIRE_100")) {
      weapon->charges -= 100;
  } else if (weapon->has_flag("FIRE_50")) {
      weapon->charges -= 50;
  } else if (weapon->has_flag("CHARGE")) {
      weapon->active = false;
      weapon->charges = 0;
  } else if (!weapon->has_flag("NO_AMMO")) {
      weapon->charges--;
  }

  // Drain UPS power
  if (p.has_charges("adv_UPS_off", adv_ups_drain)) {
      p.use_charges("adv_UPS_off", adv_ups_drain);
  } else if (p.has_charges("adv_UPS_on", adv_ups_drain)) {
      p.use_charges("adv_UPS_on", adv_ups_drain);
  } else if (p.has_charges("UPS_off", ups_drain)) {
      p.use_charges("UPS_off", ups_drain);
  } else if (p.has_charges("UPS_on", ups_drain)) {
      p.use_charges("UPS_on", ups_drain);
  }


  if (firing->skill_used != Skill::skill("archery") &&
      firing->skill_used != Skill::skill("throw")) {
      // Current guns have a durability between 5 and 9.
      // Misfire chance is between 1/64 and 1/1024.
      if (one_in(2 << firing->durability)) {
          add_msg_player_or_npc( &p, _("Your weapon misfires!"),
                                 _("<npcname>'s weapon misfires!") );
          return;
      }
  }

  make_gun_sound_effect(this, p, burst, weapon);
  int trange = calculate_range(p, tarx, tary);
  double missed_by = calculate_missed_by(p, trange, weapon);
// Calculate a penalty based on the monster's speed
  double monster_speed_penalty = 1.;
  int target_index = mon_at(tarx, tary);
  if (target_index != -1) {
      monster_speed_penalty = double(zombie(target_index).speed) / 80.;
      if (monster_speed_penalty < 1.) {
          monster_speed_penalty = 1.;
      }
  }

  if (curshot > 0) {
      if (recoil_add(p) % 2 == 1) {
          p.recoil++;
      }
      p.recoil += recoil_add(p) / 2;
  } else {
      p.recoil += recoil_add(p);
  }

  if (missed_by >= 1.) {
      // We missed D:
      // Shoot a random nearby space?
      int mtarx = tarx + rng(0 - int(sqrt(double(missed_by))), int(sqrt(double(missed_by))));
      int mtary = tary + rng(0 - int(sqrt(double(missed_by))), int(sqrt(double(missed_by))));
      if (m.sees(p.posx, p.posy, x, y, -1, tart)) {
          trajectory = line_to(p.posx, p.posy, mtarx, mtary, tart);
      } else {
          trajectory = line_to(p.posx, p.posy, mtarx, mtary, 0);
      }
      missed = true;
  } else if (missed_by >= .8 / monster_speed_penalty) {
      // Hit the space, but not necessarily the monster there
      missed = true;
  }

  int dam = weapon->gun_damage();
  int tx = trajectory[0].x;
  int ty = trajectory[0].y;
  int px = trajectory[0].x;
  int py = trajectory[0].y;
  for (int i = 0; i < trajectory.size() && (dam > 0 || (effects.count("FLAME"))); i++) {
      px = tx;
      py = ty;
      tx = trajectory[i].x;
      ty = trajectory[i].y;
      // Drawing the bullet uses player u, and not player p, because it's drawn
      // relative to YOUR position, which may not be the gunman's position.
      draw_bullet(p, tx, ty, i, trajectory, effects.count("FLAME")? '#':'*', ts);

      if (dam <= 0 && !(effects.count("FLAME"))) { // Ran out of momentum.
          ammo_effects(this, tx, ty, effects);
          if (is_bolt && !(effects.count("IGNITE")) &&
              !(effects.count("EXPLOSIVE")) &&
              ((curammo->m1 == "wood" && !one_in(4)) ||
               (curammo->m1 != "wood" && !one_in(15)))) {
              m.add_item_or_charges(tx, ty, ammotmp);
          }
          if (weapon->num_charges() == 0) {
              weapon->curammo = NULL;
          }
          return;
      }

      // If there's a monster in the path of our bullet, and either our aim was true,
      //  OR it's not the monster we were aiming at and we were lucky enough to hit it
      int mondex = mon_at(tx, ty);
      // If we shot us a monster...
      if (mondex != -1 && ((!zombie(mondex).digging()) ||
                           rl_dist(p.posx, p.posy, zombie(mondex).posx(),
                                   zombie(mondex).posy()) <= 1) &&
          ((!missed && i == trajectory.size() - 1) ||
           one_in((5 - int(zombie(mondex).type->size)))) ) {
          monster &z = zombie(mondex);

          double goodhit = missed_by;
          if (i < trajectory.size() - 1) { // Unintentional hit
              goodhit = double(rand() / (RAND_MAX + 1.0)) / 2;
          }

          // Penalize for the monster's speed
          if (z.speed > 80) {
              goodhit *= double( double(z.speed) / 80.0);
          }

          shoot_monster(this, p, z, dam, goodhit, weapon, effects);
          std::vector<point> blood_traj = trajectory;
          blood_traj.insert(blood_traj.begin(), point(p.posx, p.posy));
          splatter(this, blood_traj, dam, &z);
          dam = 0;
      } else if ((!missed || one_in(3)) &&
                 (npc_at(tx, ty) != -1 || (u.posx == tx && u.posy == ty)))  {
          double goodhit = missed_by;
          if (i < trajectory.size() - 1) { // Unintentional hit
              goodhit = double(rand() / (RAND_MAX + 1.0)) / 2;
          }
          player *h;
          if (u.posx == tx && u.posy == ty) {
              h = &u;
          } else {
              h = active_npc[npc_at(tx, ty)];
          }
          if (h->power_level >= 10 && h->uncanny_dodge()) {
              h->power_level -= 7; // dodging bullets costs extra
          } else {
              std::vector<point> blood_traj = trajectory;
              blood_traj.insert(blood_traj.begin(), point(p.posx, p.posy));
              splatter(this, blood_traj, dam);
              shoot_player(this, p, h, dam, goodhit);
          }
      } else {
          m.shoot(this, tx, ty, dam, i == trajectory.size() - 1, effects);
      }
  } // Done with the trajectory!

  ammo_effects(this, tx, ty, effects);
  if (effects.count("BOUNCE")) {
      for (unsigned long int i = 0; i < num_zombies(); i++) {
          monster &z = zombie(i);
          // search for monsters in radius 4 around impact site
          if (rl_dist(z.posx(), z.posy(), tx, ty) <= 4) {
              // don't hit targets that have already been hit
              if (!z.has_effect("effect_bounced") && !z.dead) {
                  add_msg(_("The attack bounced to %s!"), z.name().c_str());
                  trajectory = line_to(tx, ty, z.posx(), z.posy(), 0);
                  if (weapon->charges > 0) {
                      fire(p, z.posx(), z.posy(), trajectory, false);
                  }
                  break;
              }
          }
      }
  }

  if (m.move_cost(tx, ty) == 0) {
      tx = px;
      ty = py;
  }
  if (is_bolt && !(effects.count("IGNITE")) &&
      !(effects.count("EXPLOSIVE")) &&
      ((curammo->m1 == "wood" && !one_in(5)) ||
       (curammo->m1 != "wood" && !one_in(15))  )) {
      m.add_item_or_charges(tx, ty, ammotmp);
  }
 }

 if (weapon->num_charges() == 0) {
     weapon->curammo = NULL;
 }
}


void game::throw_item(player &p, int tarx, int tary, item &thrown,
                      std::vector<point> &trajectory)
{
    int deviation = 0;
    int trange = 1.5 * rl_dist(p.posx, p.posy, tarx, tary);
    std::set<std::string> no_effects;

    // Throwing attempts below "Basic Competency" level are extra-bad
    int skillLevel = p.skillLevel("throw");

    if (skillLevel < 3)
        deviation += rng(0, 8 - skillLevel);

    if (skillLevel < 8)
        deviation += rng(0, 8 - skillLevel);
    else
        deviation -= skillLevel - 6;

    deviation += p.throw_dex_mod();

    if (p.per_cur < 6)
        deviation += rng(0, 8 - p.per_cur);
    else if (p.per_cur > 8)
        deviation -= p.per_cur - 8;

    deviation += rng(0, p.encumb(bp_hands) * 2 + p.encumb(bp_eyes) + 1);
    if (thrown.volume() > 5)
        deviation += rng(0, 1 + (thrown.volume() - 5) / 4);
    if (thrown.volume() == 0)
        deviation += rng(0, 3);

    deviation += rng(0, 1 + abs(p.str_cur - thrown.weight() / 113));

    double missed_by = .01 * deviation * trange;
    bool missed = false;
    int tart;

    if (missed_by >= 1)
    {
        // We missed D:
        // Shoot a random nearby space?
        if (missed_by > 9)
            missed_by = 9;
        tarx += rng(0 - int(sqrt(double(missed_by))), int(sqrt(double(missed_by))));
        tary += rng(0 - int(sqrt(double(missed_by))), int(sqrt(double(missed_by))));
        if (m.sees(p.posx, p.posy, tarx, tary, -1, tart))
            trajectory = line_to(p.posx, p.posy, tarx, tary, tart);
        else
            trajectory = line_to(p.posx, p.posy, tarx, tary, 0);
        missed = true;
        add_msg_if_player(&p,_("You miss!"));
    }
    else if (missed_by >= .6)
    {
        // Hit the space, but not necessarily the monster there
        missed = true;
        add_msg_if_player(&p,_("You barely miss!"));
    }

    std::string message;
    int real_dam = (thrown.weight() / 452 + thrown.type->melee_dam / 2 + p.str_cur / 2) /
               double(2 + double(thrown.volume() / 4));
    if (real_dam > thrown.weight() / 40)
        real_dam = thrown.weight() / 40;
    if (p.has_active_bionic("bio_railgun") && (thrown.made_of("iron") || thrown.made_of("steel")))
    {
        real_dam *= 2;
    }
    int dam = real_dam;

    int i = 0, tx = 0, ty = 0;
    for (i = 0; i < trajectory.size() && dam >= 0; i++)
    {
        message = "";
        double goodhit = missed_by;
        tx = trajectory[i].x;
        ty = trajectory[i].y;

        const int zid = mon_at(tx, ty);

        // If there's a monster in the path of our item, and either our aim was true,
        //  OR it's not the monster we were aiming at and we were lucky enough to hit it
        if (zid != -1 &&
           (!missed || one_in(7 - int(zombie(zid).type->size))))
        {
            monster &z = zombie(zid);
            if (rng(0, 100) < 20 + skillLevel * 12 &&
                thrown.type->melee_cut > 0)
            {
                if (!p.is_npc())
                {
                    message += string_format(_(" You cut the %s!"), z.name().c_str());
                }
                if (thrown.type->melee_cut > z.armor_cut())
                    dam += (thrown.type->melee_cut - z.armor_cut());
            }
            if (thrown.made_of("glass") && !thrown.active && // active = molotov, etc.
                rng(0, thrown.volume() + 8) - rng(0, p.str_cur) < thrown.volume())
            {
                if (u_see(tx, ty))
                    add_msg(_("The %s shatters!"), thrown.tname().c_str());
                for (int i = 0; i < thrown.contents.size(); i++)
                    m.add_item_or_charges(tx, ty, thrown.contents[i]);
                    sound(tx, ty, 16, _("glass breaking!"));
                    int glassdam = rng(0, thrown.volume() * 2);
                    if (glassdam > z.armor_cut())
                        dam += (glassdam - z.armor_cut());
            }
            else
                m.add_item_or_charges(tx, ty, thrown);
            if (i < trajectory.size() - 1)
                goodhit = double(double(rand() / RAND_MAX) / 2);
            if (goodhit < .1 && !z.has_flag(MF_NOHEAD))
            {
                message = _("Headshot!");
                dam = rng(dam, dam * 3);
                p.practice(turn, "throw", 5);
                p.lifetime_stats()->headshots++;
            }
            else if (goodhit < .2)
            {
                message = _("Critical!");
                dam = rng(dam, dam * 2);
                p.practice(turn, "throw", 2);
            }
            else if (goodhit < .4)
                dam = rng(int(dam / 2), int(dam * 1.5));
            else if (goodhit < .5)
            {
                message = _("Grazing hit.");
                dam = rng(0, dam);
            }
            if (u_see(tx, ty)) {
                g->add_msg_player_or_npc(&p,
                    _("%s You hit the %s for %d damage."),
                    _("%s <npcname> hits the %s for %d damage."),
                    message.c_str(), z.name().c_str(), dam);
            }
            if (z.hurt(dam, real_dam))
                kill_mon(zid, !p.is_npc());
            return;
        }
        else // No monster hit, but the terrain might be.
        {
            m.shoot(this, tx, ty, dam, false, no_effects);
        }
        // Collide with impassable terrain unless it's flagged as liquid
        if (m.move_cost(tx, ty) == 0 && !m.has_flag("LIQUID", tx, ty))
        {
            if (i > 0)
            {
                tx = trajectory[i - 1].x;
                ty = trajectory[i - 1].y;
            }
            else
            {
                tx = u.posx;
                ty = u.posy;
            }
            i = trajectory.size();
        }
        if (p.has_active_bionic("bio_railgun") && (thrown.made_of("iron") || thrown.made_of("steel")))
        {
            m.add_field(this, tx, ty, fd_electricity, rng(2,3));
        }
    }
    if (thrown.made_of("glass") && !thrown.active && // active means molotov, etc
        rng(0, thrown.volume() + 8) - rng(0, p.str_cur) < thrown.volume())
    {
        if (u_see(tx, ty))
            add_msg(_("The %s shatters!"), thrown.tname().c_str());
        for (int i = 0; i < thrown.contents.size(); i++)
            m.add_item_or_charges(tx, ty, thrown.contents[i]);
        sound(tx, ty, 16, _("glass breaking!"));
    }
    else
    {
        if(m.has_flag("LIQUID", tx, ty))
            sound(tx, ty, 10, _("splash!"));
        else
            sound(tx, ty, 8, _("thud."));
        m.add_item_or_charges(tx, ty, thrown);
    }
}
// TODO: Shunt redundant drawing code elsewhere
std::vector<point> game::target(int &x, int &y, int lowx, int lowy, int hix,
                                int hiy, std::vector <monster> t, int &target,
                                item *relevent)
{
 std::vector<point> ret;
 int tarx, tary, junk, tart;
 int range=(hix-u.posx);
// First, decide on a target among the monsters, if there are any in range
 if (!t.empty()) {
// Check for previous target
  if (target == -1) {
// If no previous target, target the closest there is
   double closest = -1;
   double dist;
   for (int i = 0; i < t.size(); i++) {
    dist = rl_dist(t[i].posx(), t[i].posy(), u.posx, u.posy);
    if (closest < 0 || dist < closest) {
     closest = dist;
     target = i;
    }
   }
  }
  x = t[target].posx();
  y = t[target].posy();
 } else
  target = -1; // No monsters in range, don't use target, reset to -1

 bool sideStyle = use_narrow_sidebar();
 int height = 13;
 int width  = getmaxx(w_messages);
 int top    = sideStyle ? getbegy(w_messages) : (getbegy(w_minimap) + getmaxy(w_minimap));
 int left   = getbegx(w_messages);
 WINDOW* w_target = newwin(height, width, top, left);
 draw_border(w_target);
 mvwprintz(w_target, 0, 2, c_white, "< ");
 if (!relevent) { // currently targetting vehicle to refill with fuel
   wprintz(w_target, c_red, _("Select a vehicle"));
 } else {
   if (relevent == &u.weapon && relevent->is_gun()) {
     wprintz(w_target, c_red, _("Firing %s (%d)"), // - %s (%d)",
            u.weapon.tname().c_str(),// u.weapon.curammo->name.c_str(),
            u.weapon.charges);
   } else {
     wprintz(w_target, c_red, _("Throwing %s"), relevent->tname().c_str());
   }
 }
 wprintz(w_target, c_white, " >");
/* Annoying clutter @ 2 3 4. */
 int text_y = getmaxy(w_target) - 4;
 if (is_mouse_enabled()) {
     --text_y;
 }
 mvwprintz(w_target, text_y++, 1, c_white,
           _("Move cursor to target with directional keys"));
 if (relevent) {
  mvwprintz(w_target, text_y++, 1, c_white,
            _("'<' '>' Cycle targets; 'f' or '.' to fire"));
  mvwprintz(w_target, text_y++, 1, c_white,
            _("'0' target self; '*' toggle snap-to-target"));
 }

 if (is_mouse_enabled()) {
     mvwprintz(w_target, text_y++, 1, c_white,
         _("Mouse: LMB: Target, Wheel: Cycle, RMB: Fire"));
 }

 wrefresh(w_target);
 bool snap_to_target = OPTIONS["SNAP_TO_TARGET"];
 do {
  if (m.sees(u.posx, u.posy, x, y, -1, tart))
    ret = line_to(u.posx, u.posy, x, y, tart);
  else
    ret = line_to(u.posx, u.posy, x, y, 0);

  if(trigdist && trig_dist(u.posx,u.posy, x,y) > range) {
    bool cont=true;
    int cx=x;
    int cy=y;
    for (int i = 0; i < ret.size() && cont; i++) {
      if(trig_dist(u.posx,u.posy, ret[i].x, ret[i].y) > range) {
        ret.resize(i);
        cont=false;
      } else {
        cx=0+ret[i].x; cy=0+ret[i].y;
      }
    }
    x=cx;y=cy;
  }
  point center;
  if (snap_to_target)
   center = point(x, y);
  else
   center = point(u.posx + u.view_offset_x, u.posy + u.view_offset_y);
  // Clear the target window.
  for (int i = 1; i < getmaxy(w_target) - 5; i++) {
   for (int j = 1; j < getmaxx(w_target) - 2; j++)
    mvwputch(w_target, i, j, c_white, ' ');
  }
  /* Start drawing w_terrain things -- possibly move out to centralized draw_terrain_window function as they all should be roughly similar*/
  m.build_map_cache(this); // part of the SDLTILES drawing code
  m.draw(this, w_terrain, center); // embedded in SDL drawing code
  // Draw the Monsters
  for (int i = 0; i < num_zombies(); i++) {
   if (u_see(&(zombie(i)))) {
    zombie(i).draw(w_terrain, center.x, center.y, false);
   }
  }
  // Draw the NPCs
  for (int i = 0; i < active_npc.size(); i++) {
   if (u_see(active_npc[i]->posx, active_npc[i]->posy))
    active_npc[i]->draw(w_terrain, center.x, center.y, false);
  }
  if (x != u.posx || y != u.posy) {

   // Draw the player
   int atx = POSX + u.posx - center.x, aty = POSY + u.posy - center.y;
   if (atx >= 0 && atx < TERRAIN_WINDOW_WIDTH && aty >= 0 && aty < TERRAIN_WINDOW_HEIGHT)
    mvwputch(w_terrain, aty, atx, u.color(), '@');

   // Only draw a highlighted trajectory if we can see the endpoint.
   // Provides feedback to the player, and avoids leaking information about tiles they can't see.
   draw_line(x, y, center, ret);
/*
   if (u_see( x, y)) {
    for (int i = 0; i < ret.size(); i++) {
      int mondex = mon_at(ret[i].x, ret[i].y),
          npcdex = npc_at(ret[i].x, ret[i].y);
      // NPCs and monsters get drawn with inverted colors
      if (mondex != -1 && u_see(&(zombie(mondex))))
       zombie(mondex).draw(w_terrain, center.x, center.y, true);
      else if (npcdex != -1)
       active_npc[npcdex]->draw(w_terrain, center.x, center.y, true);
      else
       m.drawsq(w_terrain, u, ret[i].x, ret[i].y, true,true,center.x, center.y);
    }
   }
//*/
            // Print to target window
            if (!relevent) {
                // currently targetting vehicle to refill with fuel
                vehicle *veh = m.veh_at(x, y);
                if (veh) {
                    mvwprintw(w_target, 1, 1, _("There is a %s"),
                              veh->name.c_str());
                }
            } else if (relevent == &u.weapon && relevent->is_gun()) {
                // firing a gun
                mvwprintw(w_target, 1, 1, _("Range: %d"),
                          rl_dist(u.posx, u.posy, x, y));
                // get the current weapon mode or mods
                std::string mode = "";
                if (u.weapon.mode == "MODE_BURST") {
                    mode = _("Burst");
                } else {
                    item* gunmod = u.weapon.active_gunmod();
                    if (gunmod != NULL) {
                        mode = gunmod->type->name;
                    }
                }
                if (mode != "") {
                    mvwprintw(w_target, 1, 14, _("Firing mode: %s"),
                              mode.c_str());
                }
            } else {
                // throwing something
                mvwprintw(w_target, 1, 1, _("Range: %d"),
                          rl_dist(u.posx, u.posy, x, y));
            }

   const int zid = mon_at(x, y);
   if (zid == -1) {
    if (snap_to_target)
     mvwputch(w_terrain, POSY, POSX, c_red, '*');
    else
     mvwputch(w_terrain, POSY + y - center.y, POSX + x - center.x, c_red, '*');
   } else {
    if (u_see(&(zombie(zid)))) {
     zombie(zid).print_info(this, w_target,2);
    }
   }
  }
  wrefresh(w_target);
  wrefresh(w_terrain);
  wrefresh(w_status);
  refresh();

  input_context ctxt("TARGET");
  ctxt.register_directions();
  ctxt.register_action("COORDINATE");
  ctxt.register_action("SELECT");
  ctxt.register_action("FIRE");
  ctxt.register_action("NEXT_TARGET");
  ctxt.register_action("PREV_TARGET");
  ctxt.register_action("WAIT");
  ctxt.register_action("CENTER");
  ctxt.register_action("TOGGLE_SNAP_TO_TARGET");
  ctxt.register_action("HELP_KEYBINDINGS");
  ctxt.register_action("QUIT");

  const std::string& action = ctxt.handle_input();


  tarx = 0; tary = 0;
  // Our coordinates will either be determined by coordinate input(mouse),
  // by a direction key, or by the previous value.
  if (action == "SELECT" && ctxt.get_coordinates(g->w_terrain, tarx, tary)) {
      if (!OPTIONS["USE_TILES"] && snap_to_target) {
          // Snap to target doesn't currently work with tiles.
          tarx += x - u.posx;
          tary += y - u.posy;
      }
      tarx -= x;
      tary -= y;


  } else {
    ctxt.get_direction(tarx, tary, action);
    if(tarx == -2) {
        tarx = 0;
        tary = 0;
    }
  }

  /* More drawing to terrain */
  if (tarx != 0 || tary != 0) {
   int mondex = mon_at(x, y), npcdex = npc_at(x, y);
   if (mondex != -1 && u_see(&(zombie(mondex))))
    zombie(mondex).draw(w_terrain, center.x, center.y, false);
   else if (npcdex != -1)
    active_npc[npcdex]->draw(w_terrain, center.x, center.y, false);
   else if (m.sees(u.posx, u.posy, x, y, -1, junk))
    m.drawsq(w_terrain, u, x, y, false, true, center.x, center.y);
   else
    mvwputch(w_terrain, POSY, POSX, c_black, 'X');
   x += tarx;
   y += tary;
   if (x < lowx)
    x = lowx;
   else if (x > hix)
    x = hix;
   if (y < lowy)
    y = lowy;
   else if (y > hiy)
    y = hiy;
  } else if ((action == "PREV_TARGET") && (target != -1)) {
   target--;
   if (target == -1) target = t.size() - 1;
   x = t[target].posx();
   y = t[target].posy();
  } else if ((action == "NEXT_TARGET") && (target != -1)) {
   target++;
   if (target == t.size()) target = 0;
   x = t[target].posx();
   y = t[target].posy();
  } else if (action == "WAIT" || action == "FIRE") {
   for (int i = 0; i < t.size(); i++) {
    if (t[i].posx() == x && t[i].posy() == y)
     target = i;
   }
   if (u.posx == x && u.posy == y)
       ret.clear();
   break;
  } else if (action == "CENTER") {
   x = u.posx;
   y = u.posy;
   ret.clear();
  } else if (action == "TOGGLE_SNAP_TO_TARGET")
   snap_to_target = !snap_to_target;
  else if (action == "QUIT") { // return empty vector (cancel)
   ret.clear();
   break;
  }
 } while (true);

 return ret;
}

// MATERIALS-TODO: use fire resistance
void game::hit_monster_with_flags(monster &z, const std::set<std::string> &effects)
{
 if (effects.count("FLAME")) {

  if (z.made_of("veggy") || z.made_of("cotton") || z.made_of("wool") ||
      z.made_of("paper") || z.made_of("wood"))
   z.add_effect("effect_onfire", rng(8, 20));
  else if (z.made_of("flesh"))
   z.add_effect("effect_onfire", rng(5, 10));
 } else if (effects.count("INCENDIARY")) {

  if (z.made_of("veggy") || z.made_of("cotton") || z.made_of("wool") ||
      z.made_of("paper") || z.made_of("wood"))
   z.add_effect("effect_onfire", rng(2, 6));
  else if (z.made_of("flesh") && one_in(4))
   z.add_effect("effect_onfire", rng(1, 4));

 } else if (effects.count("IGNITE")) {

   if (z.made_of("veggy") || z.made_of("cotton") || z.made_of("wool") ||
      z.made_of("paper") || z.made_of("wood"))
      z.add_effect("effect_onfire", rng(6, 6));
   else if (z.made_of("flesh"))
   z.add_effect("effect_onfire", rng(10, 10));

 }
 int stun_strength = 0;
 if (effects.count("BEANBAG")) {
     stun_strength = 4;
 }
 if (effects.count("LARGE_BEANBAG")) {
     stun_strength = 16;
 }
 if( stun_strength > 0 ) {
     switch( z.type->size )
     {
     case MS_TINY:
         stun_strength *= 4;
         break;
     case MS_SMALL:
         stun_strength *= 2;
         break;
     case MS_MEDIUM:
     default:
         break;
     case MS_LARGE:
         stun_strength /= 2;
         break;
     case MS_HUGE:
         stun_strength /= 4;
         break;
     }
     z.add_effect( "effect_stunned", rng(stun_strength / 2, stun_strength) );
 }
}

int time_to_fire(player &p, it_gun* firing)
{
 int time = 0;
 if (firing->skill_used == Skill::skill("pistol")) {
   if (p.skillLevel("pistol") > 6)
     time = 10;
   else
     time = (80 - 10 * p.skillLevel("pistol"));
 } else if (firing->skill_used == Skill::skill("shotgun")) {
   if (p.skillLevel("shotgun") > 3)
     time = 70;
   else
     time = (150 - 25 * p.skillLevel("shotgun"));
 } else if (firing->skill_used == Skill::skill("smg")) {
   if (p.skillLevel("smg") > 5)
     time = 20;
   else
     time = (80 - 10 * p.skillLevel("smg"));
 } else if (firing->skill_used == Skill::skill("rifle")) {
   if (p.skillLevel("rifle") > 8)
     time = 30;
   else
     time = (150 - 15 * p.skillLevel("rifle"));
 } else if (firing->skill_used == Skill::skill("archery")) {
   if (p.skillLevel("archery") > 8)
     time = 20;
   else
     time = (220 - 25 * p.skillLevel("archery"));
 } else if (firing->skill_used == Skill::skill("throw")) {
   if (p.skillLevel("throw") > 6){
     time = 50;
   }else{
     time = (220 - 25 * p.skillLevel("throw"));
   }
 } else if (firing->skill_used == Skill::skill("launcher")) {
   if (p.skillLevel("launcher") > 8)
     time = 30;
   else
     time = (200 - 20 * p.skillLevel("launcher"));
 }
  else {
   debugmsg("Why is shooting %s using %s skill?", (firing->name).c_str(), firing->skill_used->name().c_str());
   time =  0;
 }

 return time;
}

void make_gun_sound_effect(game *g, player &p, bool burst, item* weapon)
{
 std::string gunsound;
 // noise() doesn't suport gunmods, but it does return the right value
 int noise = p.weapon.noise();
 if(weapon->is_gunmod()){ //TODO make this produce the correct sound
  g->sound(p.posx, p.posy, noise, "Boom!");
  return;
 }

 it_gun* weapontype = dynamic_cast<it_gun*>(weapon->type);
 if (weapontype->ammo_effects.count("LASER") || weapontype->ammo_effects.count("PLASMA")) {
  if (noise < 20) {
    gunsound = _("Fzzt!");
  } else if (noise < 40) {
    gunsound = _("Pew!");
  } else if (noise < 60) {
    gunsound = _("Tsewww!");
  } else {
    gunsound = _("Kra-kow!!");
  }
 } else if (weapontype->ammo_effects.count("LIGHTNING")) {
  if (noise < 20) {
    gunsound = _("Bzzt!");
  } else if (noise < 40) {
    gunsound = _("Bzap!");
  } else if (noise < 60) {
    gunsound = _("Bzaapp!");
  } else {
    gunsound = _("Kra-koom!!");
  }
 } else {
  if (noise < 5) {
   if (burst)
   gunsound = _("Brrrip!");
   else
   gunsound = _("plink!");
  } else if (noise < 25) {
   if (burst)
   gunsound = _("Brrrap!");
   else
   gunsound = _("bang!");
  } else if (noise < 60) {
   if (burst)
   gunsound = _("P-p-p-pow!");
   else
   gunsound = _("blam!");
  } else {
   if (burst)
   gunsound = _("Kaboom!!");
   else
   gunsound = _("kerblam!");
  }
 }

 if (weapon->curammo->type == "40mm")
  g->sound(p.posx, p.posy, 8, _("Thunk!"));
 else if (weapon->curammo->type == "gasoline" || weapon->curammo->type == "66mm" ||
     weapon->curammo->type == "84x246mm" || weapon->curammo->type == "m235")
  g->sound(p.posx, p.posy, 4, _("Fwoosh!"));
 else if (weapon->curammo->type != "bolt" &&
          weapon->curammo->type != "arrow" &&
          weapon->curammo->type != "pebble" &&
          weapon->curammo->type != "dart")
  g->sound(p.posx, p.posy, noise, gunsound);
}

int calculate_range(player &p, int tarx, int tary)
{
 int trange = rl_dist(p.posx, p.posy, tarx, tary);
 it_gun* firing = dynamic_cast<it_gun*>(p.weapon.type);
 if (trange < int(firing->volume / 3) && firing->ammo != "shot")
  trange = int(firing->volume / 3);
 else if (p.has_bionic("bio_targeting")) {
  if (trange > LONG_RANGE)
   trange = int(trange * .65);
  else
   trange = int(trange * .8);
 }

 if (firing->skill_used == Skill::skill("rifle") && trange > LONG_RANGE)
  trange = LONG_RANGE + .6 * (trange - LONG_RANGE);

 return trange;
}

double calculate_missed_by(player &p, int trange, item* weapon)
{
    // No type for gunmods,so use player weapon.
    it_gun* firing = dynamic_cast<it_gun*>(p.weapon.type);
    // Calculate deviation from intended target (assuming we shoot for the head)
    double deviation = 0.; // Measured in quarter-degrees.
    // Up to 0.75 degrees for each skill point < 8.
    if (p.skillLevel(firing->skill_used) < 8) {
        deviation += rng(0, 3 * (8 - p.skillLevel(firing->skill_used)));
    }

    // Up to 0.25 deg per each skill point < 9.
    if (p.skillLevel("gun") < 9) { deviation += rng(0, 9 - p.skillLevel("gun")); }

    deviation += rng(0, p.ranged_dex_mod());
    deviation += rng(0, p.ranged_per_mod());

    deviation += rng(0, 2 * p.encumb(bp_arms)) + rng(0, 4 * p.encumb(bp_eyes));

    deviation += rng(0, weapon->curammo->dispersion);
    // item::dispersion() doesn't support gunmods.
    deviation += rng(0, p.weapon.dispersion());
    int adj_recoil = p.recoil + p.driving_recoil;
    deviation += rng(int(adj_recoil / 4), adj_recoil);

    if (deviation < 0) { return 0; }
    // .013 * trange is a computationally cheap version of finding the tangent.
    // (note that .00325 * 4 = .013; .00325 is used because deviation is a number
    //  of quarter-degrees)
    // It's also generous; missed_by will be rather short.
    return (.00325 * deviation * trange);
}

int recoil_add(player &p)
{
 // Gunmods don't have atype,so use guns.
 it_gun* firing = dynamic_cast<it_gun*>(p.weapon.type);
 // item::recoil() doesn't suport gunmods, so call it on player gun.
 int ret = p.weapon.recoil();
 ret -= rng(p.str_cur / 2, p.str_cur);
 ret -= rng(0, p.skillLevel(firing->skill_used) / 2);
 if (ret > 0)
  return ret;
 return 0;
}

void shoot_monster(game *g, player &p, monster &mon, int &dam, double goodhit,
                   item* weapon, const std::set<std::string> &effects)
{
<<<<<<< HEAD
 // Gunmods don't have a type, so use the player weapon type.
 it_gun* firing = dynamic_cast<it_gun*>(p.weapon.type);
 std::string message;
 bool u_see_mon = g->u_see(&(mon));
 int adjusted_damage = dam;
 if (mon.has_flag(MF_HARDTOSHOOT) && !one_in(10 - 10 * (.8 - goodhit)) && // Maxes out at 50% chance with perfect hit
     weapon->curammo->phase != LIQUID && !effects.count("SHOT") && !effects.count("BOUNCE")) {
  if (u_see_mon)
   g->add_msg(_("The shot passes through the %s without hitting."),
           mon.name().c_str());
  goodhit = 1;
 } else { // Not HARDTOSHOOT
  // Bounce applies whether it does damage or not.
  if (effects.count("BOUNCE")) {
      mon.add_effect("effect_bounced", 1);
  }
  // Armor blocks BEFORE any critical effects.
  int zarm = mon.armor_cut();
  zarm -= weapon->gun_pierce();
  if (weapon->curammo->phase == LIQUID)
   zarm = 0;
  else if (effects.count("SHOT")) // Shot doesn't penetrate armor well
   zarm *= rng(2, 3);
  if (zarm > 0)
   adjusted_damage -= zarm;
  if (adjusted_damage <= 0) {
   if (u_see_mon)
    g->add_msg(_("The shot reflects off the %s!"),
            mon.name_with_armor().c_str());
   adjusted_damage = 0;
   goodhit = 1;
  }
  if (goodhit <= .1 && !mon.has_flag(MF_NOHEAD)) {
      message = _("Headshot!");
      adjusted_damage = rng(5 * adjusted_damage, 8 * adjusted_damage);
      p.practice(g->turn, firing->skill_used, 5);
      p.lifetime_stats()->headshots++;
  } else if (goodhit <= .2) {
      message = _("Critical!");
      adjusted_damage = rng(adjusted_damage * 2, adjusted_damage * 3);
      p.practice(g->turn, firing->skill_used, 3);
  } else if (goodhit <= .4) {
      message = _("Good hit!");
      adjusted_damage = rng(adjusted_damage , adjusted_damage * 2);
      p.practice(g->turn, firing->skill_used, 2);
  } else if (goodhit <= .6) {
      adjusted_damage = rng(adjusted_damage / 2, adjusted_damage);
      p.practice(g->turn, firing->skill_used, 1);
  } else if (goodhit <= .8) {
      message = _("Grazing hit.");
      adjusted_damage = rng(0, adjusted_damage);
  } else {
      adjusted_damage = 0;
  }
=======
// Gunmods don't have a type, so use the player weapon type.
    it_gun* firing = dynamic_cast<it_gun*>(p.weapon.type);
    std::string message;
    bool u_see_mon = g->u_see(&(mon));
    int adjusted_damage = dam;
    if (mon.has_flag(MF_HARDTOSHOOT) && !one_in(10 - 10 * (.8 - goodhit)) && // Maxes out at 50% chance with perfect hit
    weapon->curammo->phase != LIQUID && !effects.count("SHOT") && !effects.count("BOUNCE")) {
        if (u_see_mon)
            g->add_msg(_("The shot passes through the %s without hitting."),
            mon.name().c_str());
    } else { // Not HARDTOSHOOT
        // Bounce applies whether it does damage or not.
        if (effects.count("BOUNCE")) {
            mon.add_effect(ME_BOUNCED, 1);
        }
        // Armor blocks BEFORE any critical effects.
        int zarm = mon.armor_cut();
        zarm -= weapon->gun_pierce();
        if (weapon->curammo->phase == LIQUID)
            zarm = 0;
        else if (effects.count("SHOT")) // Shot doesn't penetrate armor well
            zarm *= rng(2, 3);
        if (zarm > 0)
            adjusted_damage -= zarm;
        if (adjusted_damage <= 0) {
            if (u_see_mon)
                g->add_msg(_("The shot reflects off the %s!"),
                mon.name_with_armor().c_str());
            adjusted_damage = 0;
            goodhit = 1;
        }
        if (goodhit <= .1 && !mon.has_flag(MF_NOHEAD)) {
            message = _("Headshot!");
            adjusted_damage = rng(5 * adjusted_damage, 8 * adjusted_damage);
            p.practice(g->turn, firing->skill_used, 5);
            p.lifetime_stats()->headshots++;
        } else if (goodhit <= .2) {
            message = _("Critical!");
            adjusted_damage = rng(adjusted_damage * 2, adjusted_damage * 3);
            p.practice(g->turn, firing->skill_used, 3);
        } else if (goodhit <= .4) {
            message = _("Good hit!");
            adjusted_damage = rng(adjusted_damage , adjusted_damage * 2);
            p.practice(g->turn, firing->skill_used, 2);
        } else if (goodhit <= .6) {
            adjusted_damage = rng(adjusted_damage / 2, adjusted_damage);
            p.practice(g->turn, firing->skill_used, 1);
        } else if (goodhit <= .8) {
            message = _("Grazing hit.");
            adjusted_damage = rng(0, adjusted_damage);
        } else {
            adjusted_damage = 0;
        }
>>>>>>> de81018b

        if(item(weapon->curammo, 0).has_flag("NOGIB"))
        {
            adjusted_damage = std::min(adjusted_damage, mon.hp+10);
        }

// Find the zombie at (x, y) and hurt them, MAYBE kill them!
        if (adjusted_damage > 0) {
            switch (mon.type->size) {
            case MS_TINY:
                mon.moves -= rng(0, adjusted_damage * 5);
                break;
            case MS_SMALL:
                mon.moves -= rng(0, adjusted_damage * 3);
                break;
            case MS_MEDIUM:
                mon.moves -= rng(0, adjusted_damage);
                break;
            case MS_LARGE:
                mon.moves -= rng(0, adjusted_damage / 3);
                break;
            case MS_HUGE:
                mon.moves -= rng(0, adjusted_damage / 5);
                break;
            }
            if (&p == &(g->u) && u_see_mon) {
                g->add_msg(_("%s You hit the %s for %d damage."), message.c_str(), mon.name().c_str(), adjusted_damage);
            } else if (u_see_mon) {
                g->add_msg(_("%s %s shoots the %s."), message.c_str(), p.name.c_str(), mon.name().c_str());
            }
            bool bMonDead = mon.hurt(adjusted_damage, dam);
            if( u_see_mon ) {
                g->draw_hit_mon(mon.posx(), mon.posy(), mon, bMonDead);
            }

            if (bMonDead) {
                g->kill_mon(g->mon_at(mon.posx(), mon.posy()), (&p == &(g->u)));
            } else if (!effects.empty()) {
                g->hit_monster_with_flags(mon, effects);
            }
        }
    }
    dam = adjusted_damage;
}

void shoot_player(game *g, player &p, player *h, int &dam, double goodhit)
{
    int npcdex = g->npc_at(h->posx, h->posy);
    // Gunmods don't have a type, so use the player gun type.
    it_gun* firing = dynamic_cast<it_gun*>(p.weapon.type);
    body_part hit;
    if (goodhit < .003) {
        hit = bp_eyes;
        dam = rng(3 * dam, 5 * dam);
        p.practice(g->turn, firing->skill_used, 5);
    } else if (goodhit < .066) {
        if (one_in(25)) {
            hit = bp_eyes;
        } else if (one_in(15)) {
            hit = bp_mouth;
        } else {
            hit = bp_head;
        }
        dam = rng(2 * dam, 5 * dam);
        p.practice(g->turn, firing->skill_used, 5);
    } else if (goodhit < .2) {
        hit = bp_torso;
        dam = rng(dam, 2 * dam);
        p.practice(g->turn, firing->skill_used, 2);
    } else if (goodhit < .4) {
        if (one_in(3)) {
            hit = bp_torso;
        } else if (one_in(2)) {
            hit = bp_arms;
        } else {
            hit = bp_legs;
        }
        dam = rng(int(dam * .9), int(dam * 1.5));
        p.practice(g->turn, firing->skill_used, rng(0, 1));
    } else if (goodhit < .5) {
        if (one_in(2)) {
            hit = bp_arms;
        } else {
            hit = bp_legs;
        }
        dam = rng(dam / 2, dam);
    } else {
        dam = 0;
    }
    if (dam > 0) {
        int side = random_side(hit);
        h->moves -= rng(0, dam);
        if (h == &(g->u)) {
            g->add_msg(_("%s shoots your %s for %d damage!"), p.name.c_str(),
                          body_part_name(hit, side).c_str(), dam);
        } else {
            if (&p == &(g->u)) {
                g->add_msg(_("You shoot %s's %s."), h->name.c_str(),
                               body_part_name(hit, side).c_str());
                g->active_npc[npcdex]->make_angry();
            } else if (g->u_see(h->posx, h->posy)) {
                g->add_msg(_("%s shoots %s's %s."),
                   (g->u_see(p.posx, p.posy) ? p.name.c_str() : _("Someone")),
                    h->name.c_str(), body_part_name(hit, side).c_str());
            }
        }
        h->hit(g, hit, side, 0, dam);
    }
}

void splatter(game *g, std::vector<point> trajectory, int dam, monster* mon)
{
 if( dam <= 0 ) {
     return;
 }
 field_id blood = fd_blood;
 if (mon != NULL) {
  if (!mon->made_of("flesh") || mon->has_flag(MF_VERMIN) )
   return;
  if (mon->type->dies == &mdeath::boomer)
   blood = fd_bile;
  else if (mon->type->dies == &mdeath::acid)
   blood = fd_acid;
 }

 int distance = 1;
 if (dam > 50)
  distance = 3;
 else if (dam > 20)
  distance = 2;

 std::vector<point> spurt = continue_line(trajectory, distance);

 for (int i = 0; i < spurt.size(); i++) {
    int tarx = spurt[i].x, tary = spurt[i].y;
    g->m.adjust_field_strength(g, point(tarx, tary), blood, 1 );
    if( g->m.move_cost(tarx, tary) == 0 ) {
        // Blood splatters stop at walls.
        break;
    }
 }
}

void ammo_effects(game *g, int x, int y, const std::set<std::string> &effects)
{
  if (effects.count("EXPLOSIVE"))
    g->explosion(x, y, 24, 0, false);

  if (effects.count("FRAG"))
    g->explosion(x, y, 12, 28, false);

  if (effects.count("NAPALM"))
    g->explosion(x, y, 18, 0, true);

  if (effects.count("NAPALM_BIG"))
    g->explosion(x, y, 72, 0, true);

  if (effects.count("MININUKE_MOD")){
    g->explosion(x, y, 200, 0, false);
    int junk;
    for (int i = -4; i <= 4; i++) {
     for (int j = -4; j <= 4; j++) {
      if (g->m.sees(x, y, x + i, y + j, 3, junk) &&
          g->m.move_cost(x + i, y + j) > 0)
       g->m.add_field(g, x + i, y + j, fd_nuke_gas, 3);
     }
    }
  }

  if (effects.count("ACIDBOMB")) {
    for (int i = x - 1; i <= x + 1; i++) {
      for (int j = y - 1; j <= y + 1; j++) {
        g->m.add_field(g, i, j, fd_acid, 3);
      }
    }
  }

  if (effects.count("EXPLOSIVE_BIG"))
    g->explosion(x, y, 40, 0, false);

  if (effects.count("EXPLOSIVE_HUGE"))
    g->explosion(x, y, 80, 0, false);

  if (effects.count("TEARGAS")) {
    for (int i = -2; i <= 2; i++) {
      for (int j = -2; j <= 2; j++)
        g->m.add_field(g, x + i, y + j, fd_tear_gas, 3);
    }
  }

  if (effects.count("SMOKE")) {
    for (int i = -1; i <= 1; i++) {
      for (int j = -1; j <= 1; j++)
        g->m.add_field(g, x + i, y + j, fd_smoke, 3);
    }
  }
  if (effects.count("SMOKE_BIG")) {
    for (int i = -6; i <= 6; i++) {
      for (int j = -6; j <= 6; j++)
        g->m.add_field(g, x + i, y + j, fd_smoke, 18);
    }
  }

  if (effects.count("FLASHBANG"))
    g->flashbang(x, y);

  if (effects.count("FLAME"))
    g->explosion(x, y, 4, 0, true);

  if (effects.count("FLARE"))
    g->m.add_field(g, x, y, fd_fire, 1);

  if (effects.count("LIGHTNING")) {
    for (int i = x - 1; i <= x + 1; i++) {
      for (int j = y - 1; j <= y + 1; j++) {
        g->m.add_field(g, i, j, fd_electricity, 3);
      }
    }
  }

  if (effects.count("PLASMA")) {
    for (int i = x - 1; i <= x + 1; i++) {
      for (int j = y - 1; j <= y + 1; j++) {
        if (one_in(2))
          g->m.add_field(g, i, j, fd_plasma, rng(2,3));
      }
    }
  }

}<|MERGE_RESOLUTION|>--- conflicted
+++ resolved
@@ -1142,62 +1142,6 @@
 void shoot_monster(game *g, player &p, monster &mon, int &dam, double goodhit,
                    item* weapon, const std::set<std::string> &effects)
 {
-<<<<<<< HEAD
- // Gunmods don't have a type, so use the player weapon type.
- it_gun* firing = dynamic_cast<it_gun*>(p.weapon.type);
- std::string message;
- bool u_see_mon = g->u_see(&(mon));
- int adjusted_damage = dam;
- if (mon.has_flag(MF_HARDTOSHOOT) && !one_in(10 - 10 * (.8 - goodhit)) && // Maxes out at 50% chance with perfect hit
-     weapon->curammo->phase != LIQUID && !effects.count("SHOT") && !effects.count("BOUNCE")) {
-  if (u_see_mon)
-   g->add_msg(_("The shot passes through the %s without hitting."),
-           mon.name().c_str());
-  goodhit = 1;
- } else { // Not HARDTOSHOOT
-  // Bounce applies whether it does damage or not.
-  if (effects.count("BOUNCE")) {
-      mon.add_effect("effect_bounced", 1);
-  }
-  // Armor blocks BEFORE any critical effects.
-  int zarm = mon.armor_cut();
-  zarm -= weapon->gun_pierce();
-  if (weapon->curammo->phase == LIQUID)
-   zarm = 0;
-  else if (effects.count("SHOT")) // Shot doesn't penetrate armor well
-   zarm *= rng(2, 3);
-  if (zarm > 0)
-   adjusted_damage -= zarm;
-  if (adjusted_damage <= 0) {
-   if (u_see_mon)
-    g->add_msg(_("The shot reflects off the %s!"),
-            mon.name_with_armor().c_str());
-   adjusted_damage = 0;
-   goodhit = 1;
-  }
-  if (goodhit <= .1 && !mon.has_flag(MF_NOHEAD)) {
-      message = _("Headshot!");
-      adjusted_damage = rng(5 * adjusted_damage, 8 * adjusted_damage);
-      p.practice(g->turn, firing->skill_used, 5);
-      p.lifetime_stats()->headshots++;
-  } else if (goodhit <= .2) {
-      message = _("Critical!");
-      adjusted_damage = rng(adjusted_damage * 2, adjusted_damage * 3);
-      p.practice(g->turn, firing->skill_used, 3);
-  } else if (goodhit <= .4) {
-      message = _("Good hit!");
-      adjusted_damage = rng(adjusted_damage , adjusted_damage * 2);
-      p.practice(g->turn, firing->skill_used, 2);
-  } else if (goodhit <= .6) {
-      adjusted_damage = rng(adjusted_damage / 2, adjusted_damage);
-      p.practice(g->turn, firing->skill_used, 1);
-  } else if (goodhit <= .8) {
-      message = _("Grazing hit.");
-      adjusted_damage = rng(0, adjusted_damage);
-  } else {
-      adjusted_damage = 0;
-  }
-=======
 // Gunmods don't have a type, so use the player weapon type.
     it_gun* firing = dynamic_cast<it_gun*>(p.weapon.type);
     std::string message;
@@ -1211,7 +1155,7 @@
     } else { // Not HARDTOSHOOT
         // Bounce applies whether it does damage or not.
         if (effects.count("BOUNCE")) {
-            mon.add_effect(ME_BOUNCED, 1);
+            mon.add_effect("effect_bounced", 1);
         }
         // Armor blocks BEFORE any critical effects.
         int zarm = mon.armor_cut();
@@ -1251,7 +1195,6 @@
         } else {
             adjusted_damage = 0;
         }
->>>>>>> de81018b
 
         if(item(weapon->curammo, 0).has_flag("NOGIB"))
         {
