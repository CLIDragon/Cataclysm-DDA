--- conflicted
+++ resolved
@@ -532,19 +532,7 @@
         practice( skill_used, train_skill ? exp / penalty : 0 );
     }
 
-<<<<<<< HEAD
-    if (used_weapon->num_charges() == 0) {
-        used_weapon->unset_curammo();
-    }
-
     practice( skill_gun, train_skill ? 15 : 0 );
-=======
-    if( train_skill ) {
-        practice( skill_gun, 15 );
-    } else {
-        practice( skill_gun, 0 );
-    }
->>>>>>> e1897f69
 }
 
 dealt_projectile_attack player::throw_item( const tripoint &target, const item &to_throw )
