--- conflicted
+++ resolved
@@ -143,11 +143,9 @@
 
 static const matype_id style_none( "style_none" );
 
-<<<<<<< HEAD
+static const mongroup_id GROUP_DEBUG_EXACTLY_ONE( "GROUP_DEBUG_EXACTLY_ONE" );
+
 static const morale_type morale_perm_debug( "morale_perm_debug" );
-=======
-static const mongroup_id GROUP_DEBUG_EXACTLY_ONE( "GROUP_DEBUG_EXACTLY_ONE" );
->>>>>>> b8f906a1
 
 static const mtype_id mon_generator( "mon_generator" );
 
