#include "visitable.h"

#include "debug.h"
#include "item.h"
#include "inventory.h"
#include "character.h"
#include "map_selector.h"
#include "vehicle_selector.h"
#include "map.h"
#include "submap.h"
#include "vehicle.h"
#include "veh_type.h"
#include "game.h"
#include "itype.h"
#include "player.h"

template <typename T>
item *visitable<T>::find_parent( const item &it )
{
    item *res = nullptr;
    if( visit_items( [&]( item * node, item * parent ) {
    if( node == &it ) {
            res = parent;
            return VisitResponse::ABORT;
        }
        return VisitResponse::NEXT;
    } ) != VisitResponse::ABORT ) {
        debugmsg( "Tried to find item parent using an object that doesn't contain it" );
    }
    return res;
}

template <typename T>
const item *visitable<T>::find_parent( const item &it ) const
{
    return const_cast<visitable<T> *>( this )->find_parent( it );
}

template <typename T>
std::vector<item *> visitable<T>::parents( const item &it )
{
    std::vector<item *> res;
    for( item *obj = find_parent( it ); obj; obj = find_parent( *obj ) ) {
        res.push_back( obj );
    }
    return res;
}

template <typename T>
std::vector<const item *> visitable<T>::parents( const item &it ) const
{
    std::vector<const item *> res;
    for( const item *obj = find_parent( it ); obj; obj = find_parent( *obj ) ) {
        res.push_back( obj );
    }
    return res;
}

template <typename T>
bool visitable<T>::has_item( const item &it ) const
{
    return visit_items( [&it]( const item * node ) {
        return node == &it ? VisitResponse::ABORT : VisitResponse::NEXT;
    } ) == VisitResponse::ABORT;
}

template <typename T>
bool visitable<T>::has_item_with( const std::function<bool( const item & )> &filter ) const
{
    return visit_items( [&filter]( const item * node ) {
        return filter( *node ) ? VisitResponse::ABORT : VisitResponse::NEXT;
    } ) == VisitResponse::ABORT;
}

template <typename T>
static int has_quality_internal( const T& self, const quality_id &qual, int level, int limit )
{
    int qty = 0;

    self.visit_items( [&qual, level, &limit, &qty]( const item *e ) {
        if( e->get_quality( qual ) >= level ) {
            qty += e->count_by_charges() ? e->charges : 1;
            if( qty >= limit ) {
                return VisitResponse::ABORT; // found sufficient items
            }
        }
        return VisitResponse::NEXT;
    } );
    return std::min( qty, limit );
}

static int has_quality_from_vpart( const vehicle& veh, int part, const quality_id& qual, int level, int limit )
{
    int qty = 0;

    auto pos = veh.parts[ part ].mount;
    for( const auto &n : veh.parts_at_relative( pos.x, pos.y ) ) {

        // only unbroken parts can provide tool qualities
        if( !veh.parts[ n ].is_broken() ) {
            auto tq = veh.part_info( n ).qualities;
            auto iter = tq.find( qual );

            // does the part provide this quality?
            if( iter != tq.end() && iter->second >= level ) {
                if( ++qty >= limit ) {
                    break;
                }
            }
        }
    }
    return std::min( qty, limit );
}

template <typename T>
bool visitable<T>::has_quality( const quality_id &qual, int level, int qty ) const
{
    return has_quality_internal( *this, qual, level, qty ) == qty;
}

template <>
bool visitable<inventory>::has_quality( const quality_id &qual, int level, int qty ) const
{
    long res = 0;
    for( const auto &stack : static_cast<const inventory *>( this )->items ) {
        res += stack.size() * has_quality_internal( stack.front(), qual, level, qty );
        if( res >= qty ) {
            return true;
        }
    }
    return false;
}

template <>
bool visitable<vehicle_selector>::has_quality( const quality_id &qual, int level, int qty ) const
{
    for( const auto& cursor : static_cast<const vehicle_selector &>( *this ) ) {
        qty -= has_quality_from_vpart( cursor.veh, cursor.part, qual, level, qty );
        if( qty <= 0 ) {
            return true;
        }
    }
    return has_quality_internal( *this, qual, level, qty ) == qty;
}

template <>
bool visitable<vehicle_cursor>::has_quality( const quality_id &qual, int level, int qty ) const
{
    auto self = static_cast<const vehicle_cursor *>( this );

    qty -= has_quality_from_vpart( self->veh, self->part, qual, level, qty );
    return qty <= 0 ? true : has_quality_internal( *this, qual, level, qty ) == qty;
}

template <>
bool visitable<Character>::has_quality( const quality_id &qual, int level, int qty ) const
{
    auto self = static_cast<const Character *>( this );

    for( const auto &bio : self->my_bionics ) {
        if( bio.get_quality( qual ) >= level ) {
            if( qty <= 1 ) {
                return true;
            }

            qty--;
        }
    }

    return qty <= 0 ? true : has_quality_internal( *this, qual, level, qty ) == qty;
}

template <typename T>
static int max_quality_internal( const T& self, const quality_id &qual )
{
    int res = INT_MIN;
    self.visit_items( [&res,&qual]( const item *e ) {
        res = std::max( res, e->get_quality( qual ) );
        return VisitResponse::NEXT;
    } );
    return res;
}

static int max_quality_from_vpart( const vehicle& veh, int part, const quality_id& qual )
{
    int res = INT_MIN;

    auto pos = veh.parts[ part ].mount;
    for( const auto &n : veh.parts_at_relative( pos.x, pos.y ) ) {

        // only unbroken parts can provide tool qualities
        if( !veh.parts[ n ].is_broken() ) {
            auto tq = veh.part_info( n ).qualities;
            auto iter = tq.find( qual );

            // does the part provide this quality?
            if( iter != tq.end() ) {
                res = std::max( res, iter->second );
            }
        }
    }
    return res;
}

template <typename T>
int visitable<T>::max_quality( const quality_id &qual ) const
{
    return max_quality_internal( *this, qual );
}

template<>
int visitable<Character>::max_quality( const quality_id &qual ) const
{
    int res = INT_MIN;

    auto self = static_cast<const Character *>( this );

    for( const auto &bio : self->my_bionics ) {
        res = std::max( res, bio.get_quality( qual ) );
    }

    static const quality_id BUTCHER( "BUTCHER" );
    if( qual == BUTCHER ) {
        if( self->has_trait( "CLAWS_ST" ) ) {
            res = std::max( res, 8 );
        } else if( self->has_trait( "TALONS" ) || self->has_trait( "MANDIBLES" ) ||
                   self->has_trait( "CLAWS" ) || self->has_trait( "CLAWS_RETRACT" ) ||
                   self->has_trait( "CLAWS_RAT" ) ) {
            res = std::max( res, 4 );
        }
    }

    return std::max( res, max_quality_internal( *this, qual ) );
}

template <>
int visitable<vehicle_cursor>::max_quality( const quality_id &qual ) const
{
    auto self = static_cast<const vehicle_cursor *>( this );
    return std::max( max_quality_from_vpart( self->veh, self->part, qual ),
                     max_quality_internal( *this, qual ) );
}

template <>
int visitable<vehicle_selector>::max_quality( const quality_id &qual ) const
{
    int res = INT_MIN;
    for( const auto &e : static_cast<const vehicle_selector &>( *this ) ) {
        res = std::max( res, e.max_quality( qual ) );
    }
    return res;
}

template <typename T>
std::vector<item *> visitable<T>::items_with( const std::function<bool( const item & )> &filter )
{
    std::vector<item *> res;
    visit_items( [&res,&filter]( item * node, item * ) {
        if( filter( *node ) ) {
            res.push_back( node );
        }
        return VisitResponse::NEXT;
    } );
    return res;
}

template <typename T>
std::vector<const item *> visitable<T>::items_with( const std::function<bool( const item & )> &filter ) const
{
    std::vector<const item *> res;
    visit_items( [&res,&filter]( const item * node, const item * ) {
        if( filter( *node ) ) {
            res.push_back( node );
        }
        return VisitResponse::NEXT;
    } );
    return res;
}

template <typename T>
VisitResponse visitable<T>::visit_items(
    const std::function<VisitResponse( const item *, const item * )> &func ) const
{
    return const_cast<visitable<T> *>( this )->visit_items(
               static_cast<const std::function<VisitResponse( item *, item * )>&>( func ) );
}

template <typename T>
VisitResponse visitable<T>::visit_items( const std::function<VisitResponse( const item * )> &func ) const
{
    return const_cast<visitable<T> *>( this )->visit_items(
               static_cast<const std::function<VisitResponse( item * )>&>( func ) );
}

template <typename T>
VisitResponse visitable<T>::visit_items( const std::function<VisitResponse( item * )> &func )
{
    return visit_items( [&func]( item * it, item * ) {
        return func( it );
    } );
}

// Specialize visitable<T>::visit_items() for each class that will implement the visitable interface

static VisitResponse visit_internal( const std::function<VisitResponse( item *, item * )> &func,
                                     item *node, item *parent = nullptr )
{
    switch( func( node, parent ) ) {
        case VisitResponse::ABORT:
            return VisitResponse::ABORT;

        case VisitResponse::NEXT:
            if( node->is_gun() || node->is_magazine() || node->is_non_resealable_container() ) {
                // Content of guns and magazines are accessible only via their specific accessors
                // Accessing content of nonsealable container requires altering it (unsealing).
                return VisitResponse::NEXT;
            }

            for( auto &e : node->contents ) {
                if( visit_internal( func, &e, node ) == VisitResponse::ABORT ) {
                    return VisitResponse::ABORT;
                }
            }
        /* intentional fallthrough */

        case VisitResponse::SKIP:
            return VisitResponse::NEXT;
    }

    /* never reached but suppresses GCC warning */
    return VisitResponse::ABORT;
}

template <>
VisitResponse visitable<item>::visit_items(
    const std::function<VisitResponse( item *, item * )> &func )
{
    auto it = static_cast<item *>( this );
    return visit_internal( func, it );
}

template <>
VisitResponse visitable<inventory>::visit_items(
    const std::function<VisitResponse( item *, item * )> &func )
{
    auto inv = static_cast<inventory *>( this );
    for( auto &stack : inv->items ) {
        for( auto &it : stack ) {
            if( visit_internal( func, &it ) == VisitResponse::ABORT ) {
                return VisitResponse::ABORT;
            }
        }
    }
    return VisitResponse::NEXT;
}

template <>
VisitResponse visitable<Character>::visit_items(
    const std::function<VisitResponse( item *, item * )> &func )
{
    auto ch = static_cast<Character *>( this );

    if( !ch->weapon.is_null() &&
        visit_internal( func, &ch->weapon ) == VisitResponse::ABORT ) {
        return VisitResponse::ABORT;
    }

    for( auto &e : ch->worn ) {
        if( visit_internal( func, &e ) == VisitResponse::ABORT ) {
            return VisitResponse::ABORT;
        }
    }

    return ch->inv.visit_items( func );
}

template <>
VisitResponse visitable<map_cursor>::visit_items(
    const std::function<VisitResponse( item *, item * )> &func )
{
    auto cur = static_cast<map_cursor *>( this );

    // skip inaccessible items
    if( g->m.has_flag( "SEALED", *cur ) ) {
        return VisitResponse::NEXT;
    }

    for( auto &e : g->m.i_at( *cur ) ) {
        if( visit_internal( func, &e ) == VisitResponse::ABORT ) {
            return VisitResponse::ABORT;
        }
    }
    return VisitResponse::NEXT;
}

template <>
VisitResponse visitable<map_selector>::visit_items(
    const std::function<VisitResponse( item *, item * )> &func )
{
    for( auto &cursor : static_cast<map_selector &>( *this ) ) {
        if( cursor.visit_items( func ) == VisitResponse::ABORT ) {
            return VisitResponse::ABORT;
        }
    }
    return VisitResponse::NEXT;
}

template <>
VisitResponse visitable<vehicle_cursor>::visit_items(
    const std::function<VisitResponse( item *, item * )> &func )
{
    auto self = static_cast<vehicle_cursor *>( this );

    int idx = self->veh.part_with_feature( self->part, "CARGO" );
    if( idx >= 0 ) {
        for( auto &e : self->veh.get_items( idx ) ) {
            if( visit_internal( func, &e ) == VisitResponse::ABORT ) {
                return VisitResponse::ABORT;
            }
        }
    }
    return VisitResponse::NEXT;
}

template <>
VisitResponse visitable<vehicle_selector>::visit_items(
    const std::function<VisitResponse( item *, item * )> &func )
{
    for( auto &cursor : static_cast<vehicle_selector &>( *this ) ) {
        if( cursor.visit_items( func ) == VisitResponse::ABORT ) {
            return VisitResponse::ABORT;
        }
    }
    return VisitResponse::NEXT;
}

// Specialize visitable<T>::remove_items_with() for each class that will implement the visitable interface

template <typename T>
item visitable<T>::remove_item( item& it ) {
    auto obj = remove_items_with( [&it]( const item& e ) { return &e == &it; }, 1 );
    if( !obj.empty() ) {
        return obj.front();

    } else {
        debugmsg( "Tried removing item from object which did not contain it" );
        return item();
    }
}

static void remove_internal( const std::function<bool( item & )> &filter, item &node, int &count,
                             std::list<item> &res )
{
    for( auto it = node.contents.begin(); it != node.contents.end(); ) {
        if( filter( *it ) ) {
            res.splice( res.end(), node.contents, it++ );
            if( --count == 0 ) {
                return;
            }
        } else {
            remove_internal( filter, *it, count, res );
            ++it;
        }
    }
}

template <>
std::list<item> visitable<item>::remove_items_with( const std::function<bool( const item &e )>
        &filter, int count )
{
    auto it = static_cast<item *>( this );
    std::list<item> res;

    if( count <= 0 ) {
        return res; // nothing to do
    }

    remove_internal( filter, *it, count, res );
    return res;
}


template <>
std::list<item> visitable<inventory>::remove_items_with( const
        std::function<bool( const item &e )> &filter, int count )
{
    auto inv = static_cast<inventory *>( this );
    std::list<item> res;

    if( count <= 0 ) {
        return res; // nothing to do
    }

    for( auto stack = inv->items.begin(); stack != inv->items.end() && count > 0; ) {
        std::list<item> &istack = *stack;
        const auto original_invlet = istack.front().invlet;

        for( auto istack_iter = istack.begin(); istack_iter != istack.end() && count > 0; ) {
            if( filter( *istack_iter ) ) {
                count--;
                res.splice( res.end(), istack, istack_iter++ );
                // The non-first items of a stack may have different invlets, the code
                // in inventory only ever checks the invlet of the first item. This
                // ensures that the first item of a stack always has the same invlet, even
                // after the orignal first item was removed.
                if( istack_iter == istack.begin() && istack_iter != istack.end() ) {
                    istack_iter->invlet = original_invlet;
                }

            } else {
                remove_internal( filter, *istack_iter, count, res );
                ++istack_iter;
            }
        }

        if( istack.empty() ) {
            stack = inv->items.erase( stack );
        } else {
            ++stack;
        }
    }
    return res;
}

template <>
std::list<item> visitable<Character>::remove_items_with( const
        std::function<bool( const item &e )> &filter, int count )
{
    auto ch = static_cast<Character *>( this );
    std::list<item> res;

    if( count <= 0 ) {
        return res; // nothing to do
    }

    // first try and remove items from the inventory
    res = ch->inv.remove_items_with( filter, count );
    count -= res.size();
    if( count == 0 ) {
        return res;
    }

    // then try any worn items
    for( auto iter = ch->worn.begin(); iter != ch->worn.end(); ) {
        if( filter( *iter ) ) {
            iter->on_takeoff( *ch );
            res.splice( res.end(), ch->worn, iter++ );
            if( --count == 0 ) {
                return res;
            }
        } else {
            remove_internal( filter, *iter, count, res );
            if( count == 0 ) {
                return res;
            }
            ++iter;
        }
    }

    // finally try the currently wielded item (if any)
    if( filter( ch->weapon ) ) {
        res.push_back( ch->remove_weapon() );
        count--;
    } else {
        remove_internal( filter, ch->weapon, count, res );
    }

    return res;
}

template <>
std::list<item> visitable<map_cursor>::remove_items_with( const
        std::function<bool( const item &e )> &filter, int count )
{
    auto cur = static_cast<map_cursor *>( this );
    std::list<item> res;

    if( count <= 0 ) {
        return res; // nothing to do
    }

    if( !g->m.inbounds( *cur ) ) {
        debugmsg( "cannot remove items from map: cursor out-of-bounds" );
        return res;
    }

    // fetch the appropriate item stack
    int x, y;
    submap *sub = g->m.get_submap_at( *cur, x, y );

    for( auto iter = sub->itm[ x ][ y ].begin(); iter != sub->itm[ x ][ y ].end(); ) {
        if( filter( *iter ) ) {
            // check for presence in the active items cache
            if( sub->active_items.has( iter, point( x, y ) ) ) {
                sub->active_items.remove( iter, point( x, y ) );
            }

            // if necessary remove item from the luminosity map
            sub->update_lum_rem( *iter, x, y );

            // finally remove the item
            res.splice( res.end(), sub->itm[ x ][ y ], iter++ );

            if( --count == 0 ) {
                return res;
            }
        } else {
            remove_internal( filter, *iter, count, res );
            if( count == 0 ) {
                return res;
            }
            ++iter;
        }
    }
    return res;
}

template <>
std::list<item> visitable<map_selector>::remove_items_with( const
        std::function<bool( const item &e )> &filter, int count )
{
    std::list<item> res;

    for( auto &cursor : static_cast<map_selector &>( *this ) ) {
        std::list<item> out = cursor.remove_items_with( filter, count );
        count -= out.size();
        res.splice( res.end(), out );
    }

    return res;
}

template <>
std::list<item> visitable<vehicle_cursor>::remove_items_with( const
        std::function<bool( const item &e )> &filter, int count )
{
    auto cur = static_cast<vehicle_cursor *>( this );
    std::list<item> res;

    if( count <= 0 ) {
        return res; // nothing to do
    }

    int idx = cur->veh.part_with_feature( cur->part, "CARGO" );
    if( idx < 0 ) {
        return res;
    }

    vehicle_part& part = cur->veh.parts[ idx ];
    for( auto iter = part.items.begin(); iter != part.items.end(); ) {
        if( filter( *iter ) ) {
            // check for presence in the active items cache
            if( cur->veh.active_items.has( iter, part.mount ) ) {
                cur->veh.active_items.remove( iter, part.mount );
            }
            res.splice( res.end(), part.items, iter++ );
            if( --count == 0 ) {
                return res;
            }
        } else {
            remove_internal( filter, *iter, count, res );
            if( count == 0 ) {
                return res;
            }
            ++iter;
        }
    }

    if( !res.empty() ) {
        // if we removed any items then invalidate the cached mass
        cur->veh.invalidate_mass();
    }

    return res;
}

template <>
std::list<item> visitable<vehicle_selector>::remove_items_with( const
        std::function<bool( const item &e )> &filter, int count )
{
    std::list<item> res;

    for( auto &cursor : static_cast<vehicle_selector &>( *this ) ) {
        std::list<item> out = cursor.remove_items_with( filter, count );
        count -= out.size();
        res.splice( res.end(), out );
    }

    return res;
}

template <typename T>
static long charges_of_internal( const T& self, const itype_id& id, long limit )
{
    long qty = 0;

    self.visit_items( [&]( const item *e ) {
        if( e->is_tool() ) {
            if( e->typeId() == id ) {
                qty += e->ammo_remaining(); // includes charges from any contained magazine
            }
            return qty < limit ? VisitResponse::SKIP : VisitResponse::ABORT;

        } else if( e->count_by_charges() ) {
            if( e->typeId() == id ) {
                qty += e->charges;
            }
            // items counted by charges are not themselves expected to be containers
            return qty < limit ? VisitResponse::SKIP : VisitResponse::ABORT;
        }

        // recurse through any nested containers
        return qty < limit ? VisitResponse::NEXT : VisitResponse::ABORT;
    } );

    return std::min( qty, limit );
}

template <typename T>
long visitable<T>::charges_of( const std::string &what, int limit ) const
{
    return charges_of_internal( *this, what, limit );
}

template <>
long visitable<inventory>::charges_of( const std::string &what, int limit ) const
{
    const auto &binned = static_cast<const inventory *>( this )->get_binned_items();
    const auto iter = binned.find( what );
    if( iter == binned.end() ) {
        return 0;
    }

    long res = 0;
<<<<<<< HEAD
    for( const item *it : iter->second ) {
        res += charges_of_internal( *it, what, limit );
=======
    for( const auto &stack : static_cast<const inventory *>( this )->items ) {
        res += stack.size() * charges_of_internal( stack.front(), what, limit );
        if( res >= limit ) {
            break;
        }
>>>>>>> 8cdc091c
    }

    return res;
}

template <>
long visitable<Character>::charges_of( const std::string &what, int limit ) const
{
    auto self = static_cast<const Character *>( this );
    auto p = dynamic_cast<const player *>( self );

    if( what == "toolset") {
        if( p && p->has_active_bionic( "bio_tools" ) ) {
            return std::min( p->power_level, limit );
        } else {
            return 0;
        }
    }

    if( what == "UPS" ) {
        long qty = 0;
        qty += charges_of( "UPS_off" );
        qty += charges_of( "adv_UPS_off" ) / 0.6;
        if ( p && p->has_active_bionic( "bio_ups" ) ) {
            qty += p->power_level;
        }
        return std::min( qty, long( limit ) );
    }

    return charges_of_internal( *this, what, limit );
}

template <typename T>
static int amount_of_internal( const T& self, const itype_id& id, bool pseudo, int limit )
{
    int qty = 0;
    self.visit_items( [&qty, &id, &pseudo, &limit] ( const item *e ) {
        qty += ( e->typeId() == id && e->allow_crafting_component() && ( pseudo || !e->has_flag( "PSEUDO" ) ) );
        return qty != limit ? VisitResponse::NEXT : VisitResponse::ABORT;
    } );
    return qty;
}

template <typename T>
int visitable<T>::amount_of( const std::string& what, bool pseudo, int limit ) const
{
    return amount_of_internal( *this, what, pseudo, limit );
}

template <>
int visitable<inventory>::amount_of( const std::string& what, bool pseudo, int limit ) const
{
    const auto &binned = static_cast<const inventory *>( this )->get_binned_items();
    const auto iter = binned.find( what );
    if( iter == binned.end() ) {
        return 0;
    }

    long res = 0;
    for( const item *it : iter->second ) {
        res += it->amount_of( what, pseudo, limit );
    }

    return res;
}

template <>
int visitable<Character>::amount_of( const std::string& what, bool pseudo, int limit ) const
{
    auto self = static_cast<const Character *>( this );

    if( what == "toolset" && pseudo && self->has_active_bionic( "bio_tools" ) ) {
        return 1;
    }

    if( what == "apparatus" && pseudo ) {
        int qty = 0;
        visit_items( [&qty, &limit] ( const item *e ) {
            qty += e->get_quality( quality_id( "SMOKE_PIPE" ) ) >= 1;
            return qty < limit ? VisitResponse::SKIP : VisitResponse::ABORT;
        } );
        return std::min( qty, limit );
    }

    return amount_of_internal( *this, what, pseudo, limit );
}

// explicit template initialization for all classes implementing the visitable interface
template class visitable<item>;
template class visitable<inventory>;
template class visitable<Character>;
template class visitable<map_selector>;
template class visitable<map_cursor>;
template class visitable<vehicle_selector>;
template class visitable<vehicle_cursor>;<|MERGE_RESOLUTION|>--- conflicted
+++ resolved
@@ -732,16 +732,11 @@
     }
 
     long res = 0;
-<<<<<<< HEAD
     for( const item *it : iter->second ) {
         res += charges_of_internal( *it, what, limit );
-=======
-    for( const auto &stack : static_cast<const inventory *>( this )->items ) {
-        res += stack.size() * charges_of_internal( stack.front(), what, limit );
         if( res >= limit ) {
             break;
         }
->>>>>>> 8cdc091c
     }
 
     return res;
