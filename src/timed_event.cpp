#include "timed_event.h"

#include <array>
#include <memory>
#include <new>
#include <optional>
#include <string>
#include <utility>

#include "avatar.h"
#include "avatar_action.h"
#include "character.h"
#include "coordinates.h"
#include "debug.h"
#include "enums.h"
#include "event.h"
#include "event_bus.h"
#include "game.h"
#include "game_constants.h"
#include "line.h"
#include "magic.h"
#include "map.h"
#include "map_extras.h"
#include "map_iterator.h"
#include "mapbuffer.h"
#include "mapdata.h"
#include "mapgen_functions.h"
#include "memorial_logger.h"
#include "messages.h"
#include "monster.h"
#include "options.h"
#include "rng.h"
#include "sounds.h"
#include "text_snippets.h"
#include "translations.h"
#include "type_id.h"

static const itype_id itype_petrified_eye( "petrified_eye" );

static const map_extra_id map_extra_mx_dsa_alrp( "mx_dsa_alrp" );

static const morale_type morale_scream( "morale_scream" );

static const mtype_id mon_amigara_horror( "mon_amigara_horror" );
static const mtype_id mon_dark_wyrm( "mon_dark_wyrm" );
static const mtype_id mon_dermatik( "mon_dermatik" );
static const mtype_id mon_dsa_alien_dispatch( "mon_dsa_alien_dispatch" );
static const mtype_id mon_sewer_snake( "mon_sewer_snake" );
static const mtype_id mon_spider_cellar_giant( "mon_spider_cellar_giant" );
static const mtype_id mon_spider_widow_giant( "mon_spider_widow_giant" );

static const spell_id spell_dks_summon_alrp( "dks_summon_alrp" );

static const ter_str_id ter_t_fault( "t_fault" );
static const ter_str_id ter_t_grate( "t_grate" );
static const ter_str_id ter_t_rock_floor( "t_rock_floor" );
static const ter_str_id ter_t_root_wall( "t_root_wall" );
static const ter_str_id ter_t_stairs_down( "t_stairs_down" );
static const ter_str_id ter_t_underbrush( "t_underbrush" );
static const ter_str_id ter_t_water_dp( "t_water_dp" );
static const ter_str_id ter_t_water_sh( "t_water_sh" );

timed_event::timed_event( timed_event_type e_t, const time_point &w, int f_id, tripoint_abs_ms p,
                          int s, std::string key )
    : type( e_t )
    , when( w )
    , faction_id( f_id )
    , map_square( p )
    , strength( s )
    , key( std::move( key ) )
{
    map_point = project_to<coords::sm>( map_square );
}

timed_event::timed_event( timed_event_type e_t, const time_point &w, int f_id, tripoint_abs_ms p,
                          int s, std::string s_id, std::string key )
    : type( e_t )
    , when( w )
    , faction_id( f_id )
    , map_square( p )
    , strength( s )
    , string_id( std::move( s_id ) )
    , key( std::move( key ) )
{
    map_point = project_to<coords::sm>( map_square );
}

timed_event::timed_event( timed_event_type e_t, const time_point &w, int f_id, tripoint_abs_ms p,
                          int s, std::string s_id, submap sr, std::string key )
    : type( e_t )
    , when( w )
    , faction_id( f_id )
    , map_square( p )
    , strength( s )
    , string_id( std::move( s_id ) )
    , key( std::move( key ) )
    , revert( std::move( sr ) )
{
    map_point = project_to<coords::sm>( map_square );
}

void timed_event::actualize()
{
    avatar &player_character = get_avatar();
    map &here = get_map();
    switch( type ) {
        case timed_event_type::HELP:
            debugmsg( "Currently disabled while NPC and monster factions are being rewritten." );
            break;

        case timed_event_type::SPAWN_WYRMS: {
            if( here.get_abs_sub().z() >= 0 ) {
                return;
            }
            get_memorial().add(
                pgettext( "memorial_male", "Drew the attention of more dark wyrms!" ),
                pgettext( "memorial_female", "Drew the attention of more dark wyrms!" ) );

            // 50% chance to spawn a dark wyrm near every orifice on the level.
            for( const tripoint_bub_ms &p : here.points_on_zlevel() ) {
                if( here.ter( p ) == ter_id( "t_orifice" ) ) {
                    g->place_critter_around( mon_dark_wyrm, p, 1 );
                }
            }

            // You could drop the flag, you know.
            if( player_character.has_amount( itype_petrified_eye, 1 ) ) {
<<<<<<< HEAD
                sounds::sound( player_character.pos(), MAX_VIEW_DISTANCE, sounds::sound_t::alert,
                               _( "a tortured scream!" ), false,
=======
                sounds::sound( player_character.pos_bub(), 60, sounds::sound_t::alert, _( "a tortured scream!" ),
                               false,
>>>>>>> aba1ffb9
                               "shout",
                               "scream_tortured" );
                if( !player_character.is_deaf() ) {
                    add_msg( _( "The eye you're carrying lets out a tortured scream!" ) );
                    player_character.add_morale( morale_scream, -15, 0, 30_minutes, 30_seconds );
                }
            }

        }
        break;

        case timed_event_type::AMIGARA: {
            get_event_bus().send<event_type::angers_amigara_horrors>();
            int num_horrors = rng( 3, 5 );
            std::optional<tripoint_bub_ms> fault_point;
            bool horizontal = false;
            for( const tripoint_bub_ms &p : here.points_on_zlevel() ) {
                if( here.ter( p ) == ter_t_fault ) {
                    fault_point = p;
                    horizontal = here.ter( p + tripoint::east ) == ter_t_fault ||
                                 here.ter( p + tripoint::west ) == ter_t_fault;
                    break;
                }
            }
            for( int i = 0; fault_point && i < num_horrors; i++ ) {
                for( int tries = 0; tries < 10; ++tries ) {
                    tripoint_bub_ms monp = player_character.pos_bub();
                    if( horizontal ) {
                        monp.x() = rng( fault_point->x(), fault_point->x() + 2 * SEEX - 8 );
                        for( int n = -1; n <= 1; n++ ) {
                            if( here.ter( point_bub_ms( monp.x(), fault_point->y() + n ) ) == ter_t_rock_floor ) {
                                monp.y() = fault_point->y() + n;
                            }
                        }
                    } else {
                        // Vertical fault
                        monp.y() = rng( fault_point->y(), fault_point->y() + 2 * SEEY - 8 );
                        for( int n = -1; n <= 1; n++ ) {
                            if( here.ter( point_bub_ms( fault_point->x() + n, monp.y() ) ) == ter_t_rock_floor ) {
                                monp.x() = fault_point->x() + n;
                            }
                        }
                    }
                    if( g->place_critter_at( mon_amigara_horror, monp ) ) {
                        break;
                    }
                }
            }
        }
        break;

        case timed_event_type::ROOTS_DIE:
            get_event_bus().send<event_type::destroys_triffid_grove>();
            for( const tripoint_bub_ms &p : here.points_on_zlevel() ) {
                if( here.ter( p ) == ter_t_root_wall && one_in( 3 ) ) {
                    here.ter_set( p, ter_t_underbrush );
                }
            }
            break;

        case timed_event_type::TEMPLE_OPEN: {
            get_event_bus().send<event_type::opens_temple>();
            bool saw_grate = false;
            for( const tripoint_bub_ms &p : here.points_on_zlevel() ) {
                if( here.ter( p ) == ter_t_grate ) {
                    here.ter_set( p, ter_t_stairs_down );
                    if( !saw_grate && player_character.sees( p ) ) {
                        saw_grate = true;
                    }
                }
            }
            if( saw_grate ) {
                add_msg( _( "The nearby grates open to reveal a staircase!" ) );
            }
        }
        break;

        case timed_event_type::TEMPLE_FLOOD: {
            bool flooded = false;

            cata::mdarray<ter_id, point_bub_ms> flood_buf;
            for( const tripoint_bub_ms &p : here.points_on_zlevel() ) {
                flood_buf[p.x()][p.y()] = here.ter( p );
            }
            for( const tripoint_bub_ms &p : here.points_on_zlevel() ) {
                if( here.ter( p ) == ter_t_water_sh ) {
                    bool deepen = false;
                    for( const tripoint_bub_ms &w : points_in_radius( p, 1 ) ) {
                        if( here.ter( w ) == ter_t_water_dp ) {
                            deepen = true;
                            break;
                        }
                    }
                    if( deepen ) {
                        flood_buf[p.x()][p.y()] = ter_t_water_dp;
                        flooded = true;
                    }
                } else if( here.ter( p ) == ter_t_rock_floor ) {
                    bool flood = false;
                    for( const tripoint_bub_ms &w : points_in_radius( p, 1 ) ) {
                        const ter_id &t = here.ter( w );
                        if( t == ter_t_water_dp || t == ter_t_water_sh ) {
                            flood = true;
                            break;
                        }
                    }
                    if( flood ) {
                        flood_buf[p.x()][p.y()] = ter_t_water_sh;
                        flooded = true;
                    }
                }
            }
            if( !flooded ) {
                // We finished flooding the entire chamber!
                return;
            }
            // Check if we should print a message
            if( flood_buf[player_character.posx()][player_character.posy()] != here.ter(
                    player_character.pos_bub() ) ) {
                if( flood_buf[player_character.posx()][player_character.posy()] == ter_t_water_sh ) {
                    add_msg( m_warning, _( "Water quickly floods up to your knees." ) );
                    get_memorial().add(
                        pgettext( "memorial_male", "Water level reached knees." ),
                        pgettext( "memorial_female", "Water level reached knees." ) );
                } else {
                    // Must be deep water!
                    add_msg( m_warning, _( "Water fills nearly to the ceiling!" ) );
                    get_memorial().add(
                        pgettext( "memorial_male", "Water level reached the ceiling." ),
                        pgettext( "memorial_female", "Water level reached the ceiling." ) );
                    avatar_action::swim( here, player_character, player_character.pos_bub() );
                }
            }
            // flood_buf is filled with correct tiles; now copy them back to here
            for( const tripoint_bub_ms &p : here.points_on_zlevel() ) {
                here.ter_set( p, flood_buf[p.x()][p.y()] );
            }
            get_timed_events().add( timed_event_type::TEMPLE_FLOOD,
                                    calendar::turn + rng( 2_turns, 3_turns ) );
        }
        break;

        case timed_event_type::TEMPLE_SPAWN: {
            static const std::array<mtype_id, 4> temple_monsters = { {
                    mon_sewer_snake, mon_dermatik, mon_spider_widow_giant, mon_spider_cellar_giant
                }
            };
            const mtype_id &montype = random_entry( temple_monsters );
            g->place_critter_around( montype, player_character.pos_bub(), 2 );
        }
        break;

        case timed_event_type::DSA_ALRP_SUMMON: {
            const tripoint_abs_sm u_pos = player_character.global_sm_location();
            if( rl_dist( u_pos, map_point ) <= 4 ) {
                const tripoint_bub_ms spot = here.bub_from_abs( project_to<coords::ms>( map_point ) );
                monster dispatcher( mon_dsa_alien_dispatch );
                fake_spell summoning( spell_dks_summon_alrp, true, 12 );
                summoning.get_spell( player_character ).cast_all_effects( dispatcher, spot );
            } else {
                const tripoint_abs_omt omt_point = project_to<coords::omt>( map_point );
                tinymap mx_map;
                mx_map.load( omt_point, false );
                MapExtras::apply_function( map_extra_mx_dsa_alrp, mx_map, omt_point );
                g->load_npcs();
                here.invalidate_map_cache( map_point.z() );
            }
        }
        break;

        case timed_event_type::TRANSFORM_RADIUS: {
            map tm;
            tm.load( project_to<coords::sm>( map_square - point{ strength, strength} ), false );
            tm.transform_radius( ter_furn_transform_id( string_id ), strength,
                                 map_square );
            break;
        }
        case timed_event_type::UPDATE_MAPGEN:
            run_mapgen_update_func(
                update_mapgen_id( string_id ), project_to<coords::omt>( map_point ), {}, nullptr );
            set_queued_points();
            get_map().invalidate_map_cache( map_point.z() );
            break;

        case timed_event_type::REVERT_SUBMAP: {
            submap *sm = MAPBUFFER.lookup_submap( map_point );
            sm->revert_submap( revert );
            get_map().invalidate_map_cache( map_point.z() );
            break;
        }

        default:
            // Nothing happens for other events
            break;
    }
}

void timed_event::per_turn()
{
    Character &player_character = get_player_character();
    map &here = get_map();
    switch( type ) {
        case timed_event_type::SPAWN_WYRMS:
            if( here.get_abs_sub().z() >= 0 ) {
                when -= 1_turns;
                return;
            }
            if( calendar::once_every( time_duration::from_seconds( rng( 2, 3 ) ) ) &&
                !player_character.is_deaf() ) {
                add_msg( m_warning, _( "You hear screeches from the rock above and around you!" ) );
            }
            break;

        case timed_event_type::AMIGARA:
            if( calendar::once_every( time_duration::from_seconds( rng( 2, 3 ) ) ) ) {
                add_msg( m_warning, _( "The entire cavern shakes!" ) );
            }
            break;

        case timed_event_type::AMIGARA_WHISPERS: {
            bool faults = false;
            for( const tripoint_bub_ms &p : here.points_on_zlevel() ) {
                if( here.ter( p ) == ter_t_fault ) {
                    faults = true;
                    break;
                }
            }

            if( calendar::once_every( time_duration::from_seconds( 10 ) ) && faults ) {
                add_msg( m_info, _( "You hear someone whispering \"%s\"" ),
                         SNIPPET.random_from_category( "amigara_whispers" ).value_or( translation() ) );
            }
        }
        break;

        case timed_event_type::TEMPLE_OPEN:
            if( calendar::once_every( time_duration::from_seconds( rng( 2, 3 ) ) ) ) {
                add_msg( m_warning, _( "The earth rumbles." ) );
            }
            break;

        default:
            // Nothing happens for other events
            break;
    }
}

void timed_event_manager::process()
{
    for( auto it = events.begin(); it != events.end(); ) {
        it->per_turn();
        if( it->when <= calendar::turn ) {
            it->actualize();
            it = events.erase( it );
        } else {
            it++;
        }
    }
}

void timed_event_manager::add( timed_event_type type, const time_point &when,
                               const int faction_id, int strength, const std::string &key )
{
    add( type, when, faction_id, get_player_character().get_location(), strength, "", key );
}

void timed_event_manager::add( timed_event_type type, const time_point &when,
                               const int faction_id,
                               const tripoint_abs_ms &where,
                               int strength, const std::string &key )
{
    events.emplace_back( type, when, faction_id, where, strength, key );
}

void timed_event_manager::add( timed_event_type type, const time_point &when,
                               const int faction_id,
                               const tripoint_abs_ms &where,
                               int strength, const std::string &string_id,
                               const std::string &key )
{
    events.emplace_back( type, when, faction_id, where, strength, string_id, key );
}

void timed_event_manager::add( timed_event_type type, const time_point &when,
                               const int faction_id,
                               const tripoint_abs_ms &where,
                               int strength, const std::string &string_id, submap sr,
                               const std::string &key )
{
    events.emplace_back( type, when, faction_id, where, strength, string_id, std::move( sr ), key );
}

bool timed_event_manager::queued( const timed_event_type type ) const
{
    return const_cast<timed_event_manager &>( *this ).get( type ) != nullptr;
}

timed_event *timed_event_manager::get( const timed_event_type type )
{
    for( timed_event &e : events ) {
        if( e.type == type ) {
            return &e;
        }
    }
    return nullptr;
}

timed_event *timed_event_manager::get( const timed_event_type type, const std::string &key )
{
    for( timed_event &e : events ) {
        if( e.type == type && e.key == key ) {
            return &e;
        }
    }
    return nullptr;
}

std::list<timed_event> const &timed_event_manager::get_all() const
{
    return events;
}

void timed_event_manager::set_all( const std::string &key, time_duration time_in_future )
{
    for( timed_event &e : events ) {
        if( e.key == key ) {
            e.when = calendar::turn + time_in_future;
        }
    }
}<|MERGE_RESOLUTION|>--- conflicted
+++ resolved
@@ -125,13 +125,9 @@
 
             // You could drop the flag, you know.
             if( player_character.has_amount( itype_petrified_eye, 1 ) ) {
-<<<<<<< HEAD
-                sounds::sound( player_character.pos(), MAX_VIEW_DISTANCE, sounds::sound_t::alert,
-                               _( "a tortured scream!" ), false,
-=======
-                sounds::sound( player_character.pos_bub(), 60, sounds::sound_t::alert, _( "a tortured scream!" ),
+                sounds::sound( player_character.pos_bub(), MAX_VIEW_DISTANCE, sounds::sound_t::alert,
+                               _( "a tortured scream!" ),
                                false,
->>>>>>> aba1ffb9
                                "shout",
                                "scream_tortured" );
                 if( !player_character.is_deaf() ) {
