#include <algorithm>
#include <cstddef>
#include <iterator>
#include <map>
#include <memory>
#include <set>
#include <string>
#include <utility>
#include <vector>

#include "calendar.h"
#include "catacharset.h"
#include "color.h"
#include "cursesdef.h"
#include "debug.h"
#include "debug_menu.h" // IWYU pragma: associated
#include "enums.h"
#include "flat_set.h"
#include "game.h"
#include "input.h"
#include "item.h"
#include "item_factory.h"
#include "itype.h"
#include "map.h"
#include "monster.h"
#include "monstergenerator.h"
#include "mtype.h"
#include "mutation.h"
#include "optional.h"
#include "output.h"
#include "player.h"
#include "point.h"
#include "skill.h"
#include "string_formatter.h"
#include "string_input_popup.h"
#include "translations.h"
#include "type_id.h"
#include "ui.h"
#include "uistate.h"

class ui_adaptor;
template <typename T> class string_id;

class wish_mutate_callback: public uilist_callback
{
    public:
        // Last menu entry
        int lastlen = 0;
        // Feedback message
        std::string msg;
        bool started = false;
        std::vector<trait_id> vTraits;
        std::map<trait_id, bool> pTraits;
        player *p;

        nc_color mcolor( const trait_id &m ) {
            if( pTraits[ m ] ) {
                return c_green;
            }
            return c_light_gray;
        }

        wish_mutate_callback() = default;
        bool key( const input_context &, const input_event &event, int entnum, uilist *menu ) override {
            if( event.get_first_input() == 't' && p->has_trait( vTraits[ entnum ] ) ) {
                if( p->has_base_trait( vTraits[ entnum ] ) ) {
                    p->toggle_trait( vTraits[ entnum ] );
                    p->unset_mutation( vTraits[ entnum ] );

                } else {
                    p->set_mutation( vTraits[ entnum ] );
                    p->toggle_trait( vTraits[ entnum ] );
                }
                menu->entries[ entnum ].text_color = p->has_trait( vTraits[ entnum ] ) ? c_green : menu->text_color;
                menu->entries[ entnum ].extratxt.txt = p->has_base_trait( vTraits[ entnum ] ) ? "T" : "";
                return true;
            }
            return false;
        }

        void refresh( uilist *menu ) override {
            if( !started ) {
                started = true;
                for( const mutation_branch &traits_iter : mutation_branch::get_all() ) {
                    vTraits.push_back( traits_iter.id );
                    pTraits[traits_iter.id] = p->has_trait( traits_iter.id );
                }
            }

            const std::string padding = std::string( menu->pad_right - 1, ' ' );

            const int startx = menu->w_width - menu->pad_right;
            for( int i = 2; i < lastlen; i++ ) {
                mvwprintw( menu->window, point( startx, i ), padding );
            }

            int line2 = 4;

            if( menu->selected >= 0 && static_cast<size_t>( menu->selected ) < vTraits.size() ) {
                const mutation_branch &mdata = vTraits[menu->selected].obj();

                mvwprintw( menu->window, point( startx, 3 ),
                           mdata.valid ? _( "Valid" ) : _( "Nonvalid" ) );

                if( !mdata.prereqs.empty() ) {
                    line2++;
                    mvwprintz( menu->window, point( startx, line2 ), c_light_gray, _( "Prereqs:" ) );
                    for( const trait_id &j : mdata.prereqs ) {
                        mvwprintz( menu->window, point( startx + 11, line2 ), mcolor( j ),
                                   mutation_branch::get_name( j ) );
                        line2++;
                    }
                }

                if( !mdata.prereqs2.empty() ) {
                    line2++;
                    mvwprintz( menu->window, point( startx, line2 ), c_light_gray, _( "Prereqs, 2d:" ) );
                    for( const trait_id &j : mdata.prereqs2 ) {
                        mvwprintz( menu->window, point( startx + 15, line2 ), mcolor( j ),
                                   mutation_branch::get_name( j ) );
                        line2++;
                    }
                }

                if( !mdata.threshreq.empty() ) {
                    line2++;
                    mvwprintz( menu->window, point( startx, line2 ), c_light_gray, _( "Thresholds required:" ) );
                    for( const trait_id &j : mdata.threshreq ) {
                        mvwprintz( menu->window, point( startx + 21, line2 ), mcolor( j ),
                                   mutation_branch::get_name( j ) );
                        line2++;
                    }
                }

                if( !mdata.cancels.empty() ) {
                    line2++;
                    mvwprintz( menu->window, point( startx, line2 ), c_light_gray, _( "Cancels:" ) );
                    for( const trait_id &j : mdata.cancels ) {
                        mvwprintz( menu->window, point( startx + 11, line2 ), mcolor( j ),
                                   mutation_branch::get_name( j ) );
                        line2++;
                    }
                }

                if( !mdata.replacements.empty() ) {
                    line2++;
                    mvwprintz( menu->window, point( startx, line2 ), c_light_gray, _( "Becomes:" ) );
                    for( const trait_id &j : mdata.replacements ) {
                        mvwprintz( menu->window, point( startx + 11, line2 ), mcolor( j ),
                                   mutation_branch::get_name( j ) );
                        line2++;
                    }
                }

                if( !mdata.additions.empty() ) {
                    line2++;
                    mvwprintz( menu->window, point( startx, line2 ), c_light_gray, _( "Add-ons:" ) );
                    for( const string_id<mutation_branch> &j : mdata.additions ) {
                        mvwprintz( menu->window, point( startx + 11, line2 ), mcolor( j ),
                                   mutation_branch::get_name( j ) );
                        line2++;
                    }
                }

                if( !mdata.types.empty() ) {
                    line2++;
                    mvwprintz( menu->window, point( startx, line2 ), c_light_gray,  _( "Type:" ) );
                    for( const std::string &j : mdata.types ) {
                        mvwprintw( menu->window, point( startx + 11, line2 ), j );
                        line2++;
                    }
                }

                if( !mdata.category.empty() ) {
                    line2++;
                    mvwprintz( menu->window, point( startx, line2 ), c_light_gray,  _( "Category:" ) );
                    for( const mutation_category_id &j : mdata.category ) {
                        mvwprintw( menu->window, point( startx + 11, line2 ), j.str() );
                        line2++;
                    }
                }
                line2 += 2;

                //~ pts: points, vis: visibility, ugly: ugliness
                mvwprintz( menu->window, point( startx, line2 ), c_light_gray, _( "pts: %d vis: %d ugly: %d" ),
                           mdata.points,
                           mdata.visibility,
                           mdata.ugliness
                         );
                line2 += 2;

                std::vector<std::string> desc = foldstring( mdata.desc(),
                                                menu->pad_right - 1 );
                for( auto &elem : desc ) {
                    mvwprintz( menu->window, point( startx, line2 ), c_light_gray, elem );
                    line2++;
                }
            }

            lastlen = line2 + 1;

            mvwprintz( menu->window, point( startx, menu->w_height - 3 ), c_green, msg );
            msg.clear();
            input_context ctxt( menu->input_category, keyboard_mode::keycode );
            mvwprintw( menu->window, point( startx, menu->w_height - 2 ),
                       _( "[%s] find, [%s] quit, [t] toggle base trait" ),
                       ctxt.get_desc( "FILTER" ), ctxt.get_desc( "QUIT" ) );

            wnoutrefresh( menu->window );
        }

        ~wish_mutate_callback() override = default;
};

void debug_menu::wishmutate( player *p )
{
    uilist wmenu;
    int c = 0;

    for( const mutation_branch &traits_iter : mutation_branch::get_all() ) {
        wmenu.addentry( -1, true, -2, traits_iter.name() );
        wmenu.entries[ c ].extratxt.left = 1;
        wmenu.entries[ c ].extratxt.txt.clear();
        wmenu.entries[ c ].extratxt.color = c_light_green;
        if( p->has_trait( traits_iter.id ) ) {
            wmenu.entries[ c ].text_color = c_green;
            if( p->has_base_trait( traits_iter.id ) ) {
                wmenu.entries[ c ].extratxt.txt = "T";
            }
        }
        c++;
    }
    wmenu.w_x_setup = 0;
    wmenu.w_width_setup = []() -> int {
        return TERMX;
    };
    wmenu.pad_right_setup = []() -> int {
        return TERMX - 40;
    };
    wmenu.selected = uistate.wishmutate_selected;
    wish_mutate_callback cb;
    cb.p = p;
    wmenu.callback = &cb;
    do {
        wmenu.query();
        if( wmenu.ret >= 0 ) {
            int rc = 0;
            const trait_id mstr = cb.vTraits[ wmenu.ret ];
            const auto &mdata = mstr.obj();
            const bool threshold = mdata.threshold;
            const bool profession = mdata.profession;
            // Manual override for the threshold-gaining
            if( threshold || profession ) {
                if( p->has_trait( mstr ) ) {
                    do {
                        p->remove_mutation( mstr );
                        rc++;
                    } while( p->has_trait( mstr ) && rc < 10 );
                } else {
                    do {
                        p->set_mutation( mstr );
                        rc++;
                    } while( !p->has_trait( mstr ) && rc < 10 );
                }
            } else if( p->has_trait( mstr ) ) {
                do {
                    p->remove_mutation( mstr );
                    rc++;
                } while( p->has_trait( mstr ) && rc < 10 );
            } else {
                do {
                    p->mutate_towards( mstr );
                    rc++;
                } while( !p->has_trait( mstr ) && rc < 10 );
            }
            cb.msg = string_format( _( "%s Mutation changes: %d" ), mstr.c_str(), rc );
            uistate.wishmutate_selected = wmenu.selected;
            if( rc != 0 ) {
                for( size_t i = 0; i < cb.vTraits.size(); i++ ) {
                    uilist_entry &entry = wmenu.entries[ i ];
                    entry.extratxt.txt.clear();
                    if( p->has_trait( cb.vTraits[ i ] ) ) {
                        entry.text_color = c_green;
                        cb.pTraits[ cb.vTraits[ i ] ] = true;
                        if( p->has_base_trait( cb.vTraits[ i ] ) ) {
                            entry.extratxt.txt = "T";
                        }
                    } else {
                        entry.text_color = wmenu.text_color;
                        cb.pTraits[ cb.vTraits[ i ] ] = false;
                    }
                }
            }
        }
    } while( wmenu.ret >= 0 );
}

class wish_monster_callback: public uilist_callback
{
    public:
        // last menu entry
        int lastent;
        // feedback message
        std::string msg;
        // spawn friendly critter?
        bool friendly;
        bool hallucination;
        // Number of monsters to spawn.
        int group;
        // scrap critter for monster::print_info
        monster tmp;
        const std::vector<const mtype *> &mtypes;

        wish_monster_callback( const std::vector<const mtype *> &mtypes )
            : mtypes( mtypes ) {
            friendly = false;
            hallucination = false;
            group = 0;
            lastent = -2;
        }

        bool key( const input_context &, const input_event &event, int /*entnum*/,
                  uilist * /*menu*/ ) override {
            if( event.get_first_input() == 'f' ) {
                friendly = !friendly;
                // Force tmp monster regen
                lastent = -2;
                // Tell menu we handled keypress
                return true;
            } else if( event.get_first_input() == 'i' ) {
                group++;
                return true;
            } else if( event.get_first_input() == 'h' ) {
                hallucination = !hallucination;
                return true;
            } else if( event.get_first_input() == 'd' && group != 0 ) {
                group--;
                return true;
            }
            return false;
        }

        void refresh( uilist *menu ) override {
            catacurses::window w_info = catacurses::newwin( menu->w_height - 2, menu->pad_right,
                                        point( menu->w_x + menu->w_width - 1 - menu->pad_right, 1 ) );

            const int entnum = menu->selected;
            const bool valid_entnum = entnum >= 0 && static_cast<size_t>( entnum ) < mtypes.size();
            if( entnum != lastent ) {
                lastent = entnum;
                if( valid_entnum ) {
                    tmp = monster( mtypes[ entnum ]->id );
                    if( friendly ) {
                        tmp.friendly = -1;
                    }
                } else {
                    tmp = monster();
                }
            }

            werase( w_info );
            if( valid_entnum ) {
                tmp.print_info( w_info, 2, 5, 1 );

                std::string header = string_format( "#%d: %s (%d)%s", entnum, tmp.type->nname(),
                                                    group, hallucination ? _( " (hallucination)" ) : "" );
                mvwprintz( w_info, point( ( getmaxx( w_info ) - utf8_width( header ) ) / 2, 0 ), c_cyan, header );
            }

            mvwprintz( w_info, point( 0, getmaxy( w_info ) - 3 ), c_green, msg );
            msg.clear();
            input_context ctxt( menu->input_category, keyboard_mode::keycode );
            mvwprintw( w_info, point( 0, getmaxy( w_info ) - 2 ),
                       _( "[%s] find, [f]riendly, [h]allucination, [i]ncrease group, [d]ecrease group, [%s] quit" ),
                       ctxt.get_desc( "FILTER" ), ctxt.get_desc( "QUIT" ) );

            wnoutrefresh( w_info );
        }

        ~wish_monster_callback() override = default;
};

void debug_menu::wishmonster( const cata::optional<tripoint> &p )
{
    std::vector<const mtype *> mtypes;

    uilist wmenu;
    wmenu.w_x_setup = 0;
    wmenu.w_width_setup = []() -> int {
        return TERMX;
    };
    wmenu.pad_right_setup = []() -> int {
        return TERMX - 30;
    };
    wmenu.selected = uistate.wishmonster_selected;
    wish_monster_callback cb( mtypes );
    wmenu.callback = &cb;

    int i = 0;
    for( const mtype &montype : MonsterGenerator::generator().get_all_mtypes() ) {
        wmenu.addentry( i, true, 0, montype.nname() );
        wmenu.entries[i].extratxt.txt = montype.sym;
        wmenu.entries[i].extratxt.color = montype.color;
        wmenu.entries[i].extratxt.left = 1;
        ++i;
        mtypes.push_back( &montype );
    }

    do {
        wmenu.query();
        if( wmenu.ret >= 0 ) {
            const mtype_id &mon_type = mtypes[ wmenu.ret ]->id;
            if( cata::optional<tripoint> spawn = p ? p : g->look_around() ) {
                int num_spawned = 0;
                for( const tripoint &destination : closest_points_first( *spawn, cb.group ) ) {
                    monster *const mon = g->place_critter_at( mon_type, destination );
                    if( !mon ) {
                        continue;
                    }
                    if( cb.friendly ) {
                        mon->friendly = -1;
                    }
                    if( cb.hallucination ) {
                        mon->hallucination = true;
                    }
                    ++num_spawned;
                }
                input_context ctxt( wmenu.input_category, keyboard_mode::keycode );
                cb.msg = string_format( _( "Spawned %d monsters, choose another or [%s] to quit." ),
                                        num_spawned, ctxt.get_desc( "QUIT" ) );
                if( num_spawned == 0 ) {
                    cb.msg += _( "\nTarget location is not suitable for placing this kind of monster.  Choose a different target or [i]ncrease the groups size." );
                }
                uistate.wishmonster_selected = wmenu.selected;
            }
        }
    } while( wmenu.ret >= 0 );
}

static item wishitem_produce( const itype &type, std::string &flags, bool incontainer )
{
    item granted( &type, calendar::turn );

    granted.item_tags.clear();
    for( const auto &tag : debug_menu::string_to_iterable<std::vector<std::string>>( flags, " " ) ) {
        granted.item_tags.insert( tag );
    }

    if( incontainer ) {
        granted = granted.in_its_container();
    }
    // If the item has an ammunition, this loads it to capacity, including magazines.
    if( !granted.ammo_default().is_null() ) {
        granted.ammo_set( granted.ammo_default(), -1 );
    }

    return granted;
}

class wish_item_callback: public uilist_callback
{
    public:
        bool incontainer;
        bool spawn_everything;
        std::string msg;
        std::string flags;
        const std::vector<const itype *> &standard_itype_ids;
        wish_item_callback( const std::vector<const itype *> &ids ) :
            incontainer( false ), spawn_everything( false ), standard_itype_ids( ids ) {
        }

        void select( uilist *menu ) override {
            if( menu->selected < 0 ) {
                return;
            }
            if( standard_itype_ids[menu->selected]->phase == phase_id::LIQUID ) {
                incontainer = true;
            } else {
                incontainer = false;
            }

            // grab default flags for the itype
            flags = debug_menu::iterable_to_string( standard_itype_ids[menu->selected]->item_tags, "" );
        }

        bool key( const input_context &ctxt, const input_event &event, int /*entnum*/,
                  uilist * /*menu*/ ) override {

            const std::string &action = ctxt.input_to_action( event );
            if( action == "CONTAINER" ) {
                incontainer = !incontainer;
                return true;
            }
            if( action == "FLAG" ) {
                string_input_popup popup;
                popup
                .title( _( "Flags:" ) )
                .description( _( "UPPERCASE, no quotes, separate with spaces" ) )
                .max_length( 100 )
                .text( flags )
                .query();
                if( popup.confirmed() ) {
                    flags = popup.text();
                    return true;
                }
            }
            if( action == "EVERYTHING" ) {
                spawn_everything = !spawn_everything;
                return true;
            }
            return false;
        }

        void refresh( uilist *menu ) override {
            const int starty = 3;
            const int startx = menu->w_width - menu->pad_right;
            const std::string padding( menu->pad_right, ' ' );
            for( int y = 2; y < menu->w_height - 1; y++ ) {
                mvwprintw( menu->window, point( startx - 1, y ), padding );
            }
            mvwhline( menu->window, point( startx, 1 ), ' ', menu->pad_right - 1 );
            const int entnum = menu->selected;
            if( entnum >= 0 && static_cast<size_t>( entnum ) < standard_itype_ids.size() ) {
                item tmp = wishitem_produce( *standard_itype_ids[entnum], flags, false );
                const std::string header = string_format( "#%d: %s%s%s", entnum,
                                           standard_itype_ids[entnum]->get_id().c_str(),
                                           incontainer ? _( " (contained)" ) : "",
                                           flags.empty() ? "" : _( " (flagged)" ) );
                mvwprintz( menu->window, point( startx + ( menu->pad_right - 1 - utf8_width( header ) ) / 2, 1 ),
                           c_cyan, header );

                fold_and_print( menu->window, point( startx, starty ), menu->pad_right - 1, c_light_gray,
                                tmp.info( true ) );
            }

            mvwprintz( menu->window, point( startx, menu->w_height - 3 ), c_green, msg );
            msg.erase();
            input_context ctxt( menu->input_category, keyboard_mode::keycode );
            mvwprintw( menu->window, point( startx, menu->w_height - 2 ),
                       _( "[%s] find, [%s] container, [%s] flag, [%s] everything, [%s] quit" ),
                       ctxt.get_desc( "FILTER" ), ctxt.get_desc( "CONTAINER" ),
                       ctxt.get_desc( "FLAG" ), ctxt.get_desc( "EVERYTHING" ),
                       ctxt.get_desc( "QUIT" ) );
            wnoutrefresh( menu->window );
        }
};

void debug_menu::wishitem( player *p )
{
    wishitem( p, tripoint( -1, -1, -1 ) );
}

void debug_menu::wishitem( player *p, const tripoint &pos )
{
    if( p == nullptr && pos.x <= 0 ) {
        debugmsg( "game::wishitem(): invalid parameters" );
        return;
    }
    std::vector<std::pair<std::string, const itype *>> opts;
    for( const itype *i : item_controller->all() ) {
        opts.emplace_back( item( i, 0 ).tname( 1, false ), i );
    }
    std::sort( opts.begin(), opts.end(), localized_compare );
    std::vector<const itype *> itypes;
    std::transform( opts.begin(), opts.end(), std::back_inserter( itypes ),
    []( const auto & pair ) {
        return pair.second;
    } );

    int prev_amount = 1;
    int amount = 1;
    uilist wmenu;
    wmenu.input_category = "WISH_ITEM";
    wmenu.additional_actions = {
        { "CONTAINER", translation() },
        { "FLAG", translation() },
        { "EVERYTHING", translation() }
    };
    wmenu.w_x_setup = 0;
    wmenu.w_width_setup = []() -> int {
        return TERMX;
    };
    wmenu.pad_right_setup = []() -> int {
        return std::max( TERMX / 2, TERMX - 50 );
    };
    wmenu.selected = uistate.wishitem_selected;
    wish_item_callback cb( itypes );
    wmenu.callback = &cb;

    for( size_t i = 0; i < opts.size(); i++ ) {
        item ity( opts[i].second, 0 );
        wmenu.addentry( i, true, 0, opts[i].first );
        mvwzstr &entry_extra_text = wmenu.entries[i].extratxt;
        entry_extra_text.txt = ity.symbol();
        entry_extra_text.color = ity.color();
        entry_extra_text.left = 1;
    }
    do {
        wmenu.query();
        if( cb.spawn_everything ) {
            wmenu.ret = opts.size() - 1;
        }
        bool did_amount_prompt = false;
        while( wmenu.ret >= 0 ) {
<<<<<<< HEAD
            item granted( opts[wmenu.ret].second );
            if( cb.incontainer ) {
                granted = granted.in_its_container();
            }
            if( cb.has_flag ) {
                granted.set_flag( cb.flag );
            }
            // If the item has an ammunition, this loads it to capacity, including magazines.
            if( !granted.ammo_default().is_null() ) {
                granted.ammo_set( granted.ammo_default(), -1 );
            }
=======
            item granted = wishitem_produce( *opts[wmenu.ret].second, cb.flags, cb.incontainer ) ;
>>>>>>> cd56fcd9

            prev_amount = amount;
            bool canceled = false;
            if( p != nullptr && !did_amount_prompt ) {
                string_input_popup popup;
                popup
                .title( _( "How many?" ) )
                .width( 20 )
                .description( granted.tname() )
                .edit( amount );
                canceled = popup.canceled();
            }
            if( !canceled ) {
                did_amount_prompt = true;
                if( p != nullptr ) {
                    if( granted.count_by_charges() ) {
                        if( amount > 0 ) {
                            granted.charges = amount;
                            if( p->can_stash( granted ) ) {
                                p->i_add( granted );
                            } else {
                                get_map().add_item_or_charges( p->pos(), granted );
                            }
                        }
                    } else {
                        for( int i = 0; i < amount; i++ ) {
                            if( p->can_stash( granted ) ) {
                                p->i_add( granted );
                            } else {
                                get_map().add_item_or_charges( p->pos(), granted );
                            }
                        }
                    }
                    p->invalidate_crafting_inventory();
                } else if( pos.x >= 0 && pos.y >= 0 ) {
                    get_map().add_item_or_charges( pos, granted );
                    wmenu.ret = -1;
                }
                if( amount > 0 ) {
                    input_context ctxt( wmenu.input_category, keyboard_mode::keycode );
                    cb.msg = string_format( _( "Wish granted.  Wish for more or hit [%s] to quit." ),
                                            ctxt.get_desc( "QUIT" ) );
                }
            }
            uistate.wishitem_selected = wmenu.selected;
            if( canceled || amount <= 0 ) {
                amount = prev_amount;
            }
            if( cb.spawn_everything ) {
                wmenu.ret--;
            } else {
                break;
            }
        }
    } while( wmenu.ret >= 0 );
}

/*
 * Set skill on any player object; player character or NPC
 */
void debug_menu::wishskill( player *p )
{
    const int skoffset = 1;
    uilist skmenu;
    skmenu.text = _( "Select a skill to modify" );
    skmenu.allow_anykey = true;
    skmenu.additional_actions = {
        { "LEFT", to_translation( "Decrease skill" ) },
        { "RIGHT", to_translation( "Increase skill" ) }
    };
    skmenu.addentry( 0, true, '1', _( "Modify all skills…" ) );

    auto sorted_skills = Skill::get_skills_sorted_by( []( const Skill & a, const Skill & b ) {
        return localized_compare( a.name(), b.name() );
    } );

    std::vector<int> origskills;
    origskills.reserve( sorted_skills.size() );

    for( const auto &s : sorted_skills ) {
        const int level = p->get_skill_level( s->ident() );
        skmenu.addentry( origskills.size() + skoffset, true, -2, _( "@ %d: %s  " ), level,
                         s->name() );
        origskills.push_back( level );
    }

    shared_ptr_fast<ui_adaptor> skmenu_ui = skmenu.create_or_get_ui_adaptor();

    do {
        skmenu.query();
        int skill_id = -1;
        int skset = -1;
        const int sksel = skmenu.selected - skoffset;
        if( skmenu.ret == UILIST_UNBOUND && ( skmenu.ret_act == "LEFT" ||
                                              skmenu.ret_act == "RIGHT" ) ) {
            if( sksel >= 0 && sksel < static_cast<int>( sorted_skills.size() ) ) {
                skill_id = sksel;
                skset = p->get_skill_level( sorted_skills[skill_id]->ident() ) +
                        ( skmenu.ret_act == "LEFT" ? -1 : 1 );
            }
        } else if( skmenu.ret >= 0 && sksel >= 0 &&
                   sksel < static_cast<int>( sorted_skills.size() ) ) {
            skill_id = sksel;
            const Skill &skill = *sorted_skills[skill_id];
            const int NUM_SKILL_LVL = 21;
            uilist sksetmenu;
            sksetmenu.w_height_setup = NUM_SKILL_LVL + 4;
            sksetmenu.w_x_setup = [&]( int ) -> int {
                return skmenu.w_x + skmenu.w_width + 1;
            };
            sksetmenu.w_y_setup = [&]( const int height ) {
                return std::max( 0, skmenu.w_y + ( skmenu.w_height - height ) / 2 );
            };
            sksetmenu.settext( string_format( _( "Set '%s' to…" ), skill.name() ) );
            const int skcur = p->get_skill_level( skill.ident() );
            sksetmenu.selected = skcur;
            for( int i = 0; i < NUM_SKILL_LVL; i++ ) {
                sksetmenu.addentry( i, true, i + 48, "%d%s", i, skcur == i ? _( " (current)" ) : "" );
            }
            sksetmenu.query();
            skset = sksetmenu.ret;
        }

        if( skill_id >= 0 && skset >= 0 ) {
            const Skill &skill = *sorted_skills[skill_id];
            p->set_skill_level( skill.ident(), skset );
            skmenu.textformatted[0] = string_format( _( "%s set to %d             " ),
                                      skill.name(),
                                      p->get_skill_level( skill.ident() ) ).substr( 0, skmenu.w_width - 4 );
            skmenu.entries[skill_id + skoffset].txt = string_format( _( "@ %d: %s  " ),
                    p->get_skill_level( skill.ident() ),
                    skill.name() );
            skmenu.entries[skill_id + skoffset].text_color =
                p->get_skill_level( skill.ident() ) == origskills[skill_id] ?
                skmenu.text_color : c_yellow;
        } else if( skmenu.ret == 0 && sksel == -1 ) {
            const int ret = uilist( _( "Alter all skill values" ), {
                _( "Add 3" ), _( "Add 1" ),
                _( "Subtract 1" ), _( "Subtract 3" ), _( "Set to 0" ),
                _( "Set to 5" ), _( "Set to 10" ), _( "(Reset changes)" )
            } );
            if( ret >= 0 ) {
                int skmod = 0;
                int skset = -1;
                if( ret < 4 ) {
                    skmod = 3 - ret * 2;
                } else if( ret < 7 ) {
                    skset = ( ret - 4 ) * 5;
                }
                for( size_t skill_id = 0; skill_id < sorted_skills.size(); skill_id++ ) {
                    const Skill &skill = *sorted_skills[skill_id];
                    int changeto = skmod != 0 ? p->get_skill_level( skill.ident() ) + skmod :
                                   skset != -1 ? skset : origskills[skill_id];
                    p->set_skill_level( skill.ident(), std::max( 0, changeto ) );
                    skmenu.entries[skill_id + skoffset].txt = string_format( _( "@ %d: %s  " ),
                            p->get_skill_level( skill.ident() ),
                            skill.name() );
                    p->get_skill_level_object( skill.ident() ).practice();
                    skmenu.entries[skill_id + skoffset].text_color =
                        p->get_skill_level( skill.ident() ) == origskills[skill_id] ? skmenu.text_color : c_yellow;
                }
            }
        }
    } while( skmenu.ret != UILIST_CANCEL );
}<|MERGE_RESOLUTION|>--- conflicted
+++ resolved
@@ -602,21 +602,7 @@
         }
         bool did_amount_prompt = false;
         while( wmenu.ret >= 0 ) {
-<<<<<<< HEAD
-            item granted( opts[wmenu.ret].second );
-            if( cb.incontainer ) {
-                granted = granted.in_its_container();
-            }
-            if( cb.has_flag ) {
-                granted.set_flag( cb.flag );
-            }
-            // If the item has an ammunition, this loads it to capacity, including magazines.
-            if( !granted.ammo_default().is_null() ) {
-                granted.ammo_set( granted.ammo_default(), -1 );
-            }
-=======
             item granted = wishitem_produce( *opts[wmenu.ret].second, cb.flags, cb.incontainer ) ;
->>>>>>> cd56fcd9
 
             prev_amount = amount;
             bool canceled = false;
