--- conflicted
+++ resolved
@@ -1,2000 +1,1995 @@
-#include <string>
-#include <iostream>
-#include <fstream>
-#include <sstream>
-#include "json.h"
-#include "input.h"
-#include "game.h"
-#include "options.h"
-#include "output.h"
-#include "crafting.h"
-#include "inventory.h"
-#include "item_factory.h"
-#include "catacharset.h"
-#include <queue>
-#include <math.h>    //sqrt
-#include <algorithm> //std::min
-
-std::vector<craft_cat> craft_cat_list;
-std::map<craft_cat, std::vector<craft_subcat> > craft_subcat_list;
-std::vector<std::string> recipe_names;
-recipe_map recipes;
-std::map<std::string, quality> qualities;
-
-static void draw_recipe_tabs(WINDOW *w, craft_cat tab, bool filtered = false);
-static void draw_recipe_subtabs(WINDOW *w, craft_cat tab, craft_subcat subtab,
-                                bool filtered = false);
-static craft_cat first_craft_cat();
-static craft_cat next_craft_cat(const craft_cat cat);
-static craft_cat prev_craft_cat(const craft_cat cat);
-static craft_subcat first_craft_subcat(const craft_cat cat);
-static craft_subcat last_craft_subcat(const craft_cat cat);
-static craft_subcat next_craft_subcat(const craft_cat cat, const craft_subcat subcat);
-static craft_subcat prev_craft_subcat(const craft_cat cat, const craft_subcat subcat);
-
-void load_recipe_category(JsonObject &jsobj)
+#include <string>
+#include <iostream>
+#include <fstream>
+#include <sstream>
+#include "json.h"
+#include "input.h"
+#include "game.h"
+#include "options.h"
+#include "output.h"
+#include "crafting.h"
+#include "inventory.h"
+#include "item_factory.h"
+#include "catacharset.h"
+#include <queue>
+#include <math.h>    //sqrt
+#include <algorithm> //std::min
+
+std::vector<craft_cat> craft_cat_list;
+std::map<craft_cat, std::vector<craft_subcat> > craft_subcat_list;
+std::vector<std::string> recipe_names;
+recipe_map recipes;
+std::map<std::string, quality> qualities;
+
+static void draw_recipe_tabs(WINDOW *w, craft_cat tab, bool filtered = false);
+static void draw_recipe_subtabs(WINDOW *w, craft_cat tab, craft_subcat subtab,
+                                bool filtered = false);
+static craft_cat first_craft_cat();
+static craft_cat next_craft_cat(const craft_cat cat);
+static craft_cat prev_craft_cat(const craft_cat cat);
+static craft_subcat first_craft_subcat(const craft_cat cat);
+static craft_subcat last_craft_subcat(const craft_cat cat);
+static craft_subcat next_craft_subcat(const craft_cat cat, const craft_subcat subcat);
+static craft_subcat prev_craft_subcat(const craft_cat cat, const craft_subcat subcat);
+
+void load_recipe_category(JsonObject &jsobj)
+{
+    JsonArray subcats;
+    std::string category = jsobj.get_string("id");
+    // Don't store noncraft as a category.
+    // We're storing the subcategory so we can look it up in load_recipes
+    // for the fallback subcategory.
+    if( category != "CC_NONCRAFT" ) {
+        craft_cat_list.push_back( category );
+    }
+    craft_subcat_list[category] = std::vector<craft_subcat>();
+    subcats = jsobj.get_array("recipe_subcategories");
+    while (subcats.has_more()) {
+        craft_subcat_list[category].push_back( subcats.next_string() );
+    }
+}
+
+void reset_recipe_categories()
+{
+    craft_cat_list.clear();
+    craft_subcat_list.clear();
+}
+
+void load_recipe(JsonObject &jsobj)
+{
+    JsonArray jsarr;
+
+    // required
+    std::string result = jsobj.get_string("result");
+    std::string category = jsobj.get_string("category");
+    std::string subcategory = "";
+
+    if ( !jsobj.has_string("subcategory") ) {
+        subcategory = last_craft_subcat( category );
+    } else {
+        subcategory = jsobj.get_string("subcategory");
+    }
+
+    int difficulty = jsobj.get_int("difficulty");
+    int time = jsobj.get_int("time");
+    bool autolearn = jsobj.get_bool("autolearn");
+    // optional
+    bool reversible = jsobj.get_bool("reversible", false);
+    std::string skill_used = jsobj.get_string("skill_used", "");
+    std::string id_suffix = jsobj.get_string("id_suffix", "");
+    int learn_by_disassembly = jsobj.get_int("decomp_learn", -1);
+
+    std::map<std::string, int> requires_skills;
+    jsarr = jsobj.get_array("skills_required");
+    if (jsarr.size() > 0) {
+        // could be a single requirement, or multiple
+        try {
+            // try to parse as single requirement
+            requires_skills[jsarr.get_string(0)] = jsarr.get_int(1);
+        } catch (std::string e) {
+            // get_string or get_int failed, so assume array of arrays
+            while (jsarr.has_more()) {
+                JsonArray ja = jsarr.next_array();
+                requires_skills[ja.get_string(0)] = ja.get_int(1);
+            }
+        }
+    }
+
+    std::string rec_name = result + id_suffix;
+
+    for (std::vector<std::string>::iterator name_iter = recipe_names.begin();
+         name_iter != recipe_names.end(); ++name_iter) {
+        if ((*name_iter) == rec_name) {
+            throw jsobj.line_number() +
+            ": Recipe name collision (set a unique value for the id_suffix field to fix): " + rec_name;
+        }
+    }
+
+    recipe_names.push_back(rec_name);
+    int id = recipe_names.size();
+
+    recipe *rec = new recipe(rec_name, id, result, category, subcategory, skill_used,
+                             requires_skills, difficulty, time, reversible,
+                             autolearn, learn_by_disassembly);
+
+    jsarr = jsobj.get_array("components");
+    while (jsarr.has_more()) {
+        std::vector<component> component_choices;
+        JsonArray ja = jsarr.next_array();
+        while (ja.has_more()) {
+            JsonArray comp = ja.next_array();
+            std::string name = comp.get_string(0);
+            int quant = comp.get_int(1);
+            component_choices.push_back(component(name, quant));
+        }
+        rec->components.push_back(component_choices);
+    }
+
+    jsarr = jsobj.get_array("qualities");
+    while(jsarr.has_more()) {
+        JsonObject quality_data = jsarr.next_object();
+        std::string ident = quality_data.get_string("id");
+        int level = quality_data.get_int("level", 1);
+        int amount = quality_data.get_int("amount", 1);
+        rec->qualities.push_back(quality_requirement(ident, level, amount));
+    }
+
+    jsarr = jsobj.get_array("tools");
+    while (jsarr.has_more()) {
+        std::vector<component> tool_choices;
+        JsonArray ja = jsarr.next_array();
+        while (ja.has_more()) {
+            JsonArray comp = ja.next_array();
+            std::string name = comp.get_string(0);
+            int quant = comp.get_int(1);
+            tool_choices.push_back(component(name, quant));
+        }
+        rec->tools.push_back(tool_choices);
+    }
+
+    jsarr = jsobj.get_array("book_learn");
+    while (jsarr.has_more()) {
+        JsonArray ja = jsarr.next_array();
+        std::string book_name = ja.get_string(0);
+        int book_level = ja.get_int(1);
+        rec->booksets.push_back(std::pair<std::string,int>(book_name, book_level));
+    }
+
+    recipes[category].push_back(rec);
+}
+
+void reset_recipes()
+{
+    for (recipe_map::iterator it = recipes.begin(); it != recipes.end(); ++it) {
+        for (int i = 0; i < it->second.size(); ++i) {
+            delete it->second[i];
+        }
+    }
+    recipes.clear();
+    recipe_names.clear();
+}
+
+void finalize_recipes()
+{
+    for (recipe_map::iterator it = recipes.begin(); it != recipes.end(); ++it) {
+        for (int i = 0; i < it->second.size(); ++i) {
+            recipe* r = it->second[i];
+            for(size_t j = 0; j < r->booksets.size(); j++) {
+                const std::string &book_id = r->booksets[j].first;
+                const int skill_level = r->booksets[j].second;
+                if (!item_controller->has_template(book_id)) {
+                    continue;
+                }
+                it_book *book_def = dynamic_cast<it_book *>(item_controller->find_template(book_id));
+                if (book_def != NULL) {
+                    book_def->recipes[r] = skill_level;
+                }
+            }
+            r->booksets.clear();
+        }
+    }
+}
+
+void reset_recipes_qualities()
+{
+    qualities.clear();
+}
+
+void load_quality(JsonObject &jo)
+{
+    quality qual;
+    qual.id = jo.get_string("id");
+    qual.name = _(jo.get_string("name").c_str());
+    qualities[qual.id] = qual;
+}
+
+bool game::crafting_allowed()
+{
+    if (u.morale_level() < MIN_MORALE_CRAFT) { // See morale.h
+        add_msg(_("Your morale is too low to craft..."));
+        return false;
+    }
+    return true;
+}
+
+bool game::crafting_can_see()
+{
+    if (u.fine_detail_vision_mod() > 4) {//minimum LL_LOW of LL_DARK + (ELFA_NV or atomic_light) (vs 2.5)
+        g->add_msg(_("You can't see to craft!"));
+        return false;
+    }
+
+    return true;
+}
+
+void game::recraft()
+{
+    if(u.lastrecipe == NULL) {
+        popup(_("Craft something first"));
+    } else if (making_would_work(u.lastrecipe)) {
+        make_craft(u.lastrecipe);
+    }
+}
+
+//TODO clean up this function to give better status messages (e.g., "no fire available")
+bool game::making_would_work(recipe *making)
+{
+    if (!crafting_allowed()) {
+        return false;
+    }
+
+    if(!crafting_can_see()) {
+        return false;
+    }
+
+    if(can_make(making)) {
+        if (item_controller->find_template((making->result))->phase == LIQUID) {
+            if (u.has_watertight_container() ||
+                u.has_matching_liquid(item_controller->find_template(making->result)->id)) {
+                return true;
+            } else {
+                popup(_("You don't have anything to store that liquid in!"));
+            }
+        } else {
+            return true;
+        }
+    } else {
+        popup(_("You can no longer make that craft!"));
+    }
+
+    return false;
+}
+
+bool game::can_make(recipe *r)
+{
+    inventory crafting_inv = crafting_inventory(&u);
+    return can_make_with_inventory(r, crafting_inv);
+}
+
+bool game::can_make_with_inventory(recipe *r, const inventory &crafting_inv)
+{
+    bool retval = true;
+    if (!u.knows_recipe(r)) {
+        return false;
+    }
+    // under the assumption that all comp and tool's array contains
+    // all the required stuffs at the start of the array
+
+    // check all tool_quality requirements
+    // this is an alternate method of checking for tools by using the tools qualities instead of the specific tool
+    // You can specify the amount of tools with this quality required, but it does not work for consumed charges.
+    std::vector<quality_requirement> &qualities = r->qualities;
+    std::vector<quality_requirement>::iterator quality_iter = qualities.begin();
+    while (quality_iter != qualities.end()) {
+        std::string id = quality_iter->id;
+        int amount = quality_iter->count;
+        int level = quality_iter->level;
+        if(crafting_inv.has_items_with_quality(id, level, amount)) {
+            quality_iter->available = true;
+        } else {
+            quality_iter->available = false;
+            retval = false;
+        }
+        ++quality_iter;
+    }
+
+    // check all tools
+    std::vector<std::vector<component> > &tools = r->tools;
+    std::vector<std::vector<component> >::iterator tool_set_it = tools.begin();
+    while (tool_set_it != tools.end()) {
+        std::vector<component> &set_of_tools = *tool_set_it;
+        // if current tool is null(size 0), assume that there is no more after it.
+        if (set_of_tools.empty()) {
+            break;
+        }
+        bool has_tool_in_set = false;
+        std::vector<component>::iterator tool_it = set_of_tools.begin();
+        while (tool_it != set_of_tools.end()) {
+            component &tool = *tool_it;
+            itype_id type = tool.type;
+            int req = tool.count;
+            if ( (req <= 0 && crafting_inv.has_amount(type, 1)) ||
+                 (req <= 0 && ((type == ("goggles_welding")) && (u.has_bionic("bio_sunglasses") || u.is_wearing("rm13_armor_on")))) ||
+                 (req > 0 && crafting_inv.has_charges(type, req))) {
+                has_tool_in_set = true;
+                tool.available = 1;
+            } else {
+                tool.available = -1;
+            }
+            ++tool_it;
+        }
+        if (!has_tool_in_set) {
+            retval = false;
+        }
+        ++tool_set_it;
+    }
+    // check all components
+    std::vector<std::vector<component> > &components = r->components;
+    std::vector<std::vector<component> >::iterator comp_set_it = components.begin();
+    while (comp_set_it != components.end()) {
+        std::vector<component> &component_choices = *comp_set_it;
+        if (component_choices.empty()) {
+            break;
+        }
+        bool has_comp_in_set = false;
+        std::vector<component>::iterator comp_it = component_choices.begin();
+        while (comp_it != component_choices.end()) {
+            component &comp = *comp_it;
+            itype_id type = comp.type;
+            int req = comp.count;
+            if (item_controller->find_template(type)->count_by_charges() && req > 0) {
+                if (crafting_inv.has_charges(type, req)) {
+                    has_comp_in_set = true;
+                    comp.available = 1;
+                } else {
+                    comp.available = -1;
+                }
+            } else if (crafting_inv.has_components(type, abs(req))) {
+                has_comp_in_set = true;
+                comp.available = 1;
+            } else {
+                comp.available = -1;
+            }
+            ++comp_it;
+        }
+        if (!has_comp_in_set) {
+            retval = false;
+        }
+        ++comp_set_it;
+    }
+    return check_enough_materials(r, crafting_inv) && retval;
+}
+
+bool game::check_enough_materials(recipe *r, const inventory &crafting_inv)
+{
+    bool retval = true;
+    std::vector<std::vector<component> > &components = r->components;
+    std::vector<std::vector<component> >::iterator comp_set_it = components.begin();
+    while (comp_set_it != components.end()) {
+        std::vector<component> &component_choices = *comp_set_it;
+        std::vector<component>::iterator comp_it = component_choices.begin();
+        bool atleast_one_available = false;
+        while (comp_it != component_choices.end()) {
+            component &comp = *comp_it;
+            if (comp.available == 1) {
+                bool have_enough_in_set = true;
+                std::vector<std::vector<component> > &tools = r->tools;
+                std::vector<std::vector<component> >::iterator tool_set_it = tools.begin();
+                while (tool_set_it != tools.end()) {
+                    bool have_enough = false;
+                    bool found_same_type = false;
+                    std::vector<component> &set_of_tools = *tool_set_it;
+                    std::vector<component>::iterator tool_it = set_of_tools.begin();
+                    while(tool_it != set_of_tools.end()) {
+                        component &tool = *tool_it;
+                        if (tool.available == 1) {
+                            if (comp.type == tool.type) {
+                                found_same_type = true;
+                                bool count_by_charges = item_controller->find_template(comp.type)->count_by_charges();
+                                if (count_by_charges) {
+                                    int req = comp.count;
+                                    if (tool.count > 0) {
+                                        req += tool.count;
+                                    } else  {
+                                        ++req;
+                                    }
+                                    if (crafting_inv.has_charges(comp.type, req)) {
+                                        have_enough = true;
+                                    }
+                                } else {
+                                    int req = comp.count + 1;
+                                    if (crafting_inv.has_components(comp.type, req)) {
+                                        have_enough = true;
+                                    }
+                                }
+                            } else {
+                                have_enough = true;
+                            }
+                        }
+                        ++tool_it;
+                    }
+                    if (found_same_type) {
+                        have_enough_in_set &= have_enough;
+                    }
+                    ++tool_set_it;
+                }
+                if (!have_enough_in_set) {
+                    // This component can't be used with any tools
+                    // from one of the sets of tools, which means
+                    // its availability should be set to 0 (in inventory,
+                    // but not enough for both tool and components).
+                    comp.available = 0;
+                }
+            }
+            //Flag that at least one of the components in the set is available
+            if (comp.available == 1) {
+                atleast_one_available = true;
+            }
+            ++comp_it;
+        }
+
+        if (!atleast_one_available) {
+            // this set doesn't have any components available,
+            // so the recipe can't be crafted
+            retval = false;
+        }
+        ++comp_set_it;
+    }
+
+    std::vector<std::vector<component> > &tools = r->tools;
+    std::vector<std::vector<component> >::iterator tool_set_it = tools.begin();
+    while (tool_set_it != tools.end()) {
+        std::vector<component> &set_of_tools = *tool_set_it;
+        std::vector<component>::iterator tool_it = set_of_tools.begin();
+        bool atleast_one_available = false;
+        while (tool_it != set_of_tools.end()) {
+            component &tool = *tool_it;
+            if (tool.available == 1) {
+                bool have_enough_in_set = true;
+                std::vector<std::vector<component> > &components = r->components;
+                std::vector<std::vector<component> >::iterator comp_set_it = components.begin();
+                while (comp_set_it != components.end()) {
+                    bool have_enough = false, conflict = false;
+                    std::vector<component> &component_choices = *comp_set_it;
+                    std::vector<component>::iterator comp_it = component_choices.begin();
+                    while(comp_it != component_choices.end()) {
+                        component &comp = *comp_it;
+                        if (tool.type == comp.type) {
+                            if (tool.count > 0) {
+                                int req = comp.count + tool.count;
+                                if (!crafting_inv.has_charges(comp.type, req)) {
+                                    conflict = true;
+                                    have_enough = have_enough || false;
+                                }
+                            } else {
+                                int req = comp.count + 1;
+                                if (!crafting_inv.has_components(comp.type, req)) {
+                                    conflict = true;
+                                    have_enough = have_enough || false;
+                                }
+                            }
+                        } else if (comp.available == 1) {
+                            have_enough = true;
+                        }
+                        ++comp_it;
+                    }
+                    if (conflict) {
+                        have_enough_in_set = have_enough_in_set && have_enough;
+                    }
+                    ++comp_set_it;
+                }
+                if (!have_enough_in_set) {
+                    // This component can't be used with any components
+                    // from one of the sets of components, which means
+                    // its availability should be set to 0 (in inventory,
+                    // but not enough for both tool and components).
+                    tool.available = 0;
+                }
+            }
+            //Flag that at least one of the tools in the set is available
+            if (tool.available == 1) {
+                atleast_one_available = true;
+            }
+            ++tool_it;
+        }
+
+        if (!atleast_one_available) {
+            // this set doesn't have any tools available,
+            // so the recipe can't be crafted
+            retval = false;
+        }
+        ++tool_set_it;
+    }
+
+    return retval;
+}
+
+void game::craft()
+{
+    if (!crafting_allowed()) {
+        return;
+    }
+
+    recipe *rec = select_crafting_recipe();
+    if (rec) {
+        if(crafting_can_see()) {
+            make_craft(rec);
+        }
+    }
+}
+
+void game::long_craft()
+{
+    if (!crafting_allowed()) {
+        return;
+    }
+
+    recipe *rec = select_crafting_recipe();
+    if (rec) {
+        if(crafting_can_see()) {
+            make_all_craft(rec);
+        }
+    }
+}
+
+static craft_cat first_craft_cat()
+{
+    return craft_cat_list.front();
+}
+
+static craft_cat next_craft_cat(const craft_cat cat)
+{
+    for (std::vector<craft_cat>::iterator iter = craft_cat_list.begin();
+         iter != craft_cat_list.end(); ++iter) {
+        if ((*iter) == cat) {
+            if( ++iter == craft_cat_list.end() ) {
+                return craft_cat_list.front();
+            }
+            return *iter;
+        }
+    }
+    return NULL;
+}
+
+static craft_cat prev_craft_cat(const craft_cat cat)
+{
+    for (std::vector<craft_cat>::iterator iter = craft_cat_list.begin();
+         iter != craft_cat_list.end(); ++iter) {
+        if ((*iter) == cat) {
+            if( iter == craft_cat_list.begin() ) {
+                return craft_cat_list.back();
+            }
+            return *(--iter);
+        }
+    }
+    return NULL;
+}
+
+static craft_subcat first_craft_subcat(const craft_cat cat)
+{
+    return craft_subcat_list[cat].front();
+}
+
+static craft_subcat last_craft_subcat(const craft_cat cat)
+{
+    return craft_subcat_list[cat].back();
+}
+
+static craft_subcat next_craft_subcat(const craft_cat cat, const craft_subcat subcat)
+{
+    for (std::vector<craft_subcat>::iterator iter = craft_subcat_list[cat].begin();
+         iter != craft_subcat_list[cat].end(); ++iter) {
+        if ((*iter) == subcat) {
+            if( ++iter == craft_subcat_list[cat].end() ) {
+                return craft_subcat_list[cat].front();
+            }
+            return *iter;
+        }
+    }
+    return NULL;
+}
+
+static craft_subcat prev_craft_subcat(const craft_cat cat, const craft_subcat subcat)
+{
+    for (std::vector<craft_subcat>::iterator iter = craft_subcat_list[cat].begin();
+         iter != craft_subcat_list[cat].end(); ++iter) {
+        if ((*iter) == subcat) {
+            if( iter == craft_subcat_list[cat].begin() ) {
+                return craft_subcat_list[cat].back();
+            }
+            return *(--iter);
+        }
+    }
+    return NULL;
+}
+
+// return whether any of the listed components have been flagged as available
+bool any_marked_available(const std::vector<component> &comps)
+{
+    for (std::vector<component>::const_iterator it = comps.begin();
+         it != comps.end(); ++it) {
+        if (it->available == 1) {
+            return true;
+        }
+    }
+    return false;
+}
+
+recipe *game::select_crafting_recipe()
+{
+    const int headHeight = 3;
+    const int subHeadHeight = 2;
+    const int freeWidth = TERMX - FULL_SCREEN_WIDTH;
+    bool isWide = ( TERMX > FULL_SCREEN_WIDTH && freeWidth > 15 );
+
+    const int width = isWide ? ( freeWidth > FULL_SCREEN_WIDTH ? FULL_SCREEN_WIDTH * 2 : TERMX ) :
+                          FULL_SCREEN_WIDTH;
+    const int wStart = ( TERMX - width ) / 2;
+    const int tailHeight = isWide ? 3 : 4;
+    const int dataLines = TERMY - (headHeight + subHeadHeight) - tailHeight;
+    const int dataHalfLines = dataLines / 2;
+    const int dataHeight = TERMY - (headHeight + subHeadHeight);
+
+    int lastid = -1;
+
+    WINDOW *w_head = newwin(headHeight, width, 0, wStart);
+    WINDOW *w_subhead = newwin(subHeadHeight, width, 3, wStart);
+    WINDOW *w_data = newwin(dataHeight, width, headHeight + subHeadHeight, wStart);
+
+    const int iInfoWidth = width - FULL_SCREEN_WIDTH - 3;
+    std::vector<std::string> folded;
+    craft_cat tab = first_craft_cat();
+    craft_subcat subtab = first_craft_subcat( tab );
+    std::vector<recipe *> current;
+    std::vector<bool> available;
+    item tmp;
+    int line = 0, xpos, ypos;
+    bool redraw = true;
+    bool keepline = false;
+    bool done = false;
+    int display_mode = 0;
+    recipe *chosen = NULL;
+    InputEvent input;
+
+    inventory crafting_inv = crafting_inventory(&u);
+    std::string filterstring = "";
+    do {
+        if (redraw) {
+            // When we switch tabs, redraw the header
+            redraw = false;
+            if ( ! keepline ) {
+                line = 0;
+            } else {
+                keepline = false;
+            }
+
+            draw_recipe_tabs(w_head, tab, (filterstring == "") ? false : true);
+            draw_recipe_subtabs(w_subhead, tab, subtab, (filterstring == "") ? false : true);
+            current.clear();
+            available.clear();
+            // Set current to all recipes in the current tab; available are possible to make
+            pick_recipes(crafting_inv, current, available, tab, subtab, filterstring);
+        }
+
+        // Clear the screen of recipe data, and draw it anew
+        werase(w_data);
+
+        if ( isWide ) {
+            mvwprintz(w_data, dataLines + 1, 5, c_white, _("Press <ENTER> to attempt to craft object."));
+            wprintz(w_data, c_white, "  ");
+            if (filterstring != "") {
+                wprintz(w_data, c_white, _("[?/E]: Describe, [F]ind, [R]eset, [m]ode"));
+            } else {
+                wprintz(w_data, c_white, _("[?/E]: Describe, [F]ind, [m]ode"));
+            }
+        } else {
+            if (filterstring != "") {
+                mvwprintz(w_data, dataLines + 1, 5, c_white, _("[?/E]: Describe, [F]ind, [R]eset, [m]ode"));
+            } else {
+                mvwprintz(w_data, dataLines + 1, 5, c_white, _("[?/E]: Describe, [F]ind, [m]ode"));
+            }
+            mvwprintz(w_data, dataLines + 2, 5, c_white, _("Press <ENTER> to attempt to craft object."));
+        }
+        // Draw borders
+        for (int i = 1; i < width - 1; ++i) { // _
+            mvwputch(w_data, dataHeight - 1, i, BORDER_COLOR, LINE_OXOX);
+        }
+        for (int i = 0; i < dataHeight - 1; ++i) { // |
+            mvwputch(w_data, i, 0, BORDER_COLOR, LINE_XOXO);
+            mvwputch(w_data, i, width - 1, BORDER_COLOR, LINE_XOXO);
+        }
+        mvwputch(w_data, dataHeight - 1,  0, BORDER_COLOR, LINE_XXOO); // _|
+        mvwputch(w_data, dataHeight - 1, width - 1, BORDER_COLOR, LINE_XOOX); // |_
+
+        int recmin = 0, recmax = current.size();
+        if (recmax > dataLines) {
+            if (line <= recmin + dataHalfLines) {
+                for (int i = recmin; i < recmin + dataLines; ++i) {
+                    mvwprintz(w_data, i - recmin, 2, c_dkgray, ""); // Clear the line
+                    if (i == line) {
+                        mvwprintz(w_data, i - recmin, 2, (available[i] ? h_white : h_dkgray),
+                                  item_controller->find_template(current[i]->result)->name.c_str());
+                    } else {
+                        mvwprintz(w_data, i - recmin, 2, (available[i] ? c_white : c_dkgray),
+                                  item_controller->find_template(current[i]->result)->name.c_str());
+                    }
+                }
+            } else if (line >= recmax - dataHalfLines) {
+                for (int i = recmax - dataLines; i < recmax; ++i) {
+                    mvwprintz(w_data, dataLines + i - recmax, 2, c_ltgray, ""); // Clear the line
+                    if (i == line) {
+                        mvwprintz(w_data, dataLines + i - recmax, 2, (available[i] ? h_white : h_dkgray),
+                                  item_controller->find_template(current[i]->result)->name.c_str());
+                    } else {
+                        mvwprintz(w_data, dataLines + i - recmax, 2, (available[i] ? c_white : c_dkgray),
+                                  item_controller->find_template(current[i]->result)->name.c_str());
+                    }
+                }
+            } else {
+                for (int i = line - dataHalfLines; i < line - dataHalfLines + dataLines; ++i) {
+                    mvwprintz(w_data, dataHalfLines + i - line, 2, c_ltgray, ""); // Clear the line
+                    if (i == line) {
+                        mvwprintz(w_data, dataHalfLines + i - line, 2,
+                                  (available[i] ? h_white : h_dkgray),
+                                  item_controller->find_template(current[i]->result)->name.c_str());
+                    } else {
+                        mvwprintz(w_data, dataHalfLines + i - line, 2,
+                                  (available[i] ? c_white : c_dkgray),
+                                  item_controller->find_template(current[i]->result)->name.c_str());
+                    }
+                }
+            }
+        } else {
+            for (unsigned i = 0; i < current.size() && i < dataHeight + 1; ++i) {
+                if (i == line) {
+                    mvwprintz(w_data, i, 2, (available[i] ? h_white : h_dkgray),
+                              item_controller->find_template(current[i]->result)->name.c_str());
+                } else {
+                    mvwprintz(w_data, i, 2, (available[i] ? c_white : c_dkgray),
+                              item_controller->find_template(current[i]->result)->name.c_str());
+                }
+            }
+        }
+        if (!current.empty()) {
+            nc_color col = (available[line] ? c_white : c_ltgray);
+            ypos = 0;
+            if(display_mode == 0) {
+                mvwprintz(w_data, ypos++, 30, col, _("Skills used: %s"),
+                          (current[line]->skill_used == NULL ? _("N/A") :
+                           current[line]->skill_used->name().c_str()));
+
+                mvwprintz(w_data, ypos++, 30, col, _("Required skills: %s"),
+                          (current[line]->required_skills_string().c_str()));
+                mvwprintz(w_data, ypos++, 30, col, _("Difficulty: %d"), current[line]->difficulty);
+                if (current[line]->skill_used == NULL) {
+                    mvwprintz(w_data, ypos++, 30, col, _("Your skill level: N/A"));
+                } else {
+                    mvwprintz(w_data, ypos++, 30, col, _("Your skill level: %d"),
+                              // Macs don't seem to like passing this as a class, so force it to int
+                              (int)u.skillLevel(current[line]->skill_used));
+                }
+                if (current[line]->time >= 1000) {
+                    mvwprintz(w_data, ypos++, 30, col, _("Time to complete: %d minutes"),
+                              int(current[line]->time / 1000));
+                } else {
+                    mvwprintz(w_data, ypos++, 30, col, _("Time to complete: %d turns"),
+                              int(current[line]->time / 100));
+                }
+            }
+            if(display_mode == 0 || display_mode == 1) {
+                mvwprintz(w_data, ypos++, 30, col, _("Tools required:"));
+                if (current[line]->tools.size() == 0 && current[line]->qualities.size() == 0) {
+                    mvwputch(w_data, ypos, 30, col, '>');
+                    mvwprintz(w_data, ypos, 32, c_green, _("NONE"));
+                } else {
+                    // Loop to print the required tool qualities
+                    for(std::vector<quality_requirement>::const_iterator iter = current[line]->qualities.begin();
+                        iter != current[line]->qualities.end(); ++iter) {
+                        xpos = 32;
+                        mvwputch(w_data, ypos, 30, col, '>');
+                        nc_color toolcol = c_red;
+                        if(iter->available) {
+                            toolcol = c_green;
+                        }
+
+                        std::stringstream qualinfo;
+                        qualinfo << string_format(_("Requires %d tools with %s of %d or more."),
+                                                  iter->count, qualities[iter->id].name.c_str(),
+                                                  iter->level);
+                        ypos += fold_and_print(w_data, ypos, xpos, FULL_SCREEN_WIDTH - xpos - 1,
+                                               toolcol, qualinfo.str().c_str());
+                    }
+                    ypos--;
+                    // Loop to print the required tools
+                    for (int i = 0; i < current[line]->tools.size() && current[line]->tools[i].size() > 0; i++) {
+                        ypos++;
+                        xpos = 32;
+                        mvwputch(w_data, ypos, 30, col, '>');
+                        bool has_one = any_marked_available(current[line]->tools[i]);
+                        for (unsigned j = 0; j < current[line]->tools[i].size(); j++) {
+                            itype_id type = current[line]->tools[i][j].type;
+                            long charges = current[line]->tools[i][j].count;
+                            nc_color toolcol = has_one ? c_dkgray : c_red;
+
+                            if (current[line]->tools[i][j].available == 0) {
+                                toolcol = c_brown;
+                            } else if (charges < 0 && crafting_inv.has_tools(type, 1)) {
+                                toolcol = c_green;
+                            } else if (charges > 0 && crafting_inv.has_charges(type, charges)) {
+                                toolcol = c_green;
+                            } else if ((type == "goggles_welding") && (u.has_bionic("bio_sunglasses") || u.is_wearing("rm13_armor_on"))) {
+                                toolcol = c_cyan;
+                            }
+
+                            std::stringstream toolinfo;
+                            toolinfo << item_controller->find_template(type)->name << " ";
+
+                            if (charges > 0) {
+                                toolinfo << string_format(_("(%d charges) "), charges);
+                            }
+                            std::string toolname = toolinfo.str();
+                            if (xpos + utf8_width(toolname.c_str()) >= FULL_SCREEN_WIDTH) {
+                                xpos = 32;
+                                ypos++;
+                            }
+                            mvwprintz(w_data, ypos, xpos, toolcol, toolname.c_str());
+                            xpos += utf8_width(toolname.c_str());
+                            if (j < current[line]->tools[i].size() - 1) {
+                                if (xpos >= FULL_SCREEN_WIDTH - 3) {
+                                    xpos = 32;
+                                    ypos++;
+                                }
+                                mvwprintz(w_data, ypos, xpos, c_white, _("%s "), _("OR"));
+                                xpos += utf8_width(_("OR")) + 1;
+                            }
+                        }
+                    }
+                }
+                ypos++;
+            }
+            // Loop to print the required components
+            mvwprintz(w_data, ypos, 30, col, _("Components required:"));
+            for (unsigned i = 0; i < current[line]->components.size(); i++) {
+                if (current[line]->components[i].size() > 0) {
+                    ypos++;
+                    mvwputch(w_data, ypos, 30, col, '>');
+                }
+                xpos = 32;
+                bool has_one = any_marked_available(current[line]->components[i]);
+                for (unsigned j = 0; j < current[line]->components[i].size(); j++) {
+                    int count = current[line]->components[i][j].count;
+                    itype_id type = current[line]->components[i][j].type;
+                    nc_color compcol = has_one ? c_dkgray : c_red;
+                    if (current[line]->components[i][j].available == 0) {
+                        compcol = c_brown;
+                    } else if (item_controller->find_template(type)->count_by_charges() && count > 0) {
+                        if (crafting_inv.has_charges(type, count)) {
+                            compcol = c_green;
+                        }
+                    } else if (crafting_inv.has_components(type, abs(count))) {
+                        compcol = c_green;
+                    }
+                    std::stringstream dump;
+                    dump << abs(count) << "x " << item_controller->find_template(type)->name << " ";
+                    std::string compname = dump.str();
+                    if (xpos + utf8_width(compname.c_str()) >= FULL_SCREEN_WIDTH) {
+                        ypos++;
+                        xpos = 32;
+                    }
+                    mvwprintz(w_data, ypos, xpos, compcol, compname.c_str());
+                    xpos += utf8_width(compname.c_str());
+                    if (j < current[line]->components[i].size() - 1) {
+                        if (xpos >= FULL_SCREEN_WIDTH - 3) {
+                            ypos++;
+                            xpos = 32;
+                        }
+                        mvwprintz(w_data, ypos, xpos, c_white, _("%s "), _("OR"));
+                        xpos += utf8_width(_("OR")) + 1;
+                    }
+                }
+            }
+
+            if ( isWide ) {
+                if ( lastid != current[line]->id ) {
+                    lastid = current[line]->id;
+                    tmp = item(item_controller->find_template(current[line]->result), g->turn);
+                    folded = foldstring(tmp.info(true), iInfoWidth);
+                }
+                int maxline = folded.size() > dataHeight ? dataHeight : folded.size();
+
+                for(int i = 0; i < maxline; i++) {
+                    mvwprintz(w_data, i, FULL_SCREEN_WIDTH + 1, col, folded[i].c_str() );
+                }
+
+            }
+
+        }
+
+        //Draw Scrollbar
+        draw_scrollbar(w_data, line, dataLines, recmax, 0);
+
+        wrefresh(w_data);
+        int ch = (int)getch();
+        if(ch == 'e' || ch == 'E') { // get_input is inflexible
+            ch = (int)'?';
+        } else if(ch == KEY_PPAGE) {
+            ch = (int)'<';
+        } else if(ch == KEY_NPAGE || ch == '\t' ) {
+            ch = (int)'>';
+        } else if(ch == 'm') {
+            display_mode = display_mode + 1;
+            if(display_mode >= 3 || display_mode <= 0) {
+                display_mode = 0;
+            }
+        }
+        input = get_input(ch);
+        switch (input) {
+        case DirectionW:
+            subtab = prev_craft_subcat( tab, subtab );
+            redraw = true;
+            break;
+        case DirectionUp:
+            tab = prev_craft_cat(tab);
+            subtab = first_craft_subcat( tab );//default ALL
+            redraw = true;
+            break;
+        case DirectionE:
+            subtab = next_craft_subcat( tab, subtab );
+            redraw = true;
+            break;
+        case DirectionDown:
+            tab = next_craft_cat(tab);
+            subtab = first_craft_subcat( tab );//default ALL
+            redraw = true;
+            break;
+        case DirectionS:
+            line++;
+            break;
+        case DirectionN:
+            line--;
+            break;
+        case Confirm:
+            if (!available[line]) {
+                popup(_("You can't do that!"));
+            } else {
+                // is player making a liquid? Then need to check for valid container
+                if (item_controller->find_template(current[line]->result)->phase == LIQUID) {
+                    if (u.has_watertight_container() ||
+                        u.has_matching_liquid(item_controller->find_template(current[line]->result)->id)) {
+                        chosen = current[line];
+                        done = true;
+                        break;
+                    } else {
+                        popup(_("You don't have anything to store that liquid in!"));
+                    }
+                } else {
+                    chosen = current[line];
+                    done = true;
+                }
+            }
+            break;
+        case Help:
+            tmp = item(item_controller->find_template(current[line]->result), g->turn);
+            full_screen_popup(tmp.info(true).c_str());
+            redraw = true;
+            keepline = true;
+            break;
+        case Filter:
+            filterstring = string_input_popup(_("Search:"), 85, filterstring, _("Search tools or component using prefix t and c. \n(i.e. \"t:hammer\" or \"c:two by four\".)"));
+            redraw = true;
+            break;
+        case Reset:
+            filterstring = "";
+            redraw = true;
+            break;
+
+        }
+        if (line < 0) {
+            line = current.size() - 1;
+        } else if (line >= current.size()) {
+            line = 0;
+        }
+    } while (input != Cancel && !done);
+
+    werase(w_head);
+    werase(w_subhead);
+    werase(w_data);
+    delwin(w_head);
+    delwin(w_subhead);
+    delwin(w_data);
+    refresh_all();
+
+    return chosen;
+}
+
+static void draw_recipe_tabs(WINDOW *w, craft_cat tab, bool filtered)
+{
+    werase(w);
+    int width = getmaxx(w);
+    for (int i = 0; i < width; i++) {
+        mvwputch(w, 2, i, BORDER_COLOR, LINE_OXOX);
+    }
+
+    mvwputch(w, 2,  0, BORDER_COLOR, LINE_OXXO); // |^
+    mvwputch(w, 2, width - 1, BORDER_COLOR, LINE_OOXX); // ^|
+    mvwprintz(w, 0, width - utf8_width(_("Lighting:")), c_ltgray, _("Lighting:"));//Lighting info
+    int light = g->u.fine_detail_vision_mod();
+    const char *str;
+    nc_color color;
+    if (light <= 1) {
+        str = _("brightly");
+        color = c_yellow;
+    } else if (light <= 2) {
+        str = _("cloudy");
+        color = c_white;
+    } else if (light <= 3) {
+        str = _("shady");
+        color = c_ltgray;
+    } else if (light <= 4) {
+        str = _("dark");
+        color = c_dkgray;
+    } else {
+        str = _("very dark");
+        color = c_black_white;
+    }
+    mvwprintz(w, 1, width - 1 - utf8_width(str), color, str);
+    if(!filtered) {
+        int pos_x = 2;//draw the tabs on each other
+        int tab_step = 3;//step between tabs, two for tabs border
+        draw_tab(w,  pos_x, _("WEAPONS"),     (tab == "CC_WEAPON")     ? true : false);
+        pos_x += utf8_width(_("WEAPONS")) + tab_step;
+        draw_tab(w, pos_x,  _("AMMO"),        (tab == "CC_AMMO")       ? true : false);
+        pos_x += utf8_width(_("AMMO")) + tab_step;
+        draw_tab(w, pos_x,  _("FOOD"),        (tab == "CC_FOOD")       ? true : false);
+        pos_x += utf8_width(_("FOOD")) + tab_step;
+        draw_tab(w, pos_x,  _("CHEMS"),       (tab == "CC_CHEM")       ? true : false);
+        pos_x += utf8_width(_("CHEMS")) + tab_step;
+        draw_tab(w, pos_x,  _("ELECTRONICS"), (tab == "CC_ELECTRONIC") ? true : false);
+        pos_x += utf8_width(_("ELECTRONICS")) + tab_step;
+        draw_tab(w, pos_x,  _("ARMOR"),       (tab == "CC_ARMOR")      ? true : false);
+        pos_x += utf8_width(_("ARMOR")) + tab_step;
+        draw_tab(w, pos_x,  _("OTHER"),       (tab == "CC_OTHER")      ? true : false);
+    } else {
+        draw_tab(w, 2, _("Searched"), true);
+    }
+
+    wrefresh(w);
+}
+
+static void draw_recipe_subtabs(WINDOW *w, craft_cat tab, craft_subcat subtab, bool filtered)
+{
+    werase(w);
+    int width = getmaxx(w);
+    for (int i = 0; i < width; i++) {
+        if (i == 0) {
+            mvwputch(w, 2, i, BORDER_COLOR, LINE_XXXO);
+        } else if (i == width) {
+            mvwputch(w, 2, i, BORDER_COLOR, LINE_XOXX);
+        } else {
+            mvwputch(w, 2, i, BORDER_COLOR, LINE_OXOX);
+        }
+    }
+
+    for (int i = 0; i < 3; i++) {
+        mvwputch(w, i,  0, BORDER_COLOR, LINE_XOXO); // |^
+        mvwputch(w, i, width - 1, BORDER_COLOR,  LINE_XOXO); // ^|
+    }
+
+    if(!filtered) {
+        int pos_x = 2;//draw the tabs on each other
+        int tab_step = 3;//step between tabs, two for tabs border
+        draw_subtab(w, pos_x, _("ALL"),
+                    (subtab == "CSC_ALL") ? true : false);//Add ALL subcategory to all tabs;
+        pos_x += utf8_width(_("ALL")) + tab_step;
+        if (tab == "CC_WEAPON") {
+            draw_subtab(w, pos_x, _("BASHING"), (subtab == "CSC_WEAPON_BASHING") ? true : false);
+            pos_x += utf8_width(_("BASHING")) + tab_step;
+            draw_subtab(w, pos_x, _("CUTTING"),    (subtab == "CSC_WEAPON_CUTTING")   ? true : false);
+            pos_x += utf8_width(_("CUTTING")) + tab_step;
+            draw_subtab(w, pos_x, _("PIERCING"),    (subtab == "CSC_WEAPON_PIERCING")   ? true : false);
+            pos_x += utf8_width(_("PIERCING")) + tab_step;
+            draw_subtab(w, pos_x, _("RANGED"),  (subtab == "CSC_WEAPON_RANGED")  ? true : false);
+            pos_x += utf8_width(_("RANGED")) + tab_step;
+            draw_subtab(w, pos_x, _("EXPLOSIVE"),  (subtab == "CSC_WEAPON_EXPLOSIVE")  ? true : false);
+            pos_x += utf8_width(_("EXPLOSIVE")) + tab_step;
+            draw_subtab(w, pos_x, _("MODS"),  (subtab == "CSC_WEAPON_MODS")  ? true : false);
+            pos_x += utf8_width(_("MODS")) + tab_step;
+            draw_subtab(w, pos_x, _("OTHER"),   (subtab == "CSC_WEAPON_OTHER")   ? true : false);
+        } else if (tab == "CC_AMMO") {
+            draw_subtab(w, pos_x, _("BULLETS"), (subtab == "CSC_AMMO_BULLETS") ? true : false);
+            pos_x += utf8_width(_("BULLETS")) + tab_step;
+            draw_subtab(w, pos_x, _("ARROWS"), (subtab == "CSC_AMMO_ARROWS") ? true : false);
+            pos_x += utf8_width(_("ARROWS")) + tab_step;
+            draw_subtab(w, pos_x, _("COMPONENTS"), (subtab == "CSC_AMMO_COMPONENTS") ? true : false);
+            pos_x += utf8_width(_("COMPONENTS")) + tab_step;
+            draw_subtab(w, pos_x, _("OTHER"), (subtab == "CSC_AMMO_OTHER") ? true : false);
+        } else if (tab == "CC_FOOD") {
+            draw_subtab(w, pos_x, _("DRINKS"), (subtab == "CSC_FOOD_DRINKS") ? true : false);
+            pos_x += utf8_width(_("DRINKS")) + tab_step;
+            draw_subtab(w, pos_x, _("MEAT"), (subtab == "CSC_FOOD_MEAT") ? true : false);
+            pos_x += utf8_width(_("MEAT")) + tab_step;
+            draw_subtab(w, pos_x, _("VEGGI"), (subtab == "CSC_FOOD_VEGGI") ? true : false);
+            pos_x += utf8_width(_("VEGGI")) + tab_step;
+            draw_subtab(w, pos_x, _("SNACK"), (subtab == "CSC_FOOD_SNACK") ? true : false);
+            pos_x += utf8_width(_("SNACK")) + tab_step;
+            draw_subtab(w, pos_x, _("BREAD"), (subtab == "CSC_FOOD_BREAD") ? true : false);
+            pos_x += utf8_width(_("BREAD")) + tab_step;
+            draw_subtab(w, pos_x, _("PASTA"), (subtab == "CSC_FOOD_PASTA") ? true : false);
+            pos_x += utf8_width(_("PASTA")) + tab_step;
+            draw_subtab(w, pos_x, _("OTHER"), (subtab == "CSC_FOOD_OTHER") ? true : false);
+        } else if (tab == "CC_CHEM") {
+            draw_subtab(w, pos_x, _("DRUGS"), (subtab == "CSC_CHEM_DRUGS") ? true : false);
+            pos_x += utf8_width(_("DRUGS")) + tab_step;
+            draw_subtab(w, pos_x, _("MUTAGEN"), (subtab == "CSC_CHEM_MUTAGEN") ? true : false);
+            pos_x += utf8_width(_("MUTAGEN")) + tab_step;
+            draw_subtab(w, pos_x, _("CHEMICALS"), (subtab == "CSC_CHEM_CHEMICALS") ? true : false);
+            pos_x += utf8_width(_("CHEMICALS")) + tab_step;
+            draw_subtab(w, pos_x, _("OTHER"), (subtab == "CSC_CHEM_OTHER") ? true : false);
+        } else if (tab == "CC_ELECTRONIC") {
+            draw_subtab(w, pos_x, _("CBMS"), (subtab == "CSC_ELECTRONIC_CBMS") ? true : false);
+            pos_x += utf8_width(_("CBMS")) + tab_step;
+            draw_subtab(w, pos_x, _("LIGHTING"), (subtab == "CSC_ELECTRONIC_LIGHTING") ? true : false);
+            pos_x += utf8_width(_("LIGHTING")) + tab_step;
+            draw_subtab(w, pos_x, _("COMPONENTS"), (subtab == "CSC_ELECTRONIC_COMPONENTS") ? true : false);
+            pos_x += utf8_width(_("COMPONENTS")) + tab_step;
+            draw_subtab(w, pos_x, _("OTHER"), (subtab == "CSC_ELECTRONIC_OTHER") ? true : false);
+        } else if (tab == "CC_ARMOR") {
+            draw_subtab(w, pos_x, _("STORAGE"), (subtab == "CSC_ARMOR_STORAGE") ? true : false);
+            pos_x += utf8_width(_("STORAGE")) + tab_step;
+            draw_subtab(w, pos_x, _("SUIT"), (subtab == "CSC_ARMOR_SUIT") ? true : false);
+            pos_x += utf8_width(_("SUIT")) + tab_step;
+            draw_subtab(w, pos_x, _("HEAD"), (subtab == "CSC_ARMOR_HEAD") ? true : false);
+            pos_x += utf8_width(_("HEAD")) + tab_step;
+            draw_subtab(w, pos_x, _("TORSO"), (subtab == "CSC_ARMOR_TORSO") ? true : false);
+            pos_x += utf8_width(_("TORSO")) + tab_step;
+            draw_subtab(w, pos_x, _("ARMS"), (subtab == "CSC_ARMOR_ARMS") ? true : false);
+            pos_x += utf8_width(_("ARMS")) + tab_step;
+            draw_subtab(w, pos_x, _("HANDS"), (subtab == "CSC_ARMOR_HANDS") ? true : false);
+            pos_x += utf8_width(_("HANDS")) + tab_step;
+            draw_subtab(w, pos_x, _("LEGS"), (subtab == "CSC_ARMOR_LEGS") ? true : false);
+            pos_x += utf8_width(_("LEGS")) + tab_step;
+            draw_subtab(w, pos_x, _("FEET"), (subtab == "CSC_ARMOR_FEET") ? true : false);
+            pos_x += utf8_width(_("FEET")) + tab_step;
+            draw_subtab(w, pos_x, _("OTHER"), (subtab == "CSC_ARMOR_OTHER") ? true : false);
+        } else if (tab == "CC_OTHER") {
+            draw_subtab(w, pos_x, _("TOOLS"), (subtab == "CSC_OTHER_TOOLS") ? true : false);
+            pos_x += utf8_width(_("TOOLS")) + tab_step;
+            draw_subtab(w, pos_x, _("MEDICAL"), (subtab == "CSC_OTHER_MEDICAL") ? true : false);
+            pos_x += utf8_width(_("MEDICAL")) + tab_step;
+            draw_subtab(w, pos_x, _("CONTAINERS"), (subtab == "CSC_OTHER_CONTAINERS") ? true : false);
+            pos_x += utf8_width(_("CONTAINERS")) + tab_step;
+            draw_subtab(w, pos_x, _("MATERIALS"), (subtab == "CSC_OTHER_MATERIALS") ? true : false);
+            pos_x += utf8_width(_("MATERIALS")) + tab_step;
+            draw_subtab(w, pos_x, _("PARTS"), (subtab == "CSC_OTHER_PARTS") ? true : false);
+            pos_x += utf8_width(_("PARTS")) + tab_step;
+            draw_subtab(w, pos_x, _("TRAPS"), (subtab == "CSC_OTHER_TRAPS") ? true : false);
+            pos_x += utf8_width(_("TRAPS")) + tab_step;
+            draw_subtab(w, pos_x, _("OTHER"), (subtab == "CSC_OTHER_OTHER") ? true : false);
+        }
+    } else {
+        werase(w);
+
+        for (int i = 0; i < 3; i++) {
+            mvwputch(w, i,  0, BORDER_COLOR, LINE_XOXO); // |^
+            mvwputch(w, i, width - 1, BORDER_COLOR,  LINE_XOXO); // ^|
+        }
+    }
+
+    wrefresh(w);
+}
+
+inventory game::crafting_inventory(player *p)
+{
+    inventory crafting_inv;
+    crafting_inv.form_from_map(point(p->posx, p->posy), PICKUP_RANGE, false);
+    crafting_inv += p->inv;
+    crafting_inv += p->weapon;
+    if (p->has_bionic("bio_tools")) {
+        item tools(item_controller->find_template("toolset"), turn);
+        tools.charges = p->power_level;
+        crafting_inv += tools;
+    }
+    return crafting_inv;
+}
+
+void game::pick_recipes(const inventory &crafting_inv, std::vector<recipe *> &current,
+                        std::vector<bool> &available, craft_cat tab,
+                        craft_subcat subtab, std::string filter)
+{
+    bool search_name = true;
+    bool search_tool = false;
+    bool search_component = false;
+    int pos = filter.find(":");
+    if(pos != std::string::npos)
+    {
+        search_name = false;
+        std::string searchType = filter.substr(0, pos);
+        for(int i = 0 ; i < searchType.size() ; i++)
+        {
+            if(searchType[i] == 'n')
+            {
+                search_name = true;
+            }
+            else if(searchType[i] == 't')
+            {
+                search_tool = true;
+            }
+            else if(searchType[i] == 'c')
+            {
+                search_component = true;
+            }
+        }
+        filter = filter.substr(pos + 1);
+    }
+    recipe_list available_recipes;
+
+    if (filter == "") {
+        available_recipes = recipes[tab];
+    } else {
+
+        for (recipe_map::iterator iter = recipes.begin(); iter != recipes.end(); ++iter) {
+            available_recipes.insert(available_recipes.begin(),
+                                     iter->second.begin(), iter->second.end());
+        }
+    }
+
+    current.clear();
+    available.clear();
+
+    for (recipe_list::iterator iter = available_recipes.begin();
+         iter != available_recipes.end(); ++iter) {
+        if (subtab == "CSC_ALL" || (*iter)->subcat == subtab || filter != "") {
+            if (!u.knows_recipe(*iter)) {
+                continue;
+            }
+
+            if ((*iter)->difficulty < 0 ) {
+                continue;
+            }
+            if(filter != "")
+            {
+                if(search_name)
+                {
+                    if(item_controller->find_template((*iter)->result)->name.find(filter) == std::string::npos)
+                    {
+                        continue;
+                    }
+                }
+                if(search_tool)
+                {
+                    bool found = false;
+                    for(std::vector<std::vector<component> >::iterator it = (*iter)->tools.begin() ; it != (*iter)->tools.end() ; ++it)
+                    {
+                        for(std::vector<component>::iterator it2 = (*it).begin() ; it2 != (*it).end() ; ++it2)
+                        {
+                            if(item_controller->find_template((*it2).type)->name.find(filter) != std::string::npos)
+                            {
+                                found = true;
+                                break;
+                            }
+                        }
+                        if(found)
+                        {
+                            break;
+                        }
+                    }
+                    if(!found)
+                    {
+                        continue;
+                    }
+                }
+                if(search_component)
+                {
+                    bool found = false;
+                    for(std::vector<std::vector<component> >::iterator it = (*iter)->components.begin() ; it != (*iter)->components.end() ; ++it)
+                    {
+                        for(std::vector<component>::iterator it2 = (*it).begin() ; it2 != (*it).end() ; ++it2)
+                        {
+                            if(item_controller->find_template((*it2).type)->name.find(filter) != std::string::npos)
+                            {
+                                found = true;
+                                break;
+                            }
+                        }
+                        if(found)
+                        {
+                            break;
+                        }
+                    }
+                    if(!found)
+                    {
+                        continue;
+                    }
+                }
+            }
+            if (can_make_with_inventory(*iter, crafting_inv)) {
+                current.insert(current.begin(), *iter);
+                available.insert(available.begin(), true);
+            } else {
+                current.push_back(*iter);
+                available.push_back(false);
+            }
+        }
+    }
+}
+
+void game::make_craft(recipe *making)
+{
+    u.assign_activity(ACT_CRAFT, making->time, making->id);
+    u.lastrecipe = making;
+}
+
+
+void game::make_all_craft(recipe *making)
+{
+    u.assign_activity(ACT_LONGCRAFT, making->time, making->id);
+    u.lastrecipe = making;
+}
+
+void game::complete_craft()
+{
+    recipe *making = recipe_by_index(u.activity.index); // Which recipe is it?
+
+    // # of dice is 75% primary skill, 25% secondary (unless secondary is null)
+    int skill_dice = u.skillLevel(making->skill_used) * 4;
+
+    // farsightedness can impose a penalty on electronics and tailoring success
+    // it's equivalent to a 2-rank electronics penalty, 1-rank tailoring
+    if (u.has_trait("HYPEROPIC") && !u.is_wearing("glasses_reading")
+        && !u.is_wearing("glasses_bifocal") && !u.has_disease("contacts")) {
+        int main_rank_penalty = 0;
+        if (making->skill_used == Skill::skill("electronics")) {
+            main_rank_penalty = 2;
+        } else if (making->skill_used == Skill::skill("tailor")) {
+            main_rank_penalty = 1;
+        }
+        skill_dice -= main_rank_penalty * 4;
+    }
+
+    // It's tough to craft with paws.  Fortunately it's just a matter of grip and fine-motor,
+    // not inability to see what you're doing
+    if (u.has_trait("PAWS")) {
+        int paws_rank_penalty = 0;
+        if (making->skill_used == Skill::skill("electronics")) {
+            paws_rank_penalty = 1;
+        } else if (making->skill_used == Skill::skill("tailor")) {
+            paws_rank_penalty = 1;
+        } else if (making->skill_used == Skill::skill("mechanics")) {
+            paws_rank_penalty = 1;
+        }
+        skill_dice -= paws_rank_penalty * 4;
+    }
+
+    // Sides on dice is 16 plus your current intelligence
+    int skill_sides = 16 + u.int_cur;
+
+    int diff_dice = making->difficulty * 4; // Since skill level is * 4 also
+    int diff_sides = 24; // 16 + 8 (default intelligence)
+
+    int skill_roll = dice(skill_dice, skill_sides);
+    int diff_roll  = dice(diff_dice,  diff_sides);
+
+    if (making->skill_used) {
+        u.practice(turn, making->skill_used, making->difficulty * 5 + 20);
+    }
+
+    // Messed up badly; waste some components.
+    if (making->difficulty != 0 && diff_roll > skill_roll * (1 + 0.1 * rng(1, 5))) {
+        add_msg(_("You fail to make the %s, and waste some materials."),
+                item_controller->find_template(making->result)->name.c_str());
+        for (unsigned i = 0; i < making->components.size(); i++) {
+            if (making->components[i].size() > 0) {
+                consume_items(&u, making->components[i]);
+            }
+        }
+
+        for (unsigned i = 0; i < making->tools.size(); i++) {
+            if (making->tools[i].size() > 0) {
+                consume_tools(&u, making->tools[i], false);
+            }
+        }
+        u.activity.type = ACT_NULL;
+        return;
+        // Messed up slightly; no components wasted.
+    } else if (diff_roll > skill_roll) {
+        add_msg(_("You fail to make the %s, but don't waste any materials."),
+                item_controller->find_template(making->result)->name.c_str());
+        //this method would only have been called from a place that nulls u.activity.type,
+        //so it appears that it's safe to NOT null that variable here.
+        //rationale: this allows certain contexts (e.g. ACT_LONGCRAFT) to distinguish major and minor failures
+        return;
+    }
+    // If we're here, the craft was a success!
+    // Use up the components and tools
+    std::list<item> used;
+    for (unsigned i = 0; i < making->components.size(); i++) {
+        if (making->components[i].size() > 0) {
+            std::list<item> tmp = consume_items(&u, making->components[i]);
+            used.splice(used.end(), tmp);
+        }
+    }
+    for (unsigned i = 0; i < making->tools.size(); i++) {
+        if (making->tools[i].size() > 0) {
+            consume_tools(&u, making->tools[i], false);
+        }
+    }
+
+    // Set up the new item, and assign an inventory letter if available
+    item newit(item_controller->find_template(making->result), turn, 0, false);
+
+    if (newit.is_armor() && newit.has_flag("VARSIZE")) {
+        newit.item_tags.insert("FIT");
+    }
+    float used_age_tally = 0;
+    int used_age_count = 0;
+    for (std::list<item>::iterator iter = used.begin(); iter != used.end(); ++iter) {
+        if (iter->goes_bad()) {
+            iter->rotten();
+            used_age_tally += iter->rot /
+                              (float)(dynamic_cast<it_comest *>(iter->type)->spoils);
+            ++used_age_count;
+        }
+    }
+    if (used_age_count > 0 && newit.goes_bad()) {
+        const int average_used_age = int((used_age_tally / used_age_count) * dynamic_cast<it_comest *>
+                                         (newit.type)->spoils);
+        newit.bday = newit.bday - average_used_age;
+    }
+    // for food items
+    if (newit.is_food()) {
+        int bday_tmp = newit.bday % 3600; // fuzzy birthday for stacking reasons
+        newit.bday = int(newit.bday) + 3600 - bday_tmp;
+
+        if (newit.has_flag("EATEN_HOT")) { // hot foods generated
+            newit.item_tags.insert("HOT");
+            newit.active = true;
+            newit.item_counter = 600;
+        }
+    }
+    if (!newit.craft_has_charges()) {
+        newit.charges = 0;
+    }
+    u.inv.assign_empty_invlet(newit);
+    //newit = newit.in_its_container(&itypes);
+    if (newit.made_of(LIQUID)) {
+        handle_liquid(newit, false, false);
+    } else {
+        // We might not have space for the item
+        if (!u.can_pickVolume(newit.volume())) {
+            add_msg(_("There's no room in your inventory for the %s, so you drop it."),
+                    newit.tname().c_str());
+            m.add_item_or_charges(u.posx, u.posy, newit);
+        } else if (!u.can_pickWeight(newit.weight(), !OPTIONS["DANGEROUS_PICKUPS"])) {
+            add_msg(_("The %s is too heavy to carry, so you drop it."),
+                    newit.tname().c_str());
+            m.add_item_or_charges(u.posx, u.posy, newit);
+        } else {
+            newit = u.i_add(newit);
+            add_msg("%c - %s", newit.invlet == 0 ? ' ' : newit.invlet, newit.tname().c_str());
+        }
+    }
+    u.inv.restack(&u);
+}
+
+std::list<item> game::consume_items(player *p, std::vector<component> components)
+{
+    std::list<item> ret;
+    // For each set of components in the recipe, fill you_have with the list of all
+    // matching ingredients the player has.
+    std::vector<component> player_has;
+    std::vector<component> map_has;
+    std::vector<component> mixed;
+    std::vector<component> player_use;
+    std::vector<component> map_use;
+    std::vector<component> mixed_use;
+    inventory map_inv;
+    map_inv.form_from_map(point(p->posx, p->posy), PICKUP_RANGE);
+
+    for (unsigned i = 0; i < components.size(); i++) {
+        itype_id type = components[i].type;
+        int count = abs(components[i].count);
+        bool pl = false, mp = false;
+
+        if (components[i].available != 1) {
+            continue;
+        }
+
+        if (item_controller->find_template(type)->count_by_charges() && count > 0) {
+            if (p->has_charges(type, count)) {
+                player_has.push_back(components[i]);
+                pl = true;
+            }
+            if (map_inv.has_charges(type, count)) {
+                map_has.push_back(components[i]);
+                mp = true;
+            }
+            if (!pl && !mp && p->charges_of(type) + map_inv.charges_of(type) >= count) {
+                mixed.push_back(components[i]);
+            }
+        } else { // Counting by units, not charges
+
+            if (p->has_amount(type, count)) {
+                player_has.push_back(components[i]);
+                pl = true;
+            }
+            if (map_inv.has_components(type, count)) {
+                map_has.push_back(components[i]);
+                mp = true;
+            }
+            if (!pl && !mp && p->amount_of(type) + map_inv.amount_of(type) >= count) {
+                mixed.push_back(components[i]);
+            }
+
+        }
+    }
+
+    if (player_has.size() + map_has.size() + mixed.size() == 1) { // Only 1 choice
+        if (player_has.size() == 1) {
+            player_use.push_back(player_has[0]);
+        } else if (map_has.size() == 1) {
+            map_use.push_back(map_has[0]);
+        } else {
+            mixed_use.push_back(mixed[0]);
+        }
+    } else { // Let the player pick which component they want to use
+        std::vector<std::string> options; // List for the menu_vec below
+        // Populate options with the names of the items
+        for (unsigned i = 0; i < map_has.size(); i++) {
+            std::string tmpStr = item_controller->find_template(map_has[i].type)->name + _(" (nearby)");
+            options.push_back(tmpStr);
+        }
+        for (unsigned i = 0; i < player_has.size(); i++) {
+            options.push_back(item_controller->find_template(player_has[i].type)->name);
+        }
+        for (unsigned i = 0; i < mixed.size(); i++) {
+            std::string tmpStr = item_controller->find_template(mixed[i].type)->name +
+                                 _(" (on person & nearby)");
+            options.push_back(tmpStr);
+        }
+
+        // unlike with tools, it's a bad thing if there aren't any components available
+        if (options.empty()) {
+            debugmsg("Attempted a recipe with no available components!");
+            return ret;
+        }
+
+        // Get the selection via a menu popup
+        int selection = menu_vec(false, _("Use which component?"), options) - 1;
+        if (selection < map_has.size()) {
+            map_use.push_back(map_has[selection]);
+        } else if (selection < map_has.size() + player_has.size()) {
+            selection -= map_has.size();
+            player_use.push_back(player_has[selection]);
+        } else {
+            selection -= map_has.size() + player_has.size();
+            mixed_use.push_back(mixed[selection]);
+        }
+    }
+
+    for (unsigned i = 0; i < player_use.size(); i++) {
+        if (item_controller->find_template(player_use[i].type)->count_by_charges() &&
+            player_use[i].count > 0) {
+            std::list<item> tmp = p->use_charges(player_use[i].type, player_use[i].count);
+            ret.splice(ret.end(), tmp);
+        } else {
+            std::list<item> tmp = p->use_amount(player_use[i].type, abs(player_use[i].count),
+                                                (player_use[i].count < 0));
+            remove_ammo(tmp);
+            ret.splice(ret.end(), tmp);
+            u.lastconsumed = player_use[i].type;
+        }
+    }
+    for (unsigned i = 0; i < map_use.size(); i++) {
+        if (item_controller->find_template(map_use[i].type)->count_by_charges() &&
+            map_use[i].count > 0) {
+            std::list<item> tmp = m.use_charges(point(p->posx, p->posy), PICKUP_RANGE,
+                                                map_use[i].type, map_use[i].count);
+            ret.splice(ret.end(), tmp);
+        } else {
+            std::list<item> tmp =  m.use_amount(point(p->posx, p->posy), PICKUP_RANGE,
+                                                map_use[i].type, abs(map_use[i].count),
+                                                (map_use[i].count < 0));
+            remove_ammo(tmp);
+            ret.splice(ret.end(), tmp);
+            u.lastconsumed =  map_use[i].type;
+        }
+    }
+    for (unsigned i = 0; i < mixed_use.size(); i++) {
+        if (item_controller->find_template(mixed_use[i].type)->count_by_charges() &&
+            mixed_use[i].count > 0) {
+            int from_map = mixed_use[i].count - p->charges_of(mixed_use[i].type);
+            std::list<item> tmp;
+            tmp = p->use_charges(mixed_use[i].type, p->charges_of(mixed_use[i].type));
+            ret.splice(ret.end(), tmp);
+            tmp = m.use_charges(point(p->posx, p->posy), PICKUP_RANGE,
+                                mixed_use[i].type, from_map);
+            ret.splice(ret.end(), tmp);
+        } else {
+            bool in_container = (mixed_use[i].count < 0);
+            int from_map = abs(mixed_use[i].count) - p->amount_of(mixed_use[i].type);
+            std::list<item> tmp;
+            tmp = p->use_amount(mixed_use[i].type, p->amount_of(mixed_use[i].type),
+                                in_container);
+            ret.splice(ret.end(), tmp);
+            tmp = m.use_amount(point(p->posx, p->posy), PICKUP_RANGE,
+                               mixed_use[i].type, from_map, in_container);
+            ret.splice(ret.end(), tmp);
+            remove_ammo(ret);
+        }
+    }
+    return ret;
+}
+
+void game::consume_tools(player *p, std::vector<component> tools, bool force_available)
 {
-    JsonArray subcats;
-    std::string category = jsobj.get_string("id");
-    // Don't store noncraft as a category.
-    // We're storing the subcategory so we can look it up in load_recipes
-    // for the fallback subcategory.
-    if( category != "CC_NONCRAFT" ) {
-        craft_cat_list.push_back( category );
+    bool found_nocharge = false;
+    inventory map_inv;
+    map_inv.form_from_map(point(p->posx, p->posy), PICKUP_RANGE);
+    std::vector<component> player_has;
+    std::vector<component> map_has;
+    // Use charges of any tools that require charges used
+    for (unsigned i = 0; i < tools.size() && !found_nocharge; i++) {
+        if (!force_available && tools[i].available != 1) {
+            continue;
+        }
+        itype_id type = tools[i].type;
+        if (tools[i].count > 0) {
+            long count = tools[i].count;
+            if (p->has_charges(type, count)) {
+                player_has.push_back(tools[i]);
+            }
+            if (map_inv.has_charges(type, count)) {
+                map_has.push_back(tools[i]);
+            }
+        } else if (p->has_amount(type, 1) || map_inv.has_tools(type, 1)) {
+            found_nocharge = true;
+        }
+    }
+    if (found_nocharge) {
+        return;    // Default to using a tool that doesn't require charges
+    }
+
+    if (player_has.size() + map_has.size() == 1) {
+        if(map_has.empty()) {
+            p->use_charges(player_has[0].type, player_has[0].count);
+        } else {
+            m.use_charges(p->pos(), PICKUP_RANGE, map_has[0].type, map_has[0].count);
+        }
+    } else { // Variety of options, list them and pick one
+        // Populate the list
+        std::vector<std::string> options;
+        for (unsigned i = 0; i < map_has.size(); i++) {
+            std::string tmpStr = item_controller->find_template(map_has[i].type)->name + _(" (nearby)");
+            options.push_back(tmpStr);
+        }
+        for (unsigned i = 0; i < player_has.size(); i++) {
+            options.push_back(item_controller->find_template(player_has[i].type)->name);
+        }
+
+        if (options.empty()) { // This SHOULD only happen if cooking with a fire,
+            return;    // and the fire goes out.
+        }
+
+        // Get selection via a popup menu
+        int selection = menu_vec(false, _("Use which tool?"), options) - 1;
+        if (selection < map_has.size())
+            m.use_charges(point(p->posx, p->posy), PICKUP_RANGE,
+                          map_has[selection].type, map_has[selection].count);
+        else {
+            selection -= map_has.size();
+            p->use_charges(player_has[selection].type, player_has[selection].count);
+        }
     }
-    craft_subcat_list[category] = std::vector<craft_subcat>();
-    subcats = jsobj.get_array("recipe_subcategories");
-    while (subcats.has_more()) {
-        craft_subcat_list[category].push_back( subcats.next_string() );
-    }
-}
-
-void reset_recipe_categories()
-{
-    craft_cat_list.clear();
-    craft_subcat_list.clear();
-}
-
-void load_recipe(JsonObject &jsobj)
-{
-    JsonArray jsarr;
-
-    // required
-    std::string result = jsobj.get_string("result");
-    std::string category = jsobj.get_string("category");
-    std::string subcategory = "";
-
-    if ( !jsobj.has_string("subcategory") ) {
-        subcategory = last_craft_subcat( category );
-    } else {
-        subcategory = jsobj.get_string("subcategory");
-    }
-
-    int difficulty = jsobj.get_int("difficulty");
-    int time = jsobj.get_int("time");
-    bool autolearn = jsobj.get_bool("autolearn");
-    // optional
-    bool reversible = jsobj.get_bool("reversible", false);
-    std::string skill_used = jsobj.get_string("skill_used", "");
-    std::string id_suffix = jsobj.get_string("id_suffix", "");
-    int learn_by_disassembly = jsobj.get_int("decomp_learn", -1);
-
-    std::map<std::string, int> requires_skills;
-    jsarr = jsobj.get_array("skills_required");
-    if (jsarr.size() > 0) {
-        // could be a single requirement, or multiple
-        try {
-            // try to parse as single requirement
-            requires_skills[jsarr.get_string(0)] = jsarr.get_int(1);
-        } catch (std::string e) {
-            // get_string or get_int failed, so assume array of arrays
-            while (jsarr.has_more()) {
-                JsonArray ja = jsarr.next_array();
-                requires_skills[ja.get_string(0)] = ja.get_int(1);
-            }
-        }
-    }
-
-    std::string rec_name = result + id_suffix;
-
-    for (std::vector<std::string>::iterator name_iter = recipe_names.begin();
-         name_iter != recipe_names.end(); ++name_iter) {
-        if ((*name_iter) == rec_name) {
-            throw jsobj.line_number() +
-            ": Recipe name collision (set a unique value for the id_suffix field to fix): " + rec_name;
-        }
-    }
-
-    recipe_names.push_back(rec_name);
-    int id = recipe_names.size();
-
-    recipe *rec = new recipe(rec_name, id, result, category, subcategory, skill_used,
-                             requires_skills, difficulty, time, reversible,
-                             autolearn, learn_by_disassembly);
-
-    jsarr = jsobj.get_array("components");
-    while (jsarr.has_more()) {
-        std::vector<component> component_choices;
-        JsonArray ja = jsarr.next_array();
-        while (ja.has_more()) {
-            JsonArray comp = ja.next_array();
-            std::string name = comp.get_string(0);
-            int quant = comp.get_int(1);
-            component_choices.push_back(component(name, quant));
-        }
-        rec->components.push_back(component_choices);
-    }
-
-    jsarr = jsobj.get_array("qualities");
-    while(jsarr.has_more()) {
-        JsonObject quality_data = jsarr.next_object();
-        std::string ident = quality_data.get_string("id");
-        int level = quality_data.get_int("level", 1);
-        int amount = quality_data.get_int("amount", 1);
-        rec->qualities.push_back(quality_requirement(ident, level, amount));
-    }
-
-    jsarr = jsobj.get_array("tools");
-    while (jsarr.has_more()) {
-        std::vector<component> tool_choices;
-        JsonArray ja = jsarr.next_array();
-        while (ja.has_more()) {
-            JsonArray comp = ja.next_array();
-            std::string name = comp.get_string(0);
-            int quant = comp.get_int(1);
-            tool_choices.push_back(component(name, quant));
-        }
-        rec->tools.push_back(tool_choices);
-    }
-
-    jsarr = jsobj.get_array("book_learn");
-    while (jsarr.has_more()) {
-        JsonArray ja = jsarr.next_array();
-        std::string book_name = ja.get_string(0);
-        int book_level = ja.get_int(1);
-        rec->booksets.push_back(std::pair<std::string,int>(book_name, book_level));
-    }
-
-    recipes[category].push_back(rec);
-}
-
-void reset_recipes()
-{
-    for (recipe_map::iterator it = recipes.begin(); it != recipes.end(); ++it) {
-        for (int i = 0; i < it->second.size(); ++i) {
-            delete it->second[i];
-        }
-    }
-    recipes.clear();
-    recipe_names.clear();
-}
-
-void finalize_recipes()
-{
-    for (recipe_map::iterator it = recipes.begin(); it != recipes.end(); ++it) {
-        for (int i = 0; i < it->second.size(); ++i) {
-            recipe* r = it->second[i];
-            for(size_t j = 0; j < r->booksets.size(); j++) {
-                const std::string &book_id = r->booksets[j].first;
-                const int skill_level = r->booksets[j].second;
-                if (!item_controller->has_template(book_id)) {
-                    continue;
-                }
-                it_book *book_def = dynamic_cast<it_book *>(item_controller->find_template(book_id));
-                if (book_def != NULL) {
-                    book_def->recipes[r] = skill_level;
-                }
-            }
-            r->booksets.clear();
-        }
-    }
-}
-
-void reset_recipes_qualities()
-{
-    qualities.clear();
-}
-
-void load_quality(JsonObject &jo)
-{
-    quality qual;
-    qual.id = jo.get_string("id");
-    qual.name = _(jo.get_string("name").c_str());
-    qualities[qual.id] = qual;
-}
-
-bool game::crafting_allowed()
-{
-    if (u.morale_level() < MIN_MORALE_CRAFT) { // See morale.h
-        add_msg(_("Your morale is too low to craft..."));
-        return false;
-    }
-    return true;
-}
-
-bool game::crafting_can_see()
-{
-    if (u.fine_detail_vision_mod() > 4) {//minimum LL_LOW of LL_DARK + (ELFA_NV or atomic_light) (vs 2.5)
-        g->add_msg(_("You can't see to craft!"));
-        return false;
-    }
-
-    return true;
-}
-
-void game::recraft()
-{
-    if(u.lastrecipe == NULL) {
-        popup(_("Craft something first"));
-    } else if (making_would_work(u.lastrecipe)) {
-        make_craft(u.lastrecipe);
-    }
-}
-
-//TODO clean up this function to give better status messages (e.g., "no fire available")
-bool game::making_would_work(recipe *making)
-{
-    if (!crafting_allowed()) {
-        return false;
-    }
-
-    if(!crafting_can_see()) {
-        return false;
-    }
-
-    if(can_make(making)) {
-        if (item_controller->find_template((making->result))->phase == LIQUID) {
-            if (u.has_watertight_container() ||
-                u.has_matching_liquid(item_controller->find_template(making->result)->id)) {
-                return true;
-            } else {
-                popup(_("You don't have anything to store that liquid in!"));
-            }
-        } else {
-            return true;
-        }
-    } else {
-        popup(_("You can no longer make that craft!"));
-    }
-
-    return false;
-}
-
-bool game::can_make(recipe *r)
-{
-    inventory crafting_inv = crafting_inventory(&u);
-    return can_make_with_inventory(r, crafting_inv);
-}
-
-bool game::can_make_with_inventory(recipe *r, const inventory &crafting_inv)
-{
-    bool retval = true;
-    if (!u.knows_recipe(r)) {
-        return false;
-    }
-    // under the assumption that all comp and tool's array contains
-    // all the required stuffs at the start of the array
-
-    // check all tool_quality requirements
-    // this is an alternate method of checking for tools by using the tools qualities instead of the specific tool
-    // You can specify the amount of tools with this quality required, but it does not work for consumed charges.
-    std::vector<quality_requirement> &qualities = r->qualities;
-    std::vector<quality_requirement>::iterator quality_iter = qualities.begin();
-    while (quality_iter != qualities.end()) {
-        std::string id = quality_iter->id;
-        int amount = quality_iter->count;
-        int level = quality_iter->level;
-        if(crafting_inv.has_items_with_quality(id, level, amount)) {
-            quality_iter->available = true;
-        } else {
-            quality_iter->available = false;
-            retval = false;
-        }
-        ++quality_iter;
-    }
-
-    // check all tools
-    std::vector<std::vector<component> > &tools = r->tools;
-    std::vector<std::vector<component> >::iterator tool_set_it = tools.begin();
-    while (tool_set_it != tools.end()) {
-        std::vector<component> &set_of_tools = *tool_set_it;
-        // if current tool is null(size 0), assume that there is no more after it.
-        if (set_of_tools.empty()) {
-            break;
-        }
-        bool has_tool_in_set = false;
-        std::vector<component>::iterator tool_it = set_of_tools.begin();
-        while (tool_it != set_of_tools.end()) {
-            component &tool = *tool_it;
-            itype_id type = tool.type;
-            int req = tool.count;
-<<<<<<< HEAD
-            if ( (req <= 0 && crafting_inv.has_tools(type, 1)) ||
-                 (req <= 0 && (type == ("goggles_welding")) && (u.has_bionic("bio_sunglasses"))) ||
-=======
-            if ( (req <= 0 && crafting_inv.has_amount(type, 1)) ||
-                 (req <= 0 && ((type == ("goggles_welding")) && (u.has_bionic("bio_sunglasses") || u.is_wearing("rm13_armor_on")))) ||
->>>>>>> 54774fab
-                 (req > 0 && crafting_inv.has_charges(type, req))) {
-                has_tool_in_set = true;
-                tool.available = 1;
-            } else {
-                tool.available = -1;
-            }
-            ++tool_it;
-        }
-        if (!has_tool_in_set) {
-            retval = false;
-        }
-        ++tool_set_it;
-    }
-    // check all components
-    std::vector<std::vector<component> > &components = r->components;
-    std::vector<std::vector<component> >::iterator comp_set_it = components.begin();
-    while (comp_set_it != components.end()) {
-        std::vector<component> &component_choices = *comp_set_it;
-        if (component_choices.empty()) {
-            break;
-        }
-        bool has_comp_in_set = false;
-        std::vector<component>::iterator comp_it = component_choices.begin();
-        while (comp_it != component_choices.end()) {
-            component &comp = *comp_it;
-            itype_id type = comp.type;
-            int req = comp.count;
-            if (item_controller->find_template(type)->count_by_charges() && req > 0) {
-                if (crafting_inv.has_charges(type, req)) {
-                    has_comp_in_set = true;
-                    comp.available = 1;
-                } else {
-                    comp.available = -1;
-                }
-            } else if (crafting_inv.has_components(type, abs(req))) {
-                has_comp_in_set = true;
-                comp.available = 1;
-            } else {
-                comp.available = -1;
-            }
-            ++comp_it;
-        }
-        if (!has_comp_in_set) {
-            retval = false;
-        }
-        ++comp_set_it;
-    }
-    return check_enough_materials(r, crafting_inv) && retval;
-}
-
-bool game::check_enough_materials(recipe *r, const inventory &crafting_inv)
-{
-    bool retval = true;
-    std::vector<std::vector<component> > &components = r->components;
-    std::vector<std::vector<component> >::iterator comp_set_it = components.begin();
-    while (comp_set_it != components.end()) {
-        std::vector<component> &component_choices = *comp_set_it;
-        std::vector<component>::iterator comp_it = component_choices.begin();
-        bool atleast_one_available = false;
-        while (comp_it != component_choices.end()) {
-            component &comp = *comp_it;
-            if (comp.available == 1) {
-                bool have_enough_in_set = true;
-                std::vector<std::vector<component> > &tools = r->tools;
-                std::vector<std::vector<component> >::iterator tool_set_it = tools.begin();
-                while (tool_set_it != tools.end()) {
-                    bool have_enough = false;
-                    bool found_same_type = false;
-                    std::vector<component> &set_of_tools = *tool_set_it;
-                    std::vector<component>::iterator tool_it = set_of_tools.begin();
-                    while(tool_it != set_of_tools.end()) {
-                        component &tool = *tool_it;
-                        if (tool.available == 1) {
-                            if (comp.type == tool.type) {
-                                found_same_type = true;
-                                bool count_by_charges = item_controller->find_template(comp.type)->count_by_charges();
-                                if (count_by_charges) {
-                                    int req = comp.count;
-                                    if (tool.count > 0) {
-                                        req += tool.count;
-                                    } else  {
-                                        ++req;
-                                    }
-                                    if (crafting_inv.has_charges(comp.type, req)) {
-                                        have_enough = true;
-                                    }
-                                } else {
-                                    int req = comp.count + 1;
-                                    if (crafting_inv.has_components(comp.type, req)) {
-                                        have_enough = true;
-                                    }
-                                }
-                            } else {
-                                have_enough = true;
-                            }
-                        }
-                        ++tool_it;
-                    }
-                    if (found_same_type) {
-                        have_enough_in_set &= have_enough;
-                    }
-                    ++tool_set_it;
-                }
-                if (!have_enough_in_set) {
-                    // This component can't be used with any tools
-                    // from one of the sets of tools, which means
-                    // its availability should be set to 0 (in inventory,
-                    // but not enough for both tool and components).
-                    comp.available = 0;
-                }
-            }
-            //Flag that at least one of the components in the set is available
-            if (comp.available == 1) {
-                atleast_one_available = true;
-            }
-            ++comp_it;
-        }
-
-        if (!atleast_one_available) {
-            // this set doesn't have any components available,
-            // so the recipe can't be crafted
-            retval = false;
-        }
-        ++comp_set_it;
-    }
-
-    std::vector<std::vector<component> > &tools = r->tools;
-    std::vector<std::vector<component> >::iterator tool_set_it = tools.begin();
-    while (tool_set_it != tools.end()) {
-        std::vector<component> &set_of_tools = *tool_set_it;
-        std::vector<component>::iterator tool_it = set_of_tools.begin();
-        bool atleast_one_available = false;
-        while (tool_it != set_of_tools.end()) {
-            component &tool = *tool_it;
-            if (tool.available == 1) {
-                bool have_enough_in_set = true;
-                std::vector<std::vector<component> > &components = r->components;
-                std::vector<std::vector<component> >::iterator comp_set_it = components.begin();
-                while (comp_set_it != components.end()) {
-                    bool have_enough = false, conflict = false;
-                    std::vector<component> &component_choices = *comp_set_it;
-                    std::vector<component>::iterator comp_it = component_choices.begin();
-                    while(comp_it != component_choices.end()) {
-                        component &comp = *comp_it;
-                        if (tool.type == comp.type) {
-                            if (tool.count > 0) {
-                                int req = comp.count + tool.count;
-                                if (!crafting_inv.has_charges(comp.type, req)) {
-                                    conflict = true;
-                                    have_enough = have_enough || false;
-                                }
-                            } else {
-                                int req = comp.count + 1;
-                                if (!crafting_inv.has_components(comp.type, req)) {
-                                    conflict = true;
-                                    have_enough = have_enough || false;
-                                }
-                            }
-                        } else if (comp.available == 1) {
-                            have_enough = true;
-                        }
-                        ++comp_it;
-                    }
-                    if (conflict) {
-                        have_enough_in_set = have_enough_in_set && have_enough;
-                    }
-                    ++comp_set_it;
-                }
-                if (!have_enough_in_set) {
-                    // This component can't be used with any components
-                    // from one of the sets of components, which means
-                    // its availability should be set to 0 (in inventory,
-                    // but not enough for both tool and components).
-                    tool.available = 0;
-                }
-            }
-            //Flag that at least one of the tools in the set is available
-            if (tool.available == 1) {
-                atleast_one_available = true;
-            }
-            ++tool_it;
-        }
-
-        if (!atleast_one_available) {
-            // this set doesn't have any tools available,
-            // so the recipe can't be crafted
-            retval = false;
-        }
-        ++tool_set_it;
-    }
-
-    return retval;
-}
-
-void game::craft()
-{
-    if (!crafting_allowed()) {
-        return;
-    }
-
-    recipe *rec = select_crafting_recipe();
-    if (rec) {
-        if(crafting_can_see()) {
-            make_craft(rec);
-        }
-    }
-}
-
-void game::long_craft()
-{
-    if (!crafting_allowed()) {
-        return;
-    }
-
-    recipe *rec = select_crafting_recipe();
-    if (rec) {
-        if(crafting_can_see()) {
-            make_all_craft(rec);
-        }
-    }
-}
-
-static craft_cat first_craft_cat()
-{
-    return craft_cat_list.front();
-}
-
-static craft_cat next_craft_cat(const craft_cat cat)
-{
-    for (std::vector<craft_cat>::iterator iter = craft_cat_list.begin();
-         iter != craft_cat_list.end(); ++iter) {
-        if ((*iter) == cat) {
-            if( ++iter == craft_cat_list.end() ) {
-                return craft_cat_list.front();
-            }
-            return *iter;
-        }
-    }
-    return NULL;
-}
-
-static craft_cat prev_craft_cat(const craft_cat cat)
-{
-    for (std::vector<craft_cat>::iterator iter = craft_cat_list.begin();
-         iter != craft_cat_list.end(); ++iter) {
-        if ((*iter) == cat) {
-            if( iter == craft_cat_list.begin() ) {
-                return craft_cat_list.back();
-            }
-            return *(--iter);
-        }
-    }
-    return NULL;
-}
-
-static craft_subcat first_craft_subcat(const craft_cat cat)
-{
-    return craft_subcat_list[cat].front();
-}
-
-static craft_subcat last_craft_subcat(const craft_cat cat)
-{
-    return craft_subcat_list[cat].back();
-}
-
-static craft_subcat next_craft_subcat(const craft_cat cat, const craft_subcat subcat)
-{
-    for (std::vector<craft_subcat>::iterator iter = craft_subcat_list[cat].begin();
-         iter != craft_subcat_list[cat].end(); ++iter) {
-        if ((*iter) == subcat) {
-            if( ++iter == craft_subcat_list[cat].end() ) {
-                return craft_subcat_list[cat].front();
-            }
-            return *iter;
-        }
-    }
-    return NULL;
-}
-
-static craft_subcat prev_craft_subcat(const craft_cat cat, const craft_subcat subcat)
-{
-    for (std::vector<craft_subcat>::iterator iter = craft_subcat_list[cat].begin();
-         iter != craft_subcat_list[cat].end(); ++iter) {
-        if ((*iter) == subcat) {
-            if( iter == craft_subcat_list[cat].begin() ) {
-                return craft_subcat_list[cat].back();
-            }
-            return *(--iter);
-        }
-    }
-    return NULL;
-}
-
-// return whether any of the listed components have been flagged as available
-bool any_marked_available(const std::vector<component> &comps)
-{
-    for (std::vector<component>::const_iterator it = comps.begin();
-         it != comps.end(); ++it) {
-        if (it->available == 1) {
-            return true;
-        }
-    }
-    return false;
-}
-
-recipe *game::select_crafting_recipe()
-{
-    const int headHeight = 3;
-    const int subHeadHeight = 2;
-    const int freeWidth = TERMX - FULL_SCREEN_WIDTH;
-    bool isWide = ( TERMX > FULL_SCREEN_WIDTH && freeWidth > 15 );
-
-    const int width = isWide ? ( freeWidth > FULL_SCREEN_WIDTH ? FULL_SCREEN_WIDTH * 2 : TERMX ) :
-                          FULL_SCREEN_WIDTH;
-    const int wStart = ( TERMX - width ) / 2;
-    const int tailHeight = isWide ? 3 : 4;
-    const int dataLines = TERMY - (headHeight + subHeadHeight) - tailHeight;
-    const int dataHalfLines = dataLines / 2;
-    const int dataHeight = TERMY - (headHeight + subHeadHeight);
-
-    int lastid = -1;
-
-    WINDOW *w_head = newwin(headHeight, width, 0, wStart);
-    WINDOW *w_subhead = newwin(subHeadHeight, width, 3, wStart);
-    WINDOW *w_data = newwin(dataHeight, width, headHeight + subHeadHeight, wStart);
-
-    const int iInfoWidth = width - FULL_SCREEN_WIDTH - 3;
-    std::vector<std::string> folded;
-    craft_cat tab = first_craft_cat();
-    craft_subcat subtab = first_craft_subcat( tab );
-    std::vector<recipe *> current;
-    std::vector<bool> available;
-    item tmp;
-    int line = 0, xpos, ypos;
-    bool redraw = true;
-    bool keepline = false;
-    bool done = false;
-    int display_mode = 0;
-    recipe *chosen = NULL;
-    InputEvent input;
-
-    inventory crafting_inv = crafting_inventory(&u);
-    std::string filterstring = "";
-    do {
-        if (redraw) {
-            // When we switch tabs, redraw the header
-            redraw = false;
-            if ( ! keepline ) {
-                line = 0;
-            } else {
-                keepline = false;
-            }
-
-            draw_recipe_tabs(w_head, tab, (filterstring == "") ? false : true);
-            draw_recipe_subtabs(w_subhead, tab, subtab, (filterstring == "") ? false : true);
-            current.clear();
-            available.clear();
-            // Set current to all recipes in the current tab; available are possible to make
-            pick_recipes(crafting_inv, current, available, tab, subtab, filterstring);
-        }
-
-        // Clear the screen of recipe data, and draw it anew
-        werase(w_data);
-
-        if ( isWide ) {
-            mvwprintz(w_data, dataLines + 1, 5, c_white, _("Press <ENTER> to attempt to craft object."));
-            wprintz(w_data, c_white, "  ");
-            if (filterstring != "") {
-                wprintz(w_data, c_white, _("[?/E]: Describe, [F]ind, [R]eset, [m]ode"));
-            } else {
-                wprintz(w_data, c_white, _("[?/E]: Describe, [F]ind, [m]ode"));
-            }
-        } else {
-            if (filterstring != "") {
-                mvwprintz(w_data, dataLines + 1, 5, c_white, _("[?/E]: Describe, [F]ind, [R]eset, [m]ode"));
-            } else {
-                mvwprintz(w_data, dataLines + 1, 5, c_white, _("[?/E]: Describe, [F]ind, [m]ode"));
-            }
-            mvwprintz(w_data, dataLines + 2, 5, c_white, _("Press <ENTER> to attempt to craft object."));
-        }
-        // Draw borders
-        for (int i = 1; i < width - 1; ++i) { // _
-            mvwputch(w_data, dataHeight - 1, i, BORDER_COLOR, LINE_OXOX);
-        }
-        for (int i = 0; i < dataHeight - 1; ++i) { // |
-            mvwputch(w_data, i, 0, BORDER_COLOR, LINE_XOXO);
-            mvwputch(w_data, i, width - 1, BORDER_COLOR, LINE_XOXO);
-        }
-        mvwputch(w_data, dataHeight - 1,  0, BORDER_COLOR, LINE_XXOO); // _|
-        mvwputch(w_data, dataHeight - 1, width - 1, BORDER_COLOR, LINE_XOOX); // |_
-
-        int recmin = 0, recmax = current.size();
-        if (recmax > dataLines) {
-            if (line <= recmin + dataHalfLines) {
-                for (int i = recmin; i < recmin + dataLines; ++i) {
-                    mvwprintz(w_data, i - recmin, 2, c_dkgray, ""); // Clear the line
-                    if (i == line) {
-                        mvwprintz(w_data, i - recmin, 2, (available[i] ? h_white : h_dkgray),
-                                  item_controller->find_template(current[i]->result)->name.c_str());
-                    } else {
-                        mvwprintz(w_data, i - recmin, 2, (available[i] ? c_white : c_dkgray),
-                                  item_controller->find_template(current[i]->result)->name.c_str());
-                    }
-                }
-            } else if (line >= recmax - dataHalfLines) {
-                for (int i = recmax - dataLines; i < recmax; ++i) {
-                    mvwprintz(w_data, dataLines + i - recmax, 2, c_ltgray, ""); // Clear the line
-                    if (i == line) {
-                        mvwprintz(w_data, dataLines + i - recmax, 2, (available[i] ? h_white : h_dkgray),
-                                  item_controller->find_template(current[i]->result)->name.c_str());
-                    } else {
-                        mvwprintz(w_data, dataLines + i - recmax, 2, (available[i] ? c_white : c_dkgray),
-                                  item_controller->find_template(current[i]->result)->name.c_str());
-                    }
-                }
-            } else {
-                for (int i = line - dataHalfLines; i < line - dataHalfLines + dataLines; ++i) {
-                    mvwprintz(w_data, dataHalfLines + i - line, 2, c_ltgray, ""); // Clear the line
-                    if (i == line) {
-                        mvwprintz(w_data, dataHalfLines + i - line, 2,
-                                  (available[i] ? h_white : h_dkgray),
-                                  item_controller->find_template(current[i]->result)->name.c_str());
-                    } else {
-                        mvwprintz(w_data, dataHalfLines + i - line, 2,
-                                  (available[i] ? c_white : c_dkgray),
-                                  item_controller->find_template(current[i]->result)->name.c_str());
-                    }
-                }
-            }
-        } else {
-            for (unsigned i = 0; i < current.size() && i < dataHeight + 1; ++i) {
-                if (i == line) {
-                    mvwprintz(w_data, i, 2, (available[i] ? h_white : h_dkgray),
-                              item_controller->find_template(current[i]->result)->name.c_str());
-                } else {
-                    mvwprintz(w_data, i, 2, (available[i] ? c_white : c_dkgray),
-                              item_controller->find_template(current[i]->result)->name.c_str());
-                }
-            }
-        }
-        if (!current.empty()) {
-            nc_color col = (available[line] ? c_white : c_ltgray);
-            ypos = 0;
-            if(display_mode == 0) {
-                mvwprintz(w_data, ypos++, 30, col, _("Skills used: %s"),
-                          (current[line]->skill_used == NULL ? _("N/A") :
-                           current[line]->skill_used->name().c_str()));
-
-                mvwprintz(w_data, ypos++, 30, col, _("Required skills: %s"),
-                          (current[line]->required_skills_string().c_str()));
-                mvwprintz(w_data, ypos++, 30, col, _("Difficulty: %d"), current[line]->difficulty);
-                if (current[line]->skill_used == NULL) {
-                    mvwprintz(w_data, ypos++, 30, col, _("Your skill level: N/A"));
-                } else {
-                    mvwprintz(w_data, ypos++, 30, col, _("Your skill level: %d"),
-                              // Macs don't seem to like passing this as a class, so force it to int
-                              (int)u.skillLevel(current[line]->skill_used));
-                }
-                if (current[line]->time >= 1000) {
-                    mvwprintz(w_data, ypos++, 30, col, _("Time to complete: %d minutes"),
-                              int(current[line]->time / 1000));
-                } else {
-                    mvwprintz(w_data, ypos++, 30, col, _("Time to complete: %d turns"),
-                              int(current[line]->time / 100));
-                }
-            }
-            if(display_mode == 0 || display_mode == 1) {
-                mvwprintz(w_data, ypos++, 30, col, _("Tools required:"));
-                if (current[line]->tools.size() == 0 && current[line]->qualities.size() == 0) {
-                    mvwputch(w_data, ypos, 30, col, '>');
-                    mvwprintz(w_data, ypos, 32, c_green, _("NONE"));
-                } else {
-                    // Loop to print the required tool qualities
-                    for(std::vector<quality_requirement>::const_iterator iter = current[line]->qualities.begin();
-                        iter != current[line]->qualities.end(); ++iter) {
-                        xpos = 32;
-                        mvwputch(w_data, ypos, 30, col, '>');
-                        nc_color toolcol = c_red;
-                        if(iter->available) {
-                            toolcol = c_green;
-                        }
-
-                        std::stringstream qualinfo;
-                        qualinfo << string_format(_("Requires %d tools with %s of %d or more."),
-                                                  iter->count, qualities[iter->id].name.c_str(),
-                                                  iter->level);
-                        ypos += fold_and_print(w_data, ypos, xpos, FULL_SCREEN_WIDTH - xpos - 1,
-                                               toolcol, qualinfo.str().c_str());
-                    }
-                    ypos--;
-                    // Loop to print the required tools
-                    for (int i = 0; i < current[line]->tools.size() && current[line]->tools[i].size() > 0; i++) {
-                        ypos++;
-                        xpos = 32;
-                        mvwputch(w_data, ypos, 30, col, '>');
-                        bool has_one = any_marked_available(current[line]->tools[i]);
-                        for (unsigned j = 0; j < current[line]->tools[i].size(); j++) {
-                            itype_id type = current[line]->tools[i][j].type;
-                            long charges = current[line]->tools[i][j].count;
-                            nc_color toolcol = has_one ? c_dkgray : c_red;
-
-                            if (current[line]->tools[i][j].available == 0) {
-                                toolcol = c_brown;
-                            } else if (charges < 0 && crafting_inv.has_tools(type, 1)) {
-                                toolcol = c_green;
-                            } else if (charges > 0 && crafting_inv.has_charges(type, charges)) {
-                                toolcol = c_green;
-                            } else if ((type == "goggles_welding") && (u.has_bionic("bio_sunglasses") || u.is_wearing("rm13_armor_on"))) {
-                                toolcol = c_cyan;
-                            }
-
-                            std::stringstream toolinfo;
-                            toolinfo << item_controller->find_template(type)->name << " ";
-
-                            if (charges > 0) {
-                                toolinfo << string_format(_("(%d charges) "), charges);
-                            }
-                            std::string toolname = toolinfo.str();
-                            if (xpos + utf8_width(toolname.c_str()) >= FULL_SCREEN_WIDTH) {
-                                xpos = 32;
-                                ypos++;
-                            }
-                            mvwprintz(w_data, ypos, xpos, toolcol, toolname.c_str());
-                            xpos += utf8_width(toolname.c_str());
-                            if (j < current[line]->tools[i].size() - 1) {
-                                if (xpos >= FULL_SCREEN_WIDTH - 3) {
-                                    xpos = 32;
-                                    ypos++;
-                                }
-                                mvwprintz(w_data, ypos, xpos, c_white, _("%s "), _("OR"));
-                                xpos += utf8_width(_("OR")) + 1;
-                            }
-                        }
-                    }
-                }
-                ypos++;
-            }
-            // Loop to print the required components
-            mvwprintz(w_data, ypos, 30, col, _("Components required:"));
-            for (unsigned i = 0; i < current[line]->components.size(); i++) {
-                if (current[line]->components[i].size() > 0) {
-                    ypos++;
-                    mvwputch(w_data, ypos, 30, col, '>');
-                }
-                xpos = 32;
-                bool has_one = any_marked_available(current[line]->components[i]);
-                for (unsigned j = 0; j < current[line]->components[i].size(); j++) {
-                    int count = current[line]->components[i][j].count;
-                    itype_id type = current[line]->components[i][j].type;
-                    nc_color compcol = has_one ? c_dkgray : c_red;
-                    if (current[line]->components[i][j].available == 0) {
-                        compcol = c_brown;
-                    } else if (item_controller->find_template(type)->count_by_charges() && count > 0) {
-                        if (crafting_inv.has_charges(type, count)) {
-                            compcol = c_green;
-                        }
-                    } else if (crafting_inv.has_components(type, abs(count))) {
-                        compcol = c_green;
-                    }
-                    std::stringstream dump;
-                    dump << abs(count) << "x " << item_controller->find_template(type)->name << " ";
-                    std::string compname = dump.str();
-                    if (xpos + utf8_width(compname.c_str()) >= FULL_SCREEN_WIDTH) {
-                        ypos++;
-                        xpos = 32;
-                    }
-                    mvwprintz(w_data, ypos, xpos, compcol, compname.c_str());
-                    xpos += utf8_width(compname.c_str());
-                    if (j < current[line]->components[i].size() - 1) {
-                        if (xpos >= FULL_SCREEN_WIDTH - 3) {
-                            ypos++;
-                            xpos = 32;
-                        }
-                        mvwprintz(w_data, ypos, xpos, c_white, _("%s "), _("OR"));
-                        xpos += utf8_width(_("OR")) + 1;
-                    }
-                }
-            }
-
-            if ( isWide ) {
-                if ( lastid != current[line]->id ) {
-                    lastid = current[line]->id;
-                    tmp = item(item_controller->find_template(current[line]->result), g->turn);
-                    folded = foldstring(tmp.info(true), iInfoWidth);
-                }
-                int maxline = folded.size() > dataHeight ? dataHeight : folded.size();
-
-                for(int i = 0; i < maxline; i++) {
-                    mvwprintz(w_data, i, FULL_SCREEN_WIDTH + 1, col, folded[i].c_str() );
-                }
-
-            }
-
-        }
-
-        //Draw Scrollbar
-        draw_scrollbar(w_data, line, dataLines, recmax, 0);
-
-        wrefresh(w_data);
-        int ch = (int)getch();
-        if(ch == 'e' || ch == 'E') { // get_input is inflexible
-            ch = (int)'?';
-        } else if(ch == KEY_PPAGE) {
-            ch = (int)'<';
-        } else if(ch == KEY_NPAGE || ch == '\t' ) {
-            ch = (int)'>';
-        } else if(ch == 'm') {
-            display_mode = display_mode + 1;
-            if(display_mode >= 3 || display_mode <= 0) {
-                display_mode = 0;
-            }
-        }
-        input = get_input(ch);
-        switch (input) {
-        case DirectionW:
-            subtab = prev_craft_subcat( tab, subtab );
-            redraw = true;
-            break;
-        case DirectionUp:
-            tab = prev_craft_cat(tab);
-            subtab = first_craft_subcat( tab );//default ALL
-            redraw = true;
-            break;
-        case DirectionE:
-            subtab = next_craft_subcat( tab, subtab );
-            redraw = true;
-            break;
-        case DirectionDown:
-            tab = next_craft_cat(tab);
-            subtab = first_craft_subcat( tab );//default ALL
-            redraw = true;
-            break;
-        case DirectionS:
-            line++;
-            break;
-        case DirectionN:
-            line--;
-            break;
-        case Confirm:
-            if (!available[line]) {
-                popup(_("You can't do that!"));
-            } else {
-                // is player making a liquid? Then need to check for valid container
-                if (item_controller->find_template(current[line]->result)->phase == LIQUID) {
-                    if (u.has_watertight_container() ||
-                        u.has_matching_liquid(item_controller->find_template(current[line]->result)->id)) {
-                        chosen = current[line];
-                        done = true;
-                        break;
-                    } else {
-                        popup(_("You don't have anything to store that liquid in!"));
-                    }
-                } else {
-                    chosen = current[line];
-                    done = true;
-                }
-            }
-            break;
-        case Help:
-            tmp = item(item_controller->find_template(current[line]->result), g->turn);
-            full_screen_popup(tmp.info(true).c_str());
-            redraw = true;
-            keepline = true;
-            break;
-        case Filter:
-            filterstring = string_input_popup(_("Search:"), 85, filterstring, _("Search tools or component using prefix t and c. \n(i.e. \"t:hammer\" or \"c:two by four\".)"));
-            redraw = true;
-            break;
-        case Reset:
-            filterstring = "";
-            redraw = true;
-            break;
-
-        }
-        if (line < 0) {
-            line = current.size() - 1;
-        } else if (line >= current.size()) {
-            line = 0;
-        }
-    } while (input != Cancel && !done);
-
-    werase(w_head);
-    werase(w_subhead);
-    werase(w_data);
-    delwin(w_head);
-    delwin(w_subhead);
-    delwin(w_data);
-    refresh_all();
-
-    return chosen;
-}
-
-static void draw_recipe_tabs(WINDOW *w, craft_cat tab, bool filtered)
-{
-    werase(w);
-    int width = getmaxx(w);
-    for (int i = 0; i < width; i++) {
-        mvwputch(w, 2, i, BORDER_COLOR, LINE_OXOX);
-    }
-
-    mvwputch(w, 2,  0, BORDER_COLOR, LINE_OXXO); // |^
-    mvwputch(w, 2, width - 1, BORDER_COLOR, LINE_OOXX); // ^|
-    mvwprintz(w, 0, width - utf8_width(_("Lighting:")), c_ltgray, _("Lighting:"));//Lighting info
-    int light = g->u.fine_detail_vision_mod();
-    const char *str;
-    nc_color color;
-    if (light <= 1) {
-        str = _("brightly");
-        color = c_yellow;
-    } else if (light <= 2) {
-        str = _("cloudy");
-        color = c_white;
-    } else if (light <= 3) {
-        str = _("shady");
-        color = c_ltgray;
-    } else if (light <= 4) {
-        str = _("dark");
-        color = c_dkgray;
-    } else {
-        str = _("very dark");
-        color = c_black_white;
-    }
-    mvwprintz(w, 1, width - 1 - utf8_width(str), color, str);
-    if(!filtered) {
-        int pos_x = 2;//draw the tabs on each other
-        int tab_step = 3;//step between tabs, two for tabs border
-        draw_tab(w,  pos_x, _("WEAPONS"),     (tab == "CC_WEAPON")     ? true : false);
-        pos_x += utf8_width(_("WEAPONS")) + tab_step;
-        draw_tab(w, pos_x,  _("AMMO"),        (tab == "CC_AMMO")       ? true : false);
-        pos_x += utf8_width(_("AMMO")) + tab_step;
-        draw_tab(w, pos_x,  _("FOOD"),        (tab == "CC_FOOD")       ? true : false);
-        pos_x += utf8_width(_("FOOD")) + tab_step;
-        draw_tab(w, pos_x,  _("CHEMS"),       (tab == "CC_CHEM")       ? true : false);
-        pos_x += utf8_width(_("CHEMS")) + tab_step;
-        draw_tab(w, pos_x,  _("ELECTRONICS"), (tab == "CC_ELECTRONIC") ? true : false);
-        pos_x += utf8_width(_("ELECTRONICS")) + tab_step;
-        draw_tab(w, pos_x,  _("ARMOR"),       (tab == "CC_ARMOR")      ? true : false);
-        pos_x += utf8_width(_("ARMOR")) + tab_step;
-        draw_tab(w, pos_x,  _("OTHER"),       (tab == "CC_OTHER")      ? true : false);
-    } else {
-        draw_tab(w, 2, _("Searched"), true);
-    }
-
-    wrefresh(w);
-}
-
-static void draw_recipe_subtabs(WINDOW *w, craft_cat tab, craft_subcat subtab, bool filtered)
-{
-    werase(w);
-    int width = getmaxx(w);
-    for (int i = 0; i < width; i++) {
-        if (i == 0) {
-            mvwputch(w, 2, i, BORDER_COLOR, LINE_XXXO);
-        } else if (i == width) {
-            mvwputch(w, 2, i, BORDER_COLOR, LINE_XOXX);
-        } else {
-            mvwputch(w, 2, i, BORDER_COLOR, LINE_OXOX);
-        }
-    }
-
-    for (int i = 0; i < 3; i++) {
-        mvwputch(w, i,  0, BORDER_COLOR, LINE_XOXO); // |^
-        mvwputch(w, i, width - 1, BORDER_COLOR,  LINE_XOXO); // ^|
-    }
-
-    if(!filtered) {
-        int pos_x = 2;//draw the tabs on each other
-        int tab_step = 3;//step between tabs, two for tabs border
-        draw_subtab(w, pos_x, _("ALL"),
-                    (subtab == "CSC_ALL") ? true : false);//Add ALL subcategory to all tabs;
-        pos_x += utf8_width(_("ALL")) + tab_step;
-        if (tab == "CC_WEAPON") {
-            draw_subtab(w, pos_x, _("BASHING"), (subtab == "CSC_WEAPON_BASHING") ? true : false);
-            pos_x += utf8_width(_("BASHING")) + tab_step;
-            draw_subtab(w, pos_x, _("CUTTING"),    (subtab == "CSC_WEAPON_CUTTING")   ? true : false);
-            pos_x += utf8_width(_("CUTTING")) + tab_step;
-            draw_subtab(w, pos_x, _("PIERCING"),    (subtab == "CSC_WEAPON_PIERCING")   ? true : false);
-            pos_x += utf8_width(_("PIERCING")) + tab_step;
-            draw_subtab(w, pos_x, _("RANGED"),  (subtab == "CSC_WEAPON_RANGED")  ? true : false);
-            pos_x += utf8_width(_("RANGED")) + tab_step;
-            draw_subtab(w, pos_x, _("EXPLOSIVE"),  (subtab == "CSC_WEAPON_EXPLOSIVE")  ? true : false);
-            pos_x += utf8_width(_("EXPLOSIVE")) + tab_step;
-            draw_subtab(w, pos_x, _("MODS"),  (subtab == "CSC_WEAPON_MODS")  ? true : false);
-            pos_x += utf8_width(_("MODS")) + tab_step;
-            draw_subtab(w, pos_x, _("OTHER"),   (subtab == "CSC_WEAPON_OTHER")   ? true : false);
-        } else if (tab == "CC_AMMO") {
-            draw_subtab(w, pos_x, _("BULLETS"), (subtab == "CSC_AMMO_BULLETS") ? true : false);
-            pos_x += utf8_width(_("BULLETS")) + tab_step;
-            draw_subtab(w, pos_x, _("ARROWS"), (subtab == "CSC_AMMO_ARROWS") ? true : false);
-            pos_x += utf8_width(_("ARROWS")) + tab_step;
-            draw_subtab(w, pos_x, _("COMPONENTS"), (subtab == "CSC_AMMO_COMPONENTS") ? true : false);
-            pos_x += utf8_width(_("COMPONENTS")) + tab_step;
-            draw_subtab(w, pos_x, _("OTHER"), (subtab == "CSC_AMMO_OTHER") ? true : false);
-        } else if (tab == "CC_FOOD") {
-            draw_subtab(w, pos_x, _("DRINKS"), (subtab == "CSC_FOOD_DRINKS") ? true : false);
-            pos_x += utf8_width(_("DRINKS")) + tab_step;
-            draw_subtab(w, pos_x, _("MEAT"), (subtab == "CSC_FOOD_MEAT") ? true : false);
-            pos_x += utf8_width(_("MEAT")) + tab_step;
-            draw_subtab(w, pos_x, _("VEGGI"), (subtab == "CSC_FOOD_VEGGI") ? true : false);
-            pos_x += utf8_width(_("VEGGI")) + tab_step;
-            draw_subtab(w, pos_x, _("SNACK"), (subtab == "CSC_FOOD_SNACK") ? true : false);
-            pos_x += utf8_width(_("SNACK")) + tab_step;
-            draw_subtab(w, pos_x, _("BREAD"), (subtab == "CSC_FOOD_BREAD") ? true : false);
-            pos_x += utf8_width(_("BREAD")) + tab_step;
-            draw_subtab(w, pos_x, _("PASTA"), (subtab == "CSC_FOOD_PASTA") ? true : false);
-            pos_x += utf8_width(_("PASTA")) + tab_step;
-            draw_subtab(w, pos_x, _("OTHER"), (subtab == "CSC_FOOD_OTHER") ? true : false);
-        } else if (tab == "CC_CHEM") {
-            draw_subtab(w, pos_x, _("DRUGS"), (subtab == "CSC_CHEM_DRUGS") ? true : false);
-            pos_x += utf8_width(_("DRUGS")) + tab_step;
-            draw_subtab(w, pos_x, _("MUTAGEN"), (subtab == "CSC_CHEM_MUTAGEN") ? true : false);
-            pos_x += utf8_width(_("MUTAGEN")) + tab_step;
-            draw_subtab(w, pos_x, _("CHEMICALS"), (subtab == "CSC_CHEM_CHEMICALS") ? true : false);
-            pos_x += utf8_width(_("CHEMICALS")) + tab_step;
-            draw_subtab(w, pos_x, _("OTHER"), (subtab == "CSC_CHEM_OTHER") ? true : false);
-        } else if (tab == "CC_ELECTRONIC") {
-            draw_subtab(w, pos_x, _("CBMS"), (subtab == "CSC_ELECTRONIC_CBMS") ? true : false);
-            pos_x += utf8_width(_("CBMS")) + tab_step;
-            draw_subtab(w, pos_x, _("LIGHTING"), (subtab == "CSC_ELECTRONIC_LIGHTING") ? true : false);
-            pos_x += utf8_width(_("LIGHTING")) + tab_step;
-            draw_subtab(w, pos_x, _("COMPONENTS"), (subtab == "CSC_ELECTRONIC_COMPONENTS") ? true : false);
-            pos_x += utf8_width(_("COMPONENTS")) + tab_step;
-            draw_subtab(w, pos_x, _("OTHER"), (subtab == "CSC_ELECTRONIC_OTHER") ? true : false);
-        } else if (tab == "CC_ARMOR") {
-            draw_subtab(w, pos_x, _("STORAGE"), (subtab == "CSC_ARMOR_STORAGE") ? true : false);
-            pos_x += utf8_width(_("STORAGE")) + tab_step;
-            draw_subtab(w, pos_x, _("SUIT"), (subtab == "CSC_ARMOR_SUIT") ? true : false);
-            pos_x += utf8_width(_("SUIT")) + tab_step;
-            draw_subtab(w, pos_x, _("HEAD"), (subtab == "CSC_ARMOR_HEAD") ? true : false);
-            pos_x += utf8_width(_("HEAD")) + tab_step;
-            draw_subtab(w, pos_x, _("TORSO"), (subtab == "CSC_ARMOR_TORSO") ? true : false);
-            pos_x += utf8_width(_("TORSO")) + tab_step;
-            draw_subtab(w, pos_x, _("ARMS"), (subtab == "CSC_ARMOR_ARMS") ? true : false);
-            pos_x += utf8_width(_("ARMS")) + tab_step;
-            draw_subtab(w, pos_x, _("HANDS"), (subtab == "CSC_ARMOR_HANDS") ? true : false);
-            pos_x += utf8_width(_("HANDS")) + tab_step;
-            draw_subtab(w, pos_x, _("LEGS"), (subtab == "CSC_ARMOR_LEGS") ? true : false);
-            pos_x += utf8_width(_("LEGS")) + tab_step;
-            draw_subtab(w, pos_x, _("FEET"), (subtab == "CSC_ARMOR_FEET") ? true : false);
-            pos_x += utf8_width(_("FEET")) + tab_step;
-            draw_subtab(w, pos_x, _("OTHER"), (subtab == "CSC_ARMOR_OTHER") ? true : false);
-        } else if (tab == "CC_OTHER") {
-            draw_subtab(w, pos_x, _("TOOLS"), (subtab == "CSC_OTHER_TOOLS") ? true : false);
-            pos_x += utf8_width(_("TOOLS")) + tab_step;
-            draw_subtab(w, pos_x, _("MEDICAL"), (subtab == "CSC_OTHER_MEDICAL") ? true : false);
-            pos_x += utf8_width(_("MEDICAL")) + tab_step;
-            draw_subtab(w, pos_x, _("CONTAINERS"), (subtab == "CSC_OTHER_CONTAINERS") ? true : false);
-            pos_x += utf8_width(_("CONTAINERS")) + tab_step;
-            draw_subtab(w, pos_x, _("MATERIALS"), (subtab == "CSC_OTHER_MATERIALS") ? true : false);
-            pos_x += utf8_width(_("MATERIALS")) + tab_step;
-            draw_subtab(w, pos_x, _("PARTS"), (subtab == "CSC_OTHER_PARTS") ? true : false);
-            pos_x += utf8_width(_("PARTS")) + tab_step;
-            draw_subtab(w, pos_x, _("TRAPS"), (subtab == "CSC_OTHER_TRAPS") ? true : false);
-            pos_x += utf8_width(_("TRAPS")) + tab_step;
-            draw_subtab(w, pos_x, _("OTHER"), (subtab == "CSC_OTHER_OTHER") ? true : false);
-        }
-    } else {
-        werase(w);
-
-        for (int i = 0; i < 3; i++) {
-            mvwputch(w, i,  0, BORDER_COLOR, LINE_XOXO); // |^
-            mvwputch(w, i, width - 1, BORDER_COLOR,  LINE_XOXO); // ^|
-        }
-    }
-
-    wrefresh(w);
-}
-
-inventory game::crafting_inventory(player *p)
-{
-    inventory crafting_inv;
-    crafting_inv.form_from_map(point(p->posx, p->posy), PICKUP_RANGE, false);
-    crafting_inv += p->inv;
-    crafting_inv += p->weapon;
-    if (p->has_bionic("bio_tools")) {
-        item tools(item_controller->find_template("toolset"), turn);
-        tools.charges = p->power_level;
-        crafting_inv += tools;
-    }
-    return crafting_inv;
-}
-
-void game::pick_recipes(const inventory &crafting_inv, std::vector<recipe *> &current,
-                        std::vector<bool> &available, craft_cat tab,
-                        craft_subcat subtab, std::string filter)
-{
-    bool search_name = true;
-    bool search_tool = false;
-    bool search_component = false;
-    int pos = filter.find(":");
-    if(pos != std::string::npos)
-    {
-        search_name = false;
-        std::string searchType = filter.substr(0, pos);
-        for(int i = 0 ; i < searchType.size() ; i++)
-        {
-            if(searchType[i] == 'n')
-            {
-                search_name = true;
-            }
-            else if(searchType[i] == 't')
-            {
-                search_tool = true;
-            }
-            else if(searchType[i] == 'c')
-            {
-                search_component = true;
-            }
-        }
-        filter = filter.substr(pos + 1);
-    }
-    recipe_list available_recipes;
-
-    if (filter == "") {
-        available_recipes = recipes[tab];
-    } else {
-
-        for (recipe_map::iterator iter = recipes.begin(); iter != recipes.end(); ++iter) {
-            available_recipes.insert(available_recipes.begin(),
-                                     iter->second.begin(), iter->second.end());
-        }
-    }
-
-    current.clear();
-    available.clear();
-
-    for (recipe_list::iterator iter = available_recipes.begin();
-         iter != available_recipes.end(); ++iter) {
-        if (subtab == "CSC_ALL" || (*iter)->subcat == subtab || filter != "") {
-            if (!u.knows_recipe(*iter)) {
-                continue;
-            }
-
-            if ((*iter)->difficulty < 0 ) {
-                continue;
-            }
-            if(filter != "")
-            {
-                if(search_name)
-                {
-                    if(item_controller->find_template((*iter)->result)->name.find(filter) == std::string::npos)
-                    {
-                        continue;
-                    }
-                }
-                if(search_tool)
-                {
-                    bool found = false;
-                    for(std::vector<std::vector<component> >::iterator it = (*iter)->tools.begin() ; it != (*iter)->tools.end() ; ++it)
-                    {
-                        for(std::vector<component>::iterator it2 = (*it).begin() ; it2 != (*it).end() ; ++it2)
-                        {
-                            if(item_controller->find_template((*it2).type)->name.find(filter) != std::string::npos)
-                            {
-                                found = true;
-                                break;
-                            }
-                        }
-                        if(found)
-                        {
-                            break;
-                        }
-                    }
-                    if(!found)
-                    {
-                        continue;
-                    }
-                }
-                if(search_component)
-                {
-                    bool found = false;
-                    for(std::vector<std::vector<component> >::iterator it = (*iter)->components.begin() ; it != (*iter)->components.end() ; ++it)
-                    {
-                        for(std::vector<component>::iterator it2 = (*it).begin() ; it2 != (*it).end() ; ++it2)
-                        {
-                            if(item_controller->find_template((*it2).type)->name.find(filter) != std::string::npos)
-                            {
-                                found = true;
-                                break;
-                            }
-                        }
-                        if(found)
-                        {
-                            break;
-                        }
-                    }
-                    if(!found)
-                    {
-                        continue;
-                    }
-                }
-            }
-            if (can_make_with_inventory(*iter, crafting_inv)) {
-                current.insert(current.begin(), *iter);
-                available.insert(available.begin(), true);
-            } else {
-                current.push_back(*iter);
-                available.push_back(false);
-            }
-        }
-    }
-}
-
-void game::make_craft(recipe *making)
-{
-    u.assign_activity(ACT_CRAFT, making->time, making->id);
-    u.lastrecipe = making;
-}
-
-
-void game::make_all_craft(recipe *making)
-{
-    u.assign_activity(ACT_LONGCRAFT, making->time, making->id);
-    u.lastrecipe = making;
-}
-
-void game::complete_craft()
-{
-    recipe *making = recipe_by_index(u.activity.index); // Which recipe is it?
-
-    // # of dice is 75% primary skill, 25% secondary (unless secondary is null)
-    int skill_dice = u.skillLevel(making->skill_used) * 4;
-
-    // farsightedness can impose a penalty on electronics and tailoring success
-    // it's equivalent to a 2-rank electronics penalty, 1-rank tailoring
-    if (u.has_trait("HYPEROPIC") && !u.is_wearing("glasses_reading")
-        && !u.is_wearing("glasses_bifocal") && !u.has_disease("contacts")) {
-        int main_rank_penalty = 0;
-        if (making->skill_used == Skill::skill("electronics")) {
-            main_rank_penalty = 2;
-        } else if (making->skill_used == Skill::skill("tailor")) {
-            main_rank_penalty = 1;
-        }
-        skill_dice -= main_rank_penalty * 4;
-    }
-
-    // It's tough to craft with paws.  Fortunately it's just a matter of grip and fine-motor,
-    // not inability to see what you're doing
-    if (u.has_trait("PAWS")) {
-        int paws_rank_penalty = 0;
-        if (making->skill_used == Skill::skill("electronics")) {
-            paws_rank_penalty = 1;
-        } else if (making->skill_used == Skill::skill("tailor")) {
-            paws_rank_penalty = 1;
-        } else if (making->skill_used == Skill::skill("mechanics")) {
-            paws_rank_penalty = 1;
-        }
-        skill_dice -= paws_rank_penalty * 4;
-    }
-
-    // Sides on dice is 16 plus your current intelligence
-    int skill_sides = 16 + u.int_cur;
-
-    int diff_dice = making->difficulty * 4; // Since skill level is * 4 also
-    int diff_sides = 24; // 16 + 8 (default intelligence)
-
-    int skill_roll = dice(skill_dice, skill_sides);
-    int diff_roll  = dice(diff_dice,  diff_sides);
-
-    if (making->skill_used) {
-        u.practice(turn, making->skill_used, making->difficulty * 5 + 20);
-    }
-
-    // Messed up badly; waste some components.
-    if (making->difficulty != 0 && diff_roll > skill_roll * (1 + 0.1 * rng(1, 5))) {
-        add_msg(_("You fail to make the %s, and waste some materials."),
-                item_controller->find_template(making->result)->name.c_str());
-        for (unsigned i = 0; i < making->components.size(); i++) {
-            if (making->components[i].size() > 0) {
-                consume_items(&u, making->components[i]);
-            }
-        }
-
-        for (unsigned i = 0; i < making->tools.size(); i++) {
-            if (making->tools[i].size() > 0) {
-                consume_tools(&u, making->tools[i], false);
-            }
-        }
-        u.activity.type = ACT_NULL;
-        return;
-        // Messed up slightly; no components wasted.
-    } else if (diff_roll > skill_roll) {
-        add_msg(_("You fail to make the %s, but don't waste any materials."),
-                item_controller->find_template(making->result)->name.c_str());
-        //this method would only have been called from a place that nulls u.activity.type,
-        //so it appears that it's safe to NOT null that variable here.
-        //rationale: this allows certain contexts (e.g. ACT_LONGCRAFT) to distinguish major and minor failures
-        return;
-    }
-    // If we're here, the craft was a success!
-    // Use up the components and tools
-    std::list<item> used;
-    for (unsigned i = 0; i < making->components.size(); i++) {
-        if (making->components[i].size() > 0) {
-            std::list<item> tmp = consume_items(&u, making->components[i]);
-            used.splice(used.end(), tmp);
-        }
-    }
-    for (unsigned i = 0; i < making->tools.size(); i++) {
-        if (making->tools[i].size() > 0) {
-            consume_tools(&u, making->tools[i], false);
-        }
-    }
-
-    // Set up the new item, and assign an inventory letter if available
-    item newit(item_controller->find_template(making->result), turn, 0, false);
-
-    if (newit.is_armor() && newit.has_flag("VARSIZE")) {
-        newit.item_tags.insert("FIT");
-    }
-    float used_age_tally = 0;
-    int used_age_count = 0;
-    for (std::list<item>::iterator iter = used.begin(); iter != used.end(); ++iter) {
-        if (iter->goes_bad()) {
-            iter->rotten();
-            used_age_tally += iter->rot /
-                              (float)(dynamic_cast<it_comest *>(iter->type)->spoils);
-            ++used_age_count;
-        }
-    }
-    if (used_age_count > 0 && newit.goes_bad()) {
-        const int average_used_age = int((used_age_tally / used_age_count) * dynamic_cast<it_comest *>
-                                         (newit.type)->spoils);
-        newit.bday = newit.bday - average_used_age;
-    }
-    // for food items
-    if (newit.is_food()) {
-        int bday_tmp = newit.bday % 3600; // fuzzy birthday for stacking reasons
-        newit.bday = int(newit.bday) + 3600 - bday_tmp;
-
-        if (newit.has_flag("EATEN_HOT")) { // hot foods generated
-            newit.item_tags.insert("HOT");
-            newit.active = true;
-            newit.item_counter = 600;
-        }
-    }
-    if (!newit.craft_has_charges()) {
-        newit.charges = 0;
-    }
-    u.inv.assign_empty_invlet(newit);
-    //newit = newit.in_its_container(&itypes);
-    if (newit.made_of(LIQUID)) {
-        handle_liquid(newit, false, false);
-    } else {
-        // We might not have space for the item
-        if (!u.can_pickVolume(newit.volume())) {
-            add_msg(_("There's no room in your inventory for the %s, so you drop it."),
-                    newit.tname().c_str());
-            m.add_item_or_charges(u.posx, u.posy, newit);
-        } else if (!u.can_pickWeight(newit.weight(), !OPTIONS["DANGEROUS_PICKUPS"])) {
-            add_msg(_("The %s is too heavy to carry, so you drop it."),
-                    newit.tname().c_str());
-            m.add_item_or_charges(u.posx, u.posy, newit);
-        } else {
-            newit = u.i_add(newit);
-            add_msg("%c - %s", newit.invlet == 0 ? ' ' : newit.invlet, newit.tname().c_str());
-        }
-    }
-    u.inv.restack(&u);
-}
-
-std::list<item> game::consume_items(player *p, std::vector<component> components)
-{
-    std::list<item> ret;
-    // For each set of components in the recipe, fill you_have with the list of all
-    // matching ingredients the player has.
-    std::vector<component> player_has;
-    std::vector<component> map_has;
-    std::vector<component> mixed;
-    std::vector<component> player_use;
-    std::vector<component> map_use;
-    std::vector<component> mixed_use;
-    inventory map_inv;
-    map_inv.form_from_map(point(p->posx, p->posy), PICKUP_RANGE);
-
-    for (unsigned i = 0; i < components.size(); i++) {
-        itype_id type = components[i].type;
-        int count = abs(components[i].count);
-        bool pl = false, mp = false;
-
-        if (components[i].available != 1) {
-            continue;
-        }
-
-        if (item_controller->find_template(type)->count_by_charges() && count > 0) {
-            if (p->has_charges(type, count)) {
-                player_has.push_back(components[i]);
-                pl = true;
-            }
-            if (map_inv.has_charges(type, count)) {
-                map_has.push_back(components[i]);
-                mp = true;
-            }
-            if (!pl && !mp && p->charges_of(type) + map_inv.charges_of(type) >= count) {
-                mixed.push_back(components[i]);
-            }
-        } else { // Counting by units, not charges
-
-            if (p->has_amount(type, count)) {
-                player_has.push_back(components[i]);
-                pl = true;
-            }
-            if (map_inv.has_components(type, count)) {
-                map_has.push_back(components[i]);
-                mp = true;
-            }
-            if (!pl && !mp && p->amount_of(type) + map_inv.amount_of(type) >= count) {
-                mixed.push_back(components[i]);
-            }
-
-        }
-    }
-
-    if (player_has.size() + map_has.size() + mixed.size() == 1) { // Only 1 choice
-        if (player_has.size() == 1) {
-            player_use.push_back(player_has[0]);
-        } else if (map_has.size() == 1) {
-            map_use.push_back(map_has[0]);
-        } else {
-            mixed_use.push_back(mixed[0]);
-        }
-    } else { // Let the player pick which component they want to use
-        std::vector<std::string> options; // List for the menu_vec below
-        // Populate options with the names of the items
-        for (unsigned i = 0; i < map_has.size(); i++) {
-            std::string tmpStr = item_controller->find_template(map_has[i].type)->name + _(" (nearby)");
-            options.push_back(tmpStr);
-        }
-        for (unsigned i = 0; i < player_has.size(); i++) {
-            options.push_back(item_controller->find_template(player_has[i].type)->name);
-        }
-        for (unsigned i = 0; i < mixed.size(); i++) {
-            std::string tmpStr = item_controller->find_template(mixed[i].type)->name +
-                                 _(" (on person & nearby)");
-            options.push_back(tmpStr);
-        }
-
-        // unlike with tools, it's a bad thing if there aren't any components available
-        if (options.empty()) {
-            debugmsg("Attempted a recipe with no available components!");
-            return ret;
-        }
-
-        // Get the selection via a menu popup
-        int selection = menu_vec(false, _("Use which component?"), options) - 1;
-        if (selection < map_has.size()) {
-            map_use.push_back(map_has[selection]);
-        } else if (selection < map_has.size() + player_has.size()) {
-            selection -= map_has.size();
-            player_use.push_back(player_has[selection]);
-        } else {
-            selection -= map_has.size() + player_has.size();
-            mixed_use.push_back(mixed[selection]);
-        }
-    }
-
-    for (unsigned i = 0; i < player_use.size(); i++) {
-        if (item_controller->find_template(player_use[i].type)->count_by_charges() &&
-            player_use[i].count > 0) {
-            std::list<item> tmp = p->use_charges(player_use[i].type, player_use[i].count);
-            ret.splice(ret.end(), tmp);
-        } else {
-            std::list<item> tmp = p->use_amount(player_use[i].type, abs(player_use[i].count),
-                                                (player_use[i].count < 0));
-            remove_ammo(tmp);
-            ret.splice(ret.end(), tmp);
-            u.lastconsumed = player_use[i].type;
-        }
-    }
-    for (unsigned i = 0; i < map_use.size(); i++) {
-        if (item_controller->find_template(map_use[i].type)->count_by_charges() &&
-            map_use[i].count > 0) {
-            std::list<item> tmp = m.use_charges(point(p->posx, p->posy), PICKUP_RANGE,
-                                                map_use[i].type, map_use[i].count);
-            ret.splice(ret.end(), tmp);
-        } else {
-            std::list<item> tmp =  m.use_amount(point(p->posx, p->posy), PICKUP_RANGE,
-                                                map_use[i].type, abs(map_use[i].count),
-                                                (map_use[i].count < 0));
-            remove_ammo(tmp);
-            ret.splice(ret.end(), tmp);
-            u.lastconsumed =  map_use[i].type;
-        }
-    }
-    for (unsigned i = 0; i < mixed_use.size(); i++) {
-        if (item_controller->find_template(mixed_use[i].type)->count_by_charges() &&
-            mixed_use[i].count > 0) {
-            int from_map = mixed_use[i].count - p->charges_of(mixed_use[i].type);
-            std::list<item> tmp;
-            tmp = p->use_charges(mixed_use[i].type, p->charges_of(mixed_use[i].type));
-            ret.splice(ret.end(), tmp);
-            tmp = m.use_charges(point(p->posx, p->posy), PICKUP_RANGE,
-                                mixed_use[i].type, from_map);
-            ret.splice(ret.end(), tmp);
-        } else {
-            bool in_container = (mixed_use[i].count < 0);
-            int from_map = abs(mixed_use[i].count) - p->amount_of(mixed_use[i].type);
-            std::list<item> tmp;
-            tmp = p->use_amount(mixed_use[i].type, p->amount_of(mixed_use[i].type),
-                                in_container);
-            ret.splice(ret.end(), tmp);
-            tmp = m.use_amount(point(p->posx, p->posy), PICKUP_RANGE,
-                               mixed_use[i].type, from_map, in_container);
-            ret.splice(ret.end(), tmp);
-            remove_ammo(ret);
-        }
-    }
-    return ret;
-}
-
-void game::consume_tools(player *p, std::vector<component> tools, bool force_available)
-{
-    bool found_nocharge = false;
-    inventory map_inv;
-    map_inv.form_from_map(point(p->posx, p->posy), PICKUP_RANGE);
-    std::vector<component> player_has;
-    std::vector<component> map_has;
-    // Use charges of any tools that require charges used
-    for (unsigned i = 0; i < tools.size() && !found_nocharge; i++) {
-        if (!force_available && tools[i].available != 1) {
-            continue;
-        }
-        itype_id type = tools[i].type;
-        if (tools[i].count > 0) {
-            long count = tools[i].count;
-            if (p->has_charges(type, count)) {
-                player_has.push_back(tools[i]);
-            }
-            if (map_inv.has_charges(type, count)) {
-                map_has.push_back(tools[i]);
-            }
-        } else if (p->has_amount(type, 1) || map_inv.has_tools(type, 1)) {
-            found_nocharge = true;
-        }
-    }
-    if (found_nocharge) {
-        return;    // Default to using a tool that doesn't require charges
-    }
-
-    if (player_has.size() + map_has.size() == 1) {
-        if(map_has.empty()) {
-            p->use_charges(player_has[0].type, player_has[0].count);
-        } else {
-            m.use_charges(p->pos(), PICKUP_RANGE, map_has[0].type, map_has[0].count);
-        }
-    } else { // Variety of options, list them and pick one
-        // Populate the list
-        std::vector<std::string> options;
-        for (unsigned i = 0; i < map_has.size(); i++) {
-            std::string tmpStr = item_controller->find_template(map_has[i].type)->name + _(" (nearby)");
-            options.push_back(tmpStr);
-        }
-        for (unsigned i = 0; i < player_has.size(); i++) {
-            options.push_back(item_controller->find_template(player_has[i].type)->name);
-        }
-
-        if (options.empty()) { // This SHOULD only happen if cooking with a fire,
-            return;    // and the fire goes out.
-        }
-
-        // Get selection via a popup menu
-        int selection = menu_vec(false, _("Use which tool?"), options) - 1;
-        if (selection < map_has.size())
-            m.use_charges(point(p->posx, p->posy), PICKUP_RANGE,
-                          map_has[selection].type, map_has[selection].count);
-        else {
-            selection -= map_has.size();
-            p->use_charges(player_has[selection].type, player_has[selection].count);
-        }
-    }
-}
-
-void game::disassemble(int pos)
-{
-    if (pos == INT_MAX) {
-        pos = inv(_("Disassemble item:"));
-    }
-    if (!u.has_item(pos)) {
-        add_msg(_("You don't have that item!"), pos);
-        return;
-    }
-
-    item *dis_item = &u.i_at(pos);
-
-    for (recipe_map::iterator cat_iter = recipes.begin(); cat_iter != recipes.end(); ++cat_iter) {
-        for (recipe_list::iterator list_iter = cat_iter->second.begin();
-             list_iter != cat_iter->second.end(); ++list_iter) {
-            recipe *cur_recipe = *list_iter;
-            if (dis_item->type == item_controller->find_template(cur_recipe->result) &&
-                cur_recipe->reversible) {
-                // ok, a valid recipe exists for the item, and it is reversible
-                // assign the activity
-                // check tools are available
-                // loop over the tools and see what's required...again
-                inventory crafting_inv = crafting_inventory(&u);
-                bool have_all_tools = true;
-                for (unsigned j = 0; j < cur_recipe->tools.size(); j++) {
-                    if (cur_recipe->tools[j].size() == 0) { // no tools required, may change this
-                        continue;
-                    }
-                    bool have_this_tool = false;
-                    for (unsigned k = 0; k < cur_recipe->tools[j].size(); k++) {
-                        itype_id type = cur_recipe->tools[j][k].type;
-                        int req = cur_recipe->tools[j][k].count; // -1 => 1
-
-                        if ((req <= 0 && crafting_inv.has_tools (type, 1)) ||
-                            // No welding, no goggles needed.
-                            (req <= 0 && type == ("goggles_welding")) ||
-                            (req <= 0 && (type == ("crucible")) &&
-                             (!((cur_recipe->result) == ("anvil")))) ||
-                            // No mold needed for disassembly.
-                            (req <= 0 && (type == "mold_plastic")) ||
-                            (req >  0 && crafting_inv.has_charges(type, req))) {
-                            have_this_tool = true;
-                            k = cur_recipe->tools[j].size();
-                        }
-                        // If crafting recipe required a welder,
-                        // disassembly requires a hacksaw or super toolkit.
-                        if (type == "welder") {
-                            have_this_tool = (crafting_inv.has_tools("hacksaw", 1) ||
-                                              crafting_inv.has_tools("toolset", 1));
-                        }
-                    }
-                    if (!have_this_tool) {
-                        have_all_tools = false;
-                        int req = cur_recipe->tools[j][0].count;
-                        if (cur_recipe->tools[j][0].type == "welder") {
-                            add_msg(_("You need a hacksaw to disassemble this."));
-                        } else {
-                            if (req <= 0) {
-                                add_msg(_("You need a %s to disassemble this."),
-                                        item_controller->find_template(cur_recipe->tools[j][0].type)->name.c_str());
-                            } else {
-                                add_msg(_("You need a %s with %d charges to disassemble this."),
-                                        item_controller->find_template(cur_recipe->tools[j][0].type)->name.c_str(), req);
-                            }
-                        }
-                    }
-                }
-                // all tools present, so assign the activity
-                if (have_all_tools) {
-                    // check to see if it's even possible to disassemble if it happens to be a count_by_charge item
-                    // (num_charges / charges_required) > 0
-                    // done before query because it doesn't make sense to query and then say "woops, can't do that!"
-                    if (dis_item->count_by_charges()) {
-                        // required number of item in inventory for disassembly to succeed
-                        int num_disassemblies_available = dis_item->charges / dis_item->type->stack_size;;
-
-                        if (num_disassemblies_available == 0) {
-                            add_msg(_("You cannot disassemble the %s into its components, too few items."),
-                                    dis_item->name.c_str());
-                            return;
-                        }
-                    }
-                    if (OPTIONS["QUERY_DISASSEMBLE"] &&
-                        !(query_yn(_("Really disassemble your %s?"), dis_item->tname().c_str()))) {
-                        return;
-                    }
-                    u.assign_activity(ACT_DISASSEMBLE, cur_recipe->time, cur_recipe->id);
-                    u.activity.values.push_back(pos);
-                }
-                return; // recipe exists, but no tools, so do not start disassembly
-            }
-        }
-    }
-
-    //if we're trying to disassemble a book or magazine
-    if(dis_item->is_book()) {
-        if (OPTIONS["QUERY_DISASSEMBLE"] &&
-            !(query_yn(_("Do you want to tear %s into pages?"), dis_item->tname().c_str()))) {
-            return;
-        } else {
-            //twice the volume then multiplied by 10 (a book with volume 3 will give 60 pages)
-            int num_pages = (dis_item->volume() * 2) * 10;
-            m.spawn_item(u.posx, u.posy, "paper", 0, num_pages);
-            u.inv.remove_item(dis_item);
-        }
-        return;
-    }
-
-    // no recipe exists, or the item cannot be disassembled
-    add_msg(_("This item cannot be disassembled!"));
-}
-
-void game::complete_disassemble()
-{
-    // which recipe was it?
-    recipe *dis = recipe_by_index(u.activity.index); // Which recipe is it?
-    item *dis_item = &u.i_at(u.activity.values[0]);
-    float component_success_chance = std::min((float)pow(0.8f, dis_item->damage), 1.f);
-
-    int veh_part = -1;
-    vehicle *veh = m.veh_at(u.posx, u.posy, veh_part);
-    if(veh != 0) {
-        veh_part = veh->part_with_feature(veh_part, "CARGO");
-    }
-
-    add_msg(_("You disassemble the %s into its components."), dis_item->name.c_str());
-    // remove any batteries or ammo first
-    remove_ammo(dis_item);
-
-    if (dis_item->count_by_charges()) {
-        dis_item->charges -= dis_item->type->stack_size;
-        if (dis_item->charges == 0) {
-            u.i_rem(u.activity.values[0]);
-        }
-    } else {
-        u.i_rem(u.activity.values[0]);  // remove the item
-    }
-
-    // consume tool charges
-    for (unsigned j = 0; j < dis->tools.size(); j++) {
-        if (dis->tools[j].size() > 0) {
-            consume_tools(&u, dis->tools[j], false);
-        }
-    }
-
-    // add the components to the map
-    // Player skills should determine how many components are returned
-
-    int skill_dice = 2 + u.skillLevel(dis->skill_used) * 3;
-    skill_dice += u.skillLevel(dis->skill_used);
-
-    // Sides on dice is 16 plus your current intelligence
-    int skill_sides = 16 + u.int_cur;
-
-    int diff_dice = dis->difficulty;
-    int diff_sides = 24; // 16 + 8 (default intelligence)
-
-    // disassembly only nets a bit of practice
-    if (dis->skill_used) {
-        u.practice(turn, dis->skill_used, (dis->difficulty) * 2);
-    }
-
-    for (unsigned j = 0; j < dis->components.size(); j++) {
-        if (dis->components[j].size() != 0) {
-            int compcount = dis->components[j][0].count;
-            bool comp_success = (dice(skill_dice, skill_sides) > dice(diff_dice,  diff_sides));
-
-            if ((dis->difficulty != 0 && !comp_success)) {
-                add_msg(_("You fail to recover a component."));
-                continue;
-            }
-
-            item newit(item_controller->find_template(dis->components[j][0].type), turn);
-
-            if (newit.has_flag("UNRECOVERABLE")) {
-                continue;
-            }
-
-            if (newit.count_by_charges()) {
-                newit.charges = compcount;
-                compcount = 1;
-            } else if (newit.is_tool()) {
-                newit.charges = 0;
-            }
-            if (newit.made_of(LIQUID)) {
-                handle_liquid(newit, false, false);
-                continue;
-            }
-            do {
-                compcount--;
-
-                bool dmg_success = component_success_chance > rng_float(0, 1);
-                if(!dmg_success) {
-                    add_msg(_("You fail to recover a component."));
-                    continue;
-                }
-
-                if (veh != 0 && veh_part > -1 && veh->add_item(veh_part, newit)) {
-                    // add_item did put the items in the vehicle, nothing further to be done
-                } else {
-                    m.add_item_or_charges(u.posx, u.posy, newit);
-                }
-            } while (compcount > 0);
-        }
-    }
-
-    if (dis->learn_by_disassembly >= 0 && !u.knows_recipe(dis)) {
-        if (dis->skill_used == NULL || dis->learn_by_disassembly <= u.skillLevel(dis->skill_used)) {
-            if (one_in(4)) {
-                u.learn_recipe(dis);
-                add_msg(_("You learned a recipe from disassembling it!"));
-            } else {
-                add_msg(_("You might be able to learn a recipe if you disassemble another."));
-            }
-        } else {
-            add_msg(_("If you had better skills, you might learn a recipe next time."));
-        }
-    }
-}
-
-recipe *game::recipe_by_index(int index)
-{
-    for (recipe_map::iterator map_iter = recipes.begin(); map_iter != recipes.end(); ++map_iter) {
-        for (recipe_list::iterator list_iter = map_iter->second.begin();
-             list_iter != map_iter->second.end(); ++list_iter) {
-            if ((*list_iter)->id == index) {
-                return *list_iter;
-            }
-        }
-    }
-    return NULL;
-}
-
-recipe *recipe_by_name(std::string name)
-{
-    for (recipe_map::iterator map_iter = recipes.begin(); map_iter != recipes.end(); ++map_iter) {
-        for (recipe_list::iterator list_iter = map_iter->second.begin();
-             list_iter != map_iter->second.end(); ++list_iter) {
-            if ((*list_iter)->ident == name) {
-                return *list_iter;
-            }
-        }
-    }
-    return NULL;
-}
-
-static void check_component_list(const std::vector<std::vector<component> > &vec,
-                                 const std::string &rName)
-{
-    for (std::vector<std::vector<component> >::const_iterator b = vec.begin(); b != vec.end(); b++) {
-        for (std::vector<component>::const_iterator c = b->begin(); c != b->end(); c++) {
-            if (!item_controller->has_template(c->type)) {
-                debugmsg("%s in recipe %s is not a valid item template", c->type.c_str(), rName.c_str());
-            }
-        }
-    }
-}
-
-void check_recipe_definitions()
-{
-    for (recipe_map::iterator map_iter = recipes.begin(); map_iter != recipes.end(); ++map_iter) {
-        for (recipe_list::iterator list_iter = map_iter->second.begin();
-             list_iter != map_iter->second.end(); ++list_iter) {
-            const recipe &r = **list_iter;
-            ::check_component_list(r.tools, r.ident);
-            ::check_component_list(r.components, r.ident);
-            if (!item_controller->has_template(r.result)) {
-                debugmsg("result %s in recipe %s is not a valid item template", r.result.c_str(), r.ident.c_str());
-            }
-        }
-    }
-}
-
-void remove_ammo(std::list<item> &dis_items) {
-    for(std::list<item>::iterator a = dis_items.begin(); a != dis_items.end(); ++a) {
-        remove_ammo(&*a);
-    }
-}
-
-void remove_ammo(item *dis_item) {
-    if (dis_item->has_flag("NO_UNLOAD")) {
-        return;
-    }
-    if (dis_item->is_gun() && dis_item->curammo != NULL && dis_item->ammo_type() != "NULL") {
-        item ammodrop;
-        ammodrop = item(dis_item->curammo, g->turn);
-        ammodrop.charges = dis_item->charges;
-        if (ammodrop.made_of(LIQUID)) {
-            while(!g->handle_liquid(ammodrop, false, false)) {
-                // Allow selecting several containers
-            }
-        } else {
-            g->u.i_add_or_drop(ammodrop, 1);
-        }
-    }
-    if (dis_item->is_tool() && dis_item->charges > 0 && dis_item->ammo_type() != "NULL") {
-        item ammodrop;
-        ammodrop = item(item_controller->find_template(default_ammo(dis_item->ammo_type())), g->turn);
-        ammodrop.charges = dis_item->charges;
-        if (dis_item->typeId() == "adv_UPS_off" || dis_item->typeId() == "adv_UPS_on") {
-            ammodrop.charges /= 500;
-        }
-        if (ammodrop.made_of(LIQUID)) {
-            while(!g->handle_liquid(ammodrop, false, false)) {
-                // Allow selecting several containers
-            }
-        } else {
-            g->u.i_add_or_drop(ammodrop, 1);
-        }
-    }
-}
+}
+
+void game::disassemble(int pos)
+{
+    if (pos == INT_MAX) {
+        pos = inv(_("Disassemble item:"));
+    }
+    if (!u.has_item(pos)) {
+        add_msg(_("You don't have that item!"), pos);
+        return;
+    }
+
+    item *dis_item = &u.i_at(pos);
+
+    for (recipe_map::iterator cat_iter = recipes.begin(); cat_iter != recipes.end(); ++cat_iter) {
+        for (recipe_list::iterator list_iter = cat_iter->second.begin();
+             list_iter != cat_iter->second.end(); ++list_iter) {
+            recipe *cur_recipe = *list_iter;
+            if (dis_item->type == item_controller->find_template(cur_recipe->result) &&
+                cur_recipe->reversible) {
+                // ok, a valid recipe exists for the item, and it is reversible
+                // assign the activity
+                // check tools are available
+                // loop over the tools and see what's required...again
+                inventory crafting_inv = crafting_inventory(&u);
+                bool have_all_tools = true;
+                for (unsigned j = 0; j < cur_recipe->tools.size(); j++) {
+                    if (cur_recipe->tools[j].size() == 0) { // no tools required, may change this
+                        continue;
+                    }
+                    bool have_this_tool = false;
+                    for (unsigned k = 0; k < cur_recipe->tools[j].size(); k++) {
+                        itype_id type = cur_recipe->tools[j][k].type;
+                        int req = cur_recipe->tools[j][k].count; // -1 => 1
+
+                        if ((req <= 0 && crafting_inv.has_tools (type, 1)) ||
+                            // No welding, no goggles needed.
+                            (req <= 0 && type == ("goggles_welding")) ||
+                            (req <= 0 && (type == ("crucible")) &&
+                             (!((cur_recipe->result) == ("anvil")))) ||
+                            // No mold needed for disassembly.
+                            (req <= 0 && (type == "mold_plastic")) ||
+                            (req >  0 && crafting_inv.has_charges(type, req))) {
+                            have_this_tool = true;
+                            k = cur_recipe->tools[j].size();
+                        }
+                        // If crafting recipe required a welder,
+                        // disassembly requires a hacksaw or super toolkit.
+                        if (type == "welder") {
+                            have_this_tool = (crafting_inv.has_tools("hacksaw", 1) ||
+                                              crafting_inv.has_tools("toolset", 1));
+                        }
+                    }
+                    if (!have_this_tool) {
+                        have_all_tools = false;
+                        int req = cur_recipe->tools[j][0].count;
+                        if (cur_recipe->tools[j][0].type == "welder") {
+                            add_msg(_("You need a hacksaw to disassemble this."));
+                        } else {
+                            if (req <= 0) {
+                                add_msg(_("You need a %s to disassemble this."),
+                                        item_controller->find_template(cur_recipe->tools[j][0].type)->name.c_str());
+                            } else {
+                                add_msg(_("You need a %s with %d charges to disassemble this."),
+                                        item_controller->find_template(cur_recipe->tools[j][0].type)->name.c_str(), req);
+                            }
+                        }
+                    }
+                }
+                // all tools present, so assign the activity
+                if (have_all_tools) {
+                    // check to see if it's even possible to disassemble if it happens to be a count_by_charge item
+                    // (num_charges / charges_required) > 0
+                    // done before query because it doesn't make sense to query and then say "woops, can't do that!"
+                    if (dis_item->count_by_charges()) {
+                        // required number of item in inventory for disassembly to succeed
+                        int num_disassemblies_available = dis_item->charges / dis_item->type->stack_size;;
+
+                        if (num_disassemblies_available == 0) {
+                            add_msg(_("You cannot disassemble the %s into its components, too few items."),
+                                    dis_item->name.c_str());
+                            return;
+                        }
+                    }
+                    if (OPTIONS["QUERY_DISASSEMBLE"] &&
+                        !(query_yn(_("Really disassemble your %s?"), dis_item->tname().c_str()))) {
+                        return;
+                    }
+                    u.assign_activity(ACT_DISASSEMBLE, cur_recipe->time, cur_recipe->id);
+                    u.activity.values.push_back(pos);
+                }
+                return; // recipe exists, but no tools, so do not start disassembly
+            }
+        }
+    }
+
+    //if we're trying to disassemble a book or magazine
+    if(dis_item->is_book()) {
+        if (OPTIONS["QUERY_DISASSEMBLE"] &&
+            !(query_yn(_("Do you want to tear %s into pages?"), dis_item->tname().c_str()))) {
+            return;
+        } else {
+            //twice the volume then multiplied by 10 (a book with volume 3 will give 60 pages)
+            int num_pages = (dis_item->volume() * 2) * 10;
+            m.spawn_item(u.posx, u.posy, "paper", 0, num_pages);
+            u.inv.remove_item(dis_item);
+        }
+        return;
+    }
+
+    // no recipe exists, or the item cannot be disassembled
+    add_msg(_("This item cannot be disassembled!"));
+}
+
+void game::complete_disassemble()
+{
+    // which recipe was it?
+    recipe *dis = recipe_by_index(u.activity.index); // Which recipe is it?
+    item *dis_item = &u.i_at(u.activity.values[0]);
+    float component_success_chance = std::min((float)pow(0.8f, dis_item->damage), 1.f);
+
+    int veh_part = -1;
+    vehicle *veh = m.veh_at(u.posx, u.posy, veh_part);
+    if(veh != 0) {
+        veh_part = veh->part_with_feature(veh_part, "CARGO");
+    }
+
+    add_msg(_("You disassemble the %s into its components."), dis_item->name.c_str());
+    // remove any batteries or ammo first
+    remove_ammo(dis_item);
+
+    if (dis_item->count_by_charges()) {
+        dis_item->charges -= dis_item->type->stack_size;
+        if (dis_item->charges == 0) {
+            u.i_rem(u.activity.values[0]);
+        }
+    } else {
+        u.i_rem(u.activity.values[0]);  // remove the item
+    }
+
+    // consume tool charges
+    for (unsigned j = 0; j < dis->tools.size(); j++) {
+        if (dis->tools[j].size() > 0) {
+            consume_tools(&u, dis->tools[j], false);
+        }
+    }
+
+    // add the components to the map
+    // Player skills should determine how many components are returned
+
+    int skill_dice = 2 + u.skillLevel(dis->skill_used) * 3;
+    skill_dice += u.skillLevel(dis->skill_used);
+
+    // Sides on dice is 16 plus your current intelligence
+    int skill_sides = 16 + u.int_cur;
+
+    int diff_dice = dis->difficulty;
+    int diff_sides = 24; // 16 + 8 (default intelligence)
+
+    // disassembly only nets a bit of practice
+    if (dis->skill_used) {
+        u.practice(turn, dis->skill_used, (dis->difficulty) * 2);
+    }
+
+    for (unsigned j = 0; j < dis->components.size(); j++) {
+        if (dis->components[j].size() != 0) {
+            int compcount = dis->components[j][0].count;
+            bool comp_success = (dice(skill_dice, skill_sides) > dice(diff_dice,  diff_sides));
+
+            if ((dis->difficulty != 0 && !comp_success)) {
+                add_msg(_("You fail to recover a component."));
+                continue;
+            }
+
+            item newit(item_controller->find_template(dis->components[j][0].type), turn);
+
+            if (newit.has_flag("UNRECOVERABLE")) {
+                continue;
+            }
+
+            if (newit.count_by_charges()) {
+                newit.charges = compcount;
+                compcount = 1;
+            } else if (newit.is_tool()) {
+                newit.charges = 0;
+            }
+            if (newit.made_of(LIQUID)) {
+                handle_liquid(newit, false, false);
+                continue;
+            }
+            do {
+                compcount--;
+
+                bool dmg_success = component_success_chance > rng_float(0, 1);
+                if(!dmg_success) {
+                    add_msg(_("You fail to recover a component."));
+                    continue;
+                }
+
+                if (veh != 0 && veh_part > -1 && veh->add_item(veh_part, newit)) {
+                    // add_item did put the items in the vehicle, nothing further to be done
+                } else {
+                    m.add_item_or_charges(u.posx, u.posy, newit);
+                }
+            } while (compcount > 0);
+        }
+    }
+
+    if (dis->learn_by_disassembly >= 0 && !u.knows_recipe(dis)) {
+        if (dis->skill_used == NULL || dis->learn_by_disassembly <= u.skillLevel(dis->skill_used)) {
+            if (one_in(4)) {
+                u.learn_recipe(dis);
+                add_msg(_("You learned a recipe from disassembling it!"));
+            } else {
+                add_msg(_("You might be able to learn a recipe if you disassemble another."));
+            }
+        } else {
+            add_msg(_("If you had better skills, you might learn a recipe next time."));
+        }
+    }
+}
+
+recipe *game::recipe_by_index(int index)
+{
+    for (recipe_map::iterator map_iter = recipes.begin(); map_iter != recipes.end(); ++map_iter) {
+        for (recipe_list::iterator list_iter = map_iter->second.begin();
+             list_iter != map_iter->second.end(); ++list_iter) {
+            if ((*list_iter)->id == index) {
+                return *list_iter;
+            }
+        }
+    }
+    return NULL;
+}
+
+recipe *recipe_by_name(std::string name)
+{
+    for (recipe_map::iterator map_iter = recipes.begin(); map_iter != recipes.end(); ++map_iter) {
+        for (recipe_list::iterator list_iter = map_iter->second.begin();
+             list_iter != map_iter->second.end(); ++list_iter) {
+            if ((*list_iter)->ident == name) {
+                return *list_iter;
+            }
+        }
+    }
+    return NULL;
+}
+
+static void check_component_list(const std::vector<std::vector<component> > &vec,
+                                 const std::string &rName)
+{
+    for (std::vector<std::vector<component> >::const_iterator b = vec.begin(); b != vec.end(); b++) {
+        for (std::vector<component>::const_iterator c = b->begin(); c != b->end(); c++) {
+            if (!item_controller->has_template(c->type)) {
+                debugmsg("%s in recipe %s is not a valid item template", c->type.c_str(), rName.c_str());
+            }
+        }
+    }
+}
+
+void check_recipe_definitions()
+{
+    for (recipe_map::iterator map_iter = recipes.begin(); map_iter != recipes.end(); ++map_iter) {
+        for (recipe_list::iterator list_iter = map_iter->second.begin();
+             list_iter != map_iter->second.end(); ++list_iter) {
+            const recipe &r = **list_iter;
+            ::check_component_list(r.tools, r.ident);
+            ::check_component_list(r.components, r.ident);
+            if (!item_controller->has_template(r.result)) {
+                debugmsg("result %s in recipe %s is not a valid item template", r.result.c_str(), r.ident.c_str());
+            }
+        }
+    }
+}
+
+void remove_ammo(std::list<item> &dis_items) {
+    for(std::list<item>::iterator a = dis_items.begin(); a != dis_items.end(); ++a) {
+        remove_ammo(&*a);
+    }
+}
+
+void remove_ammo(item *dis_item) {
+    if (dis_item->has_flag("NO_UNLOAD")) {
+        return;
+    }
+    if (dis_item->is_gun() && dis_item->curammo != NULL && dis_item->ammo_type() != "NULL") {
+        item ammodrop;
+        ammodrop = item(dis_item->curammo, g->turn);
+        ammodrop.charges = dis_item->charges;
+        if (ammodrop.made_of(LIQUID)) {
+            while(!g->handle_liquid(ammodrop, false, false)) {
+                // Allow selecting several containers
+            }
+        } else {
+            g->u.i_add_or_drop(ammodrop, 1);
+        }
+    }
+    if (dis_item->is_tool() && dis_item->charges > 0 && dis_item->ammo_type() != "NULL") {
+        item ammodrop;
+        ammodrop = item(item_controller->find_template(default_ammo(dis_item->ammo_type())), g->turn);
+        ammodrop.charges = dis_item->charges;
+        if (dis_item->typeId() == "adv_UPS_off" || dis_item->typeId() == "adv_UPS_on") {
+            ammodrop.charges /= 500;
+        }
+        if (ammodrop.made_of(LIQUID)) {
+            while(!g->handle_liquid(ammodrop, false, false)) {
+                // Allow selecting several containers
+            }
+        } else {
+            g->u.i_add_or_drop(ammodrop, 1);
+        }
+    }
+}