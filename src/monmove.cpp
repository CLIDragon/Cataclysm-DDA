// Monster movement code; essentially, the AI

#include "monster.h"
#include "map.h"
#include "game.h"
#include "line.h"
#include "rng.h"
#include "pldata.h"
#include <stdlib.h>
#include "cursesdef.h"

//Used for e^(x) functions
#include <stdio.h>
#include <math.h>

#ifndef SGN
#define SGN(a) (((a)<0) ? -1 : 1)
#endif

#ifndef MIN
#define MIN(a, b) ((a) < (b) ? (a) : (b))
#endif

#define MONSTER_FOLLOW_DIST 8

void monster::receive_moves()
{
 moves += speed;
}

bool monster::wander()
{
 return (plans.empty());
}

bool monster::can_move_to(game *g, int x, int y)
{
    if (g->m.move_cost(x, y) == 0 &&
     (!has_flag(MF_DESTROYS) || !g->m.is_destructable(x, y)) &&
     (!can_submerge() || !g->m.has_flag("SWIMMABLE", x, y))) {
        return false;
    }
    if (has_flag(MF_DIGS) && !g->m.has_flag("DIGGABLE", x, y)) {
        return false;
    }
    if (has_flag(MF_AQUATIC) && !g->m.has_flag("SWIMMABLE", x, y)) {
        return false;
    }

    // various animal behaviours
    if (has_flag(MF_ANIMAL))
    {
        // don't enter sharp terrain unless tiny, or attacking
        if (g->m.has_flag("SHARP", x, y) && !(attitude(&(g->u)) == MATT_ATTACK ||
                                              type->size == MS_TINY))
            return false;

        // don't enter open pits ever unless tiny or can fly
        if (!(type->size == MS_TINY || has_flag(MF_FLIES)) &&
            (g->m.ter(x, y) == t_pit || g->m.ter(x, y) == t_pit_spiked))
            return false;

        // don't enter lava ever
        if (g->m.ter(x, y) == t_lava)
            return false;

        // don't enter fire or electricity ever
        field &local_field = g->m.field_at(x, y);
        if (local_field.findField(fd_fire) || local_field.findField(fd_electricity))
            return false;
    }
    return true;
}

// Resets plans (list of squares to visit) and builds it as a straight line
// to the destination (x,y). t is used to choose which eligable line to use.
// Currently, this assumes we can see (x,y), so shouldn't be used in any other
// circumstance (or else the monster will "phase" through solid terrain!)
void monster::set_dest(int x, int y, int &t)
{
 plans.clear();
// TODO: This causes a segfault, once in a blue moon!  Whyyyyy.
 plans = line_to(_posx, _posy, x, y, t);
}

// Move towards (x,y) for f more turns--generally if we hear a sound there
// "Stupid" movement; "if (wandx < posx) posx--;" etc.
void monster::wander_to(int x, int y, int f)
{
 wandx = x;
 wandy = y;
 wandf = f;
}

void monster::plan(game *g, const std::vector<int> &friendlies)
{
    int sightrange = g->light_level();
    int closest = -1;
    int dist = 1000;
    int tc = 0;
    int stc = 0;
    bool fleeing = false;
    if (friendly != 0) { // Target monsters, not the player!
        for (int i = 0, numz = g->num_zombies(); i < numz; i++) {
            monster *tmp = &(g->zombie(i));
            if (tmp->friendly == 0) {
                int d = rl_dist(posx(), posy(), tmp->posx(), tmp->posy());
                if (d < dist && g->m.sees(posx(), posy(), tmp->posx(), tmp->posy(), sightrange, tc)) {
                    closest = i;
                    dist = d;
                    stc = tc;
                }
            }
        }

        if (has_effect("docile")) {
            closest = -1;
        }

        if (closest >= 0) {
            set_dest(g->zombie(closest).posx(), g->zombie(closest).posy(), stc);
        } else if (friendly > 0 && one_in(3)) {
            // Grow restless with no targets
            friendly--;
        } else if (friendly < 0 &&  sees_player( tc ) ) { 
            if (rl_dist(posx(), posy(), g->u.posx, g->u.posy) > 2) {
                set_dest(g->u.posx, g->u.posy, tc);
            } else {
                plans.clear();
            }
        }
        return;
    }

    // If we can see, and we can see a character, move toward them or flee.
    if (can_see() && sees_player( tc ) ) { 
        dist = rl_dist(posx(), posy(), g->u.posx, g->u.posy);
        if (is_fleeing(g->u)) {
            // Wander away.
            fleeing = true;
            set_dest(posx() * 2 - g->u.posx, posy() * 2 - g->u.posy, tc);
        } else {
            // Chase the player.
            closest = -2;
            stc = tc;
        }
    }

    for (int i = 0; i < g->active_npc.size(); i++) {
        npc *me = (g->active_npc[i]);
        int medist = rl_dist(posx(), posy(), me->posx, me->posy);
        if ((medist < dist || (!fleeing && is_fleeing(*me))) &&
                (can_see() &&
                g->m.sees(posx(), posy(), me->posx, me->posy, sightrange, tc))) {
            if (is_fleeing(*me)) {
                fleeing = true;
                set_dest(posx() * 2 - me->posx, posy() * 2 - me->posy, tc);\
            } else {
                closest = i;
                stc = tc;
            }
            dist = medist;
        }
    }

    if (!fleeing) {
        fleeing = attitude() == MATT_FLEE;
        if (can_see()) {
            for (int f = 0, numf = friendlies.size(); f < numf; f++) {
                const int i = friendlies[f];
                monster *mon = &(g->zombie(i));
                int mondist = rl_dist(posx(), posy(), mon->posx(), mon->posy());
                if (mondist < dist &&
                        g->m.sees(posx(), posy(), mon->posx(), mon->posy(), sightrange, tc)) {
                    dist = mondist;
                    if (fleeing) {
                        wandx = posx() * 2 - mon->posx();
                        wandy = posy() * 2 - mon->posy();
                        wandf = 40;
                    } else {
                        closest = -3 - i;
                        stc = tc;
                    }
                }
            }
        }

        if (closest == -2) {
            if (one_in(2)) {//random for the diversity of the trajectory
                ++stc;
            } else {
                --stc;
            }
            set_dest(g->u.posx, g->u.posy, stc);
        }
        else if (closest <= -3)
            set_dest(g->zombie(-3 - closest).posx(), g->zombie(-3 - closest).posy(), stc);
        else if (closest >= 0)
            set_dest(g->active_npc[closest]->posx, g->active_npc[closest]->posy, stc);
    }
}

// General movement.
// Currently, priority goes:
// 1) Special Attack
// 2) Sight-based tracking
// 3) Scent-based tracking
// 4) Sound-based tracking
void monster::move(game *g)
{
    // We decrement wandf no matter what.  We'll save our wander_to plans until
    // after we finish out set_dest plans, UNLESS they time out first.
    if (wandf > 0) {
        wandf--;
    }

    //Hallucinations have a chance of disappearing each turn
    if (is_hallucination() && one_in(25)) {
        die(g);
        return;
    }

    // First, use the special attack, if we can!
    if (sp_timeout > 0) {
        sp_timeout--;
    }
    //If this monster has the ability to heal in combat, do it now.
    if (has_flag(MF_REGENERATES_50)) {
        hp += 50;
        if(hp > type->hp) {
            hp = type->hp;
        }
    }
    if (has_flag(MF_REGENERATES_10)) {
        hp += 10;
        if(hp > type->hp) {
            hp = type->hp;
        }
    }

    if (sp_timeout == 0 && (friendly == 0 || has_flag(MF_FRIENDLY_SPECIAL))) {
        mattack ma;
        if(!is_hallucination()) {
            (ma.*type->sp_attack)(this);
        }
    }
    if (moves < 0) {
        return;
    }
    if (has_flag(MF_IMMOBILE)) {
        moves = 0;
        return;
    }
    if (has_effect("stunned")) {
        stumble(g, false);
        moves = 0;
        return;
    }
    if (has_effect("downed")) {
        moves = 0;
        return;
    }
    if (has_effect("bouldering")) {
        moves -= 20;
        if (moves < 0) {
            return;
        }
    }
    if (friendly != 0) {
        if (friendly > 0) {
            friendly--;
        }
        friendly_move(g);
        return;
    }

    bool moved = false;
    point next;
    int mondex = (plans.size() > 0 ? g->mon_at(plans[0].x, plans[0].y) : -1);

    monster_attitude current_attitude = attitude();
    if (friendly == 0) {
        current_attitude = attitude(&(g->u));
    }
    // If our plans end in a player, set our attitude to consider that player
    if (plans.size() > 0) {
        if (plans.back().x == g->u.posx && plans.back().y == g->u.posy) {
            current_attitude = attitude(&(g->u));
        } else {
            for (int i = 0; i < g->active_npc.size(); i++) {
                if (plans.back().x == g->active_npc[i]->posx &&
                      plans.back().y == g->active_npc[i]->posy) {
                    current_attitude = attitude((g->active_npc[i]));
                }
            }
        }
    }

    if (current_attitude == MATT_IGNORE ||
          (current_attitude == MATT_FOLLOW && plans.size() <= MONSTER_FOLLOW_DIST)) {
        moves -= 100;
        stumble(g, false);
        return;
    }

    if (plans.size() > 0 &&
         (mondex == -1 || g->zombie(mondex).friendly != 0 || has_flag(MF_ATTACKMON)) &&
         (can_move_to(g, plans[0].x, plans[0].y) ||
         (plans[0].x == g->u.posx && plans[0].y == g->u.posy) ||
         (g->m.has_flag("BASHABLE", plans[0].x, plans[0].y) && has_flag(MF_BASHES)))){
        // CONCRETE PLANS - Most likely based on sight
        next = plans[0];
        moved = true;
    } else if (has_flag(MF_SMELLS)) {
        // No sight... or our plans are invalid (e.g. moving through a transparent, but
        //  solid, square of terrain).  Fall back to smell if we have it.
        plans.clear();
        point tmp = scent_move(g);
        if (tmp.x != -1) {
            next = tmp;
            moved = true;
        }
    }
    if (wandf > 0 && !moved) { // No LOS, no scent, so as a fall-back follow sound
        plans.clear();
        point tmp = wander_next(g);
        if (tmp.x != posx() || tmp.y != posy()) {
            next = tmp;
            moved = true;
        }
    }

    // Finished logic section.  By this point, we should have chosen a square to
    //  move to (moved = true).
    if (moved) { // Actual effects of moving to the square we've chosen
        // Note: The below works because C++ in A() || B() won't call B() if A() is true
        int& x = next.x; int& y = next.y; // Define alias for x and y
        bool did_something = attack_at(x, y) || bash_at(x, y) || move_to(g, x, y);
        if(!did_something) {
            moves -= 100; // If we don't do this, we'll get infinite loops.
        }
    } else {
        moves -= 100;
    }

    // If we're close to our target, we get focused and don't stumble
    if ((has_flag(MF_STUMBLES) && (plans.size() > 3 || plans.size() == 0)) ||
          !moved) {
        stumble(g, moved);
    }
}

// footsteps will determine how loud a monster's normal movement is
// and create a sound in the monsters location when they move
void monster::footsteps(game *g, int x, int y)
{
 if (made_footstep)
  return;
 if (has_flag(MF_FLIES))
  return; // Flying monsters don't have footsteps!
 made_footstep = true;
 int volume = 6; // same as player's footsteps
 if (digging())
  volume = 10;
 switch (type->size) {
  case MS_TINY:
   return; // No sound for the tinies
  case MS_SMALL:
   volume /= 3;
   break;
  case MS_MEDIUM:
   break;
  case MS_LARGE:
   volume *= 1.5;
   break;
  case MS_HUGE:
   volume *= 2;
   break;
  default: break;
 }
 int dist = rl_dist(x, y, g->u.posx, g->u.posy);
 g->add_footstep(x, y, volume, dist, this);
 return;
}

/*
Function: friendly_move
The per-turn movement and action calculation of any friendly monsters.
*/
void monster::friendly_move(game *g)
{
    point next;
    bool moved = false;
    //If we sucessfully calculated a plan in the generic monster movement function, begin executing it.
    if (plans.size() > 0 && (plans[0].x != g->u.posx || plans[0].y != g->u.posy) &&
            (can_move_to(g, plans[0].x, plans[0].y) ||
             (g->m.has_flag("BASHABLE", plans[0].x, plans[0].y) && has_flag(MF_BASHES)))) {
        next = plans[0];
        plans.erase(plans.begin());
        moved = true;
    } else {
        //Otherwise just stumble around randomly until we formulate a plan.
        moves -= 100;
        stumble(g, moved);
    }
    if (moved) {
        int& x = next.x; int& y = next.y; // Define alias for x and y
        bool did_something = attack_at(x, y) || bash_at(x, y) || move_to(g, x, y);

        //If all else fails in our plan (an issue with pathfinding maybe) stumble around instead.
        if(!did_something) {
            stumble(g, moved);
            moves -= 100;
        }
    }
}

point monster::scent_move(game *g)
{
 std::vector<point> smoves;

 int maxsmell = 10; // Squares with smell 0 are not eligible targets.
 int smell_threshold = 200; // Squares at or above this level are ineligible.
 if (has_flag(MF_KEENNOSE)) {
     maxsmell = 1;
     smell_threshold = 400;
 }
 int minsmell = 9999;
 point pbuff, next(-1, -1);
 unsigned int smell;
 const bool fleeing = is_fleeing(g->u);
 if( !fleeing && g->scent( posx(), posy() ) > smell_threshold ) {
     return next;
 }
 for (int x = -1; x <= 1; x++) {
  for (int y = -1; y <= 1; y++) {
   const int nx = posx() + x;
   const int ny = posy() + y;
   smell = g->scent(nx, ny);
   int mon = g->mon_at(nx, ny);
   if ((mon == -1 || g->zombie(mon).friendly != 0 || has_flag(MF_ATTACKMON)) &&
       (can_move_to(g, nx, ny) ||
        (nx == g->u.posx && ny == g->u.posy) ||
        (g->m.has_flag("BASHABLE", nx, ny) && has_flag(MF_BASHES)))) {
    if ((!fleeing && smell > maxsmell ) ||
        ( fleeing && smell < minsmell )   ) {
     smoves.clear();
     pbuff.x = nx;
     pbuff.y = ny;
     smoves.push_back(pbuff);
     maxsmell = smell;
     minsmell = smell;
    } else if ((!fleeing && smell == maxsmell ) ||
               ( fleeing && smell == minsmell )   ) {
     pbuff.x = nx;
     pbuff.y = ny;
     smoves.push_back(pbuff);
    }
   }
  }
 }
 if (smoves.size() > 0) {
  int nextsq = rng(0, smoves.size() - 1);
  next = smoves[nextsq];
 }
 return next;
}

point monster::wander_next(game *g)
{
 point next;
 bool xbest = true;
 if (abs(wandy - posy()) > abs(wandx - posx()))// which is more important
  xbest = false;
 next.x = posx();
 next.y = posy();
 int x = posx(), x2 = posx() - 1, x3 = posx() + 1;
 int y = posy(), y2 = posy() - 1, y3 = posy() + 1;
 if (wandx < posx()) { x--; x2++;          }
 if (wandx > posx()) { x++; x2++; x3 -= 2; }
 if (wandy < posy()) { y--; y2++;          }
 if (wandy > posy()) { y++; y2++; y3 -= 2; }
 if (xbest) {
  if (can_move_to(g, x, y) || (x == g->u.posx && y == g->u.posy) ||
      (has_flag(MF_BASHES) && g->m.has_flag("BASHABLE", x, y))) {
   next.x = x;
   next.y = y;
  } else if (can_move_to(g, x, y2) || (x == g->u.posx && y == g->u.posy) ||
             (has_flag(MF_BASHES) && g->m.has_flag("BASHABLE", x, y2))) {
   next.x = x;
   next.y = y2;
  } else if (can_move_to(g, x2, y) || (x == g->u.posx && y == g->u.posy) ||
             (has_flag(MF_BASHES) && g->m.has_flag("BASHABLE", x2, y))) {
   next.x = x2;
   next.y = y;
  } else if (can_move_to(g, x, y3) || (x == g->u.posx && y == g->u.posy) ||
             (has_flag(MF_BASHES) && g->m.has_flag("BASHABLE", x, y3))) {
   next.x = x;
   next.y = y3;
  } else if (can_move_to(g, x3, y) || (x == g->u.posx && y == g->u.posy) ||
             (has_flag(MF_BASHES) && g->m.has_flag("BASHABLE", x3, y))) {
   next.x = x3;
   next.y = y;
  }
 } else {
  if (can_move_to(g, x, y) || (x == g->u.posx && y == g->u.posy) ||
      (has_flag(MF_BASHES) && g->m.has_flag("BASHABLE", x, y))) {
   next.x = x;
   next.y = y;
  } else if (can_move_to(g, x2, y) || (x == g->u.posx && y == g->u.posy) ||
             (has_flag(MF_BASHES) && g->m.has_flag("BASHABLE", x2, y))) {
   next.x = x2;
   next.y = y;
  } else if (can_move_to(g, x, y2) || (x == g->u.posx && y == g->u.posy) ||
             (has_flag(MF_BASHES) && g->m.has_flag("BASHABLE", x, y2))) {
   next.x = x;
   next.y = y2;
  } else if (can_move_to(g, x3, y) || (x == g->u.posx && y == g->u.posy) ||
             (has_flag(MF_BASHES) && g->m.has_flag("BASHABLE", x3, y))) {
   next.x = x3;
   next.y = y;
  } else if (can_move_to(g, x, y3) || (x == g->u.posx && y == g->u.posy) ||
             (has_flag(MF_BASHES) && g->m.has_flag("BASHABLE", x, y3))) {
   next.x = x;
   next.y = y3;
  }
 }
 return next;
}

<<<<<<< HEAD
=======
void monster::hit_player(game *g, player &p, bool can_grab)
{
    moves -= 100;

    if (type->melee_dice == 0) // We don't attack, so just return
    {
        return;
    }
    add_effect(ME_HIT_BY_PLAYER, 3); // Make us a valid target for a few turns
    if (has_flag(MF_HIT_AND_RUN))
    {
        add_effect(ME_RUN, 4);
    }
    bool is_npc = p.is_npc();
    bool u_see = (!is_npc || g->u_see(p.posx, p.posy));
    std::string you  = (is_npc ? p.name : "you");
    std::string You  = (is_npc ? p.name : "You");
    std::string your = (is_npc ? p.name + "'s" : "your");
    std::string Your = (is_npc ? p.name + "'s" : "Your");
    body_part bphit;
    int dam = hit(p, bphit), cut = type->melee_cut, stab = 0;
    int side = random_side(bphit);

    //110*e^(-.3*[melee skill of monster]) = % chance to miss. *100 to track .01%'s
    //Returns ~80% at 1, drops quickly to 33% at 4, then slowly to 5% at 10 and 1% at 16
    if (rng(0, 10000) < 11000 * exp(-.3 * type->melee_skill))
    {
        if (u_see) {
            g->add_msg(_("The %s misses."), name().c_str());
        }
    }
    else
    {
        if (!g->u.uncanny_dodge())
        {
            //Reduce player's ability to dodge by monster's ability to hit
            int dodge_ii = p.dodge(g) - rng(0, type->melee_skill);
            if (dodge_ii < 0)
            {
                dodge_ii = 0;
            }

            // 100/(1+99*e^(-.6*[dodge() return modified by monster's skill])) = % chance to dodge
            // *100 to track .01%'s
            // 1% minimum, scales slowly to 16% at 5, then rapidly to 80% at 10,
            // then returns less with each additional point, reaching 99% at 16
            if (rng(0, 10000) < 10000/(1 + 99 * exp(-.6 * dodge_ii)))
            {
                if (is_npc) {
                    if(u_see) {
                        g->add_msg(_("%1$s dodges the %2$s."), p.name.c_str(), name().c_str());
                    }
                } else {
                    g->add_msg(_("You dodge the %s."), name().c_str());
                }
                p.practice(g->turn, "dodge", type->melee_skill * 2); //Better monster = more skill gained
                p.ma_ondodge_effects();
            }

            //Successful hit with damage
            else if (dam > 0)
            {
                p.practice(g->turn, "dodge", type->melee_skill);

                if(!p.block_hit(g, bphit, side, dam, cut, stab) && u_see) {
                    if (is_npc) {
                        if( u_see ) {
                            g->add_msg(_("The %1$s hits %2$s's %3$s."), name().c_str(),
                                       p.name.c_str(), body_part_name(bphit, side).c_str());
                        }
                    } else {
                        if ( g->u_see(this) ) {
                            g->add_msg(_("The %1$s hits your %2$s."), name().c_str(),
                                   body_part_name(bphit, side).c_str());
                        } else {
                            g->add_msg(_("Something hits your %s."),
                                    body_part_name(bphit, side).c_str());
                        }
                    }
                }

                // Attempt defensive moves
                if (!is_npc)
                {
                    if (g->u.activity.type == ACT_RELOAD)
                    {
                        g->add_msg(_("You stop reloading."));
                    }
                    else if (g->u.activity.type == ACT_READ)
                    {
                        g->add_msg(_("You stop reading."));
                    }
                    else if (g->u.activity.type == ACT_CRAFT || g->u.activity.type == ACT_LONGCRAFT)
                    {
                        g->add_msg(_("You stop crafting."));
                        g->u.activity.type = ACT_NULL;
                    }
                }

                if (p.has_active_bionic("bio_ods"))
                {
                    if (!is_npc) {
                        g->add_msg(_("Your offensive defense system shocks it!"),
                                   p.name.c_str());
                    } else if (u_see) {
                        g->add_msg(_("%s's offensive defense system shocks it!"),
                                   p.name.c_str());
                    }
                    if (hurt(rng(10, 40))) {
                        die(g);
                    }
                }
                if (p.encumb(bphit) == 0 &&(p.has_trait("SPINES") || p.has_trait("QUILLS")))
                {
                    int spine = rng(1, (p.has_trait("QUILLS") ? 20 : 8));
                    if (is_npc) {
                        if( u_see ) {
                            g->add_msg(_("%1$s's %2$s puncture it!"), p.name.c_str(),
                                       (g->u.has_trait("QUILLS") ? _("quills") : _("spines")));
                        }
                    } else {
                        g->add_msg(_("Your %s puncture it!"),
                                   (g->u.has_trait("QUILLS") ? _("quills") : _("spines")));
                    }
                    if (hurt(spine))
                        die(g);
                }

                if (dam + cut <= 0)
                {
                    return; // Defensive technique canceled damage.
                }

                //Hallucinations don't actually hurt the player, but do produce the message
                if(is_hallucination()) {

                    //~14% chance of vanishing after hitting the player
                    if(one_in(7)) {
                      die(g);
                      return;
                    }

                } else {

                    //Hurt the player
                    dam = p.hit(g, bphit, side, dam, cut);

                    //Monster effects
                    if (dam > 0 && has_flag(MF_VENOM)) {
                        g->add_msg_if_player(&p, _("You're poisoned!"));
                        p.add_disease("poison", 30);
                    } else if (dam > 0 && has_flag(MF_BADVENOM)) {
                        g->add_msg_if_player(&p, _("You feel poison flood your body, wracking you with pain..."));
                        p.add_disease("badpoison", 40);
                    } else if (dam > 0 && has_flag(MF_PARALYZE)) {
                        g->add_msg_if_player(&p, _("You feel poison enter your body!"));
                        p.add_disease("paralyzepoison", 100, false, 1, 20, 100);
                    }

                    if (has_flag(MF_BLEED) && dam > 6 && cut > 0) {
                        g->add_msg_if_player(&p, _("You're Bleeding!"));
                        p.add_disease("bleed", 60, false, 1, 3, 120, 1, bphit, side, true);
                    }

                    //Same as monster's chance to not miss
                    if (can_grab && has_flag(MF_GRABS) &&
                        (rng(0, 10000) > 11000 * exp(-.3 * type->melee_skill)))
                    {
                        g->add_msg(_("The %s grabs you!"), name().c_str());
                        if (p.has_grab_break_tec() &&
                            dice(p.dex_cur + p.skillLevel("melee"), 12) > dice(type->melee_dice, 10))
                        {
                            g->add_msg_if_player(&p, _("You break the grab!"));
                        } else {
                            hit_player(g, p, false); //We grabed, so hit them again
                        }
                    }

                }
                // TODO: readd with counter mechanic
            }
        }
    }

    // if dam > 0
    if (is_npc)
    {
        if (p.hp_cur[hp_head] <= 0 || p.hp_cur[hp_torso] <= 0)
        {
            npc* tmp = dynamic_cast<npc*>(&p);
            tmp->die(g);
            int index = g->npc_at(p.posx, p.posy);
            if (index != -1 && index < g->active_npc.size())
            {
                g->active_npc.erase(g->active_npc.begin() + index);
            }
            plans.clear();
        }
    }

    // Adjust anger/morale of same-species monsters, if appropriate
    int anger_adjust = 0, morale_adjust = 0;
    if (type->has_anger_trigger(MTRIG_FRIEND_ATTACKED)){
        anger_adjust += 15;
    }
    if (type->has_fear_trigger(MTRIG_FRIEND_ATTACKED)){
        morale_adjust -= 15;
    }
    if (type->has_placate_trigger(MTRIG_FRIEND_ATTACKED)){
        anger_adjust -= 15;
    }

    if (anger_adjust != 0 && morale_adjust != 0)
    {
        for (int i = 0; i < g->num_zombies(); i++)
        {
            g->zombie(i).morale += morale_adjust;
            g->zombie(i).anger += anger_adjust;
        }
    }
}

>>>>>>> 97536ce8
int monster::calc_movecost(game *g, int x1, int y1, int x2, int y2)
{
    int movecost = 0;
    float diag_mult = (trigdist && x1 != x2 && y1 != y2) ? 1.41 : 1;

    // Digging and flying monsters ignore terrain cost
    if (has_flag(MF_FLIES) || (digging() && g->m.has_flag("DIGGABLE", x2, y2))) {
        movecost = 100 * diag_mult;
    // Swimming monsters move super fast in water
    } else if (has_flag(MF_SWIMS)) {
        if (g->m.has_flag("SWIMMABLE", x1, y1)) {
            movecost += 25;
        } else {
            movecost += 50 * g->m.move_cost(x1, y1);
        }
        if (g->m.has_flag("SWIMMABLE", x2, y2)) {
            movecost += 25;
        } else {
            movecost += 50 * g->m.move_cost(x2, y2);
        }
        movecost *= diag_mult;
    // No-breathe monsters have to walk underwater slowly
    } else if (can_submerge()) {
        if (g->m.has_flag("SWIMMABLE", x1, y1)) {
            movecost += 150;
        } else {
            movecost += 50 * g->m.move_cost(x1, y1);
        }
        if (g->m.has_flag("SWIMMABLE", x2, y2)) {
            movecost += 150;
        } else {
            movecost += 50 * g->m.move_cost(x2, y2);
        }
        movecost *= diag_mult / 2;
    // All others use the same calculation as the player
    } else {
        movecost = (g->m.combined_movecost(x1, y1, x2, y2));
    }

    return movecost;
}

/*
 * Return valid points of an area extending 1 tile to either side and (maxdepth) tiles behind basher,
 * taking blocking into account, only if basher is directly infront of bashee
 */
std::vector<point> get_bashing_zone( point bashee, point basher, int maxdepth ) {
    std::vector<point> ret;
    maxdepth++;
    int diffx = basher.x - bashee.x;
    int diffy = basher.y - bashee.y;
    bool blocked[3] = { false, false, false };
    if ( diffx == 0 || diffy == 0 ) { // not directly adjacent to target? bail
       for(int offside=0; offside < 3; offside++) {
          for(int offdepth = 0; offdepth < maxdepth; offdepth++) {
             point hpos(0,0);
             if ( diffx == 0 ) { // vertical
                hpos = point(basher.x - 1 + offside, basher.y + ( offdepth * diffy ));
             } else { // horizontal
                hpos = point(basher.x + ( offdepth * diffx ), basher.y - 1 + offside );
             }
             if ( hpos.x != basher.x || hpos.y != basher.y ) { // zeds are beyond self-help
                if ( g->m.move_cost(hpos.x, hpos.y) == 0 ) { // there's a wall or such here
                   blocked[offside] = true;
                }
                if ( blocked[offside] == false ) { // mobs behind walls are not helpful
                   // g->add_msg("bzone += %d,%d",hpos.x,hpos.y);
                   ret.push_back( hpos );
                }
             }
          }
       }
    }
    return ret;
}

int monster::bash_at(int x, int y) {
    //Hallucinations can't bash stuff.
    if(is_hallucination()) {
      return 0;
    }
    bool try_bash = !can_move_to(g, x, y) || one_in(3);
    bool can_bash = g->m.has_flag("BASHABLE", x, y) && has_flag(MF_BASHES);
    if(try_bash && can_bash) {
        std::string bashsound = "NOBASH"; // If we hear "NOBASH" it's time to debug!
        int bashskill = int(type->melee_dice * type->melee_sides);

        // pileup = more bashskill, but only help bashing mob directly infront of target
        const int max_helper_depth = 5;
        const std::vector<point> bzone = get_bashing_zone( point(x, y), pos(), max_helper_depth );
        int diffx = pos().x - x;
        int diffy = pos().y - y;
        int mo_bash = 0;
        for( int i = 0; i < bzone.size(); i++ ) {
           if ( g->mon_at( bzone[i] ) != -1 ) {
              monster & helpermon = g->zombie( g->mon_at( bzone[i] ) );
              // trying for the same door and can bash; put on helper hat
              if ( helpermon.wandx == wandx && helpermon.wandy == wandy && helpermon.has_flag(MF_BASHES) ) {
                 // helpers lined up behind primary basher add full strength, so do those at either shoulder, others add 50%
                 //addbash *= ( bzone[i].x == pos().x || bzone[i].y == pos().y ? 2 : 1 );
                 int addbash = int(helpermon.type->melee_dice * helpermon.type->melee_sides);
                 // helpers lined up behind primary basher add full strength, others 50%
                 addbash *= ( ( diffx == 0 && bzone[i].x == pos().x ) || ( diffy == 0 && bzone[i].y == pos().y ) ) ? 2 : 1;
                 mo_bash += addbash;
                 // g->add_msg("+ bashhelp: %d,%d : +%d = %d", bzone[i].x, bzone[i].y, addbash/2, mo_bash/2 );
              }
           }
        }
        // by our powers combined...
        bashskill += int (mo_bash / 2);

        g->m.bash(x, y, bashskill, bashsound);
        g->sound(x, y, 18, bashsound);
        moves -= 100;
        return 1;
    } else if (g->m.move_cost(x, y) == 0 &&
            !g->m.is_divable(x, y) && //No smashing water into rubble!
            has_flag(MF_DESTROYS)) {
        g->m.destroy(g, x, y, true); //todo: add bash info without BASHABLE flag to walls etc, balanced to these guys
        moves -= 250;
        return 1;
    }
    return 0;
}

int monster::attack_at(int x, int y) {
    int mondex = g->mon_at(x, y);
    int npcdex = g->npc_at(x, y);

    if(x == g->u.posx && y == g->u.posy) {
        melee_attack(g, g->u);
        return 1;
    }

    if(mondex != -1) {
        // Currently, there are only pro-player and anti-player groups,
        // this makes it easy for us.
        monster& mon = g->zombie(mondex);

        // Don't attack yourself.
        if(&mon == this) {
            return 0;
        }

        // Special case: Target is hallucination
        if(mon.is_hallucination()) {
            g->kill_mon(mondex);

            // We haven't actually attacked anything, i.e. we can still do things.
            // Hallucinations(obviously) shouldn't affect the way real monsters act.
            return 0;
        }

        // With no melee dice, we can't attack, but we had to process until here
        // because hallucinations require no melee dice to destroy.
        if(type->melee_dice <= 0) {
            return 0;
        }

        bool is_enemy = mon.friendly != friendly;
        is_enemy = is_enemy || has_flag(MF_ATTACKMON); // I guess the flag means all monsters are enemies?

        if(is_enemy) {
            hit_monster(g, mondex);
            return 1;
        }
    } else if(npcdex != -1  && type->melee_dice > 0) {
        // For now we're always attacking NPCs that are getting into our
        // way. This is consistent with how it worked previously, but
        // later on not hitting allied NPCs would be cool.
        melee_attack(g, *g->active_npc[npcdex]);
        return 1;
    }

    // Nothing to attack.
    return 0;
}

int monster::move_to(game *g, int x, int y, bool force)
{
    // Make sure that we can move there, unless force is true.
    if(!force) if(!g->is_empty(x, y) || !can_move_to(g, x, y)) {
        return 0;
    }

    if (has_effect("beartrap")) {
        moves = 0;
        return 0;
    }

    if (plans.size() > 0) {
        plans.erase(plans.begin());
    }

    moves -= calc_movecost(g, posx(), posy(), x, y);

    //Check for moving into/out of water
    bool was_water = g->m.is_divable(posx(), posy());
    bool will_be_water = g->m.is_divable(x, y);

    if(was_water && !will_be_water && g->u_see(x, y)) {
        //Use more dramatic messages for swimming monsters
        g->add_msg(_("A %s %s from the %s!"), name().c_str(),
                   has_flag(MF_SWIMS) || has_flag(MF_AQUATIC) ? _("leaps") : _("emerges"),
                   g->m.tername(posx(), posy()).c_str());
    } else if(!was_water && will_be_water && g->u_see(x, y)) {
        g->add_msg(_("A %s %s into the %s!"), name().c_str(),
                   has_flag(MF_SWIMS) || has_flag(MF_AQUATIC) ? _("dives") : _("sinks"),
                   g->m.tername(x, y).c_str());
    }

    setpos(x, y);
    footsteps(g, x, y);
    if(is_hallucination()) {
        //Hallucinations don't do any of the stuff after this point
        return 1;
    }
    if (type->size != MS_TINY && g->m.has_flag("SHARP", posx(), posy()) && !one_in(4)) {
        hurt(rng(2, 3));
    }
    if (type->size != MS_TINY && g->m.has_flag("ROUGH", posx(), posy()) && one_in(6)) {
        hurt(rng(1, 2));
    }
    if (!digging() && !has_flag(MF_FLIES) &&
          g->m.tr_at(posx(), posy()) != tr_null) { // Monster stepped on a trap!
        trap* tr = g->traps[g->m.tr_at(posx(), posy())];
        if (dice(3, type->sk_dodge + 1) < dice(3, tr->avoidance)) {
            trapfuncm f;
            (f.*(tr->actm))(this, posx(), posy());
        }
    }
    // Diggers turn the dirt into dirtmound
    if (digging()){
        int factor = 0;
        switch (type->size) {
        case MS_TINY:
            factor = 100;
            break;
        case MS_SMALL:
            factor = 30;
            break;
        case MS_MEDIUM:
            factor = 6;
            break;
        case MS_LARGE:
            factor = 3;
            break;
        case MS_HUGE:
            factor = 1;
            break;
        }
        if (has_flag(MF_VERMIN)) {
            factor *= 100;
        }
        if (one_in(factor)) {
            g->m.ter_set(posx(), posy(), t_dirtmound);
        }
    }
    // Acid trail monsters leave... a trail of acid
    if (has_flag(MF_ACIDTRAIL)){
        g->m.add_field(g, posx(), posy(), fd_acid, 3);
    }

    if (has_flag(MF_SLUDGETRAIL)) {
        for (int dx = -1; dx <= 1; dx++) {
            for (int dy = -1; dy <= 1; dy++) {
                const int fstr = 3 - (abs(dx) + abs(dy));
                if (fstr >= 2) {
                    g->m.add_field(g, posx() + dx, posy() + dy, fd_sludge, fstr);
                }
            }
        }
    }

    return 1;
}

/* Random walking even when we've moved
 * To simulate zombie stumbling and ineffective movement
 * Note that this is sub-optimal; stumbling may INCREASE a zombie's speed.
 * Most of the time (out in the open) this effect is insignificant compared to
 * the negative effects, but in a hallway it's perfectly even
 */
void monster::stumble(game *g, bool moved)
{
 // don't stumble every turn. every 3rd turn, or 8th when walking.
 if((moved && !one_in(8)) || !one_in(3))
 {
     return;
 }

 std::vector <point> valid_stumbles;
 for (int i = -1; i <= 1; i++) {
  for (int j = -1; j <= 1; j++) {
   const int nx = posx() + i;
   const int ny = posy() + j;
   if ((i || j) && can_move_to(g, nx, ny) &&
       //Stop zombies and other non-breathing monsters wandering INTO water
       //(Unless they can swim/are aquatic)
       //But let them wander OUT of water if they are there.
       !(has_flag(MF_NO_BREATHE) && !has_flag(MF_SWIMS) && !has_flag(MF_AQUATIC)
           && g->m.has_flag("SWIMMABLE", nx, ny)
           && !g->m.has_flag("SWIMMABLE", posx(), posy())) &&
       (g->u.posx != nx || g->u.posy != ny) &&
       (g->mon_at(nx, ny) == -1)) {
    point tmp(nx, ny);
    valid_stumbles.push_back(tmp);
   }
  }
 }
 if (valid_stumbles.size() == 0) //nowhere to stumble?
 {
     return;
 }

 int choice = rng(0, valid_stumbles.size() - 1);
 int cx = valid_stumbles[choice].x;
 int cy = valid_stumbles[choice].y;

 moves -= calc_movecost(g, posx(), posy(), cx, cy);
 setpos(cx, cy);

 // Here we have to fix our plans[] list,
 // acquiring a new path to the previous target.
 // target == either end of current plan, or the player.
 int tc;
 if (plans.size() > 0) {
  if (g->m.sees(posx(), posy(), plans.back().x, plans.back().y, -1, tc))
   set_dest(plans.back().x, plans.back().y, tc);
  else if (sees_player( tc ))
   set_dest(g->u.posx, g->u.posy, tc);
  else //durr, i'm suddenly calm. what was i doing?
   plans.clear();
 }
}

void monster::knock_back_from(game *g, int x, int y)
{
 if (x == posx() && y == posy())
  return; // No effect
 point to(posx(), posy());
 if (x < posx())
  to.x++;
 if (x > posx())
  to.x--;
 if (y < posy())
  to.y++;
 if (y > posy())
  to.y--;

 bool u_see = g->u_see(to.x, to.y);

// First, see if we hit another monster
 int mondex = g->mon_at(to.x, to.y);
 if (mondex != -1) {
  monster *z = &(g->zombie(mondex));
  hurt(z->type->size);
  add_effect("stunned", 1);
  if (type->size > 1 + z->type->size) {
   z->knock_back_from(g, posx(), posy()); // Chain reaction!
   z->hurt(type->size);
   z->add_effect("stunned", 1);
  } else if (type->size > z->type->size) {
   z->hurt(type->size);
   z->add_effect("stunned", 1);
  }

  if (u_see)
   g->add_msg(_("The %s bounces off a %s!"), name().c_str(), z->name().c_str());

  return;
 }

 int npcdex = g->npc_at(to.x, to.y);
 if (npcdex != -1) {
  npc *p = g->active_npc[npcdex];
  hurt(3);
  add_effect("stunned", 1);
  p->hit(g, this, bp_torso, -1, type->size, 0);
  if (u_see)
   g->add_msg(_("The %s bounces off %s!"), name().c_str(), p->name.c_str());

  return;
 }

// If we're still in the function at this point, we're actually moving a tile!
 if (g->m.move_cost(to.x, to.y) == 0) { // Wait, it's a wall (or water)

  if (g->m.has_flag("LIQUID", to.x, to.y) && can_drown()) {
   hurt(9999);
   if (u_see) {
    g->add_msg(_("The %s drowns!"), name().c_str());
   }

  } else if (has_flag(MF_AQUATIC)) { // We swim but we're NOT in water
   hurt(9999);
   if (u_see)
    g->add_msg(_("The %s flops around and dies!"), name().c_str());

  } else { // It's some kind of wall.
   hurt(type->size);
   add_effect("stunned", 2);
   if (u_see)
    g->add_msg(_("The %s bounces off a %s."), name().c_str(),
               g->m.tername(to.x, to.y).c_str());
  }

 } else { // It's no wall
  setpos(to);
 }
}


/* will_reach() is used for determining whether we'll get to stairs (and
 * potentially other locations of interest).  It is generally permissive.
 * TODO: Pathfinding;
         Make sure that non-smashing monsters won't "teleport" through windows
         Injure monsters if they're gonna be walking through pits or whatevs
 */
bool monster::will_reach(game *g, int x, int y)
{
 monster_attitude att = attitude(&(g->u));
 if (att != MATT_FOLLOW && att != MATT_ATTACK && att != MATT_FRIEND)
  return false;

 if (has_flag(MF_DIGS))
  return false;

 if (has_flag(MF_IMMOBILE) && (posx() != x || posy() != y))
  return false;

 std::vector<point> path = g->m.route(posx(), posy(), x, y, has_flag(MF_BASHES));
 if (path.size() == 0)
   return false;

 if (has_flag(MF_SMELLS) && g->scent(posx(), posy()) > 0 &&
     g->scent(x, y) > g->scent(posx(), posy()))
  return true;

 if (can_hear() && wandf > 0 && rl_dist(wandx, wandy, x, y) <= 2 &&
     rl_dist(posx(), posy(), wandx, wandy) <= wandf)
  return true;

 int t;
 if (can_see() && g->m.sees(posx(), posy(), x, y, g->light_level(), t))
  return true;

 return false;
}

int monster::turns_to_reach(game *g, int x, int y)
{
 std::vector<point> path = g->m.route(posx(), posy(), x, y, has_flag(MF_BASHES));
 if (path.size() == 0)
  return 999;

 double turns = 0.;
 for (int i = 0; i < path.size(); i++) {
  if (g->m.move_cost(path[i].x, path[i].y) == 0) // We have to bash through
   turns += 5;
  else if (i == 0)
   turns += double(calc_movecost(g, posx(), posy(), path[i].x, path[i].y)) / speed;
  else
   turns += double(calc_movecost(g, path[i-1].x, path[i-1].y, path[i].x, path[i].y)) / speed;
 }
 return int(turns + .9); // Round up
}<|MERGE_RESOLUTION|>--- conflicted
+++ resolved
@@ -33,7 +33,7 @@
  return (plans.empty());
 }
 
-bool monster::can_move_to(game *g, int x, int y)
+bool monster::can_move_to(int x, int y)
 {
     if (g->m.move_cost(x, y) == 0 &&
      (!has_flag(MF_DESTROYS) || !g->m.is_destructable(x, y)) &&
@@ -92,7 +92,7 @@
  wandf = f;
 }
 
-void monster::plan(game *g, const std::vector<int> &friendlies)
+void monster::plan(const std::vector<int> &friendlies)
 {
     int sightrange = g->light_level();
     int closest = -1;
@@ -206,7 +206,7 @@
 // 2) Sight-based tracking
 // 3) Scent-based tracking
 // 4) Sound-based tracking
-void monster::move(game *g)
+void monster::move()
 {
     // We decrement wandf no matter what.  We'll save our wander_to plans until
     // after we finish out set_dest plans, UNLESS they time out first.
@@ -216,7 +216,7 @@
 
     //Hallucinations have a chance of disappearing each turn
     if (is_hallucination() && one_in(25)) {
-        die(g);
+        die();
         return;
     }
 
@@ -252,7 +252,7 @@
         return;
     }
     if (has_effect("stunned")) {
-        stumble(g, false);
+        stumble(false);
         moves = 0;
         return;
     }
@@ -270,7 +270,7 @@
         if (friendly > 0) {
             friendly--;
         }
-        friendly_move(g);
+        friendly_move();
         return;
     }
 
@@ -299,13 +299,13 @@
     if (current_attitude == MATT_IGNORE ||
           (current_attitude == MATT_FOLLOW && plans.size() <= MONSTER_FOLLOW_DIST)) {
         moves -= 100;
-        stumble(g, false);
+        stumble(false);
         return;
     }
 
     if (plans.size() > 0 &&
          (mondex == -1 || g->zombie(mondex).friendly != 0 || has_flag(MF_ATTACKMON)) &&
-         (can_move_to(g, plans[0].x, plans[0].y) ||
+         (can_move_to(plans[0].x, plans[0].y) ||
          (plans[0].x == g->u.posx && plans[0].y == g->u.posy) ||
          (g->m.has_flag("BASHABLE", plans[0].x, plans[0].y) && has_flag(MF_BASHES)))){
         // CONCRETE PLANS - Most likely based on sight
@@ -315,7 +315,7 @@
         // No sight... or our plans are invalid (e.g. moving through a transparent, but
         //  solid, square of terrain).  Fall back to smell if we have it.
         plans.clear();
-        point tmp = scent_move(g);
+        point tmp = scent_move();
         if (tmp.x != -1) {
             next = tmp;
             moved = true;
@@ -323,7 +323,7 @@
     }
     if (wandf > 0 && !moved) { // No LOS, no scent, so as a fall-back follow sound
         plans.clear();
-        point tmp = wander_next(g);
+        point tmp = wander_next();
         if (tmp.x != posx() || tmp.y != posy()) {
             next = tmp;
             moved = true;
@@ -335,7 +335,7 @@
     if (moved) { // Actual effects of moving to the square we've chosen
         // Note: The below works because C++ in A() || B() won't call B() if A() is true
         int& x = next.x; int& y = next.y; // Define alias for x and y
-        bool did_something = attack_at(x, y) || bash_at(x, y) || move_to(g, x, y);
+        bool did_something = attack_at(x, y) || bash_at(x, y) || move_to(x, y);
         if(!did_something) {
             moves -= 100; // If we don't do this, we'll get infinite loops.
         }
@@ -346,13 +346,13 @@
     // If we're close to our target, we get focused and don't stumble
     if ((has_flag(MF_STUMBLES) && (plans.size() > 3 || plans.size() == 0)) ||
           !moved) {
-        stumble(g, moved);
+        stumble(moved);
     }
 }
 
 // footsteps will determine how loud a monster's normal movement is
 // and create a sound in the monsters location when they move
-void monster::footsteps(game *g, int x, int y)
+void monster::footsteps(int x, int y)
 {
  if (made_footstep)
   return;
@@ -387,13 +387,13 @@
 Function: friendly_move
 The per-turn movement and action calculation of any friendly monsters.
 */
-void monster::friendly_move(game *g)
+void monster::friendly_move()
 {
     point next;
     bool moved = false;
     //If we sucessfully calculated a plan in the generic monster movement function, begin executing it.
     if (plans.size() > 0 && (plans[0].x != g->u.posx || plans[0].y != g->u.posy) &&
-            (can_move_to(g, plans[0].x, plans[0].y) ||
+            (can_move_to(plans[0].x, plans[0].y) ||
              (g->m.has_flag("BASHABLE", plans[0].x, plans[0].y) && has_flag(MF_BASHES)))) {
         next = plans[0];
         plans.erase(plans.begin());
@@ -401,21 +401,21 @@
     } else {
         //Otherwise just stumble around randomly until we formulate a plan.
         moves -= 100;
-        stumble(g, moved);
+        stumble(moved);
     }
     if (moved) {
         int& x = next.x; int& y = next.y; // Define alias for x and y
-        bool did_something = attack_at(x, y) || bash_at(x, y) || move_to(g, x, y);
+        bool did_something = attack_at(x, y) || bash_at(x, y) || move_to(x, y);
 
         //If all else fails in our plan (an issue with pathfinding maybe) stumble around instead.
         if(!did_something) {
-            stumble(g, moved);
+            stumble(moved);
             moves -= 100;
         }
     }
 }
 
-point monster::scent_move(game *g)
+point monster::scent_move()
 {
  std::vector<point> smoves;
 
@@ -439,7 +439,7 @@
    smell = g->scent(nx, ny);
    int mon = g->mon_at(nx, ny);
    if ((mon == -1 || g->zombie(mon).friendly != 0 || has_flag(MF_ATTACKMON)) &&
-       (can_move_to(g, nx, ny) ||
+       (can_move_to(nx, ny) ||
         (nx == g->u.posx && ny == g->u.posy) ||
         (g->m.has_flag("BASHABLE", nx, ny) && has_flag(MF_BASHES)))) {
     if ((!fleeing && smell > maxsmell ) ||
@@ -466,7 +466,7 @@
  return next;
 }
 
-point monster::wander_next(game *g)
+point monster::wander_next()
 {
  point next;
  bool xbest = true;
@@ -481,45 +481,45 @@
  if (wandy < posy()) { y--; y2++;          }
  if (wandy > posy()) { y++; y2++; y3 -= 2; }
  if (xbest) {
-  if (can_move_to(g, x, y) || (x == g->u.posx && y == g->u.posy) ||
+  if (can_move_to(x, y) || (x == g->u.posx && y == g->u.posy) ||
       (has_flag(MF_BASHES) && g->m.has_flag("BASHABLE", x, y))) {
    next.x = x;
    next.y = y;
-  } else if (can_move_to(g, x, y2) || (x == g->u.posx && y == g->u.posy) ||
+  } else if (can_move_to(x, y2) || (x == g->u.posx && y == g->u.posy) ||
              (has_flag(MF_BASHES) && g->m.has_flag("BASHABLE", x, y2))) {
    next.x = x;
    next.y = y2;
-  } else if (can_move_to(g, x2, y) || (x == g->u.posx && y == g->u.posy) ||
+  } else if (can_move_to(x2, y) || (x == g->u.posx && y == g->u.posy) ||
              (has_flag(MF_BASHES) && g->m.has_flag("BASHABLE", x2, y))) {
    next.x = x2;
    next.y = y;
-  } else if (can_move_to(g, x, y3) || (x == g->u.posx && y == g->u.posy) ||
+  } else if (can_move_to(x, y3) || (x == g->u.posx && y == g->u.posy) ||
              (has_flag(MF_BASHES) && g->m.has_flag("BASHABLE", x, y3))) {
    next.x = x;
    next.y = y3;
-  } else if (can_move_to(g, x3, y) || (x == g->u.posx && y == g->u.posy) ||
+  } else if (can_move_to(x3, y) || (x == g->u.posx && y == g->u.posy) ||
              (has_flag(MF_BASHES) && g->m.has_flag("BASHABLE", x3, y))) {
    next.x = x3;
    next.y = y;
   }
  } else {
-  if (can_move_to(g, x, y) || (x == g->u.posx && y == g->u.posy) ||
+  if (can_move_to(x, y) || (x == g->u.posx && y == g->u.posy) ||
       (has_flag(MF_BASHES) && g->m.has_flag("BASHABLE", x, y))) {
    next.x = x;
    next.y = y;
-  } else if (can_move_to(g, x2, y) || (x == g->u.posx && y == g->u.posy) ||
+  } else if (can_move_to(x2, y) || (x == g->u.posx && y == g->u.posy) ||
              (has_flag(MF_BASHES) && g->m.has_flag("BASHABLE", x2, y))) {
    next.x = x2;
    next.y = y;
-  } else if (can_move_to(g, x, y2) || (x == g->u.posx && y == g->u.posy) ||
+  } else if (can_move_to(x, y2) || (x == g->u.posx && y == g->u.posy) ||
              (has_flag(MF_BASHES) && g->m.has_flag("BASHABLE", x, y2))) {
    next.x = x;
    next.y = y2;
-  } else if (can_move_to(g, x3, y) || (x == g->u.posx && y == g->u.posy) ||
+  } else if (can_move_to(x3, y) || (x == g->u.posx && y == g->u.posy) ||
              (has_flag(MF_BASHES) && g->m.has_flag("BASHABLE", x3, y))) {
    next.x = x3;
    next.y = y;
-  } else if (can_move_to(g, x, y3) || (x == g->u.posx && y == g->u.posy) ||
+  } else if (can_move_to(x, y3) || (x == g->u.posx && y == g->u.posy) ||
              (has_flag(MF_BASHES) && g->m.has_flag("BASHABLE", x, y3))) {
    next.x = x;
    next.y = y3;
@@ -528,232 +528,7 @@
  return next;
 }
 
-<<<<<<< HEAD
-=======
-void monster::hit_player(game *g, player &p, bool can_grab)
-{
-    moves -= 100;
-
-    if (type->melee_dice == 0) // We don't attack, so just return
-    {
-        return;
-    }
-    add_effect(ME_HIT_BY_PLAYER, 3); // Make us a valid target for a few turns
-    if (has_flag(MF_HIT_AND_RUN))
-    {
-        add_effect(ME_RUN, 4);
-    }
-    bool is_npc = p.is_npc();
-    bool u_see = (!is_npc || g->u_see(p.posx, p.posy));
-    std::string you  = (is_npc ? p.name : "you");
-    std::string You  = (is_npc ? p.name : "You");
-    std::string your = (is_npc ? p.name + "'s" : "your");
-    std::string Your = (is_npc ? p.name + "'s" : "Your");
-    body_part bphit;
-    int dam = hit(p, bphit), cut = type->melee_cut, stab = 0;
-    int side = random_side(bphit);
-
-    //110*e^(-.3*[melee skill of monster]) = % chance to miss. *100 to track .01%'s
-    //Returns ~80% at 1, drops quickly to 33% at 4, then slowly to 5% at 10 and 1% at 16
-    if (rng(0, 10000) < 11000 * exp(-.3 * type->melee_skill))
-    {
-        if (u_see) {
-            g->add_msg(_("The %s misses."), name().c_str());
-        }
-    }
-    else
-    {
-        if (!g->u.uncanny_dodge())
-        {
-            //Reduce player's ability to dodge by monster's ability to hit
-            int dodge_ii = p.dodge(g) - rng(0, type->melee_skill);
-            if (dodge_ii < 0)
-            {
-                dodge_ii = 0;
-            }
-
-            // 100/(1+99*e^(-.6*[dodge() return modified by monster's skill])) = % chance to dodge
-            // *100 to track .01%'s
-            // 1% minimum, scales slowly to 16% at 5, then rapidly to 80% at 10,
-            // then returns less with each additional point, reaching 99% at 16
-            if (rng(0, 10000) < 10000/(1 + 99 * exp(-.6 * dodge_ii)))
-            {
-                if (is_npc) {
-                    if(u_see) {
-                        g->add_msg(_("%1$s dodges the %2$s."), p.name.c_str(), name().c_str());
-                    }
-                } else {
-                    g->add_msg(_("You dodge the %s."), name().c_str());
-                }
-                p.practice(g->turn, "dodge", type->melee_skill * 2); //Better monster = more skill gained
-                p.ma_ondodge_effects();
-            }
-
-            //Successful hit with damage
-            else if (dam > 0)
-            {
-                p.practice(g->turn, "dodge", type->melee_skill);
-
-                if(!p.block_hit(g, bphit, side, dam, cut, stab) && u_see) {
-                    if (is_npc) {
-                        if( u_see ) {
-                            g->add_msg(_("The %1$s hits %2$s's %3$s."), name().c_str(),
-                                       p.name.c_str(), body_part_name(bphit, side).c_str());
-                        }
-                    } else {
-                        if ( g->u_see(this) ) {
-                            g->add_msg(_("The %1$s hits your %2$s."), name().c_str(),
-                                   body_part_name(bphit, side).c_str());
-                        } else {
-                            g->add_msg(_("Something hits your %s."),
-                                    body_part_name(bphit, side).c_str());
-                        }
-                    }
-                }
-
-                // Attempt defensive moves
-                if (!is_npc)
-                {
-                    if (g->u.activity.type == ACT_RELOAD)
-                    {
-                        g->add_msg(_("You stop reloading."));
-                    }
-                    else if (g->u.activity.type == ACT_READ)
-                    {
-                        g->add_msg(_("You stop reading."));
-                    }
-                    else if (g->u.activity.type == ACT_CRAFT || g->u.activity.type == ACT_LONGCRAFT)
-                    {
-                        g->add_msg(_("You stop crafting."));
-                        g->u.activity.type = ACT_NULL;
-                    }
-                }
-
-                if (p.has_active_bionic("bio_ods"))
-                {
-                    if (!is_npc) {
-                        g->add_msg(_("Your offensive defense system shocks it!"),
-                                   p.name.c_str());
-                    } else if (u_see) {
-                        g->add_msg(_("%s's offensive defense system shocks it!"),
-                                   p.name.c_str());
-                    }
-                    if (hurt(rng(10, 40))) {
-                        die(g);
-                    }
-                }
-                if (p.encumb(bphit) == 0 &&(p.has_trait("SPINES") || p.has_trait("QUILLS")))
-                {
-                    int spine = rng(1, (p.has_trait("QUILLS") ? 20 : 8));
-                    if (is_npc) {
-                        if( u_see ) {
-                            g->add_msg(_("%1$s's %2$s puncture it!"), p.name.c_str(),
-                                       (g->u.has_trait("QUILLS") ? _("quills") : _("spines")));
-                        }
-                    } else {
-                        g->add_msg(_("Your %s puncture it!"),
-                                   (g->u.has_trait("QUILLS") ? _("quills") : _("spines")));
-                    }
-                    if (hurt(spine))
-                        die(g);
-                }
-
-                if (dam + cut <= 0)
-                {
-                    return; // Defensive technique canceled damage.
-                }
-
-                //Hallucinations don't actually hurt the player, but do produce the message
-                if(is_hallucination()) {
-
-                    //~14% chance of vanishing after hitting the player
-                    if(one_in(7)) {
-                      die(g);
-                      return;
-                    }
-
-                } else {
-
-                    //Hurt the player
-                    dam = p.hit(g, bphit, side, dam, cut);
-
-                    //Monster effects
-                    if (dam > 0 && has_flag(MF_VENOM)) {
-                        g->add_msg_if_player(&p, _("You're poisoned!"));
-                        p.add_disease("poison", 30);
-                    } else if (dam > 0 && has_flag(MF_BADVENOM)) {
-                        g->add_msg_if_player(&p, _("You feel poison flood your body, wracking you with pain..."));
-                        p.add_disease("badpoison", 40);
-                    } else if (dam > 0 && has_flag(MF_PARALYZE)) {
-                        g->add_msg_if_player(&p, _("You feel poison enter your body!"));
-                        p.add_disease("paralyzepoison", 100, false, 1, 20, 100);
-                    }
-
-                    if (has_flag(MF_BLEED) && dam > 6 && cut > 0) {
-                        g->add_msg_if_player(&p, _("You're Bleeding!"));
-                        p.add_disease("bleed", 60, false, 1, 3, 120, 1, bphit, side, true);
-                    }
-
-                    //Same as monster's chance to not miss
-                    if (can_grab && has_flag(MF_GRABS) &&
-                        (rng(0, 10000) > 11000 * exp(-.3 * type->melee_skill)))
-                    {
-                        g->add_msg(_("The %s grabs you!"), name().c_str());
-                        if (p.has_grab_break_tec() &&
-                            dice(p.dex_cur + p.skillLevel("melee"), 12) > dice(type->melee_dice, 10))
-                        {
-                            g->add_msg_if_player(&p, _("You break the grab!"));
-                        } else {
-                            hit_player(g, p, false); //We grabed, so hit them again
-                        }
-                    }
-
-                }
-                // TODO: readd with counter mechanic
-            }
-        }
-    }
-
-    // if dam > 0
-    if (is_npc)
-    {
-        if (p.hp_cur[hp_head] <= 0 || p.hp_cur[hp_torso] <= 0)
-        {
-            npc* tmp = dynamic_cast<npc*>(&p);
-            tmp->die(g);
-            int index = g->npc_at(p.posx, p.posy);
-            if (index != -1 && index < g->active_npc.size())
-            {
-                g->active_npc.erase(g->active_npc.begin() + index);
-            }
-            plans.clear();
-        }
-    }
-
-    // Adjust anger/morale of same-species monsters, if appropriate
-    int anger_adjust = 0, morale_adjust = 0;
-    if (type->has_anger_trigger(MTRIG_FRIEND_ATTACKED)){
-        anger_adjust += 15;
-    }
-    if (type->has_fear_trigger(MTRIG_FRIEND_ATTACKED)){
-        morale_adjust -= 15;
-    }
-    if (type->has_placate_trigger(MTRIG_FRIEND_ATTACKED)){
-        anger_adjust -= 15;
-    }
-
-    if (anger_adjust != 0 && morale_adjust != 0)
-    {
-        for (int i = 0; i < g->num_zombies(); i++)
-        {
-            g->zombie(i).morale += morale_adjust;
-            g->zombie(i).anger += anger_adjust;
-        }
-    }
-}
-
->>>>>>> 97536ce8
-int monster::calc_movecost(game *g, int x1, int y1, int x2, int y2)
+int monster::calc_movecost(int x1, int y1, int x2, int y2)
 {
     int movecost = 0;
     float diag_mult = (trigdist && x1 != x2 && y1 != y2) ? 1.41 : 1;
@@ -834,7 +609,7 @@
     if(is_hallucination()) {
       return 0;
     }
-    bool try_bash = !can_move_to(g, x, y) || one_in(3);
+    bool try_bash = !can_move_to(x, y) || one_in(3);
     bool can_bash = g->m.has_flag("BASHABLE", x, y) && has_flag(MF_BASHES);
     if(try_bash && can_bash) {
         std::string bashsound = "NOBASH"; // If we hear "NOBASH" it's time to debug!
@@ -871,7 +646,7 @@
     } else if (g->m.move_cost(x, y) == 0 &&
             !g->m.is_divable(x, y) && //No smashing water into rubble!
             has_flag(MF_DESTROYS)) {
-        g->m.destroy(g, x, y, true); //todo: add bash info without BASHABLE flag to walls etc, balanced to these guys
+        g->m.destroy(x, y, true); //todo: add bash info without BASHABLE flag to walls etc, balanced to these guys
         moves -= 250;
         return 1;
     }
@@ -883,7 +658,7 @@
     int npcdex = g->npc_at(x, y);
 
     if(x == g->u.posx && y == g->u.posy) {
-        melee_attack(g, g->u);
+        melee_attack(g->u);
         return 1;
     }
 
@@ -916,14 +691,14 @@
         is_enemy = is_enemy || has_flag(MF_ATTACKMON); // I guess the flag means all monsters are enemies?
 
         if(is_enemy) {
-            hit_monster(g, mondex);
+            hit_monster(mondex);
             return 1;
         }
     } else if(npcdex != -1  && type->melee_dice > 0) {
         // For now we're always attacking NPCs that are getting into our
         // way. This is consistent with how it worked previously, but
         // later on not hitting allied NPCs would be cool.
-        melee_attack(g, *g->active_npc[npcdex]);
+        melee_attack(*g->active_npc[npcdex]);
         return 1;
     }
 
@@ -931,10 +706,10 @@
     return 0;
 }
 
-int monster::move_to(game *g, int x, int y, bool force)
+int monster::move_to(int x, int y, bool force)
 {
     // Make sure that we can move there, unless force is true.
-    if(!force) if(!g->is_empty(x, y) || !can_move_to(g, x, y)) {
+    if(!force) if(!g->is_empty(x, y) || !can_move_to(x, y)) {
         return 0;
     }
 
@@ -947,7 +722,7 @@
         plans.erase(plans.begin());
     }
 
-    moves -= calc_movecost(g, posx(), posy(), x, y);
+    moves -= calc_movecost(posx(), posy(), x, y);
 
     //Check for moving into/out of water
     bool was_water = g->m.is_divable(posx(), posy());
@@ -965,7 +740,7 @@
     }
 
     setpos(x, y);
-    footsteps(g, x, y);
+    footsteps(x, y);
     if(is_hallucination()) {
         //Hallucinations don't do any of the stuff after this point
         return 1;
@@ -1013,7 +788,7 @@
     }
     // Acid trail monsters leave... a trail of acid
     if (has_flag(MF_ACIDTRAIL)){
-        g->m.add_field(g, posx(), posy(), fd_acid, 3);
+        g->m.add_field(posx(), posy(), fd_acid, 3);
     }
 
     if (has_flag(MF_SLUDGETRAIL)) {
@@ -1021,7 +796,7 @@
             for (int dy = -1; dy <= 1; dy++) {
                 const int fstr = 3 - (abs(dx) + abs(dy));
                 if (fstr >= 2) {
-                    g->m.add_field(g, posx() + dx, posy() + dy, fd_sludge, fstr);
+                    g->m.add_field(posx() + dx, posy() + dy, fd_sludge, fstr);
                 }
             }
         }
@@ -1036,7 +811,7 @@
  * Most of the time (out in the open) this effect is insignificant compared to
  * the negative effects, but in a hallway it's perfectly even
  */
-void monster::stumble(game *g, bool moved)
+void monster::stumble(bool moved)
 {
  // don't stumble every turn. every 3rd turn, or 8th when walking.
  if((moved && !one_in(8)) || !one_in(3))
@@ -1049,7 +824,7 @@
   for (int j = -1; j <= 1; j++) {
    const int nx = posx() + i;
    const int ny = posy() + j;
-   if ((i || j) && can_move_to(g, nx, ny) &&
+   if ((i || j) && can_move_to(nx, ny) &&
        //Stop zombies and other non-breathing monsters wandering INTO water
        //(Unless they can swim/are aquatic)
        //But let them wander OUT of water if they are there.
@@ -1072,7 +847,7 @@
  int cx = valid_stumbles[choice].x;
  int cy = valid_stumbles[choice].y;
 
- moves -= calc_movecost(g, posx(), posy(), cx, cy);
+ moves -= calc_movecost(posx(), posy(), cx, cy);
  setpos(cx, cy);
 
  // Here we have to fix our plans[] list,
@@ -1089,7 +864,7 @@
  }
 }
 
-void monster::knock_back_from(game *g, int x, int y)
+void monster::knock_back_from(int x, int y)
 {
  if (x == posx() && y == posy())
   return; // No effect
@@ -1112,7 +887,7 @@
   hurt(z->type->size);
   add_effect("stunned", 1);
   if (type->size > 1 + z->type->size) {
-   z->knock_back_from(g, posx(), posy()); // Chain reaction!
+   z->knock_back_from(posx(), posy()); // Chain reaction!
    z->hurt(type->size);
    z->add_effect("stunned", 1);
   } else if (type->size > z->type->size) {
@@ -1131,7 +906,7 @@
   npc *p = g->active_npc[npcdex];
   hurt(3);
   add_effect("stunned", 1);
-  p->hit(g, this, bp_torso, -1, type->size, 0);
+  p->hit(this, bp_torso, -1, type->size, 0);
   if (u_see)
    g->add_msg(_("The %s bounces off %s!"), name().c_str(), p->name.c_str());
 
@@ -1172,7 +947,7 @@
          Make sure that non-smashing monsters won't "teleport" through windows
          Injure monsters if they're gonna be walking through pits or whatevs
  */
-bool monster::will_reach(game *g, int x, int y)
+bool monster::will_reach(int x, int y)
 {
  monster_attitude att = attitude(&(g->u));
  if (att != MATT_FOLLOW && att != MATT_ATTACK && att != MATT_FRIEND)
@@ -1203,7 +978,7 @@
  return false;
 }
 
-int monster::turns_to_reach(game *g, int x, int y)
+int monster::turns_to_reach(int x, int y)
 {
  std::vector<point> path = g->m.route(posx(), posy(), x, y, has_flag(MF_BASHES));
  if (path.size() == 0)
@@ -1214,9 +989,9 @@
   if (g->m.move_cost(path[i].x, path[i].y) == 0) // We have to bash through
    turns += 5;
   else if (i == 0)
-   turns += double(calc_movecost(g, posx(), posy(), path[i].x, path[i].y)) / speed;
+   turns += double(calc_movecost(posx(), posy(), path[i].x, path[i].y)) / speed;
   else
-   turns += double(calc_movecost(g, path[i-1].x, path[i-1].y, path[i].x, path[i].y)) / speed;
+   turns += double(calc_movecost(path[i-1].x, path[i-1].y, path[i].x, path[i].y)) / speed;
  }
  return int(turns + .9); // Round up
 }