// Monster movement code; essentially, the AI

#include "monster.h" // IWYU pragma: associated

#include <algorithm>
#include <cfloat>
#include <cmath>
#include <cstdlib>
#include <iterator>
#include <list>
#include <memory>
#include <ostream>
#include <unordered_map>

#include "avatar.h"
#include "behavior.h"
#include "bionics.h"
#include "cata_utility.h"
#include "creature_tracker.h"
#include "debug.h"
#include "field.h"
#include "field_type.h"
#include "game.h"
#include "game_constants.h"
#include "int_id.h"
#include "line.h"
#include "map.h"
#include "map_iterator.h"
#include "mapdata.h"
#include "mattack_common.h"
#include "memory_fast.h"
#include "messages.h"
#include "monfaction.h"
#include "monster_oracle.h"
#include "mtype.h"
#include "npc.h"
#include "pathfinding.h"
#include "pimpl.h"
#include "player.h"
#include "rng.h"
#include "scent_map.h"
#include "sounds.h"
#include "string_formatter.h"
#include "string_id.h"
#include "tileray.h"
#include "translations.h"
#include "trap.h"
#include "vehicle.h"
#include "vpart_position.h"

static const efftype_id effect_bouldering( "bouldering" );
static const efftype_id effect_countdown( "countdown" );
static const efftype_id effect_docile( "docile" );
static const efftype_id effect_downed( "downed" );
static const efftype_id effect_dragging( "dragging" );
static const efftype_id effect_grabbed( "grabbed" );
static const efftype_id effect_harnessed( "harnessed" );
static const efftype_id effect_no_sight( "no_sight" );
static const efftype_id effect_operating( "operating" );
static const efftype_id effect_pacified( "pacified" );
static const efftype_id effect_pushed( "pushed" );
static const efftype_id effect_stunned( "stunned" );

static const itype_id itype_pressurized_tank( "pressurized_tank" );

static const species_id species_FUNGUS( "FUNGUS" );
static const species_id species_INSECT( "INSECT" );
static const species_id species_SPIDER( "SPIDER" );
static const species_id species_ZOMBIE( "ZOMBIE" );

static const std::string flag_AUTODOC_COUCH( "AUTODOC_COUCH" );
static const std::string flag_LIQUID( "LIQUID" );

static constexpr int MONSTER_FOLLOW_DIST = 8;

bool monster::wander()
{
    return ( goal == pos() );
}

bool monster::is_immune_field( const field_type_id &fid ) const
{
    if( fid == fd_fungal_haze ) {
        return has_flag( MF_NO_BREATHE ) || type->in_species( species_FUNGUS );
    }
    if( fid == fd_fungicidal_gas ) {
        return !type->in_species( species_FUNGUS );
    }
    if( fid == fd_insecticidal_gas ) {
        return !type->in_species( species_INSECT ) && !type->in_species( species_SPIDER );
    }
    const field_type &ft = fid.obj();
    if( ft.has_fume ) {
        return has_flag( MF_NO_BREATHE );
    }
    if( ft.has_acid ) {
        return has_flag( MF_ACIDPROOF ) || flies();
    }
    if( ft.has_fire ) {
        return has_flag( MF_FIREPROOF );
    }
    if( ft.has_elec ) {
        return has_flag( MF_ELECTRIC );
    }
    if( ft.immune_mtypes.count( type->id ) > 0 ) {
        return true;
    }
    // No specific immunity was found, so fall upwards
    return Creature::is_immune_field( fid );
}

static bool z_is_valid( int z )
{
    return z >= -OVERMAP_DEPTH && z <= OVERMAP_HEIGHT;
}

bool monster::will_move_to( const tripoint &p ) const
{
    if( g->m.impassable( p ) ) {
        if( digging() ) {
            if( !g->m.has_flag( "BURROWABLE", p ) ) {
                return false;
            }
        } else if( !( can_climb() && g->m.has_flag( "CLIMBABLE", p ) ) ) {
            return false;
        }
    }

    if( ( !can_submerge() && !flies() ) && g->m.has_flag( TFLAG_DEEP_WATER, p ) ) {
        return false;
    }

    if( digs() && !g->m.has_flag( "DIGGABLE", p ) && !g->m.has_flag( "BURROWABLE", p ) ) {
        return false;
    }

    if( has_flag( MF_AQUATIC ) && !g->m.has_flag( "SWIMMABLE", p ) ) {
        return false;
    }

    if( has_flag( MF_SUNDEATH ) && g->is_in_sunlight( p ) ) {
        return false;
    }

    if( get_size() > creature_size::medium && g->m.has_flag_ter( TFLAG_SMALL_PASSAGE, p ) ) {
        return false; // if a large critter, can't move through tight passages
    }

    // Various avoiding behaviors.

    bool avoid_fire = has_flag( MF_AVOID_FIRE );
    bool avoid_fall = has_flag( MF_AVOID_FALL );
    bool avoid_simple = has_flag( MF_AVOID_DANGER_1 );
    bool avoid_complex = has_flag( MF_AVOID_DANGER_2 );
    /*
     * Because some avoidance behaviors are supersets of others,
     * we can cascade through the implications. Complex implies simple,
     * and simple implies fire and fall.
     * unfortunately, fall does not necessarily imply fire, nor the converse.
     */
    if( avoid_complex ) {
        avoid_simple = true;
    }
    if( avoid_simple ) {
        avoid_fire = true;
        avoid_fall = true;
    }

    // technically this will shortcut in evaluation from fire or fall
    // before hitting simple or complex but this is more explicit
    if( avoid_fire || avoid_fall || avoid_simple || avoid_complex ) {
        const ter_id target = g->m.ter( p );

        // Don't enter lava if we have any concept of heat being bad
        if( avoid_fire && target == t_lava ) {
            return false;
        }

        if( avoid_fall ) {
            // Don't throw ourselves off cliffs if we have a concept of falling
            if( !g->m.has_floor( p ) && !flies() ) {
                return false;
            }

            // Don't enter open pits ever unless tiny, can fly or climb well
            if( !( type->size == creature_size::tiny || can_climb() ) &&
                ( target == t_pit || target == t_pit_spiked || target == t_pit_glass ) ) {
                return false;
            }
        }

        // Some things are only avoided if we're not attacking
        if( attitude( &g->u ) != MATT_ATTACK ) {
            // Sharp terrain is ignored while attacking
            if( avoid_simple && g->m.has_flag( "SHARP", p ) &&
                !( type->size == creature_size::tiny || flies() ) ) {
                return false;
            }
        }

        const field &target_field = g->m.field_at( p );

        // Higher awareness is needed for identifying these as threats.
        if( avoid_complex ) {
            // Don't enter any dangerous fields
            if( is_dangerous_fields( target_field ) ) {
                return false;
            }
            // Don't step on any traps (if we can see)
            const trap &target_trap = g->m.tr_at( p );
            if( has_flag( MF_SEES ) && !target_trap.is_benign() && g->m.has_floor( p ) ) {
                return false;
            }
        }

        // Without avoid_complex, only fire and electricity are checked for field avoidance.
        if( avoid_fire && target_field.find_field( fd_fire ) ) {
            return false;
        }
        if( avoid_simple && target_field.find_field( fd_electricity ) ) {
            return false;
        }
    }

    return true;
}

bool monster::can_reach_to( const tripoint &p ) const
{
    if( p.z > pos().z && z_is_valid( pos().z ) ) {
        if( !g->m.has_flag( TFLAG_GOES_UP, pos() ) && !g->m.has_flag( TFLAG_NO_FLOOR, p ) ) {
            // can't go through the roof
            return false;
        }
    } else if( p.z < pos().z && z_is_valid( pos().z ) ) {
        if( !g->m.has_flag( TFLAG_GOES_DOWN, pos() ) ) {
            // can't go through the floor
            // you would fall anyway if there was no floor, so no need to check for that here
            return false;
        }
    }
    return true;
}

bool monster::can_move_to( const tripoint &p ) const
{
    return can_reach_to( p ) && will_move_to( p );
}

void monster::set_dest( const tripoint &p )
{
    goal = p;
}

void monster::unset_dest()
{
    goal = pos();
    path.clear();
}

// Move towards p for f more turns--generally if we hear a sound there
// "Stupid" movement; "if (wander_pos.x < posx) posx--;" etc.
void monster::wander_to( const tripoint &p, int f )
{
    wander_pos = p;
    wandf = f;
}

float monster::rate_target( Creature &c, float best, bool smart ) const
{
    const auto d = rl_dist_fast( pos(), c.pos() );
    if( d <= 0 ) {
        return FLT_MAX;
    }

    // Check a very common and cheap case first
    if( !smart && d >= best ) {
        return FLT_MAX;
    }

    if( !sees( c ) ) {
        return FLT_MAX;
    }

    if( !smart ) {
        return static_cast<int>( d );
    }

    float power = c.power_rating();
    monster *mon = dynamic_cast< monster * >( &c );
    // Their attitude to us and not ours to them, so that bobcats won't get gunned down
    if( mon != nullptr && mon->attitude_to( *this ) == Attitude::HOSTILE ) {
        power += 2;
    }

    if( power > 0 ) {
        return static_cast<int>( d ) / power;
    }

    return FLT_MAX;
}

void monster::plan()
{
    const auto &factions = g->critter_tracker->factions();

    // Bots are more intelligent than most living stuff
    bool smart_planning = has_flag( MF_PRIORITIZE_TARGETS );
    Creature *target = nullptr;
    int max_sight_range = std::max( type->vision_day, type->vision_night );
    // 8.6f is rating for tank drone 60 tiles away, moose 16 or boomer 33
    float dist = !smart_planning ? max_sight_range : 8.6f;
    bool fleeing = false;
    bool docile = friendly != 0 && has_effect( effect_docile );

    const bool angers_hostile_weak = type->has_anger_trigger( mon_trigger::HOSTILE_WEAK );
    const int angers_hostile_near = type->has_anger_trigger( mon_trigger::HOSTILE_CLOSE ) ? 5 : 0;
    const int angers_mating_season = type->has_anger_trigger( mon_trigger::MATING_SEASON ) ? 3 : 0;
    const int angers_cub_threatened = type->has_anger_trigger( mon_trigger::PLAYER_NEAR_BABY ) ? 8 : 0;
    const int fears_hostile_near = type->has_fear_trigger( mon_trigger::HOSTILE_CLOSE ) ? 5 : 0;

    bool group_morale = has_flag( MF_GROUP_MORALE ) && morale < type->morale;
    bool swarms = has_flag( MF_SWARMS );
    auto mood = attitude();

    // If we can see the player, move toward them or flee, simpleminded animals are too dumb to follow the player.
    if( friendly == 0 && sees( g->u ) && !has_flag( MF_PET_WONT_FOLLOW ) ) {
        dist = rate_target( g->u, dist, smart_planning );
        fleeing = fleeing || is_fleeing( g->u );
        target = &g->u;
        if( dist <= 5 ) {
            anger += angers_hostile_near;
            morale -= fears_hostile_near;
            if( angers_mating_season > 0 ) {
                bool mating_angry = false;
                season_type season = season_of_year( calendar::turn );
                for( auto &elem : type->baby_flags ) {
                    if( ( season == SUMMER && elem == "SUMMER" ) ||
                        ( season == WINTER && elem == "WINTER" ) ||
                        ( season == SPRING && elem == "SPRING" ) ||
                        ( season == AUTUMN && elem == "AUTUMN" ) ) {
                        mating_angry = true;
                        break;
                    }
                }
                if( mating_angry ) {
                    anger += angers_mating_season;
                }
            }
        }
        if( angers_cub_threatened > 0 ) {
            for( monster &tmp : g->all_monsters() ) {
                if( type->baby_monster == tmp.type->id ) {
                    // baby nearby; is the player too close?
                    dist = tmp.rate_target( g->u, dist, smart_planning );
                    if( dist <= 3 ) {
                        //proximity to baby; monster gets furious and less likely to flee
                        anger += angers_cub_threatened;
                        morale += angers_cub_threatened / 2;
                    }
                }
            }
        }
    } else if( friendly != 0 && !docile ) {
        for( monster &tmp : g->all_monsters() ) {
            if( tmp.friendly == 0 ) {
                float rating = rate_target( tmp, dist, smart_planning );
                if( rating < dist ) {
                    target = &tmp;
                    dist = rating;
                }
            }
        }
    }

    if( docile ) {
        if( friendly != 0 && target != nullptr ) {
            set_dest( target->pos() );
        }

        return;
    }

    int valid_targets = ( target == nullptr ) ? 1 : 0;
    for( npc &who : g->all_npcs() ) {
        auto faction_att = faction.obj().attitude( who.get_monster_faction() );
        if( faction_att == MFA_NEUTRAL || faction_att == MFA_FRIENDLY ) {
            continue;
        }

        float rating = rate_target( who, dist, smart_planning );
        bool fleeing_from = is_fleeing( who );
        if( rating == dist && ( fleeing || attitude( &who ) == MATT_ATTACK ) ) {
            ++valid_targets;
            if( one_in( valid_targets ) ) {
                target = &who;
            }
        }
        // Switch targets if closer and hostile or scarier than current target
        if( ( rating < dist && fleeing ) ||
            ( faction_att == MFA_HATE ) ||
            ( rating < dist && attitude( &who ) == MATT_ATTACK ) ||
            ( !fleeing && fleeing_from ) ) {
            target = &who;
            dist = rating;
            valid_targets = 1;
        }
        fleeing = fleeing || fleeing_from;
        if( rating <= 5 ) {
            anger += angers_hostile_near;
            morale -= fears_hostile_near;
            if( angers_mating_season > 0 ) {
                bool mating_angry = false;
                season_type season = season_of_year( calendar::turn );
                for( auto &elem : type->baby_flags ) {
                    if( ( season == SUMMER && elem == "SUMMER" ) ||
                        ( season == WINTER && elem == "WINTER" ) ||
                        ( season == SPRING && elem == "SPRING" ) ||
                        ( season == AUTUMN && elem == "AUTUMN" ) ) {
                        mating_angry = true;
                        break;
                    }
                }
                if( mating_angry ) {
                    anger += angers_mating_season;
                }
            }
        }
    }

    fleeing = fleeing || ( mood == MATT_FLEE );
    if( friendly == 0 ) {
        for( const auto &fac : factions ) {
            auto faction_att = faction.obj().attitude( fac.first );
            if( faction_att == MFA_NEUTRAL || faction_att == MFA_FRIENDLY ) {
                continue;
            }

            for( const weak_ptr_fast<monster> &weak : fac.second ) {
                const shared_ptr_fast<monster> shared = weak.lock();
                if( !shared ) {
                    continue;
                }
                monster &mon = *shared;
                float rating = rate_target( mon, dist, smart_planning );
                if( rating == dist ) {
                    ++valid_targets;
                    if( one_in( valid_targets ) ) {
                        target = &mon;
                    }
                }
                if( rating < dist ) {
                    target = &mon;
                    dist = rating;
                    valid_targets = 1;
                }
                if( rating <= 5 ) {
                    anger += angers_hostile_near;
                    morale -= fears_hostile_near;
                }
            }
        }
    }

    // Friendly monsters here
    // Avoid for hordes of same-faction stuff or it could get expensive
    const auto actual_faction = friendly == 0 ? faction : mfaction_str_id( "player" );
    const auto &myfaction_iter = factions.find( actual_faction );
    if( myfaction_iter == factions.end() ) {
        DebugLog( D_ERROR, D_GAME ) << disp_name() << " tried to find faction "
                                    << actual_faction.id().str()
                                    << " which wasn't loaded in game::monmove";
        swarms = false;
        group_morale = false;
    }
    swarms = swarms && target == nullptr; // Only swarm if we have no target
    if( group_morale || swarms ) {
        for( const weak_ptr_fast<monster> &weak : myfaction_iter->second ) {
            const shared_ptr_fast<monster> shared = weak.lock();
            if( !shared ) {
                continue;
            }
            monster &mon = *shared;
            float rating = rate_target( mon, dist, smart_planning );
            if( group_morale && rating <= 10 ) {
                morale += 10 - rating;
            }
            if( swarms ) {
                if( rating < 5 ) { // Too crowded here
                    wander_pos.x = posx() * rng( 1, 3 ) - mon.posx();
                    wander_pos.y = posy() * rng( 1, 3 ) - mon.posy();
                    wandf = 2;
                    target = nullptr;
                    // Swarm to the furthest ally you can see
                } else if( rating < FLT_MAX && rating > dist && wandf <= 0 ) {
                    target = &mon;
                    dist = rating;
                }
            }
        }
    }

    // Operating monster keep you safe while they operate, how nice....
    if( type->has_special_attack( "OPERATE" ) ) {
        if( has_effect( effect_operating ) ) {
            friendly = 100;
            for( auto critter : g->m.get_creatures_in_radius( pos(), 6 ) ) {
                monster *mon = dynamic_cast<monster *>( critter );
                if( mon != nullptr && mon->type->in_species( species_ZOMBIE ) ) {
                    anger = 100;
                } else {
                    anger = 0;
                }
            }
        }
    }

    if( has_effect( effect_dragging ) ) {

        if( type->has_special_attack( "OPERATE" ) ) {

            bool found_path_to_couch = false;
            tripoint tmp( pos() + point( 12, 12 ) );
            tripoint couch_loc;
            for( const auto &couch_pos : g->m.find_furnitures_with_flag_in_radius( pos(), 10,
                    flag_AUTODOC_COUCH ) ) {
                if( g->m.clear_path( pos(), couch_pos, 10, 0, 100 ) ) {
                    if( rl_dist( pos(), couch_pos ) < rl_dist( pos(), tmp ) ) {
                        tmp = couch_pos;
                        found_path_to_couch = true;
                        couch_loc = couch_pos;
                    }
                }
            }

            if( !found_path_to_couch ) {
                anger = 0;
                remove_effect( effect_dragging );
            } else {
                set_dest( couch_loc );
            }
        }

    } else if( target != nullptr ) {

        tripoint dest = target->pos();
        auto att_to_target = attitude_to( *target );
        if( att_to_target == Attitude::HOSTILE && !fleeing ) {
            set_dest( dest );
        } else if( fleeing ) {
            set_dest( tripoint( posx() * 2 - dest.x, posy() * 2 - dest.y, posz() ) );
        }
        if( angers_hostile_weak && att_to_target != Attitude::FRIENDLY ) {
            int hp_per = target->hp_percentage();
            if( hp_per <= 70 ) {
                anger += 10 - static_cast<int>( hp_per / 10 );
            }
        }
    } else if( friendly > 0 && one_in( 3 ) ) {
        // Grow restless with no targets
        friendly--;
    } else if( friendly < 0 && sees( g->u ) ) {
        if( rl_dist( pos(), g->u.pos() ) > 2 ) {
            set_dest( g->u.pos() );
        } else {
            unset_dest();
        }
    }
}

/**
 * Method to make monster movement speed consistent in the face of staggering behavior and
 * differing distance metrics.
 * It works by scaling the cost to take a step by
 * how much that step reduces the distance to your goal.
 * Since it incorporates the current distance metric,
 * it also scales for diagonal vs orthogonal movement.
 **/
static float get_stagger_adjust( const tripoint &source, const tripoint &destination,
                                 const tripoint &next_step )
{
    // TODO: push this down into rl_dist
    const float initial_dist =
        trigdist ? trig_dist( source, destination ) : rl_dist( source, destination );
    const float new_dist =
        trigdist ? trig_dist( next_step, destination ) : rl_dist( next_step, destination );
    // If we return 0, it wil cancel the action.
    return std::max( 0.01f, initial_dist - new_dist );
}

/**
 * Returns true if the given square presents a possibility of drowning for the monster: it's deep water, it's liquid,
 * the monster can drown, and there is no boardable vehicle part present.
 */
bool monster::is_aquatic_danger( const tripoint &at_pos )
{
    return g->m.has_flag_ter( TFLAG_DEEP_WATER, at_pos ) && g->m.has_flag( flag_LIQUID, at_pos ) &&
           can_drown() && !g->m.veh_at( at_pos ).part_with_feature( "BOARDABLE", false );
}

bool monster::die_if_drowning( const tripoint &at_pos, const int chance )
{
    if( is_aquatic_danger( at_pos ) && one_in( chance ) ) {
        die( nullptr );
        if( g->u.sees( at_pos ) ) {
            add_msg( _( "The %s drowns!" ), name() );
        }
        return true;
    }
    return false;
}

// General movement.
// Currently, priority goes:
// 1) Special Attack
// 2) Sight-based tracking
// 3) Scent-based tracking
// 4) Sound-based tracking
void monster::move()
{
    // We decrement wandf no matter what.  We'll save our wander_to plans until
    // after we finish out set_dest plans, UNLESS they time out first.
    if( wandf > 0 ) {
        wandf--;
    }

    //Hallucinations have a chance of disappearing each turn
    if( is_hallucination() && one_in( 25 ) ) {
        die( nullptr );
        return;
    }

    behavior::monster_oracle_t oracle( this );
    behavior::tree goals;
    goals.add( type->get_goals() );
    std::string action = goals.tick( &oracle );
    //The monster can consume objects it stands on. Check if there are any.
    //If there are. Consume them.
    // TODO: Stick this in a map and dispatch to it via the action string.
    if( action == "consume_items" ) {
        if( g->u.sees( *this ) ) {
            add_msg( _( "The %s flows around the objects on the floor and they are quickly dissolved!" ),
                     name() );
        }
        static const auto volume_per_hp = 250_ml;
        for( auto &elem : g->m.i_at( pos() ) ) {
            hp += elem.volume() / volume_per_hp; // Yeah this means it can get more HP than normal.
            if( has_flag( MF_ABSORBS_SPLITS ) ) {
                while( hp / 2 > type->hp ) {
                    monster *const spawn = g->place_critter_around( type->id, pos(), 1 );
                    if( !spawn ) {
                        break;
                    }
                    hp -= type->hp;
                    //this is a new copy of the monster. Ideally we should copy the stats/effects that affect the parent
                    spawn->make_ally( *this );
                    if( g->u.sees( *this ) ) {
                        add_msg( _( "The %s splits in two!" ), name() );
                    }
                }
            }
        }
        g->m.i_clear( pos() );
    } else if( action == "eat_crop" ) {
        // TODO: Create a special attacks whitelist unordered map instead of an if chain.
        std::map<std::string, mtype_special_attack>::const_iterator attack =
            type->special_attacks.find( action );
        if( attack != type->special_attacks.end() && attack->second->call( *this ) ) {
            if( special_attacks.count( action ) != 0 ) {
                reset_special( action );
            }
        }
    }
    // record position before moving to put the player there if we're dragging
    tripoint drag_to = g->m.getabs( pos() );

    const bool pacified = has_effect( effect_pacified );

    // First, use the special attack, if we can!
    // The attack may change `monster::special_attacks` (e.g. by transforming
    // this into another monster type). Therefore we can not iterate over it
    // directly and instead iterate over the map from the monster type
    // (properties of monster types should never change).
    for( const auto &sp_type : type->special_attacks ) {
        const std::string &special_name = sp_type.first;
        const auto local_iter = special_attacks.find( special_name );
        if( local_iter == special_attacks.end() ) {
            continue;
        }
        mon_special_attack &local_attack_data = local_iter->second;
        if( !local_attack_data.enabled ) {
            continue;
        }

        // Cooldowns are decremented in monster::process_turn

        if( local_attack_data.cooldown == 0 && !pacified && !is_hallucination() ) {
            if( !sp_type.second->call( *this ) ) {
                continue;
            }

            // `special_attacks` might have changed at this point. Sadly `reset_special`
            // doesn't check the attack name, so we need to do it here.
            if( special_attacks.count( special_name ) == 0 ) {
                continue;
            }
            reset_special( special_name );
        }
    }

    // Check if they're dragging a foe and find their hapless victim
    player *dragged_foe = find_dragged_foe();

    // Give nursebots a chance to do surgery.
    nursebot_operate( dragged_foe );

    // The monster can sometimes hang in air due to last fall being blocked
    if( !flies() && g->m.has_flag( TFLAG_NO_FLOOR, pos() ) ) {
        g->m.creature_on_trap( *this, false );
        if( is_dead() ) {
            return;
        }
    }

    // if the monster is in a deep water tile, it has a chance to drown
    if( die_if_drowning( pos(), 10 ) ) {
        return;
    }

    if( moves < 0 ) {
        return;
    }

    // TODO: Move this to attack_at/move_to/etc. functions
    bool attacking = false;
    if( !move_effects( attacking ) ) {
        moves = 0;
        return;
    }
    if( has_flag( MF_IMMOBILE ) || has_flag( MF_RIDEABLE_MECH ) ) {
        moves = 0;
        return;
    }
    if( has_effect( effect_stunned ) ) {
        stumble();
        moves = 0;
        return;
    }
    if( friendly > 0 ) {
        --friendly;
    }

    // don't move if a passenger in a moving vehicle
    auto vp = g->m.veh_at( pos() );
    bool harness_part = static_cast<bool>( g->m.veh_at( pos() ).part_with_feature( "ANIMAL_CTRL",
                                           true ) );
    if( vp && vp->vehicle().is_moving() && vp->vehicle().get_pet( vp->part_index() ) ) {
        moves = 0;
        return;
        // Don't move if harnessed, even if vehicle is stationary
    } else if( vp && has_effect( effect_harnessed ) ) {
        moves = 0;
        return;
        // If harnessed monster finds itself moved from the harness point, the harness probably broke!
    } else if( !harness_part && has_effect( effect_harnessed ) ) {
        remove_effect( effect_harnessed );
    }
    // Set attitude to attitude to our current target
    monster_attitude current_attitude = attitude( nullptr );
    if( !wander() ) {
        if( goal == g->u.pos() ) {
            current_attitude = attitude( &g->u );
        } else {
            for( const npc &guy : g->all_npcs() ) {
                if( goal == guy.pos() ) {
                    current_attitude = attitude( &guy );
                }
            }
        }
    }

    if( current_attitude == MATT_IGNORE ||
        ( current_attitude == MATT_FOLLOW && rl_dist( pos(), goal ) <= MONSTER_FOLLOW_DIST ) ) {
        moves -= 100;
        stumble();
        return;
    }

    bool moved = false;
    tripoint destination;

    // If true, don't try to greedily avoid locally bad paths
    bool pathed = false;
    if( !wander() ) {
        while( !path.empty() && path.front() == pos() ) {
            path.erase( path.begin() );
        }

        const auto &pf_settings = get_pathfinding_settings();
        if( pf_settings.max_dist >= rl_dist( pos(), goal ) &&
            ( path.empty() || rl_dist( pos(), path.front() ) >= 2 || path.back() != goal ) ) {
            // We need a new path
            path = g->m.route( pos(), goal, pf_settings, get_path_avoid() );
        }

        // Try to respect old paths, even if we can't pathfind at the moment
        if( !path.empty() && path.back() == goal ) {
            destination = path.front();
            moved = true;
            pathed = true;
        } else {
            // Straight line forward, probably because we can't pathfind (well enough)
            destination = goal;
            moved = true;
        }
    }
    if( !moved && has_flag( MF_SMELLS ) ) {
        // No sight... or our plans are invalid (e.g. moving through a transparent, but
        //  solid, square of terrain).  Fall back to smell if we have it.
        unset_dest();
        tripoint tmp = scent_move();
        if( tmp.x != -1 ) {
            destination = tmp;
            moved = true;
        }
    }
    if( wandf > 0 && !moved && friendly == 0 ) { // No LOS, no scent, so as a fall-back follow sound
        unset_dest();
        if( wander_pos != pos() ) {
            destination = wander_pos;
            moved = true;
        }
    }

    if( !g->m.has_zlevels() ) {
        // Otherwise weird things happen
        destination.z = posz();
    }

    point new_d( destination.xy() - pos().xy() );

    // toggle facing direction for sdl flip
    if( !tile_iso ) {
<<<<<<< HEAD
        if( new_d.x < 0 ) {
            facing = FD_LEFT;
        } else if( new_d.x > 0 ) {
            facing = FD_RIGHT;
        }
    } else {
        if( new_d.y <= 0 && new_d.x <= 0 ) {
            facing = FD_LEFT;
        }
        if( new_d.x >= 0 && new_d.y >= 0 ) {
            facing = FD_RIGHT;
=======
        if( new_dx < 0 ) {
            facing = FacingDirection::LEFT;
        } else if( new_dx > 0 ) {
            facing = FacingDirection::RIGHT;
        }
    } else {
        if( new_dy <= 0 && new_dx <= 0 ) {
            facing = FacingDirection::LEFT;
        }
        if( new_dx >= 0 && new_dy >= 0 ) {
            facing = FacingDirection::RIGHT;
>>>>>>> 20df2d22
        }
    }

    tripoint next_step;
    const bool staggers = has_flag( MF_STUMBLES );
    if( moved ) {
        // Implement both avoiding obstacles and staggering.
        moved = false;
        float switch_chance = 0.0;
        const bool can_bash = bash_skill() > 0;
        // This is a float and using trig_dist() because that Does the Right Thing(tm)
        // in both circular and roguelike distance modes.
        const float distance_to_target = trig_dist( pos(), destination );
        for( const tripoint &candidate : squares_closer_to( pos(), destination ) ) {
            tripoint candidate_abs = g->m.getabs( candidate );
            if( candidate.z != posz() ) {
                bool can_z_move = true;
                if( !g->m.valid_move( pos(), candidate, false, true ) ) {
                    // Can't phase through floor
                    can_z_move = false;
                }

                // If we're trying to go up but can't fly, check if we can climb. If we can't, then don't
                // This prevents non-climb/fly enemies running up walls
                if( candidate.z > posz() && !flies() ) {
                    if( !can_climb() || !g->m.has_floor_or_support( candidate ) ) {
                        // Can't "jump" up a whole z-level
                        can_z_move = false;
                    }
                }

                // Last chance - we can still do the z-level stair teleport bullshit that isn't removed yet
                // TODO: Remove z-level stair bullshit teleport after aligning all stairs
                if( !can_z_move &&
                    posx() / ( SEEX * 2 ) == candidate.x / ( SEEX * 2 ) &&
                    posy() / ( SEEY * 2 ) == candidate.y / ( SEEY * 2 ) ) {
                    const tripoint &upper = candidate.z > posz() ? candidate : pos();
                    const tripoint &lower = candidate.z > posz() ? pos() : candidate;
                    if( g->m.has_flag( TFLAG_GOES_DOWN, upper ) && g->m.has_flag( TFLAG_GOES_UP, lower ) ) {
                        can_z_move = true;
                    }
                }

                if( !can_z_move ) {
                    continue;
                }
            }

            // A flag to allow non-stumbling critters to stumble when the most direct choice is bad.
            bool bad_choice = false;

            const Creature *target = g->critter_at( candidate, is_hallucination() );
            if( target != nullptr ) {
                const Attitude att = attitude_to( *target );
                if( att == Attitude::HOSTILE ) {
                    // When attacking an adjacent enemy, we're direct.
                    moved = true;
                    next_step = candidate_abs;
                    break;
                } else if( att == Attitude::FRIENDLY && ( target->is_player() || target->is_npc() ||
                           target->has_flag( MF_QUEEN ) ) ) {
                    // Friendly firing the player or an NPC is illegal for gameplay reasons.
                    // Monsters should instinctively avoid attacking queens that regenerate their own population.
                    continue;
                } else if( !has_flag( MF_ATTACKMON ) && !has_flag( MF_PUSH_MON ) ) {
                    // Bail out if there's a non-hostile monster in the way and we're not pushy.
                    continue;
                }
                // Friendly fire and pushing are always bad choices - they take a lot of time
                bad_choice = true;
            }

            // Try to shove vehicle out of the way
            shove_vehicle( destination, candidate );
            // Bail out if we can't move there and we can't bash.
            if( !pathed && !can_move_to( candidate ) ) {
                if( !can_bash ) {
                    continue;
                }
                const int estimate = g->m.bash_rating( bash_estimate(), candidate );
                if( estimate <= 0 ) {
                    continue;
                }

                if( estimate < 5 ) {
                    bad_choice = true;
                }
            }

            const float progress = distance_to_target - trig_dist( candidate, destination );
            // The x2 makes the first (and most direct) path twice as likely,
            // since the chance of switching is 1/1, 1/4, 1/6, 1/8
            switch_chance += progress * 2;
            // Randomly pick one of the viable squares to move to weighted by distance.
            if( progress > 0 && ( !moved || x_in_y( progress, switch_chance ) ) ) {
                moved = true;
                next_step = candidate_abs;
                // If we stumble, pick a random square, otherwise take the first one,
                // which is the most direct path.
                // Except if the direct path is bad, then check others
                // Or if the path is given by pathfinder
                if( !staggers && ( !bad_choice || pathed ) ) {
                    break;
                }
            }
        }
    }
    const bool can_open_doors = has_flag( MF_CAN_OPEN_DOORS );
    // Finished logic section.  By this point, we should have chosen a square to
    //  move to (moved = true).
    if( moved ) { // Actual effects of moving to the square we've chosen
        const tripoint local_next_step = g->m.getlocal( next_step );
        const bool did_something =
            ( !pacified && attack_at( local_next_step ) ) ||
            ( !pacified && can_open_doors && g->m.open_door( local_next_step, !g->m.is_outside( pos() ) ) ) ||
            ( !pacified && bash_at( local_next_step ) ) ||
            ( !pacified && push_to( local_next_step, 0, 0 ) ) ||
            move_to( local_next_step, false, false, get_stagger_adjust( pos(), destination, local_next_step ) );

        if( !did_something ) {
            moves -= 100; // If we don't do this, we'll get infinite loops.
        }
        if( has_effect( effect_dragging ) && dragged_foe != nullptr ) {

            if( !dragged_foe->has_effect( effect_grabbed ) ) {
                dragged_foe = nullptr;
                remove_effect( effect_dragging );
            } else if( g->m.getlocal( drag_to ) != pos() &&
                       g->critter_at( g->m.getlocal( drag_to ) ) == nullptr ) {
                dragged_foe->setpos( g->m.getlocal( drag_to ) );
            }
        }
    } else {
        moves -= 100;
        stumble();
        path.clear();
    }
}

player *monster::find_dragged_foe()
{
    // Make sure they're actually dragging someone.
    if( !dragged_foe_id.is_valid() || !has_effect( effect_dragging ) ) {
        dragged_foe_id = character_id();
        return nullptr;
    }

    // Dragged critters may die or otherwise become invalid, which is why we look
    // them up each time. Luckily, monsters dragging critters is relatively rare,
    // so this check should happen infrequently.
    player *dragged_foe = g->critter_by_id<player>( dragged_foe_id );

    if( dragged_foe == nullptr ) {
        // Target no longer valid.
        dragged_foe_id = character_id();
        remove_effect( effect_dragging );
    }

    return dragged_foe;
}

// Nursebot surgery code
void monster::nursebot_operate( player *dragged_foe )
{
    // No dragged foe, nothing to do.
    if( dragged_foe == nullptr ) {
        return;
    }

    // Nothing to do if they can't operate, or they don't think they're dragging.
    if( !( type->has_special_attack( "OPERATE" ) && has_effect( effect_dragging ) ) ) {
        return;
    }

    if( rl_dist( pos(), goal ) == 1 && !g->m.has_flag_furn( flag_AUTODOC_COUCH, goal ) &&
        !has_effect( effect_operating ) ) {
        if( dragged_foe->has_effect( effect_grabbed ) && !has_effect( effect_countdown ) &&
            ( g->critter_at( goal ) == nullptr || g->critter_at( goal ) == dragged_foe ) ) {
            add_msg( m_bad, _( "The %1$s slowly but firmly puts %2$s down onto the autodoc couch." ), name(),
                     dragged_foe->disp_name() );

            dragged_foe->setpos( goal );

            // There's still time to get away
            add_effect( effect_countdown, 2_turns );
            add_msg( m_bad, _( "The %s produces a syringe full of some translucent liquid." ), name() );
        } else if( g->critter_at( goal ) != nullptr && has_effect( effect_dragging ) ) {
            sounds::sound( pos(), 8, sounds::sound_t::electronic_speech,
                           string_format(
                               _( "a soft robotic voice say, \"Please step away from the autodoc, this patient needs immediate care.\"" ) ) );
            // TODO: Make it able to push NPC/player
            push_to( goal, 4, 0 );
        }
    }
    if( get_effect_dur( effect_countdown ) == 1_turns && !has_effect( effect_operating ) ) {
        if( dragged_foe->has_effect( effect_grabbed ) ) {

            const bionic_collection &collec = *dragged_foe->my_bionics;
            const int index = rng( 0, collec.size() - 1 );
            const bionic &target_cbm = collec[index];

            //8 intelligence*4 + 8 first aid*4 + 3 computer *3 + 4 electronic*1 = 77
            const float adjusted_skill = static_cast<float>( 77 ) - std::min( static_cast<float>( 40 ),
                                         static_cast<float>( 77 ) - static_cast<float>( 77 ) / static_cast<float>( 10.0 ) );

            g->u.uninstall_bionic( target_cbm, *this, *dragged_foe, adjusted_skill );

            dragged_foe->remove_effect( effect_grabbed );
            remove_effect( effect_dragging );
            dragged_foe_id = character_id();

        }
    }
}

// footsteps will determine how loud a monster's normal movement is
// and create a sound in the monsters location when they move
void monster::footsteps( const tripoint &p )
{
    if( made_footstep ) {
        return;
    }
    made_footstep = true;
    int volume = 6; // same as player's footsteps
    if( flies() ) {
        volume = 0;    // Flying monsters don't have footsteps!
    }
    if( digging() ) {
        volume = 10;
    }
    switch( type->size ) {
        case creature_size::tiny:
            volume = 0; // No sound for the tinies
            break;
        case creature_size::small:
            volume /= 3;
            break;
        case creature_size::medium:
            break;
        case creature_size::large:
            volume *= 1.5;
            break;
        case creature_size::huge:
            volume *= 2;
            break;
        default:
            break;
    }
    if( has_flag( MF_LOUDMOVES ) ) {
        volume += 6;
    }
    if( volume == 0 ) {
        return;
    }
    int dist = rl_dist( p, g->u.pos() );
    sounds::add_footstep( p, volume, dist, this, type->get_footsteps() );
}

tripoint monster::scent_move()
{
    // TODO: Remove when scentmap is 3D
    if( std::abs( posz() - g->get_levz() ) > SCENT_MAP_Z_REACH ) {
        return { -1, -1, INT_MIN };
    }

    const std::set<scenttype_id> &tracked_scents = type->scents_tracked;
    const std::set<scenttype_id> &ignored_scents = type->scents_ignored;

    std::vector<tripoint> smoves;

    int bestsmell = 10; // Squares with smell 0 are not eligible targets.
    int smell_threshold = 200; // Squares at or above this level are ineligible.
    if( has_flag( MF_KEENNOSE ) ) {
        bestsmell = 1;
        smell_threshold = 400;
    }

    const bool fleeing = is_fleeing( g->u );
    if( fleeing ) {
        bestsmell = g->scent.get( pos() );
    }

    tripoint next( -1, -1, posz() );
    if( ( !fleeing && g->scent.get( pos() ) > smell_threshold ) ||
        ( fleeing && bestsmell == 0 ) ) {
        return next;
    }
    const bool can_bash = bash_skill() > 0;
    for( const auto &dest : g->m.points_in_radius( pos(), 1, SCENT_MAP_Z_REACH ) ) {
        int smell = g->scent.get( dest );
        const scenttype_id &type_scent = g->scent.get_type( dest );

        bool right_scent = false;
        // is the monster tracking this scent
        if( !tracked_scents.empty() ) {
            right_scent = tracked_scents.find( type_scent ) != tracked_scents.end();
        }
        //is this scent recognised by the monster species
        if( !type_scent.is_empty() ) {
            const std::set<species_id> &receptive_species = type_scent->receptive_species;
            const std::set<species_id> &monster_species = type->species;
            std::vector<species_id> v_intersection;
            std::set_intersection( receptive_species.begin(), receptive_species.end(), monster_species.begin(),
                                   monster_species.end(), std::back_inserter( v_intersection ) );
            if( !v_intersection.empty() ) {
                right_scent = true;
            }
        }
        // is the monster actually ignoring this scent
        if( !ignored_scents.empty() && ( ignored_scents.find( type_scent ) != ignored_scents.end() ) ) {
            right_scent = false;
        }

        if( ( !fleeing && smell < bestsmell ) || ( fleeing && smell > bestsmell ) || !right_scent ) {
            continue;
        }
        if( g->m.valid_move( pos(), dest, can_bash, true ) &&
            ( can_move_to( dest ) || ( dest == g->u.pos() ) ||
              ( can_bash && g->m.bash_rating( bash_estimate(), dest ) > 0 ) ) ) {
            if( ( !fleeing && smell > bestsmell ) || ( fleeing && smell < bestsmell ) ) {
                smoves.clear();
                smoves.push_back( dest );
                bestsmell = smell;
            } else if( ( !fleeing && smell == bestsmell ) || ( fleeing && smell == bestsmell ) ) {
                smoves.push_back( dest );
            }
        }
    }

    return random_entry( smoves, next );
}

int monster::calc_movecost( const tripoint &f, const tripoint &t ) const
{
    int movecost = 0;

    const int source_cost = g->m.move_cost( f );
    const int dest_cost = g->m.move_cost( t );
    // Digging and flying monsters ignore terrain cost
    if( flies() || ( digging() && g->m.has_flag( "DIGGABLE", t ) ) ) {
        movecost = 100;
        // Swimming monsters move super fast in water
    } else if( swims() ) {
        if( g->m.has_flag( "SWIMMABLE", f ) ) {
            movecost += 25;
        } else {
            movecost += 50 * g->m.move_cost( f );
        }
        if( g->m.has_flag( "SWIMMABLE", t ) ) {
            movecost += 25;
        } else {
            movecost += 50 * g->m.move_cost( t );
        }
    } else if( can_submerge() ) {
        // No-breathe monsters have to walk underwater slowly
        if( g->m.has_flag( "SWIMMABLE", f ) ) {
            movecost += 250;
        } else {
            movecost += 50 * g->m.move_cost( f );
        }
        if( g->m.has_flag( "SWIMMABLE", t ) ) {
            movecost += 250;
        } else {
            movecost += 50 * g->m.move_cost( t );
        }
        movecost /= 2;
    } else if( climbs() ) {
        if( g->m.has_flag( "CLIMBABLE", f ) ) {
            movecost += 150;
        } else {
            movecost += 50 * g->m.move_cost( f );
        }
        if( g->m.has_flag( "CLIMBABLE", t ) ) {
            movecost += 150;
        } else {
            movecost += 50 * g->m.move_cost( t );
        }
        movecost /= 2;
    } else {
        movecost = ( ( 50 * source_cost ) + ( 50 * dest_cost ) ) / 2.0;
    }

    return movecost;
}

int monster::calc_climb_cost( const tripoint &f, const tripoint &t ) const
{
    if( flies() ) {
        return 100;
    }

    if( climbs() && !g->m.has_flag( TFLAG_NO_FLOOR, t ) ) {
        const int diff = g->m.climb_difficulty( f );
        if( diff <= 10 ) {
            return 150;
        }
    }

    return 0;
}

/*
 * Return points of an area extending 1 tile to either side and
 * (maxdepth) tiles behind basher.
 */
static std::vector<tripoint> get_bashing_zone( const tripoint &bashee, const tripoint &basher,
        int maxdepth )
{
    std::vector<tripoint> direction;
    direction.push_back( bashee );
    direction.push_back( basher );
    // Draw a line from the target through the attacker.
    std::vector<tripoint> path = continue_line( direction, maxdepth );
    // Remove the target.
    path.insert( path.begin(), basher );
    std::vector<tripoint> zone;
    // Go ahead and reserve enough room for all the points since
    // we know how many it will be.
    zone.reserve( 3 * maxdepth );
    tripoint previous = bashee;
    for( const tripoint &p : path ) {
        std::vector<point> swath = squares_in_direction( previous.xy(), p.xy() );
        for( const point &q : swath ) {
            zone.push_back( tripoint( q, bashee.z ) );
        }

        previous = p;
    }
    return zone;
}

bool monster::bash_at( const tripoint &p )
{
    if( p.z != posz() ) {
        // TODO: Remove this
        return false;
    }

    //Hallucinations can't bash stuff.
    if( is_hallucination() ) {
        return false;
    }

    // Don't bash if a friendly monster is standing there
    monster *target = g->critter_at<monster>( p );
    if( target != nullptr && attitude_to( *target ) == Attitude::FRIENDLY ) {
        return false;
    }

    bool try_bash = !can_move_to( p ) || one_in( 3 );
    if( !try_bash ) {
        return false;
    }

    bool can_bash = g->m.is_bashable( p ) && bash_skill() > 0;
    if( !can_bash ) {
        return false;
    }

    bool flat_ground = g->m.has_flag( "ROAD", p ) || g->m.has_flag( "FLAT", p );
    if( flat_ground ) {
        bool can_bash_ter = g->m.is_bashable_ter( p );
        bool try_bash_ter = one_in( 50 );
        if( !( can_bash_ter && try_bash_ter ) ) {
            return false;
        }
    }

    int bashskill = group_bash_skill( p );
    g->m.bash( p, bashskill );
    moves -= 100;
    return true;
}

int monster::bash_estimate()
{
    int estimate = bash_skill();
    if( has_flag( MF_GROUP_BASH ) ) {
        // Right now just give them a boost so they try to bash a lot of stuff.
        // TODO: base it on number of nearby friendlies.
        estimate *= 2;
    }
    return estimate;
}

int monster::bash_skill()
{
    return type->bash_skill;
}

int monster::group_bash_skill( const tripoint &target )
{
    if( !has_flag( MF_GROUP_BASH ) ) {
        return bash_skill();
    }
    int bashskill = 0;

    // pileup = more bash skill, but only help bashing mob directly in front of target
    const int max_helper_depth = 5;
    const std::vector<tripoint> bzone = get_bashing_zone( target, pos(), max_helper_depth );

    for( const tripoint &candidate : bzone ) {
        // Drawing this line backwards excludes the target and includes the candidate.
        std::vector<tripoint> path_to_target = line_to( target, candidate, 0, 0 );
        bool connected = true;
        monster *mon = nullptr;
        for( const tripoint &in_path : path_to_target ) {
            // If any point in the line from zombie to target is not a cooperating zombie,
            // it can't contribute.
            mon = g->critter_at<monster>( in_path );
            if( !mon ) {
                connected = false;
                break;
            }
            monster &helpermon = *mon;
            if( !helpermon.has_flag( MF_GROUP_BASH ) || helpermon.is_hallucination() ) {
                connected = false;
                break;
            }
        }
        if( !connected || !mon ) {
            continue;
        }
        // If we made it here, the last monster checked was the candidate.
        monster &helpermon = *mon;
        // Contribution falls off rapidly with distance from target.
        bashskill += helpermon.bash_skill() / rl_dist( candidate, target );
    }

    return bashskill;
}

bool monster::attack_at( const tripoint &p )
{
    if( has_flag( MF_PACIFIST ) ) {
        return false;
    }
    if( p.z != posz() ) {
        // TODO: Remove this
        return false;
    }

    if( p == g->u.pos() ) {
        melee_attack( g->u );
        return true;
    }

    if( const auto mon_ = g->critter_at<monster>( p, is_hallucination() ) ) {
        monster &mon = *mon_;

        // Don't attack yourself.
        if( &mon == this ) {
            return false;
        }

        // With no melee dice, we can't attack, but we had to process until here
        // because hallucinations require no melee dice to destroy.
        if( type->melee_dice <= 0 ) {
            return false;
        }

        auto attitude = attitude_to( mon );
        // MF_ATTACKMON == hulk behavior, whack everything in your way
        if( attitude == Attitude::HOSTILE || has_flag( MF_ATTACKMON ) ) {
            melee_attack( mon );
            return true;
        }

        return false;
    }

    npc *const guy = g->critter_at<npc>( p );
    if( guy && type->melee_dice > 0 ) {
        // For now we're always attacking NPCs that are getting into our
        // way. This is consistent with how it worked previously, but
        // later on not hitting allied NPCs would be cool.
        guy->on_attacked( *this ); // allow NPC hallucination to be one shot by monsters
        melee_attack( *guy );
        return true;
    }

    // Nothing to attack.
    return false;
}

static tripoint find_closest_stair( const tripoint &near_this, const ter_bitflags stair_type )
{
    for( const tripoint &candidate : closest_tripoints_first( near_this, 10 ) ) {
        if( g->m.has_flag( stair_type, candidate ) ) {
            return candidate;
        }
    }
    // we didn't find it
    return near_this;
}

bool monster::move_to( const tripoint &p, bool force, bool step_on_critter,
                       const float stagger_adjustment )
{
    const bool on_ground = !digging() && !flies();

    const bool z_move = p.z != pos().z;
    const bool going_up = p.z > pos().z;

    tripoint destination = p;

    // This is stair teleportation hackery.
    // TODO: Remove this in favor of stair alignment
    if( going_up ) {
        if( g->m.has_flag( TFLAG_GOES_UP, pos() ) ) {
            destination = find_closest_stair( p, TFLAG_GOES_DOWN );
        }
    } else if( z_move ) {
        if( g->m.has_flag( TFLAG_GOES_DOWN, pos() ) ) {
            destination = find_closest_stair( p, TFLAG_GOES_UP );
        }
    }

    // Allows climbing monsters to move on terrain with movecost <= 0
    Creature *critter = g->critter_at( destination, is_hallucination() );
    if( g->m.has_flag( "CLIMBABLE", destination ) ) {
        if( g->m.impassable( destination ) && critter == nullptr ) {
            if( flies() ) {
                moves -= 100;
                force = true;
                if( g->u.sees( *this ) ) {
                    add_msg( _( "The %1$s flies over the %2$s." ), name(),
                             g->m.has_flag_furn( "CLIMBABLE", p ) ? g->m.furnname( p ) :
                             g->m.tername( p ) );
                }
            } else if( climbs() ) {
                moves -= 150;
                force = true;
                if( g->u.sees( *this ) ) {
                    add_msg( _( "The %1$s climbs over the %2$s." ), name(),
                             g->m.has_flag_furn( "CLIMBABLE", p ) ? g->m.furnname( p ) :
                             g->m.tername( p ) );
                }
            }
        }
    }

    if( critter != nullptr && !step_on_critter ) {
        return false;
    }

    // Make sure that we can move there, unless force is true.
    if( !force && !can_move_to( destination ) ) {
        return false;
    }

    if( !force ) {
        // This adjustment is to make it so that monster movement speed relative to the player
        // is consistent even if the monster stumbles,
        // and the same regardless of the distance measurement mode.
        // Note: Keep this as float here or else it will cancel valid moves
        const float cost = stagger_adjustment *
                           static_cast<float>( climbs() &&
                                               g->m.has_flag( TFLAG_NO_FLOOR, p ) ? calc_climb_cost( pos(), destination ) : calc_movecost( pos(),
                                                       destination ) );
        if( cost > 0.0f ) {
            moves -= static_cast<int>( std::ceil( cost ) );
        } else {
            return false;
        }
    }

    //Check for moving into/out of water
    bool was_water = g->m.is_divable( pos() );
    bool will_be_water = on_ground && can_submerge() && g->m.is_divable( destination );

    //Birds and other flying creatures flying over the deep water terrain
    if( was_water && flies() && g->u.sees( *this ) ) {
        if( one_in( 4 ) ) {
            add_msg( m_warning, _( "A %1$s flies over the %2$s!" ), name(),
                     g->m.tername( pos() ) );
        }
    } else if( was_water && !will_be_water && g->u.sees( *this ) ) {
        // Use more dramatic messages for swimming monsters
        //~ Message when a monster emerges from water
        //~ %1$s: monster name, %2$s: leaps/emerges, %3$s: terrain name
        add_msg( m_warning, pgettext( "monster movement", "A %1$s %2$s from the %3$s!" ), name(),
                 swims() || has_flag( MF_AQUATIC ) ? _( "leaps" ) : _( "emerges" ),
                 g->m.tername( pos() ) );
    } else if( !was_water && will_be_water && g->u.sees( *this ) ) {
        //~ Message when a monster enters water
        //~ %1$s: monster name, %2$s: dives/sinks, %3$s: terrain name
        add_msg( m_warning, pgettext( "monster movement", "A %1$s %2$s into the %3$s!" ), name(),
                 swims() || has_flag( MF_AQUATIC ) ? _( "dives" ) : _( "sinks" ),
                 g->m.tername( destination ) );
    }

    setpos( destination );
    footsteps( destination );
    underwater = will_be_water;
    if( is_hallucination() ) {
        //Hallucinations don't do any of the stuff after this point
        return true;
    }

    if( type->size != creature_size::tiny && on_ground ) {
        const int sharp_damage = rng( 1, 10 );
        const int rough_damage = rng( 1, 2 );
        if( g->m.has_flag( "SHARP", pos() ) && !one_in( 4 ) &&
            get_armor_cut( bodypart_id( "torso" ) ) < sharp_damage ) {
            apply_damage( nullptr, bodypart_id( "torso" ), sharp_damage );
        }
        if( g->m.has_flag( "ROUGH", pos() ) && one_in( 6 ) &&
            get_armor_cut( bodypart_id( "torso" ) ) < rough_damage ) {
            apply_damage( nullptr, bodypart_id( "torso" ), rough_damage );
        }
    }

    if( g->m.has_flag( "UNSTABLE", destination ) && on_ground ) {
        add_effect( effect_bouldering, 1_turns, num_bp, true );
    } else if( has_effect( effect_bouldering ) ) {
        remove_effect( effect_bouldering );
    }

    if( g->m.has_flag_ter_or_furn( TFLAG_NO_SIGHT, destination ) && on_ground ) {
        add_effect( effect_no_sight, 1_turns, num_bp, true );
    } else if( has_effect( effect_no_sight ) ) {
        remove_effect( effect_no_sight );
    }

    g->m.creature_on_trap( *this );
    if( is_dead() ) {
        return true;
    }
    if( !will_be_water && ( digs() || can_dig() ) ) {
        underwater = g->m.has_flag( "DIGGABLE", pos() );
    }
    // Diggers turn the dirt into dirtmound
    if( digging() && g->m.has_flag( "DIGGABLE", pos() ) ) {
        int factor = 0;
        switch( type->size ) {
            case creature_size::tiny:
                factor = 100;
                break;
            case creature_size::small:
                factor = 30;
                break;
            case creature_size::medium:
                factor = 6;
                break;
            case creature_size::large:
                factor = 3;
                break;
            case creature_size::huge:
                factor = 1;
                break;
        }
        // TODO: make this take terrain type into account so diggers traveling under sand will create mounds of sand etc.
        if( one_in( factor ) ) {
            g->m.ter_set( pos(), t_dirtmound );
        }
    }
    // Acid trail monsters leave... a trail of acid
    if( has_flag( MF_ACIDTRAIL ) ) {
        g->m.add_field( pos(), fd_acid, 3 );
    }

    // Not all acid trail monsters leave as much acid. Every time this monster takes a step, there is a 1/5 chance it will drop a puddle.
    if( has_flag( MF_SHORTACIDTRAIL ) ) {
        if( one_in( 5 ) ) {
            g->m.add_field( pos(), fd_acid, 3 );
        }
    }

    if( has_flag( MF_SLUDGETRAIL ) ) {
        for( const tripoint &sludge_p : g->m.points_in_radius( pos(), 1 ) ) {
            const int fstr = 3 - ( std::abs( sludge_p.x - posx() ) + std::abs( sludge_p.y - posy() ) );
            if( fstr >= 2 ) {
                g->m.add_field( sludge_p, fd_sludge, fstr );
            }
        }
    }

    if( has_flag( MF_DRIPS_NAPALM ) ) {
        if( one_in( 10 ) ) {
            // if it has more napalm, drop some and reduce ammo in tank
            if( ammo[itype_pressurized_tank] > 0 ) {
                g->m.add_item_or_charges( pos(), item( "napalm", calendar::turn, 50 ) );
                ammo[itype_pressurized_tank] -= 50;
            } else {
                // TODO: remove MF_DRIPS_NAPALM flag since no more napalm in tank
                // Not possible for now since flag check is done on type, not individual monster
            }
        }
    }
    if( has_flag( MF_DRIPS_GASOLINE ) ) {
        if( one_in( 5 ) ) {
            // TODO: use same idea that limits napalm dripping
            g->m.add_item_or_charges( pos(), item( "gasoline" ) );
        }
    }
    return true;
}

bool monster::push_to( const tripoint &p, const int boost, const size_t depth )
{
    if( is_hallucination() ) {
        // Don't let hallucinations push, not even other hallucinations
        return false;
    }

    if( !has_flag( MF_PUSH_MON ) || depth > 2 || has_effect( effect_pushed ) ) {
        return false;
    }

    // TODO: Generalize this to Creature
    monster *const critter = g->critter_at<monster>( p );
    if( critter == nullptr || critter == this ||
        p == pos() || critter->movement_impaired() ) {
        return false;
    }

    if( !can_move_to( p ) ) {
        return false;
    }

    if( critter->is_hallucination() ) {
        // Kill the hallu, but return false so that the regular move_to is uses instead
        critter->die( nullptr );
        return false;
    }

    // Stability roll of the pushed critter
    const int defend = critter->stability_roll();
    // Stability roll of the pushing zed
    const int attack = stability_roll() + boost;
    if( defend > attack ) {
        return false;
    }

    const int movecost_from = 50 * g->m.move_cost( p );
    const int movecost_attacker = std::max( movecost_from, 200 - 10 * ( attack - defend ) );
    const tripoint dir = p - pos();

    // Mark self as pushed to simplify recursive pushing
    add_effect( effect_pushed, 1_turns );

    for( size_t i = 0; i < 6; i++ ) {
        const point d( rng( -1, 1 ), rng( -1, 1 ) );
        if( d.x == 0 && d.y == 0 ) {
            continue;
        }

        // Pushing forward is easier than pushing aside
        const int direction_penalty = std::abs( d.x - dir.x ) + std::abs( d.y - dir.y );
        if( direction_penalty > 2 ) {
            continue;
        }

        tripoint dest( p + d );
        const int dest_movecost_from = 50 * g->m.move_cost( dest );

        // Pushing into cars/windows etc. is harder
        const int movecost_penalty = g->m.move_cost( dest ) - 2;
        if( movecost_penalty <= -2 ) {
            // Can't push into unpassable terrain
            continue;
        }

        int roll = attack - ( defend + direction_penalty + movecost_penalty );
        if( roll < 0 ) {
            continue;
        }

        Creature *critter_recur = g->critter_at( dest );
        if( !( critter_recur == nullptr || critter_recur->is_hallucination() ) ) {
            // Try to push recursively
            monster *mon_recur = dynamic_cast< monster * >( critter_recur );
            if( mon_recur == nullptr ) {
                continue;
            }

            if( critter->push_to( dest, roll, depth + 1 ) ) {
                // The tile isn't necessarily free, need to check
                if( !g->critter_at( p ) ) {
                    move_to( p );
                }

                moves -= movecost_attacker;

                // Don't knock down a creature that successfully
                // pushed another creature, just reduce moves
                critter->moves -= dest_movecost_from;
                return true;
            } else {
                return false;
            }
        }

        critter_recur = g->critter_at( dest );
        if( critter_recur != nullptr ) {
            if( critter_recur->is_hallucination() ) {
                critter_recur->die( nullptr );
            }
        } else if( !critter->has_flag( MF_IMMOBILE ) ) {
            critter->setpos( dest );
            move_to( p );
            moves -= movecost_attacker;
            critter->add_effect( effect_downed, time_duration::from_turns( movecost_from / 100 + 1 ) );
        }
        return true;
    }

    // Try to trample over a much weaker zed (or one with worse rolls)
    // Don't allow trampling with boost
    if( boost > 0 || attack < 2 * defend ) {
        return false;
    }

    g->swap_critters( *critter, *this );
    critter->add_effect( effect_stunned, rng( 0_turns, 2_turns ) );
    // Only print the message when near player or it can get spammy
    if( rl_dist( g->u.pos(), pos() ) < 4 && g->u.sees( *critter ) ) {
        add_msg( m_warning, _( "The %1$s tramples %2$s" ),
                 name(), critter->disp_name() );
    }

    moves -= movecost_attacker;
    if( movecost_from > 100 ) {
        critter->add_effect( effect_downed, time_duration::from_turns( movecost_from / 100 + 1 ) );
    } else {
        critter->moves -= movecost_from;
    }

    return true;
}

/**
 * Stumble in a random direction, but with some caveats.
 */
void monster::stumble()
{
    // Only move every 10 turns.
    if( !one_in( 10 ) ) {
        return;
    }

    std::vector<tripoint> valid_stumbles;
    valid_stumbles.reserve( 11 );
    const bool avoid_water = has_flag( MF_NO_BREATHE ) && !swims() && !has_flag( MF_AQUATIC );
    for( const tripoint &dest : g->m.points_in_radius( pos(), 1 ) ) {
        if( dest != pos() ) {
            valid_stumbles.push_back( dest );
        }
    }

    if( g->m.has_zlevels() ) {
        tripoint below( posx(), posy(), posz() - 1 );
        if( g->m.valid_move( pos(), below, false, true ) ) {
            valid_stumbles.push_back( below );
        }
    }
    while( !valid_stumbles.empty() && !is_dead() ) {
        const tripoint dest = random_entry_removed( valid_stumbles );
        if( can_move_to( dest ) &&
            //Stop zombies and other non-breathing monsters wandering INTO water
            //(Unless they can swim/are aquatic)
            //But let them wander OUT of water if they are there.
            !( avoid_water &&
               g->m.has_flag( TFLAG_SWIMMABLE, dest ) &&
               !g->m.has_flag( TFLAG_SWIMMABLE, pos() ) ) &&
            ( g->critter_at( dest, is_hallucination() ) == nullptr ) ) {
            if( move_to( dest, true, false ) ) {
                break;
            }
        }
    }
}

void monster::knock_back_to( const tripoint &to )
{
    if( to == pos() ) {
        return; // No effect
    }

    if( is_hallucination() ) {
        die( nullptr );
        return;
    }

    bool u_see = g->u.sees( to );

    // First, see if we hit another monster
    if( monster *const z = g->critter_at<monster>( to ) ) {
        apply_damage( z, bodypart_id( "torso" ), static_cast<float>( z->type->size ) );
        add_effect( effect_stunned, 1_turns );
        if( type->size > 1 + z->type->size ) {
            z->knock_back_from( pos() ); // Chain reaction!
            z->apply_damage( this, bodypart_id( "torso" ), static_cast<float>( type->size ) );
            z->add_effect( effect_stunned, 1_turns );
        } else if( type->size > z->type->size ) {
            z->apply_damage( this, bodypart_id( "torso" ), static_cast<float>( type->size ) );
            z->add_effect( effect_stunned, 1_turns );
        }
        z->check_dead_state();

        if( u_see ) {
            add_msg( _( "The %1$s bounces off a %2$s!" ), name(), z->name() );
        }

        return;
    }

    if( npc *const p = g->critter_at<npc>( to ) ) {
        apply_damage( p, bodypart_id( "torso" ), 3 );
        add_effect( effect_stunned, 1_turns );
        p->deal_damage( this, bodypart_id( "torso" ),
                        damage_instance( DT_BASH, static_cast<float>( type->size ) ) );
        if( u_see ) {
            add_msg( _( "The %1$s bounces off %2$s!" ), name(), p->name );
        }

        p->check_dead_state();
        return;
    }

    // If we're still in the function at this point, we're actually moving a tile!
    // die_if_drowning will kill the monster if necessary, but if the deep water
    // tile is on a vehicle, we should check for swimmers out of water
    if( !die_if_drowning( to ) && has_flag( MF_AQUATIC ) ) {
        die( nullptr );
        if( u_see ) {
            add_msg( _( "The %s flops around and dies!" ), name() );
        }
    }

    if( g->m.impassable( to ) ) {

        // It's some kind of wall.
        apply_damage( nullptr, bodypart_id( "torso" ), static_cast<float>( type->size ) );
        add_effect( effect_stunned, 2_turns );
        if( u_see ) {
            add_msg( _( "The %1$s bounces off a %2$s." ), name(),
                     g->m.obstacle_name( to ) );
        }

    } else { // It's no wall
        setpos( to );
    }
    check_dead_state();
}

/* will_reach() is used for determining whether we'll get to stairs (and
 * potentially other locations of interest).  It is generally permissive.
 * TODO: Pathfinding;
         Make sure that non-smashing monsters won't "teleport" through windows
         Injure monsters if they're gonna be walking through pits or whatever
 */
bool monster::will_reach( const point &p )
{
    monster_attitude att = attitude( &g->u );
    if( att != MATT_FOLLOW && att != MATT_ATTACK && att != MATT_FRIEND ) {
        return false;
    }

    if( digs() || has_flag( MF_AQUATIC ) ) {
        return false;
    }

    if( ( has_flag( MF_IMMOBILE ) || has_flag( MF_RIDEABLE_MECH ) ) && ( pos().xy() != p ) ) {
        return false;
    }

    auto path = g->m.route( pos(), tripoint( p, posz() ), get_pathfinding_settings() );
    if( path.empty() ) {
        return false;
    }

    if( has_flag( MF_SMELLS ) && g->scent.get( pos() ) > 0 &&
        g->scent.get( { p, posz() } ) > g->scent.get( pos() ) ) {
        return true;
    }

    if( can_hear() && wandf > 0 && rl_dist( wander_pos.xy(), p ) <= 2 &&
        rl_dist( point( posx(), posy() ), wander_pos.xy() ) <= wandf ) {
        return true;
    }

    if( can_see() && sees( tripoint( p, posz() ) ) ) {
        return true;
    }

    return false;
}

int monster::turns_to_reach( const point &p )
{
    // HACK: This function is a(n old) temporary hack that should soon be removed
    auto path = g->m.route( pos(), tripoint( p, posz() ), get_pathfinding_settings() );
    if( path.empty() ) {
        return 999;
    }

    double turns = 0.;
    for( size_t i = 0; i < path.size(); i++ ) {
        const tripoint &next = path[i];
        if( g->m.impassable( next ) ) {
            // No bashing through, it looks stupid when you go back and find
            // the doors intact.
            return 999;
        } else if( i == 0 ) {
            turns += static_cast<double>( calc_movecost( pos(), next ) ) / get_speed();
        } else {
            turns += static_cast<double>( calc_movecost( path[i - 1], next ) ) / get_speed();
        }
    }

    return static_cast<int>( turns + .9 ); // Halve (to get turns) and round up
}

void monster::shove_vehicle( const tripoint &remote_destination,
                             const tripoint &nearby_destination )
{
    if( this->has_flag( MF_PUSH_VEH ) ) {
        auto vp = g->m.veh_at( nearby_destination );
        if( vp ) {
            vehicle &veh = vp->vehicle();
            const units::mass veh_mass = veh.total_mass();
            int shove_moves_minimal = 0;
            int shove_veh_mass_moves_factor = 0;
            int shove_velocity = 0;
            float shove_damage_min = 0.00F;
            float shove_damage_max = 0.00F;
            switch( this->get_size() ) {
                case creature_size::tiny:
                case creature_size::small:
                    break;
                case creature_size::medium:
                    if( veh_mass < 500_kilogram ) {
                        shove_moves_minimal = 150;
                        shove_veh_mass_moves_factor = 20;
                        shove_velocity = 500;
                        shove_damage_min = 0.00F;
                        shove_damage_max = 0.01F;
                    }
                    break;
                case creature_size::large:
                    if( veh_mass < 1000_kilogram ) {
                        shove_moves_minimal = 100;
                        shove_veh_mass_moves_factor = 8;
                        shove_velocity = 1000;
                        shove_damage_min = 0.00F;
                        shove_damage_max = 0.03F;
                    }
                    break;
                case creature_size::huge:
                    if( veh_mass < 2000_kilogram ) {
                        shove_moves_minimal = 50;
                        shove_veh_mass_moves_factor = 4;
                        shove_velocity = 1500;
                        shove_damage_min = 0.00F;
                        shove_damage_max = 0.05F;
                    }
                    break;
                default:
                    break;
            }
            if( shove_velocity > 0 ) {
                if( g->u.sees( this->pos() ) ) {
                    //~ %1$s - monster name, %2$s - vehicle name
                    g->u.add_msg_if_player( m_bad, _( "%1$s shoves %2$s out of their way!" ), this->disp_name(),
                                            veh.disp_name() );
                }
                int shove_moves = shove_veh_mass_moves_factor * veh_mass / 10_kilogram;
                shove_moves = std::max( shove_moves, shove_moves_minimal );
                this->mod_moves( -shove_moves );
                const tripoint destination_delta( -nearby_destination + remote_destination );
                const tripoint shove_destination( clamp( destination_delta.x, -1, 1 ),
                                                  clamp( destination_delta.y, -1, 1 ),
                                                  clamp( destination_delta.z, -1, 1 ) );
                veh.skidding = true;
                veh.velocity = shove_velocity;
                if( shove_destination != tripoint_zero ) {
                    if( shove_destination.z != 0 ) {
                        veh.vertical_velocity = shove_destination.z < 0 ? -shove_velocity : +shove_velocity;
                    }
                    g->m.move_vehicle( veh, shove_destination, veh.face );
                }
                veh.move = tileray( destination_delta.xy() );
                veh.smash( g->m, shove_damage_min, shove_damage_max, 0.10F );
            }
        }
    }
}<|MERGE_RESOLUTION|>--- conflicted
+++ resolved
@@ -841,31 +841,17 @@
 
     // toggle facing direction for sdl flip
     if( !tile_iso ) {
-<<<<<<< HEAD
         if( new_d.x < 0 ) {
-            facing = FD_LEFT;
+            facing = FacingDirection::LEFT;
         } else if( new_d.x > 0 ) {
-            facing = FD_RIGHT;
+            facing = FacingDirection::RIGHT;
         }
     } else {
         if( new_d.y <= 0 && new_d.x <= 0 ) {
-            facing = FD_LEFT;
+            facing = FacingDirection::LEFT;
         }
         if( new_d.x >= 0 && new_d.y >= 0 ) {
-            facing = FD_RIGHT;
-=======
-        if( new_dx < 0 ) {
-            facing = FacingDirection::LEFT;
-        } else if( new_dx > 0 ) {
             facing = FacingDirection::RIGHT;
-        }
-    } else {
-        if( new_dy <= 0 && new_dx <= 0 ) {
-            facing = FacingDirection::LEFT;
-        }
-        if( new_dx >= 0 && new_dy >= 0 ) {
-            facing = FacingDirection::RIGHT;
->>>>>>> 20df2d22
         }
     }
 
