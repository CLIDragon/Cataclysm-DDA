--- conflicted
+++ resolved
@@ -229,13 +229,8 @@
     float luminance;           // 0 is default, >0 gives luminance to lightmap
     int hp;
     unsigned int sp_freq;     // How long sp_attack takes to charge
-<<<<<<< HEAD
-    //void (mdeath::*dies)(monster *); // What happens when this monster dies
-    std::vector<void (mdeath::*)(monster *)> dies;
-=======
-	unsigned int def_chance; // How likely a special "defensive" move is to trigger (0-100%, default 0)
-    void (mdeath::*dies)(monster *); // What happens when this monster dies
->>>>>>> 4fadd55f
+    std::vector<void (mdeath::*)(monster *)> dies; // What happens when this monster dies
+    unsigned int def_chance; // How likely a special "defensive" move is to trigger (0-100%, default 0)
     void (mattack::*sp_attack)(monster *); // This monster's special attack
     void (mdefense::*sp_defense)(monster *); // This monster's special "defensive" move that may trigger when the monster is attacked.  
 	                                         // Note that this can be anything, and is not necessarily beneficial to the monster
