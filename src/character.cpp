#include "character.h"

#include <cctype>
#include <algorithm>
#include <array>
#include <climits>
#include <cmath>
#include <cstddef>
#include <cstdlib>
#include <functional>
#include <iterator>
#include <memory>
#include <numeric>
#include <ostream>
#include <tuple>
#include <type_traits>
#include <vector>

#include "action.h"
#include "activity_actor_definitions.h"
#include "activity_handlers.h"
#include "ammo.h"
#include "anatomy.h"
#include "avatar.h"
#include "avatar_action.h"
#include "bionics.h"
#include "cached_options.h"
#include "cata_utility.h"
#include "catacharset.h"
#include "character_attire.h"
#include "character_martial_arts.h"
#include "clzones.h"
#include "colony.h"
#include "color.h"
#include "construction.h"
#include "coordinate_conversions.h"
#include "coordinates.h"
#include "creature_tracker.h"
#include "cursesdef.h"
#include "debug.h"
#include "disease.h"
#include "display.h"
#include "effect.h"
#include "effect_on_condition.h"
#include "effect_source.h"
#include "enums.h"
#include "event.h"
#include "event_bus.h"
#include "fault.h"
#include "field.h"
#include "field_type.h"
#include "fire.h"
#include "flag.h"
#include "fungal_effects.h"
#include "game.h"
#include "game_constants.h"
#include "gun_mode.h"
#include "handle_liquid.h"
#include "input.h"
#include "inventory.h"
#include "item_location.h"
#include "item_pocket.h"
#include "item_stack.h"
#include "itype.h"
#include "iuse.h"
#include "iuse_actor.h"
#include "json.h"
#include "lightmap.h"
#include "line.h"
#include "magic.h"
#include "make_static.h"
#include "map.h"
#include "map_iterator.h"
#include "map_selector.h"
#include "mapdata.h"
#include "material.h"
#include "math_defines.h"
#include "memorial_logger.h"
#include "messages.h"
#include "mission.h"
#include "monster.h"
#include "morale.h"
#include "morale_types.h"
#include "move_mode.h"
#include "mtype.h"
#include "mutation.h"
#include "npc.h"
#include "omdata.h"
#include "options.h"
#include "output.h"
#include "overlay_ordering.h"
#include "overmapbuffer.h"
#include "pathfinding.h"
#include "profession.h"
#include "proficiency.h"
#include "recipe_dictionary.h"
#include "ret_val.h"
#include "rng.h"
#include "scent_map.h"
#include "skill.h"
#include "skill_boost.h"
#include "sounds.h"
#include "stomach.h"
#include "string_formatter.h"
#include "submap.h"
#include "text_snippets.h"
#include "translations.h"
#include "trap.h"
#include "ui.h"
#include "ui_manager.h"
#include "units.h"
#include "value_ptr.h"
#include "veh_type.h"
#include "vehicle.h"
#include "vehicle_selector.h"
#include "viewer.h"
#include "vitamin.h"
#include "vpart_position.h"
#include "vpart_range.h"
#include "weakpoint.h"
#include "weather.h"
#include "weather_gen.h"
#include "weather_type.h"

struct dealt_projectile_attack;

static const activity_id ACT_AUTODRIVE( "ACT_AUTODRIVE" );
static const activity_id ACT_CONSUME_DRINK_MENU( "ACT_CONSUME_DRINK_MENU" );
static const activity_id ACT_CONSUME_FOOD_MENU( "ACT_CONSUME_FOOD_MENU" );
static const activity_id ACT_CONSUME_MEDS_MENU( "ACT_CONSUME_MEDS_MENU" );
static const activity_id ACT_EAT_MENU( "ACT_EAT_MENU" );
static const activity_id ACT_FISH( "ACT_FISH" );
static const activity_id ACT_GAME( "ACT_GAME" );
static const activity_id ACT_HAND_CRANK( "ACT_HAND_CRANK" );
static const activity_id ACT_HEATING( "ACT_HEATING" );
static const activity_id ACT_MEDITATE( "ACT_MEDITATE" );
static const activity_id ACT_MEND_ITEM( "ACT_MEND_ITEM" );
static const activity_id ACT_MOVE_ITEMS( "ACT_MOVE_ITEMS" );
static const activity_id ACT_OPERATION( "ACT_OPERATION" );
static const activity_id ACT_READ( "ACT_READ" );
static const activity_id ACT_SOCIALIZE( "ACT_SOCIALIZE" );
static const activity_id ACT_STUDY_SPELL( "ACT_STUDY_SPELL" );
static const activity_id ACT_TOOLMOD_ADD( "ACT_TOOLMOD_ADD" );
static const activity_id ACT_TRAVELLING( "ACT_TRAVELLING" );
static const activity_id ACT_TREE_COMMUNION( "ACT_TREE_COMMUNION" );
static const activity_id ACT_TRY_SLEEP( "ACT_TRY_SLEEP" );
static const activity_id ACT_VIBE( "ACT_VIBE" );
static const activity_id ACT_VIEW_RECIPE( "ACT_VIEW_RECIPE" );
static const activity_id ACT_WAIT( "ACT_WAIT" );
static const activity_id ACT_WAIT_NPC( "ACT_WAIT_NPC" );
static const activity_id ACT_WAIT_STAMINA( "ACT_WAIT_STAMINA" );

static const ammotype ammo_battery( "battery" );

static const anatomy_id anatomy_human_anatomy( "human_anatomy" );

static const bionic_id afs_bio_linguistic_coprocessor( "afs_bio_linguistic_coprocessor" );
static const bionic_id bio_gills( "bio_gills" );
static const bionic_id bio_ground_sonar( "bio_ground_sonar" );
static const bionic_id bio_hydraulics( "bio_hydraulics" );
static const bionic_id bio_memory( "bio_memory" );
static const bionic_id bio_ods( "bio_ods" );
static const bionic_id bio_railgun( "bio_railgun" );
static const bionic_id bio_shock_absorber( "bio_shock_absorber" );
static const bionic_id bio_soporific( "bio_soporific" );
static const bionic_id bio_uncanny_dodge( "bio_uncanny_dodge" );
static const bionic_id bio_ups( "bio_ups" );
static const bionic_id bio_voice( "bio_voice" );

static const character_modifier_id character_modifier_aim_speed_dex_mod( "aim_speed_dex_mod" );
static const character_modifier_id character_modifier_aim_speed_mod( "aim_speed_mod" );
static const character_modifier_id character_modifier_aim_speed_skill_mod( "aim_speed_skill_mod" );
static const character_modifier_id
character_modifier_crawl_speed_movecost_mod( "crawl_speed_movecost_mod" );
static const character_modifier_id character_modifier_limb_fall_mod( "limb_fall_mod" );
static const character_modifier_id character_modifier_limb_run_cost_mod( "limb_run_cost_mod" );
static const character_modifier_id character_modifier_limb_str_mod( "limb_str_mod" );
static const character_modifier_id
character_modifier_melee_stamina_cost_mod( "melee_stamina_cost_mod" );
static const character_modifier_id
character_modifier_ranged_dispersion_vision_mod( "ranged_dispersion_vision_mod" );
static const character_modifier_id
character_modifier_stamina_move_cost_mod( "stamina_move_cost_mod" );
static const character_modifier_id
character_modifier_stamina_recovery_breathing_mod( "stamina_recovery_breathing_mod" );
static const character_modifier_id character_modifier_swim_mod( "swim_mod" );

static const efftype_id effect_adrenaline( "adrenaline" );
static const efftype_id effect_alarm_clock( "alarm_clock" );
static const efftype_id effect_bandaged( "bandaged" );
static const efftype_id effect_beartrap( "beartrap" );
static const efftype_id effect_bite( "bite" );
static const efftype_id effect_bleed( "bleed" );
static const efftype_id effect_blind( "blind" );
static const efftype_id effect_blood_spiders( "blood_spiders" );
static const efftype_id effect_bloodworms( "bloodworms" );
static const efftype_id effect_boomered( "boomered" );
static const efftype_id effect_brainworms( "brainworms" );
static const efftype_id effect_common_cold( "common_cold" );
static const efftype_id effect_contacts( "contacts" );
static const efftype_id effect_controlled( "controlled" );
static const efftype_id effect_corroding( "corroding" );
static const efftype_id effect_cough_suppress( "cough_suppress" );
static const efftype_id effect_darkness( "darkness" );
static const efftype_id effect_deaf( "deaf" );
static const efftype_id effect_dermatik( "dermatik" );
static const efftype_id effect_disinfected( "disinfected" );
static const efftype_id effect_disrupted_sleep( "disrupted_sleep" );
static const efftype_id effect_downed( "downed" );
static const efftype_id effect_drunk( "drunk" );
static const efftype_id effect_earphones( "earphones" );
static const efftype_id effect_flu( "flu" );
static const efftype_id effect_foodpoison( "foodpoison" );
static const efftype_id effect_fungus( "fungus" );
static const efftype_id effect_glowing( "glowing" );
static const efftype_id effect_glowy_led( "glowy_led" );
static const efftype_id effect_grabbed( "grabbed" );
static const efftype_id effect_grabbing( "grabbing" );
static const efftype_id effect_harnessed( "harnessed" );
static const efftype_id effect_heavysnare( "heavysnare" );
static const efftype_id effect_in_pit( "in_pit" );
static const efftype_id effect_incorporeal( "incorporeal" );
static const efftype_id effect_infected( "infected" );
static const efftype_id effect_jetinjector( "jetinjector" );
static const efftype_id effect_lack_sleep( "lack_sleep" );
static const efftype_id effect_lightsnare( "lightsnare" );
static const efftype_id effect_lying_down( "lying_down" );
static const efftype_id effect_masked_scent( "masked_scent" );
static const efftype_id effect_melatonin( "melatonin" );
static const efftype_id effect_mending( "mending" );
static const efftype_id effect_meth( "meth" );
static const efftype_id effect_monster_saddled( "monster_saddled" );
static const efftype_id effect_mute( "mute" );
static const efftype_id effect_narcosis( "narcosis" );
static const efftype_id effect_nausea( "nausea" );
static const efftype_id effect_nightmares( "nightmares" );
static const efftype_id effect_no_sight( "no_sight" );
static const efftype_id effect_onfire( "onfire" );
static const efftype_id effect_paincysts( "paincysts" );
static const efftype_id effect_pkill1( "pkill1" );
static const efftype_id effect_pkill2( "pkill2" );
static const efftype_id effect_pkill3( "pkill3" );
static const efftype_id effect_recently_coughed( "recently_coughed" );
static const efftype_id effect_recover( "recover" );
static const efftype_id effect_ridden( "ridden" );
static const efftype_id effect_riding( "riding" );
static const efftype_id effect_sleep( "sleep" );
static const efftype_id effect_slept_through_alarm( "slept_through_alarm" );
static const efftype_id effect_stunned( "stunned" );
static const efftype_id effect_tapeworm( "tapeworm" );
static const efftype_id effect_tied( "tied" );
static const efftype_id effect_weed_high( "weed_high" );
static const efftype_id effect_winded( "winded" );

static const faction_id faction_no_faction( "no_faction" );

static const fault_id fault_bionic_salvaged( "fault_bionic_salvaged" );

static const field_type_str_id field_fd_clairvoyant( "fd_clairvoyant" );

static const furn_str_id furn_f_null( "f_null" );

static const itype_id fuel_type_animal( "animal" );
static const itype_id fuel_type_muscle( "muscle" );
static const itype_id itype_UPS( "UPS" );
static const itype_id itype_apparatus( "apparatus" );
static const itype_id itype_battery( "battery" );
static const itype_id itype_cookbook_human( "cookbook_human" );
static const itype_id itype_e_handcuffs( "e_handcuffs" );
static const itype_id itype_fire( "fire" );
static const itype_id itype_foodperson_mask( "foodperson_mask" );
static const itype_id itype_foodperson_mask_on( "foodperson_mask_on" );
static const itype_id itype_null( "null" );
static const itype_id itype_rm13_armor_on( "rm13_armor_on" );

static const json_character_flag json_flag_ACID_IMMUNE( "ACID_IMMUNE" );
static const json_character_flag json_flag_ALARMCLOCK( "ALARMCLOCK" );
static const json_character_flag json_flag_ALWAYS_HEAL( "ALWAYS_HEAL" );
static const json_character_flag json_flag_BASH_IMMUNE( "BASH_IMMUNE" );
static const json_character_flag json_flag_BIO_IMMUNE( "BIO_IMMUNE" );
static const json_character_flag json_flag_BLIND( "BLIND" );
static const json_character_flag json_flag_BULLET_IMMUNE( "BULLET_IMMUNE" );
static const json_character_flag json_flag_CLAIRVOYANCE( "CLAIRVOYANCE" );
static const json_character_flag json_flag_CLAIRVOYANCE_PLUS( "CLAIRVOYANCE_PLUS" );
static const json_character_flag json_flag_CLIMATE_CONTROL( "CLIMATE_CONTROL" );
static const json_character_flag json_flag_COLD_IMMUNE( "COLD_IMMUNE" );
static const json_character_flag json_flag_CUT_IMMUNE( "CUT_IMMUNE" );
static const json_character_flag json_flag_DEAF( "DEAF" );
static const json_character_flag json_flag_ELECTRIC_IMMUNE( "ELECTRIC_IMMUNE" );
static const json_character_flag json_flag_ENHANCED_VISION( "ENHANCED_VISION" );
static const json_character_flag json_flag_EYE_MEMBRANE( "EYE_MEMBRANE" );
static const json_character_flag json_flag_FEATHER_FALL( "FEATHER_FALL" );
static const json_character_flag json_flag_HEAL_OVERRIDE( "HEAL_OVERRIDE" );
static const json_character_flag json_flag_HEATSINK( "HEATSINK" );
static const json_character_flag json_flag_HEAT_IMMUNE( "HEAT_IMMUNE" );
static const json_character_flag json_flag_HYPEROPIC( "HYPEROPIC" );
static const json_character_flag json_flag_IMMUNE_HEARING_DAMAGE( "IMMUNE_HEARING_DAMAGE" );
static const json_character_flag json_flag_INFRARED( "INFRARED" );
static const json_character_flag json_flag_INVISIBLE( "INVISIBLE" );
static const json_character_flag json_flag_MYOPIC( "MYOPIC" );
static const json_character_flag json_flag_MYOPIC_IN_LIGHT( "MYOPIC_IN_LIGHT" );
static const json_character_flag json_flag_NIGHT_VISION( "NIGHT_VISION" );
static const json_character_flag json_flag_NON_THRESH( "NON_THRESH" );
static const json_character_flag json_flag_NO_DISEASE( "NO_DISEASE" );
static const json_character_flag json_flag_NO_RADIATION( "NO_RADIATION" );
static const json_character_flag json_flag_NO_THIRST( "NO_THIRST" );
static const json_character_flag json_flag_PRED2( "PRED2" );
static const json_character_flag json_flag_PRED3( "PRED3" );
static const json_character_flag json_flag_PRED4( "PRED4" );
static const json_character_flag json_flag_SEESLEEP( "SEESLEEP" );
static const json_character_flag json_flag_STAB_IMMUNE( "STAB_IMMUNE" );
static const json_character_flag json_flag_STEADY( "STEADY" );
static const json_character_flag json_flag_STOP_SLEEP_DEPRIVATION( "STOP_SLEEP_DEPRIVATION" );
static const json_character_flag json_flag_SUPER_CLAIRVOYANCE( "SUPER_CLAIRVOYANCE" );
static const json_character_flag json_flag_SUPER_HEARING( "SUPER_HEARING" );
static const json_character_flag json_flag_UNCANNY_DODGE( "UNCANNY_DODGE" );
static const json_character_flag json_flag_WATCH( "WATCH" );

static const limb_score_id limb_score_balance( "balance" );
static const limb_score_id limb_score_breathing( "breathing" );
static const limb_score_id limb_score_grip( "grip" );
static const limb_score_id limb_score_lift( "lift" );
static const limb_score_id limb_score_manip( "manip" );
static const limb_score_id limb_score_night_vis( "night_vis" );
static const limb_score_id limb_score_reaction( "reaction" );
static const limb_score_id limb_score_vision( "vision" );

static const matec_id tec_none( "tec_none" );

static const material_id material_budget_steel( "budget_steel" );
static const material_id material_ch_steel( "ch_steel" );
static const material_id material_flesh( "flesh" );
static const material_id material_hc_steel( "hc_steel" );
static const material_id material_hflesh( "hflesh" );
static const material_id material_iron( "iron" );
static const material_id material_lc_steel( "lc_steel" );
static const material_id material_mc_steel( "mc_steel" );
static const material_id material_qt_steel( "qt_steel" );
static const material_id material_steel( "steel" );
<<<<<<< HEAD
static const material_id material_tempered_steel( "tempered_steel" );
=======
static const material_id material_wool( "wool" );
>>>>>>> bd61d706

static const morale_type morale_nightmare( "morale_nightmare" );

static const move_mode_id move_mode_prone( "prone" );
static const move_mode_id move_mode_walk( "walk" );

static const mtype_id mon_player_blob( "mon_player_blob" );

static const proficiency_id proficiency_prof_parkour( "prof_parkour" );
static const proficiency_id proficiency_prof_spotting( "prof_spotting" );
static const proficiency_id proficiency_prof_traps( "prof_traps" );
static const proficiency_id proficiency_prof_trapsetting( "prof_trapsetting" );
static const proficiency_id proficiency_prof_wound_care( "prof_wound_care" );
static const proficiency_id proficiency_prof_wound_care_expert( "prof_wound_care_expert" );

static const quality_id qual_HAMMER( "HAMMER" );
static const quality_id qual_LIFT( "LIFT" );

static const scenttype_id scent_sc_human( "sc_human" );

static const skill_id skill_archery( "archery" );
static const skill_id skill_dodge( "dodge" );
static const skill_id skill_driving( "driving" );
static const skill_id skill_firstaid( "firstaid" );
static const skill_id skill_melee( "melee" );
static const skill_id skill_pistol( "pistol" );
static const skill_id skill_speech( "speech" );
static const skill_id skill_swimming( "swimming" );
static const skill_id skill_throw( "throw" );

static const species_id species_HUMAN( "HUMAN" );

static const start_location_id start_location_sloc_shelter( "sloc_shelter" );

static const trait_id trait_ACIDBLOOD( "ACIDBLOOD" );
static const trait_id trait_ADRENALINE( "ADRENALINE" );
static const trait_id trait_ANTENNAE( "ANTENNAE" );
static const trait_id trait_BADBACK( "BADBACK" );
static const trait_id trait_BIRD_EYE( "BIRD_EYE" );
static const trait_id trait_BOOMING_VOICE( "BOOMING_VOICE" );
static const trait_id trait_CANNIBAL( "CANNIBAL" );
static const trait_id trait_CENOBITE( "CENOBITE" );
static const trait_id trait_CEPH_VISION( "CEPH_VISION" );
static const trait_id trait_CF_HAIR( "CF_HAIR" );
static const trait_id trait_CHEMIMBALANCE( "CHEMIMBALANCE" );
static const trait_id trait_CHLOROMORPH( "CHLOROMORPH" );
static const trait_id trait_CLUMSY( "CLUMSY" );
static const trait_id trait_COLDBLOOD4( "COLDBLOOD4" );
static const trait_id trait_DEBUG_BIONIC_POWER( "DEBUG_BIONIC_POWER" );
static const trait_id trait_DEBUG_CLOAK( "DEBUG_CLOAK" );
static const trait_id trait_DEBUG_HS( "DEBUG_HS" );
static const trait_id trait_DEBUG_LS( "DEBUG_LS" );
static const trait_id trait_DEBUG_NIGHTVISION( "DEBUG_NIGHTVISION" );
static const trait_id trait_DEBUG_NODMG( "DEBUG_NODMG" );
static const trait_id trait_DEBUG_SILENT( "DEBUG_SILENT" );
static const trait_id trait_DEBUG_STAMINA( "DEBUG_STAMINA" );
static const trait_id trait_DEFT( "DEFT" );
static const trait_id trait_DISRESISTANT( "DISRESISTANT" );
static const trait_id trait_DOWN( "DOWN" );
static const trait_id trait_EATHEALTH( "EATHEALTH" );
static const trait_id trait_ELECTRORECEPTORS( "ELECTRORECEPTORS" );
static const trait_id trait_ELFA_FNV( "ELFA_FNV" );
static const trait_id trait_ELFA_NV( "ELFA_NV" );
static const trait_id trait_FAT( "FAT" );
static const trait_id trait_FEL_NV( "FEL_NV" );
static const trait_id trait_GILLS( "GILLS" );
static const trait_id trait_GILLS_CEPH( "GILLS_CEPH" );
static const trait_id trait_HATES_BOOKS( "HATES_BOOKS" );
static const trait_id trait_HEAVYSLEEPER( "HEAVYSLEEPER" );
static const trait_id trait_HEAVYSLEEPER2( "HEAVYSLEEPER2" );
static const trait_id trait_HIBERNATE( "HIBERNATE" );
static const trait_id trait_HOOVES( "HOOVES" );
static const trait_id trait_ILLITERATE( "ILLITERATE" );
static const trait_id trait_INFIMMUNE( "INFIMMUNE" );
static const trait_id trait_INSOMNIA( "INSOMNIA" );
static const trait_id trait_INT_SLIME( "INT_SLIME" );
static const trait_id trait_LEG_TENTACLES( "LEG_TENTACLES" );
static const trait_id trait_LEG_TENT_BRACE( "LEG_TENT_BRACE" );
static const trait_id trait_LIGHTSTEP( "LIGHTSTEP" );
static const trait_id trait_LOVES_BOOKS( "LOVES_BOOKS" );
static const trait_id trait_MASOCHIST( "MASOCHIST" );
static const trait_id trait_MORE_PAIN( "MORE_PAIN" );
static const trait_id trait_MORE_PAIN2( "MORE_PAIN2" );
static const trait_id trait_MORE_PAIN3( "MORE_PAIN3" );
static const trait_id trait_MUTE( "MUTE" );
static const trait_id trait_M_IMMUNE( "M_IMMUNE" );
static const trait_id trait_M_SKIN3( "M_SKIN3" );
static const trait_id trait_NIGHTVISION( "NIGHTVISION" );
static const trait_id trait_NIGHTVISION2( "NIGHTVISION2" );
static const trait_id trait_NIGHTVISION3( "NIGHTVISION3" );
static const trait_id trait_NOMAD( "NOMAD" );
static const trait_id trait_NOMAD2( "NOMAD2" );
static const trait_id trait_NOMAD3( "NOMAD3" );
static const trait_id trait_NOPAIN( "NOPAIN" );
static const trait_id trait_PACIFIST( "PACIFIST" );
static const trait_id trait_PADDED_FEET( "PADDED_FEET" );
static const trait_id trait_PAINRESIST( "PAINRESIST" );
static const trait_id trait_PAINRESIST_TROGLO( "PAINRESIST_TROGLO" );
static const trait_id trait_PARAIMMUNE( "PARAIMMUNE" );
static const trait_id trait_PAWS( "PAWS" );
static const trait_id trait_PAWS_LARGE( "PAWS_LARGE" );
static const trait_id trait_PER_SLIME( "PER_SLIME" );
static const trait_id trait_PER_SLIME_OK( "PER_SLIME_OK" );
static const trait_id trait_PROF_DICEMASTER( "PROF_DICEMASTER" );
static const trait_id trait_PROF_FOODP( "PROF_FOODP" );
static const trait_id trait_PROF_SKATER( "PROF_SKATER" );
static const trait_id trait_PSYCHOPATH( "PSYCHOPATH" );
static const trait_id trait_QUILLS( "QUILLS" );
static const trait_id trait_ROOTS2( "ROOTS2" );
static const trait_id trait_ROOTS3( "ROOTS3" );
static const trait_id trait_SAPIOVORE( "SAPIOVORE" );
static const trait_id trait_SAVANT( "SAVANT" );
static const trait_id trait_SHELL2( "SHELL2" );
static const trait_id trait_SHOUT2( "SHOUT2" );
static const trait_id trait_SHOUT3( "SHOUT3" );
static const trait_id trait_SLIMESPAWNER( "SLIMESPAWNER" );
static const trait_id trait_SLIMY( "SLIMY" );
static const trait_id trait_SPINES( "SPINES" );
static const trait_id trait_SPIRITUAL( "SPIRITUAL" );
static const trait_id trait_STRONGBACK( "STRONGBACK" );
static const trait_id trait_SUNLIGHT_DEPENDENT( "SUNLIGHT_DEPENDENT" );
static const trait_id trait_THORNS( "THORNS" );
static const trait_id trait_THRESH_CEPHALOPOD( "THRESH_CEPHALOPOD" );
static const trait_id trait_THRESH_INSECT( "THRESH_INSECT" );
static const trait_id trait_THRESH_PLANT( "THRESH_PLANT" );
static const trait_id trait_THRESH_SPIDER( "THRESH_SPIDER" );
static const trait_id trait_TOUGH_FEET( "TOUGH_FEET" );
static const trait_id trait_TRANSPIRATION( "TRANSPIRATION" );
static const trait_id trait_URSINE_EYE( "URSINE_EYE" );
static const trait_id trait_VISCOUS( "VISCOUS" );
static const trait_id trait_WATERSLEEP( "WATERSLEEP" );
static const trait_id trait_WEBBED( "WEBBED" );
static const trait_id trait_WEB_SPINNER( "WEB_SPINNER" );
static const trait_id trait_WEB_WALKER( "WEB_WALKER" );
static const trait_id trait_WEB_WEAVER( "WEB_WEAVER" );

static const vitamin_id vitamin_calcium( "calcium" );
static const vitamin_id vitamin_iron( "iron" );

static const std::set<material_id> ferric = { material_iron, material_steel, material_budget_steel, material_ch_steel, material_hc_steel, material_lc_steel, material_mc_steel, material_qt_steel };

namespace io
{

template<>
std::string enum_to_string<blood_type>( blood_type data )
{
    switch( data ) {
            // *INDENT-OFF*
        case blood_type::blood_O: return "O";
        case blood_type::blood_A: return "A";
        case blood_type::blood_B: return "B";
        case blood_type::blood_AB: return "AB";
            // *INDENT-ON*
        case blood_type::num_bt:
            break;
    }
    cata_fatal( "Invalid blood_type" );
}

} // namespace io

// *INDENT-OFF*
Character::Character() :
    id( -1 ),
    next_climate_control_check( calendar::before_time_starts ),
    last_climate_control_ret( false )
{
    randomize_blood();
    str_cur = 8;
    str_max = 8;
    dex_cur = 8;
    dex_max = 8;
    int_cur = 8;
    int_max = 8;
    per_cur = 8;
    per_max = 8;
    dodges_left = 1;
    blocks_left = 1;
    str_bonus = 0;
    dex_bonus = 0;
    per_bonus = 0;
    int_bonus = 0;
    healthy = 0;
    healthy_mod = 0;
    hunger = 0;
    thirst = 0;
    fatigue = 0;
    sleep_deprivation = 0;
    set_rad( 0 );
    slow_rad = 0;
    set_stim( 0 );
    set_stamina( 10000 ); //Temporary value for stamina. It will be reset later from external json option.
    cardio_acc = 1000; // Temporary cardio accumulator. It will be updated when reset_cardio_acc is called.
    set_anatomy( anatomy_human_anatomy );
    update_type_of_scent( true );
    pkill = 0;
    // 55 Mcal or 55k kcal
    healthy_calories = 55'000'000;
    // this makes sure characters start with normal bmi
    stored_calories = healthy_calories - 1'000'000;
    initialize_stomach_contents();

    name.clear();
    custom_profession.clear();

    *path_settings = pathfinding_settings{ 0, 1000, 1000, 0, true, true, true, false, true };

    move_mode = move_mode_walk;
    next_expected_position = cata::nullopt;
    crafting_cache.time = calendar::before_time_starts;

    set_power_level( 0_kJ );
    cash = 0;
    scent = 500;
    male = true;
    prof = profession::has_initialized() ? profession::generic() :
           nullptr; //workaround for a potential structural limitation, see player::create
    start_location = start_location_sloc_shelter;
    moves = 100;
    oxygen = 0;
    in_vehicle = false;
    controlling_vehicle = false;
    grab_point = tripoint_zero;
    hauling = false;
    set_focus( 100 );
    last_item = itype_null;
    sight_max = 9999;
    last_batch = 0;
    lastconsumed = itype_null;
    death_drops = true;
    nv_cached = false;
    volume = 0;
    set_value( "THIEF_MODE", "THIEF_ASK" );
    for( const auto &v : vitamin::all() ) {
        vitamin_levels[ v.first ] = 0;
    }
    // Only call these if game is initialized
    if( !!g && json_flag::is_ready() ) {
        recalc_sight_limits();
        calc_encumbrance();
    }
}
// *INDENT-ON*

Character::~Character() = default;
Character::Character( Character && ) noexcept( map_is_noexcept ) = default;
Character &Character::operator=( Character && ) noexcept( list_is_noexcept ) = default;

void Character::setID( character_id i, bool force )
{
    if( id.is_valid() && !force ) {
        debugmsg( "tried to set id of a npc/player, but has already a id: %d", id.get_value() );
    } else if( !i.is_valid() && !force ) {
        debugmsg( "tried to set invalid id of a npc/player: %d", i.get_value() );
    } else {
        id = i;
    }
}

character_id Character::getID() const
{
    return this->id;
}

void Character::swap_character( Character &other, Character &tmp )
{
    tmp = std::move( other );
    other = std::move( *this );
    *this = std::move( tmp );
}

void Character::randomize_height()
{
    // Height distribution data is taken from CDC distributes statistics for the US population
    // https://github.com/CleverRaven/Cataclysm-DDA/pull/49270#issuecomment-861339732
    const int x = std::round( normal_roll( 168.35, 15.50 ) );
    init_height = clamp( x, Character::min_height(), Character::max_height() );
}

const item &Character::get_wielded_item() const
{
    return weapon;
}

item &Character::get_wielded_item()
{
    return weapon;
}

void Character::set_wielded_item( const item &to_wield )
{
    weapon = to_wield;
}

bool Character::set_oxygen()
{
    // if not already grabbed or underwater set your oxygen level
    if( !has_effect( effect_grabbed, body_part_torso ) && !is_underwater() ) {
        oxygen = 30 + 2 * str_cur;
        return true;
    }
    return false;
}

void Character::randomize_heartrate()
{
    avg_nat_bpm = rng_normal( 60, 80 );
}

void Character::randomize_blood()
{
    // Blood type distribution data is taken from this study on blood types of
    // COVID-19 patients presented to five major hospitals in Massachusetts:
    // https://www.ncbi.nlm.nih.gov/pmc/articles/PMC7354354/
    // and is adjusted for racial/ethnic distribution in game, which is defined in
    // data/json/npcs/appearance_trait_groups.json
    static const std::array<std::tuple<double, blood_type, bool>, 8> blood_type_distribution = {{
            std::make_tuple( 0.3821, blood_type::blood_O, true ),
            std::make_tuple( 0.0387, blood_type::blood_O, false ),
            std::make_tuple( 0.3380, blood_type::blood_A, true ),
            std::make_tuple( 0.0414, blood_type::blood_A, false ),
            std::make_tuple( 0.1361, blood_type::blood_B, true ),
            std::make_tuple( 0.0134, blood_type::blood_B, false ),
            std::make_tuple( 0.0437, blood_type::blood_AB, true ),
            std::make_tuple( 0.0066, blood_type::blood_AB, false )
        }
    };
    const double x = rng_float( 0.0, 1.0 );
    double cumulative_prob = 0.0;
    for( const std::tuple<double, blood_type, bool> &type : blood_type_distribution ) {
        cumulative_prob += std::get<0>( type );
        if( x <= cumulative_prob ) {
            my_blood_type = std::get<1>( type );
            blood_rh_factor = std::get<2>( type );
            return;
        }
    }
    my_blood_type = blood_type::blood_AB;
    blood_rh_factor = false;
}

field_type_id Character::bloodType() const
{
    if( has_trait( trait_ACIDBLOOD ) ) {
        return fd_acid;
    }
    if( has_trait( trait_THRESH_PLANT ) ) {
        return fd_blood_veggy;
    }
    if( has_trait( trait_THRESH_INSECT ) || has_trait( trait_THRESH_SPIDER ) ) {
        return fd_blood_insect;
    }
    if( has_trait( trait_THRESH_CEPHALOPOD ) ) {
        return fd_blood_invertebrate;
    }
    return fd_blood;
}
field_type_id Character::gibType() const
{
    return fd_gibs_flesh;
}

bool Character::in_species( const species_id &spec ) const
{
    return spec == species_HUMAN;
}

bool Character::is_warm() const
{
    // TODO: is there a mutation (plant?) that makes a npc not warm blooded?
    return true;
}

const std::string &Character::symbol() const
{
    static const std::string character_symbol( "@" );
    return character_symbol;
}

void Character::mod_stat( const std::string &stat, float modifier )
{
    if( stat == "thirst" ) {
        mod_thirst( modifier );
    } else if( stat == "fatigue" ) {
        mod_fatigue( modifier );
    } else if( stat == "oxygen" ) {
        oxygen += modifier;
    } else if( stat == "stamina" ) {
        mod_stamina( modifier );
    } else if( stat == "str" ) {
        mod_str_bonus( modifier );
    } else if( stat == "dex" ) {
        mod_dex_bonus( modifier );
    } else if( stat == "per" ) {
        mod_per_bonus( modifier );
    } else if( stat == "int" ) {
        mod_int_bonus( modifier );
    } else if( stat == "healthy" ) {
        mod_healthy( modifier );
    } else if( stat == "hunger" ) {
        mod_hunger( modifier );
    } else {
        Creature::mod_stat( stat, modifier );
    }
}

int Character::get_fat_to_hp() const
{
    float mut_fat_hp = 0.0f;
    for( const trait_id &mut : get_mutations() ) {
        mut_fat_hp += mut.obj().fat_to_max_hp;
    }

    return mut_fat_hp * ( get_bmi() - character_weight_category::normal );
}

creature_size Character::get_size() const
{
    return size_class;
}

std::string Character::disp_name( bool possessive, bool capitalize_first ) const
{
    if( !possessive ) {
        if( is_avatar() ) {
            return capitalize_first ? _( "You" ) : _( "you" );
        }
        return get_name();
    } else {
        if( is_avatar() ) {
            return capitalize_first ? _( "Your" ) : _( "your" );
        }
        return string_format( _( "%s's" ), get_name() );
    }
}

std::string Character::name_and_maybe_activity() const
{
    return disp_name( false, true );
}

std::string Character::skin_name() const
{
    // TODO: Return actual deflecting layer name
    return _( "armor" );
}

//message related stuff
void Character::add_msg_if_player( const std::string &msg ) const
{
    Messages::add_msg( msg );
}

void Character::add_msg_player_or_npc( const std::string &player_msg,
                                       const std::string &/*npc_msg*/ ) const
{
    Messages::add_msg( player_msg );
}

void Character::add_msg_if_player( const game_message_params &params, const std::string &msg ) const
{
    Messages::add_msg( params, msg );
}

void Character::add_msg_debug_if_player( debugmode::debug_filter type,
        const std::string &msg ) const
{
    Messages::add_msg_debug( type, msg );
}

void Character::add_msg_player_or_npc( const game_message_params &params,
                                       const std::string &player_msg,
                                       const std::string &/*npc_msg*/ ) const
{
    Messages::add_msg( params, player_msg );
}

void Character::add_msg_debug_player_or_npc( debugmode::debug_filter type,
        const std::string &player_msg,
        const std::string &/*npc_msg*/ ) const
{
    Messages::add_msg_debug( type, player_msg );
}

void Character::add_msg_player_or_say( const std::string &player_msg,
                                       const std::string &/*npc_speech*/ ) const
{
    Messages::add_msg( player_msg );
}

void Character::add_msg_player_or_say( const game_message_params &params,
                                       const std::string &player_msg,
                                       const std::string &/*npc_speech*/ ) const
{
    Messages::add_msg( params, player_msg );
}

int Character::effective_dispersion( int dispersion, bool zoom ) const
{
    return get_character_parallax( zoom ) + dispersion;
}

int Character::get_character_parallax( bool zoom ) const
{
    /** @EFFECT_PER penalizes sight dispersion when low. */
    int character_parallax = zoom ? static_cast<int>( ranged_per_mod() * 0.25 ) : ranged_per_mod();
    character_parallax += get_modifier( character_modifier_ranged_dispersion_vision_mod );

    return std::max( static_cast<int>( std::round( character_parallax ) ), 0 );
}

static double modified_sight_speed( double aim_speed_modifier, double effective_sight_dispersion,
                                    double recoil )
{
    if( recoil <= effective_sight_dispersion ) {
        return 0;
    }
    // When recoil tends to effective_sight_dispersion, the aiming speed bonus will tend to 0
    // Wehn recoil > 3 * effective_sight_dispersion + 1, attenuation_factor = 1
    // use 3 * effective_sight_dispersion + 1 instead of 3 * effective_sight_dispersion to avoid min=max
    if( effective_sight_dispersion < 0 ) {
        return 0;
    }
    double attenuation_factor = 1 - logarithmic_range( effective_sight_dispersion,
                                3 * effective_sight_dispersion + 1, recoil );

    return ( 10.0 + aim_speed_modifier ) * attenuation_factor;
}

int Character::point_shooting_limit( const item &gun )const
{
    // This value is not affected by PER, because the accuracy of aim shooting depends more on muscle memory and skill
    skill_id gun_skill = gun.gun_skill();
    if( gun_skill == skill_archery ) {
        return 30 + 220 / ( 1 + std::min( get_skill_level( gun_skill ), MAX_SKILL ) );
    } else {
        return 200 - 10 * std::min( get_skill_level( gun_skill ), MAX_SKILL );
    }
}

double Character::fastest_aiming_method_speed( const item &gun, double recoil,
        const Target_attributes target_attributes ) const
{
    // Get fastest aiming method that can be used to improve aim further below @ref recoil.

    skill_id gun_skill = gun.gun_skill();
    // aim with instinct (point shooting)

    // When it is a negative number, the effect of reducing the aiming speed is very significant.
    // When it is a positive number, a large value is needed to significantly increase the aiming speed
    double point_shooting_speed_modifier = 0;
    if( gun_skill == skill_pistol ) {
        point_shooting_speed_modifier = 10 + 4 * get_skill_level( gun_skill );
    } else {
        point_shooting_speed_modifier = get_skill_level( gun_skill );
    }

    double aim_speed_modifier = modified_sight_speed( point_shooting_speed_modifier,
                                point_shooting_limit( gun ), recoil );
    // aim with iron sight
    if( !gun.has_flag( flag_DISABLE_SIGHTS ) ) {
        const int iron_sight_FOV = 480;
        int effective_iron_sight_dispersion = effective_dispersion( gun.type->gun->sight_dispersion );
        double iron_sight_speed = gun.has_flag( flag_DISABLE_SIGHTS ) ? 0 :
                                  modified_sight_speed( 0, effective_iron_sight_dispersion, recoil );
        if( effective_iron_sight_dispersion < recoil && iron_sight_speed > aim_speed_modifier &&
            recoil <= iron_sight_FOV ) {
            aim_speed_modifier = iron_sight_speed;
        }
    }

    // aim with other sights

    // to check whether laser sights are available
    const int base_distance = 10;
    const float light_limit = 120.0f;
    bool laser_light_available = target_attributes.range <= ( base_distance + per_cur ) * std::max(
                                     1.0f - target_attributes.light / light_limit, 0.0f ) && target_attributes.visible;
    for( const item *e : gun.gunmods() ) {
        const islot_gunmod &mod = *e->type->gunmod;
        if( mod.sight_dispersion < 0 || mod.field_of_view <= 0 ) {
            continue; // skip gunmods which don't provide a sight
        }
        if( e->has_flag( flag_LASER_SIGHT ) && !laser_light_available ) {
            continue;
        }
        bool zoom = e->has_flag( flag_ZOOM );
        double e_effective_dispersion = effective_dispersion( mod.sight_dispersion,
                                        zoom );

        // The character can hardly get the aiming speed bonus from a non-magnifier sight when aiming at a target that is too far or too small
        double effective_aim_speed_modifier = 4 * get_character_parallax( zoom ) >
                                              target_attributes.size_in_moa ? std::min( 0.0, mod.aim_speed_modifier ) : mod.aim_speed_modifier;
        if( e_effective_dispersion < recoil && recoil <= mod.field_of_view ) {
            double e_speed = recoil < mod.field_of_view ? modified_sight_speed( effective_aim_speed_modifier,
                             e_effective_dispersion, recoil ) : 0;
            if( e_speed > aim_speed_modifier ) {
                aim_speed_modifier = e_speed;
            }
        }

    }
    return aim_speed_modifier;
}

int Character::most_accurate_aiming_method_limit( const item &gun ) const
{
    if( !gun.is_gun() ) {
        return 0;
    }

    int limit = point_shooting_limit( gun );

    if( !gun.has_flag( flag_DISABLE_SIGHTS ) ) {
        int iron_sight_limit = effective_dispersion( gun.type->gun->sight_dispersion );
        if( limit > iron_sight_limit ) {
            limit = iron_sight_limit;
        }
    }

    for( const item *e : gun.gunmods() ) {
        const islot_gunmod &mod = *e->type->gunmod;
        if( mod.field_of_view > 0 && mod.sight_dispersion >= 0 ) {
            limit = std::min( limit, effective_dispersion( mod.sight_dispersion, e->has_flag( flag_ZOOM ) ) );
        }
    }

    return limit;
}

double Character::aim_factor_from_volume( const item &gun ) const
{
    skill_id gun_skill = gun.gun_skill();
    double wielded_volume = gun.volume() / 1_ml;
    // this is only here for mod support
    if( gun.has_flag( flag_COLLAPSIBLE_STOCK ) ) {
        // use the unfolded volume
        wielded_volume += gun.collapsed_volume_delta() / 1_ml;
    }

    double factor = gun_skill == skill_pistol ? 4 : 1;
    double min_volume_without_debuff =  800;
    if( wielded_volume > min_volume_without_debuff ) {
        factor *= std::pow( min_volume_without_debuff / wielded_volume, 0.333333 );
    }



    return std::max( factor, 0.2 ) ;
}

static bool is_obstacle( tripoint pos )
{
    return get_map().coverage( pos ) >= 50;
}

double Character::aim_factor_from_length( const item &gun ) const
{
    tripoint cur_pos = pos();
    bool nw_to_se = is_obstacle( cur_pos + tripoint_south_east ) &&
                    is_obstacle( cur_pos + tripoint_north_west );
    bool w_to_e = is_obstacle( cur_pos + tripoint_west ) &&
                  is_obstacle( cur_pos + tripoint_east );
    bool sw_to_ne = is_obstacle( cur_pos + tripoint_south_west ) &&
                    is_obstacle( cur_pos + tripoint_north_east );
    bool n_to_s = is_obstacle( cur_pos + tripoint_north ) &&
                  is_obstacle( cur_pos + tripoint_south );
    double wielded_length = gun.length() / 1_mm;
    double factor = 1.0;

    if( nw_to_se || w_to_e || sw_to_ne || n_to_s ) {
        factor = 1.0 - static_cast<float>( ( wielded_length - 300 ) / 1000 );
        factor =  std::min( factor, 1.0 );
    }
    return std::max( factor, 0.2 ) ;
}

double Character::aim_per_move( const item &gun, double recoil,
                                const Target_attributes target_attributes ) const
{
    if( !gun.is_gun() ) {
        return 0.0;
    }

    double sight_speed_modifier = fastest_aiming_method_speed( gun, recoil, target_attributes );
    int limit = most_accurate_aiming_method_limit( gun );
    if( sight_speed_modifier == INT_MIN ) {
        // No suitable sights (already at maximum aim).
        return 0;
    }

    // Overall strategy for determining aim speed is to sum the factors that contribute to it,
    // then scale that speed by current recoil level.
    // Player capabilities make aiming faster, and aim speed slows down as it approaches 0.
    // Base speed is non-zero to prevent extreme rate changes as aim speed approaches 0.
    double aim_speed = 10.0;

    skill_id gun_skill = gun.gun_skill();
    // Ranges [-1.5 - 3.5] for archery Ranges [0 - 2.5] for others
    aim_speed += get_modifier( character_modifier_aim_speed_skill_mod, gun_skill );

    /** @EFFECT_DEX increases aiming speed */
    // every DEX increases 0.5 aim_speed
    aim_speed += get_modifier( character_modifier_aim_speed_dex_mod );

    aim_speed += sight_speed_modifier;

    aim_speed *= get_modifier( character_modifier_aim_speed_mod );

    // Use a milder attenuation function to replace the previous logarithmic attenuation function when recoil is closed to 0.
    aim_speed *= std::max( recoil / MAX_RECOIL, 1 - logarithmic_range( 0, MAX_RECOIL, recoil ) );

    double base_aim_speed_cap = 20 +  1.0 * get_skill_level( gun_skill );

    // This upper limit usually only affects the first half of the aiming process
    // Pistols have a much higher aiming speed limit
    aim_speed = std::min( aim_speed, base_aim_speed_cap * aim_factor_from_volume( gun ) );

    // When the character is in an open area, it will not be affected by the length of the weapon.
    // This upper limit usually only affects the first half of the aiming process
    // Weapons shorter than carbine are usually not affected by it
    aim_speed = std::min( aim_speed, base_aim_speed_cap * aim_factor_from_length( gun ) );

    // Just a raw scaling factor.
    aim_speed *= 2.4;

    // Minimum improvement is 0.01MoA.  This is just to prevent data anomalies
    aim_speed = std::max( aim_speed, 0.01 );

    // Never improve by more than the currently used sights permit.
    return std::min( aim_speed, recoil - limit );
}

int Character::sight_range( int light_level ) const
{
    if( light_level == 0 ) {
        return 1;
    }
    /* Via Beer-Lambert we have:
     * light_level * (1 / exp( LIGHT_TRANSPARENCY_OPEN_AIR * distance) ) <= LIGHT_AMBIENT_LOW
     * Solving for distance:
     * 1 / exp( LIGHT_TRANSPARENCY_OPEN_AIR * distance ) <= LIGHT_AMBIENT_LOW / light_level
     * 1 <= exp( LIGHT_TRANSPARENCY_OPEN_AIR * distance ) * LIGHT_AMBIENT_LOW / light_level
     * light_level <= exp( LIGHT_TRANSPARENCY_OPEN_AIR * distance ) * LIGHT_AMBIENT_LOW
     * log(light_level) <= LIGHT_TRANSPARENCY_OPEN_AIR * distance + log(LIGHT_AMBIENT_LOW)
     * log(light_level) - log(LIGHT_AMBIENT_LOW) <= LIGHT_TRANSPARENCY_OPEN_AIR * distance
     * log(LIGHT_AMBIENT_LOW / light_level) <= LIGHT_TRANSPARENCY_OPEN_AIR * distance
     * log(LIGHT_AMBIENT_LOW / light_level) * (1 / LIGHT_TRANSPARENCY_OPEN_AIR) <= distance
     */
    int range = static_cast<int>( -std::log( get_vision_threshold( static_cast<int>
                                  ( get_map().ambient_light_at( pos() ) ) ) / static_cast<float>( light_level ) ) *
                                  ( 1.0 / LIGHT_TRANSPARENCY_OPEN_AIR ) );

    // Clamp to [1, sight_max].
    return clamp( range, 1, sight_max );
}

int Character::unimpaired_range() const
{
    return std::min( sight_max, 60 );
}

bool Character::overmap_los( const tripoint_abs_omt &omt, int sight_points ) const
{
    const tripoint_abs_omt ompos = global_omt_location();
    const point_rel_omt offset = omt.xy() - ompos.xy();
    if( offset.x() < -sight_points || offset.x() > sight_points ||
        offset.y() < -sight_points || offset.y() > sight_points ) {
        // Outside maximum sight range
        return false;
    }

    const std::vector<tripoint_abs_omt> line = line_to( ompos, omt );
    for( size_t i = 0; i < line.size() && sight_points >= 0; i++ ) {
        const tripoint_abs_omt &pt = line[i];
        const oter_id &ter = overmap_buffer.ter( pt );
        sight_points -= static_cast<int>( ter->get_see_cost() );
        if( sight_points < 0 ) {
            return false;
        }
    }
    return true;
}

int Character::overmap_sight_range( int light_level ) const
{
    int sight = sight_range( light_level );
    if( sight < SEEX ) {
        return 0;
    }
    if( sight <= SEEX * 4 ) {
        return sight / ( SEEX / 2 );
    }

    sight = 6;
    // The higher your perception, the farther you can see.
    sight += static_cast<int>( get_per() / 2 );
    // The higher up you are, the farther you can see.
    sight += std::max( 0, posz() ) * 2;
    // Mutations like Scout and Topographagnosia affect how far you can see.
    sight += mutation_value( "overmap_sight" );

    float multiplier = mutation_value( "overmap_multiplier" );
    // Binoculars double your sight range.
    // When adding checks here, also call game::update_overmap_seen at the place they first become true
    const bool has_optic = has_item_with_flag( flag_ZOOM ) || has_flag( json_flag_ENHANCED_VISION ) ||
                           ( is_mounted() &&
                             mounted_creature->has_flag( MF_MECH_RECON_VISION ) );
    if( has_optic ) {
        multiplier += 1;
    }

    sight = std::round( sight * multiplier );
    return std::max( sight, 3 );
}

int Character::clairvoyance() const
{
    if( vision_mode_cache[VISION_CLAIRVOYANCE_SUPER] ) {
        return MAX_CLAIRVOYANCE;
    }

    if( vision_mode_cache[VISION_CLAIRVOYANCE_PLUS] ) {
        return 8;
    }

    if( vision_mode_cache[VISION_CLAIRVOYANCE] ) {
        return 3;
    }

    return 0;
}

bool Character::sight_impaired() const
{
    const bool in_light = get_map().ambient_light_at( pos() ) > LIGHT_AMBIENT_LIT;
    return ( ( has_effect( effect_boomered ) || has_effect( effect_no_sight ) ||
               has_effect( effect_darkness ) ) &&
             ( !has_trait( trait_PER_SLIME_OK ) ) ) ||
           ( underwater && !has_flag( json_flag_EYE_MEMBRANE ) &&
             !worn_with_flag( flag_SWIM_GOGGLES ) ) ||
           ( ( has_flag( json_flag_MYOPIC ) || ( in_light && has_flag( json_flag_MYOPIC_IN_LIGHT ) ) ) &&
             !worn_with_flag( flag_FIX_NEARSIGHT ) &&
             !has_effect( effect_contacts ) &&
             !has_flag( json_flag_ENHANCED_VISION ) ) ||
           has_trait( trait_PER_SLIME ) || is_blind();
}

bool Character::has_alarm_clock() const
{
    map &here = get_map();
    return ( has_item_with_flag( flag_ALARMCLOCK, true ) ||
             ( here.veh_at( pos() ) &&
               !empty( here.veh_at( pos() )->vehicle().get_avail_parts( "ALARMCLOCK" ) ) ) ||
             has_flag( json_flag_ALARMCLOCK ) );
}

bool Character::has_watch() const
{
    map &here = get_map();
    return ( has_item_with_flag( flag_WATCH, true ) ||
             ( here.veh_at( pos() ) &&
               !empty( here.veh_at( pos() )->vehicle().get_avail_parts( "WATCH" ) ) ) ||
             has_flag( json_flag_WATCH ) );
}

void Character::react_to_felt_pain( int intensity )
{
    if( intensity <= 0 ) {
        return;
    }
    if( is_avatar() && intensity >= 2 ) {
        g->cancel_activity_or_ignore_query( distraction_type::pain, _( "Ouch, something hurts!" ) );
    }
    // Only a large pain burst will actually wake people while sleeping.
    if( has_effect( effect_sleep ) && !has_effect( effect_narcosis ) ) {
        int pain_thresh = rng( 3, 5 );

        if( has_trait( trait_HEAVYSLEEPER ) ) {
            pain_thresh += 2;
        } else if( has_trait( trait_HEAVYSLEEPER2 ) ) {
            pain_thresh += 5;
        }

        if( intensity >= pain_thresh ) {
            wake_up();
        }
    }
}

void Character::action_taken()
{
    nv_cached = false;
}

int Character::swim_speed() const
{
    int ret;
    if( is_mounted() ) {
        monster *mon = mounted_creature.get();
        // no difference in swim speed by monster type yet.
        // TODO: difference in swim speed by monster type.
        // No monsters are currently mountable and can swim, though mods may allow this.
        if( mon->swims() ) {
            ret = 25;
            ret += get_weight() / 120_gram - 50 * ( mon->get_size() - 1 );
            return ret;
        }
    }
    const body_part_set usable = exclusive_flag_coverage( flag_ALLOWS_NATURAL_ATTACKS );
    float hand_bonus_mult = ( usable.test( body_part_hand_l ) ? 0.5f : 0.0f ) +
                            ( usable.test( body_part_hand_r ) ? 0.5f : 0.0f );

    // base swim speed.
    ret = ( 440 * mutation_value( "movecost_swim_modifier" ) ) + weight_carried() /
          ( 60_gram / mutation_value( "movecost_swim_modifier" ) ) - 50 * get_skill_level( skill_swimming );
    /** @EFFECT_STR increases swim speed bonus from PAWS */
    if( has_trait( trait_PAWS ) ) {
        ret -= hand_bonus_mult * ( 20 + str_cur * 3 );
    }
    /** @EFFECT_STR increases swim speed bonus from PAWS_LARGE */
    if( has_trait( trait_PAWS_LARGE ) ) {
        ret -= hand_bonus_mult * ( 20 + str_cur * 4 );
    }
    /** @EFFECT_STR increases swim speed bonus from swim_fins */
    if( worn_with_flag( flag_FIN, body_part_foot_l ) ||
        worn_with_flag( flag_FIN, body_part_foot_r ) ) {
        if( worn_with_flag( flag_FIN, body_part_foot_l ) &&
            worn_with_flag( flag_FIN, body_part_foot_r ) ) {
            ret -= ( 15 * str_cur );
        } else {
            ret -= ( 15 * str_cur ) / 2;
        }
    }
    /** @EFFECT_STR increases swim speed bonus from WEBBED */
    if( has_trait( trait_WEBBED ) ) {
        ret -= hand_bonus_mult * ( 60 + str_cur * 5 );
    }
    /** @EFFECT_SWIMMING increases swim speed */
    ret *= get_modifier( character_modifier_swim_mod );
    ret += worn.swim_modifier( get_skill_level( skill_swimming ) );
    /** @EFFECT_STR increases swim speed */

    /** @EFFECT_DEX increases swim speed */
    ret -= str_cur * 6 + dex_cur * 4;
    if( worn_with_flag( flag_FLOTATION ) ) {
        ret = std::min( ret, 400 );
        ret = std::max( ret, 200 );
    }
    // If (ret > 500), we can not swim; so do not apply the underwater bonus.
    if( underwater && ret < 500 ) {
        ret -= 50;
    }

    ret += move_mode->swim_speed_mod();

    if( ret < 30 ) {
        ret = 30;
    }
    return ret;
}

bool Character::is_on_ground() const
{
    return ( get_working_leg_count() < 2 && !weapon.has_flag( flag_CRUTCHES ) ) ||
           has_effect( effect_downed ) || is_prone();
}

bool Character::can_stash( const item &it )
{
    return best_pocket( it, nullptr ).second != nullptr;
}

bool Character::can_stash_partial( const item &it )
{
    item copy = it;
    if( it.count_by_charges() ) {
        copy.charges = 1;
    }

    return can_stash( copy );
}

void Character::cancel_stashed_activity()
{
    stashed_outbounds_activity = player_activity();
    stashed_outbounds_backlog = player_activity();
}

player_activity Character::get_stashed_activity() const
{
    return stashed_outbounds_activity;
}

void Character::set_stashed_activity( const player_activity &act, const player_activity &act_back )
{
    stashed_outbounds_activity = act;
    stashed_outbounds_backlog = act_back;
}

bool Character::has_stashed_activity() const
{
    return static_cast<bool>( stashed_outbounds_activity );
}

void Character::assign_stashed_activity()
{
    activity = stashed_outbounds_activity;
    backlog.push_front( stashed_outbounds_backlog );
    cancel_stashed_activity();
}

bool Character::check_outbounds_activity( const player_activity &act, bool check_only )
{
    map &here = get_map();
    if( ( act.placement != tripoint_zero && act.placement != tripoint_min &&
          !here.inbounds( here.getlocal( act.placement ) ) ) || ( !act.coords.empty() &&
                  !here.inbounds( here.getlocal( act.coords.back() ) ) ) ) {
        if( is_npc() && !check_only ) {
            // stash activity for when reloaded.
            stashed_outbounds_activity = act;
            if( !backlog.empty() ) {
                stashed_outbounds_backlog = backlog.front();
            }
            activity = player_activity();
        }
        add_msg_debug( debugmode::DF_CHARACTER,
                       "npc %s at pos %d %d, activity target is not inbounds at %d %d therefore activity was stashed",
                       disp_name(), pos().x, pos().y, act.placement.x, act.placement.y );
        return true;
    }
    return false;
}

void Character::set_destination_activity( const player_activity &new_destination_activity )
{
    destination_activity = new_destination_activity;
}

void Character::clear_destination_activity()
{
    destination_activity = player_activity();
}

player_activity Character::get_destination_activity() const
{
    return destination_activity;
}

void Character::mount_creature( monster &z )
{
    tripoint pnt = z.pos();
    shared_ptr_fast<monster> mons = g->shared_from( z );
    if( mons == nullptr ) {
        add_msg_debug( debugmode::DF_CHARACTER, "mount_creature(): monster not found in critter_tracker" );
        return;
    }
    add_effect( effect_riding, 1_turns, true );
    z.add_effect( effect_ridden, 1_turns, true );
    if( z.has_effect( effect_tied ) ) {
        z.remove_effect( effect_tied );
        if( z.tied_item ) {
            i_add( *z.tied_item );
            z.tied_item.reset();
        }
    }
    z.mounted_player_id = getID();
    if( z.has_effect( effect_harnessed ) ) {
        z.remove_effect( effect_harnessed );
        add_msg_if_player( m_info, _( "You remove the %s's harness." ), z.get_name() );
    }
    mounted_creature = mons;
    mons->mounted_player = this;
    if( is_avatar() ) {
        avatar &player_character = get_avatar();
        if( player_character.is_hauling() ) {
            player_character.stop_hauling();
        }
        if( player_character.get_grab_type() != object_type::NONE ) {
            add_msg( m_warning, _( "You let go of the grabbed object." ) );
            player_character.grab( object_type::NONE );
        }
        g->place_player( pnt );
    } else {
        npc &guy = dynamic_cast<npc &>( *this );
        guy.setpos( pnt );
    }
    z.facing = facing;
    add_msg_if_player( m_good, _( "You climb on the %s." ), z.get_name() );
    if( z.has_flag( MF_RIDEABLE_MECH ) ) {
        if( !z.type->mech_weapon.is_empty() ) {
            item mechwep = item( z.type->mech_weapon );
            wield( mechwep );
        }
        add_msg_if_player( m_good, _( "You hear your %s whir to life." ), z.get_name() );
    }
    // some rideable mechs have night-vision
    recalc_sight_limits();
    if( is_avatar() && z.has_flag( MF_MECH_RECON_VISION ) ) {
        // mech night-vision counts as optics for overmap sight range.
        g->update_overmap_seen();
    }
    mod_moves( -100 );
}

bool Character::check_mount_will_move( const tripoint &dest_loc )
{
    if( !is_mounted() ) {
        return true;
    }
    if( mounted_creature && mounted_creature->type->has_fear_trigger( mon_trigger::HOSTILE_CLOSE ) ) {
        for( const monster &critter : g->all_monsters() ) {
            Attitude att = critter.attitude_to( *this );
            if( att == Attitude::HOSTILE && sees( critter ) && rl_dist( pos(), critter.pos() ) <= 15 &&
                rl_dist( dest_loc, critter.pos() ) < rl_dist( pos(), critter.pos() ) ) {
                add_msg_if_player( _( "You fail to budge your %s!" ), mounted_creature->get_name() );
                return false;
            }
        }
    }
    return true;
}

bool Character::check_mount_is_spooked()
{
    if( !is_mounted() ) {
        return false;
    }
    // chance to spook per monster nearby:
    // base 1% per turn.
    // + 1% per square closer than 15 distance. (1% - 15%)
    // * 2 if hostile monster is bigger than or same size as mounted creature.
    // -0.25% per point of dexterity (low -1%, average -2%, high -3%, extreme -3.5%)
    // -0.1% per point of strength ( low -0.4%, average -0.8%, high -1.2%, extreme -1.4% )
    // / 2 if horse has full tack and saddle.
    // Monster in spear reach monster and average stat (8) player on saddled horse, 14% -2% -0.8% / 2 = ~5%
    if( mounted_creature && mounted_creature->type->has_fear_trigger( mon_trigger::HOSTILE_CLOSE ) ) {
        const creature_size mount_size = mounted_creature->get_size();
        const bool saddled = mounted_creature->has_effect( effect_monster_saddled );
        for( const monster &critter : g->all_monsters() ) {
            double chance = 1.0;
            Attitude att = critter.attitude_to( *this );
            // actually too close now - horse might spook.
            if( att == Attitude::HOSTILE && sees( critter ) && rl_dist( pos(), critter.pos() ) <= 10 ) {
                chance += 10 - rl_dist( pos(), critter.pos() );
                if( critter.get_size() >= mount_size ) {
                    chance *= 2;
                }
                chance -= 0.25 * get_dex();
                chance -= 0.1 * get_str();
                chance *= get_limb_score( limb_score_grip );
                if( saddled ) {
                    chance /= 2;
                }
                chance = std::max( 1.0, chance );
                if( x_in_y( chance, 100.0 ) ) {
                    forced_dismount();
                    return true;
                }
            }
        }
    }
    return false;
}

bool Character::is_mounted() const
{
    return has_effect( effect_riding ) && mounted_creature;
}

void Character::forced_dismount()
{
    item &weapon = get_wielded_item();
    remove_effect( effect_riding );
    bool mech = false;
    if( mounted_creature ) {
        auto *mon = mounted_creature.get();
        if( mon->has_flag( MF_RIDEABLE_MECH ) && !mon->type->mech_weapon.is_empty() ) {
            mech = true;
            remove_item( weapon );
        }
        mon->mounted_player_id = character_id();
        mon->remove_effect( effect_ridden );
        mon->add_effect( effect_controlled, 5_turns );
        mounted_creature = nullptr;
        mon->mounted_player = nullptr;
    }
    std::vector<tripoint> valid;
    for( const tripoint &jk : get_map().points_in_radius( pos(), 1 ) ) {
        if( g->is_empty( jk ) ) {
            valid.push_back( jk );
        }
    }
    if( !valid.empty() ) {
        setpos( random_entry( valid ) );
        if( mech ) {
            add_msg_player_or_npc( m_bad, _( "You are ejected from your mech!" ),
                                   _( "<npcname> is ejected from their mech!" ) );
        } else {
            add_msg_player_or_npc( m_bad, _( "You fall off your mount!" ),
                                   _( "<npcname> falls off their mount!" ) );
        }
        const int dodge = get_dodge();
        const int damage = std::max( 0, rng( 1, 20 ) - rng( dodge, dodge * 2 ) );
        bodypart_id hit( "bp_null" );
        switch( rng( 1, 10 ) ) {
            case  1:
                if( one_in( 2 ) ) {
                    hit = body_part_foot_l;
                } else {
                    hit = body_part_foot_r;
                }
                break;
            case  2:
            case  3:
            case  4:
                if( one_in( 2 ) ) {
                    hit = body_part_leg_l;
                } else {
                    hit = body_part_leg_r;
                }
                break;
            case  5:
            case  6:
            case  7:
                if( one_in( 2 ) ) {
                    hit = body_part_arm_l;
                } else {
                    hit = body_part_arm_r;
                }
                break;
            case  8:
            case  9:
                hit = body_part_torso;
                break;
            case 10:
                hit = body_part_head;
                break;
        }
        if( damage > 0 ) {
            add_msg_if_player( m_bad, _( "You hurt yourself!" ) );
            deal_damage( nullptr, hit, damage_instance( damage_type::BASH, damage ) );
            if( is_avatar() ) {
                get_memorial().add(
                    pgettext( "memorial_male", "Fell off a mount." ),
                    pgettext( "memorial_female", "Fell off a mount." ) );
            }
            check_dead_state();
        }
        add_effect( effect_downed, 5_turns, true );
    } else {
        add_msg_debug( debugmode::DF_CHARACTER,
                       "Forced_dismount could not find a square to deposit player" );
    }
    if( is_avatar() ) {
        avatar &player_character = get_avatar();
        if( player_character.get_grab_type() != object_type::NONE ) {
            add_msg( m_warning, _( "You let go of the grabbed object." ) );
            player_character.grab( object_type::NONE );
        }
        set_movement_mode( move_mode_walk );
        if( player_character.is_auto_moving() || player_character.has_destination() ||
            player_character.has_destination_activity() ) {
            player_character.clear_destination();
        }
        g->update_map( player_character );
    }
    if( activity ) {
        cancel_activity();
    }
    moves -= 150;
}

void Character::dismount()
{
    if( !is_mounted() ) {
        add_msg_debug( debugmode::DF_CHARACTER, "dismount called when not riding" );
        return;
    }
    if( const cata::optional<tripoint> pnt = choose_adjacent( _( "Dismount where?" ) ) ) {
        if( !g->is_empty( *pnt ) ) {
            add_msg( m_warning, _( "You cannot dismount there!" ) );
            return;
        }
        item &weapon = get_wielded_item();
        remove_effect( effect_riding );
        monster *critter = mounted_creature.get();
        critter->mounted_player_id = character_id();
        if( critter->has_flag( MF_RIDEABLE_MECH ) && !critter->type->mech_weapon.is_empty() &&
            weapon.typeId() == critter->type->mech_weapon ) {
            remove_item( weapon );
        }
        avatar &player_character = get_avatar();
        if( is_avatar() && player_character.get_grab_type() != object_type::NONE ) {
            add_msg( m_warning, _( "You let go of the grabbed object." ) );
            player_character.grab( object_type::NONE );
        }
        critter->remove_effect( effect_ridden );
        critter->add_effect( effect_controlled, 5_turns );
        mounted_creature = nullptr;
        critter->mounted_player = nullptr;
        setpos( *pnt );
        mod_moves( -100 );
        set_movement_mode( move_mode_walk );
    }
}

float Character::stability_roll() const
{
    /** @EFFECT_STR improves player stability roll */

    /** Balance and reaction scores influence stability rolls */

    /** @EFFECT_MELEE improves player stability roll */
    return ( get_melee() + get_str() ) * ( ( get_limb_score( limb_score_balance ) * 3 + get_limb_score(
            limb_score_reaction ) ) / 4.0f );
}

bool Character::is_dead_state() const
{
    // we want to warn the player with a debug message if they are invincible. this should be unimportant once wounds exist and bleeding is how you die.
    bool has_vitals = false;
    for( const bodypart_id &part : get_all_body_parts( get_body_part_flags::only_main ) ) {
        if( part->is_vital ) {
            if( get_part_hp_cur( part ) <= 0 ) {
                return true;
            }
            has_vitals = true;
        }
    }
    if( !has_vitals ) {
        debugmsg( _( "WARNING!  Player has no vital part and is invincible." ) );
    }
    return false;
}

void Character::on_dodge( Creature *source, float difficulty )
{
    // Each avoided hit consumes an available dodge
    // When no more available we are likely to fail player::dodge_roll
    dodges_left--;
    const item &weapon = get_wielded_item();
    // dodging throws of our aim unless we are either skilled at dodging or using a small weapon
    if( is_armed() && weapon.is_gun() ) {
        recoil += std::max( weapon.volume() / 250_ml - get_skill_level( skill_dodge ), 0 ) * rng( 0, 100 );
        recoil = std::min( MAX_RECOIL, recoil );
    }

    // Even if we are not to train still call practice to prevent skill rust
    difficulty = std::max( difficulty, 0.0f );
    practice( skill_dodge, difficulty * 2, difficulty );

    martial_arts_data->ma_ondodge_effects( *this );

    // For adjacent attackers check for techniques usable upon successful dodge
    if( source && square_dist( pos(), source->pos() ) == 1 ) {
        matec_id tec = pick_technique( *source, used_weapon(), false, true, false );

        if( tec != tec_none && !is_dead_state() ) {
            if( get_stamina() < get_stamina_max() / 3 ) {
                add_msg( m_bad, _( "You try to counterattack, but you are too exhausted!" ) );
            } else {
                melee_attack( *source, false, tec );
            }
        }
    }
}

float Character::get_melee() const
{
    return get_skill_level( skill_melee );
}

bool Character::uncanny_dodge()
{
    bool is_u = is_avatar();
    bool seen = get_player_view().sees( *this );

    const units::energy trigger_cost = bio_uncanny_dodge->power_trigger;

    const bool can_dodge_bio = get_power_level() >= trigger_cost &&
                               has_active_bionic( bio_uncanny_dodge );
    const bool can_dodge_mut = get_stamina() >= 300 && count_trait_flag( json_flag_UNCANNY_DODGE );
    const bool can_dodge_both = get_power_level() >= ( trigger_cost / 2 ) &&
                                has_active_bionic( bio_uncanny_dodge ) &&
                                get_stamina() >= 150 && count_trait_flag( json_flag_UNCANNY_DODGE );

    if( !( can_dodge_bio || can_dodge_mut || can_dodge_both ) ) {
        return false;
    }
    tripoint adjacent = adjacent_tile();

    if( can_dodge_both ) {
        mod_power_level( -trigger_cost / 2 );
        mod_stamina( -150 );
    } else if( can_dodge_bio ) {
        mod_power_level( -trigger_cost );
    } else if( can_dodge_mut ) {
        mod_stamina( -300 );
    }

    map &here = get_map();
    const optional_vpart_position veh_part = here.veh_at( pos() );
    if( in_vehicle && veh_part && veh_part.avail_part_with_feature( "SEATBELT" ) ) {
        return false;
    }

    //uncanny dodge triggered in car and wasn't secured by seatbelt
    if( in_vehicle && veh_part ) {
        here.unboard_vehicle( pos() );
    }
    if( adjacent.x != posx() || adjacent.y != posy() ) {
        set_pos_only( adjacent );

        //landed in a vehicle tile
        if( here.veh_at( pos() ) ) {
            here.board_vehicle( pos(), this );
        }

        if( is_u ) {
            add_msg( _( "Time seems to slow down, and you instinctively dodge!" ) );
        } else if( seen ) {
            add_msg( _( "%s dodges… so fast!" ), this->disp_name() );

        }
        return true;
    }
    if( is_u ) {
        add_msg( _( "You try to dodge, but there's no room!" ) );
    } else if( seen ) {
        add_msg( _( "%s tries to dodge, but there's no room!" ), this->disp_name() );
    }
    return false;
}

void Character::handle_skill_warning( const skill_id &id, bool force_warning )
{
    //remind the player intermittently that no skill gain takes place
    if( is_avatar() && ( force_warning || one_in( 5 ) ) ) {
        SkillLevel &level = get_skill_level_object( id );

        const Skill &skill = id.obj();
        std::string skill_name = skill.name();
        int curLevel = level.level();

        add_msg( m_info, _( "This task is too simple to train your %s beyond %d." ),
                 skill_name, curLevel );
    }
}

bool Character::has_min_manipulators() const
{
    return get_limb_score( limb_score_manip ) > MIN_MANIPULATOR_SCORE;
}

/** Returns true if the character has two functioning arms */
bool Character::has_two_arms_lifting() const
{
    // 0.5f is one "standard" arm, so if you have more than that you barely qualify.
    return get_limb_score( limb_score_lift, body_part_type::type::arm ) > 0.5f;
}

std::set<matec_id> Character::get_limb_techs() const
{
    std::set<matec_id> result;
    for( const bodypart_id &part : get_all_body_parts() ) {
        if( !natural_attack_restricted_on( part ) ) {
            std::set<matec_id> part_tech = get_part( part )->get_limb_techs();
            result.insert( part_tech.begin(), part_tech.end() );
        }
    }
    return result;
}

int Character::get_working_arm_count() const
{
    int limb_count = 0;
    body_part_type::type arm_type = body_part_type::type::arm;
    for( const bodypart_id &part : get_all_body_parts_of_type( arm_type ) ) {
        // Almost broken or overencumbered arms don't count
        if( get_part( part )->get_limb_score( limb_score_lift ) * part->limbtypes.at( arm_type ) >= 0.1 &&
            !get_part( part )->is_limb_overencumbered() ) {
            limb_count++;
        }
    }
    return limb_count;
}

// working is defined here as not broken
int Character::get_working_leg_count() const
{
    int limb_count = 0;
    if( has_limb( body_part_leg_l ) && !is_limb_broken( body_part_leg_l ) ) {
        limb_count++;
    }
    if( has_limb( body_part_leg_r ) && !is_limb_broken( body_part_leg_r ) ) {
        limb_count++;
    }
    return limb_count;
}

bool Character::has_limb( const bodypart_id &limb ) const
{
    for( const bodypart_id &part : get_all_body_parts() ) {
        if( part == limb ) {
            return true;
        }
    }
    return false;
}

// this is the source of truth on if a limb is broken so all code to determine
// if a limb is broken should point here to make any future changes to breaking easier
bool Character::is_limb_broken( const bodypart_id &limb ) const
{
    return get_part_hp_cur( limb ) == 0;
}

bool Character::can_run() const
{
    return get_stamina() > 0 && !has_effect( effect_winded ) && get_working_leg_count() >= 2;
}

move_mode_id Character::current_movement_mode() const
{
    return move_mode;
}

bool Character::movement_mode_is( const move_mode_id &mode ) const
{
    return move_mode == mode;
}

bool Character::is_running() const
{
    return move_mode->type() == move_mode_type::RUNNING;
}

bool Character::is_walking() const
{
    return move_mode->type() == move_mode_type::WALKING;
}

bool Character::is_crouching() const
{
    return move_mode->type() == move_mode_type::CROUCHING;
}

bool Character::is_prone() const
{
    return move_mode->type() == move_mode_type::PRONE;
}

int Character::footstep_sound() const
{
    if( has_trait( trait_DEBUG_SILENT ) ) {
        return 0;
    }

    double volume = is_stealthy() ? 3 : 6;
    volume *= mutation_value( "noise_modifier" );
    if( volume > 0 ) {
        volume *= current_movement_mode()->sound_mult();
        if( is_mounted() ) {
            monster *mons = mounted_creature.get();
            switch( mons->get_size() ) {
                case creature_size::tiny:
                    volume = 0; // No sound for the tinies
                    break;
                case creature_size::small:
                    volume /= 3;
                    break;
                case creature_size::medium:
                    break;
                case creature_size::large:
                    volume *= 1.5;
                    break;
                case creature_size::huge:
                    volume *= 2;
                    break;
                default:
                    break;
            }
            if( mons->has_flag( MF_LOUDMOVES ) ) {
                volume += 6;
            }
        } else {
            volume = calculate_by_enchantment( volume, enchant_vals::mod::FOOTSTEP_NOISE );
        }
    }
    return std::round( volume );
}

int Character::clatter_sound() const
{
    return worn.clatter_sound();
}

void Character::make_footstep_noise() const
{
    const int volume = footstep_sound();
    if( volume <= 0 ) {
        return;
    }
    if( is_mounted() ) {
        sounds::sound( pos(), volume, sounds::sound_t::movement,
                       mounted_creature.get()->type->get_footsteps(),
                       false, "none", "none" );
    } else {
        sounds::sound( pos(), volume, sounds::sound_t::movement, _( "footsteps" ), true,
                       "none", "none" );    // Sound of footsteps may awaken nearby monsters
    }
    sfx::do_footstep();
}

void Character::make_clatter_sound() const
{

    const int volume = clatter_sound();
    if( volume <= 0 ) {
        return;
    }
    sounds::sound( pos(), volume, sounds::sound_t::movement, _( "clattering equipment" ), true,
                   "none", "none" );   // Sound of footsteps may awaken nearby monsters
}

steed_type Character::get_steed_type() const
{
    steed_type steed;
    if( is_mounted() ) {
        if( mounted_creature->has_flag( MF_RIDEABLE_MECH ) ) {
            steed = steed_type::MECH;
        } else {
            steed = steed_type::ANIMAL;
        }
    } else {
        steed = steed_type::NONE;
    }
    return steed;
}

bool Character::can_switch_to( const move_mode_id &mode ) const
{
    // Only running modes are restricted at the moment and only when its your legs doing the running
    return get_steed_type() != steed_type::NONE || mode->type() != move_mode_type::RUNNING || can_run();
}

void Character::expose_to_disease( const diseasetype_id &dis_type )
{
    const cata::optional<int> &healt_thresh = dis_type->health_threshold;
    if( healt_thresh && healt_thresh.value() < get_healthy() ) {
        return;
    }
    const std::set<bodypart_str_id> &bps = dis_type->affected_bodyparts;
    if( !bps.empty() ) {
        for( const bodypart_str_id &bp : bps ) {
            add_effect( dis_type->symptoms, rng( dis_type->min_duration, dis_type->max_duration ), bp.id(),
                        false,
                        rng( dis_type->min_intensity, dis_type->max_intensity ) );
        }
    } else {
        add_effect( dis_type->symptoms, rng( dis_type->min_duration, dis_type->max_duration ),
                    bodypart_str_id::NULL_ID(),
                    false,
                    rng( dis_type->min_intensity, dis_type->max_intensity ) );
    }
}

void Character::process_turn()
{
    // Has to happen before reset_stats
    clear_miss_reasons();
    migrate_items_to_storage( false );

    for( bionic &i : *my_bionics ) {
        if( i.incapacitated_time > 0_turns ) {
            i.incapacitated_time -= 1_turns;
            if( i.incapacitated_time == 0_turns ) {
                add_msg_if_player( m_bad, _( "Your %s bionic comes back online." ), i.info().name );
            }
        }
    }

    for( const trait_id &mut : get_mutations() ) {
        mutation_reflex_trigger( mut );
    }

    Creature::process_turn();

    // If we're actively handling something we can't just drop it on the ground
    // in the middle of handling it
    if( activity.targets.empty() && activity.do_drop_invalid_inventory() ) {
        drop_invalid_inventory();
    }
    process_items();
    // Didn't just pick something up
    last_item = itype_null;

    if( !is_npc() && has_trait( trait_DEBUG_BIONIC_POWER ) ) {
        mod_power_level( get_max_power_level() );
    }

    visit_items( [this]( item * e, item * ) {
        e->process_relic( this, pos() );
        return VisitResponse::NEXT;
    } );

    suffer();
    // NPCs currently don't make any use of their scent, pointless to calculate it
    // TODO: make use of NPC scent.
    if( !is_npc() ) {
        if( !has_effect( effect_masked_scent ) ) {
            restore_scent();
        }
        const int mask_intensity = get_effect_int( effect_masked_scent );

        // Set our scent towards the norm
        int norm_scent = 500;
        int temp_norm_scent = INT_MIN;
        bool found_intensity = false;
        for( const trait_id &mut : get_mutations() ) {
            const cata::optional<int> &scent_intensity = mut->scent_intensity;
            if( scent_intensity ) {
                found_intensity = true;
                temp_norm_scent = std::max( temp_norm_scent, *scent_intensity );
            }
        }
        if( found_intensity ) {
            norm_scent = temp_norm_scent;
        }

        for( const trait_id &mut : get_mutations() ) {
            const cata::optional<int> &scent_mask = mut->scent_mask;
            if( scent_mask ) {
                norm_scent += *scent_mask;
            }
        }

        //mask from scent altering items;
        norm_scent += mask_intensity;

        // Scent increases fast at first, and slows down as it approaches normal levels.
        // Estimate it will take about norm_scent * 2 turns to go from 0 - norm_scent / 2
        // Without smelly trait this is about 1.5 hrs. Slows down significantly after that.
        if( scent < rng( 0, norm_scent ) ) {
            scent++;
        }

        // Unusually high scent decreases steadily until it reaches normal levels.
        if( scent > norm_scent ) {
            scent--;
        }

        for( const trait_id &mut : get_mutations() ) {
            scent *= mut.obj().scent_modifier;
        }
    }

    // We can dodge again! Assuming we can actually move...
    if( in_sleep_state() ) {
        blocks_left = 0;
        dodges_left = 0;
    } else if( moves > 0 ) {
        blocks_left = get_num_blocks();
        dodges_left = get_num_dodges();
    }

    // auto-learning. This is here because skill-increases happens all over the place:
    // SkillLevel::readBook (has no connection to the skill or the player),
    // player::read, player::practice, ...
    // Check for spontaneous discovery of martial art styles
    for( auto &style : autolearn_martialart_types() ) {
        const matype_id &ma( style );

        if( !martial_arts_data->has_martialart( ma ) && can_autolearn( ma ) ) {
            martial_arts_data->add_martialart( ma );
            add_msg_if_player( m_info, _( "You have learned a new style: %s!" ), ma.obj().name );
        }
    }

    // Update time spent conscious in this overmap tile for the Nomad traits.
    if( !is_npc() && ( has_trait( trait_NOMAD ) || has_trait( trait_NOMAD2 ) ||
                       has_trait( trait_NOMAD3 ) ) &&
        !has_effect( effect_sleep ) && !has_effect( effect_narcosis ) ) {
        const tripoint_abs_omt ompos = global_omt_location();
        const point_abs_omt pos = ompos.xy();
        if( overmap_time.find( pos ) == overmap_time.end() ) {
            overmap_time[pos] = 1_turns;
        } else {
            overmap_time[pos] += 1_turns;
        }
    }
    // Decay time spent in other overmap tiles.
    if( !is_npc() && calendar::once_every( 1_hours ) ) {
        const tripoint_abs_omt ompos = global_omt_location();
        const time_point now = calendar::turn;
        time_duration decay_time = 0_days;
        if( has_trait( trait_NOMAD ) ) {
            decay_time = 7_days;
        } else if( has_trait( trait_NOMAD2 ) ) {
            decay_time = 14_days;
        } else if( has_trait( trait_NOMAD3 ) ) {
            decay_time = 28_days;
        }
        auto it = overmap_time.begin();
        while( it != overmap_time.end() ) {
            if( it->first == ompos.xy() ) {
                it++;
                continue;
            }
            // Find the amount of time passed since the player touched any of the overmap tile's submaps.
            const tripoint_abs_omt tpt( it->first, 0 );
            const time_point last_touched = overmap_buffer.scent_at( tpt ).creation_time;
            const time_duration since_visit = now - last_touched;
            // If the player has spent little time in this overmap tile, let it decay after just an hour instead of the usual extended decay time.
            const time_duration modified_decay_time = it->second > 5_minutes ? decay_time : 1_hours;
            if( since_visit > modified_decay_time ) {
                // Reduce the tracked time spent in this overmap tile.
                const time_duration decay_amount = std::min( since_visit - modified_decay_time, 1_hours );
                const time_duration updated_value = it->second - decay_amount;
                if( updated_value <= 0_turns ) {
                    // We can stop tracking this tile if there's no longer any time recorded there.
                    it = overmap_time.erase( it );
                    continue;
                } else {
                    it->second = updated_value;
                }
            }
            it++;
        }
    }
    effect_on_conditions::process_effect_on_conditions( *this );
}

void Character::recalc_hp()
{
    int str_boost_val = 0;
    cata::optional<skill_boost> str_boost = skill_boost::get( "str" );
    if( str_boost ) {
        int skill_total = 0;
        for( const std::string &skill_str : str_boost->skills() ) {
            skill_total += get_skill_level( skill_id( skill_str ) );
        }
        str_boost_val = str_boost->calc_bonus( skill_total );
    }
    // Mutated toughness stacks with starting, by design.
    float hp_mod = 1.0f + mutation_value( "hp_modifier" ) + mutation_value( "hp_modifier_secondary" );
    float hp_adjustment = mutation_value( "hp_adjustment" ) + ( str_boost_val * 3 );
    calc_all_parts_hp( hp_mod, hp_adjustment, get_str_base(), get_dex_base(), get_per_base(),
                       get_int_base(), get_healthy(), get_fat_to_hp() );
}

int Character::get_part_hp_max( const bodypart_id &id ) const
{
    return enchantment_cache->modify_value( enchant_vals::mod::MAX_HP,
                                            Creature::get_part_hp_max( id ) );
}

// This must be called when any of the following change:
// - effects
// - bionics
// - traits
// - underwater
// - clothes
// With the exception of clothes, all changes to these character attributes must
// occur through a function in this class which calls this function. Clothes are
// typically added/removed with wear() and takeoff(), but direct access to the
// 'wears' vector is still allowed due to refactor exhaustion.
void Character::recalc_sight_limits()
{
    sight_max = 9999;
    vision_mode_cache.reset();
    const bool in_light = get_map().ambient_light_at( pos() ) > LIGHT_AMBIENT_LIT;

    // Set sight_max.
    if( is_blind() || ( in_sleep_state() && !has_flag( json_flag_SEESLEEP ) && is_avatar() ) ||
        has_effect( effect_narcosis ) ) {
        sight_max = 0;
    } else if( has_effect( effect_boomered ) && ( !has_trait( trait_PER_SLIME_OK ) ) ) {
        sight_max = 1;
        vision_mode_cache.set( BOOMERED );
    } else if( has_effect( effect_in_pit ) || has_effect( effect_no_sight ) ||
               ( underwater && !has_flag( json_flag_EYE_MEMBRANE ) && !worn_with_flag( flag_SWIM_GOGGLES ) ) ) {
        sight_max = 1;
    } else if( has_active_mutation( trait_SHELL2 ) ) {
        // You can kinda see out a bit.
        sight_max = 2;
    } else if( ( has_flag( json_flag_MYOPIC ) || ( in_light &&
                 has_flag( json_flag_MYOPIC_IN_LIGHT ) ) ) &&
               !worn_with_flag( flag_FIX_NEARSIGHT ) && !has_effect( effect_contacts ) ) {
        sight_max = 4;
    } else if( has_trait( trait_PER_SLIME ) ) {
        sight_max = 6;
    } else if( has_effect( effect_darkness ) ) {
        vision_mode_cache.set( DARKNESS );
        sight_max = 10;
    }

    sight_max = enchantment_cache->modify_value( enchant_vals::mod::SIGHT_RANGE, sight_max );

    // Debug-only NV, by vache's request
    if( has_trait( trait_DEBUG_NIGHTVISION ) ) {
        vision_mode_cache.set( DEBUG_NIGHTVISION );
    }
    if( has_nv() ) {
        vision_mode_cache.set( NV_GOGGLES );
    }
    if( has_active_mutation( trait_NIGHTVISION3 ) || is_wearing( itype_rm13_armor_on ) ||
        ( is_mounted() && mounted_creature->has_flag( MF_MECH_RECON_VISION ) ) ) {
        vision_mode_cache.set( NIGHTVISION_3 );
    }
    if( has_active_mutation( trait_ELFA_FNV ) ) {
        vision_mode_cache.set( FULL_ELFA_VISION );
    }
    if( has_active_mutation( trait_CEPH_VISION ) ) {
        vision_mode_cache.set( CEPH_VISION );
    }
    if( has_active_mutation( trait_ELFA_NV ) ) {
        vision_mode_cache.set( ELFA_VISION );
    }
    if( has_active_mutation( trait_NIGHTVISION2 ) ) {
        vision_mode_cache.set( NIGHTVISION_2 );
    }
    if( has_active_mutation( trait_FEL_NV ) ) {
        vision_mode_cache.set( FELINE_VISION );
    }
    if( has_active_mutation( trait_URSINE_EYE ) ) {
        vision_mode_cache.set( URSINE_VISION );
    }
    if( has_active_mutation( trait_NIGHTVISION ) ) {
        vision_mode_cache.set( NIGHTVISION_1 );
    }
    if( has_trait( trait_BIRD_EYE ) ) {
        vision_mode_cache.set( BIRD_EYE );
    }

    // Not exactly a sight limit thing, but related enough
    if( has_flag( json_flag_INFRARED ) ||
        worn_with_flag( flag_IR_EFFECT ) || ( is_mounted() &&
                mounted_creature->has_flag( MF_MECH_RECON_VISION ) ) ) {
        vision_mode_cache.set( IR_VISION );
    }

    if( has_flag( json_flag_SUPER_CLAIRVOYANCE ) ) {
        vision_mode_cache.set( VISION_CLAIRVOYANCE_SUPER );
    } else if( has_flag( json_flag_CLAIRVOYANCE_PLUS ) ) {
        vision_mode_cache.set( VISION_CLAIRVOYANCE_PLUS );
    } else if( has_flag( json_flag_CLAIRVOYANCE ) ) {
        vision_mode_cache.set( VISION_CLAIRVOYANCE );
    }
}

static float threshold_for_range( float range )
{
    constexpr float epsilon = 0.01f;
    return LIGHT_AMBIENT_MINIMAL / std::exp( range * LIGHT_TRANSPARENCY_OPEN_AIR ) - epsilon;
}

float Character::get_vision_threshold( float light_level ) const
{
    if( vision_mode_cache[DEBUG_NIGHTVISION] ) {
        // Debug vision always works with absurdly little light.
        return 0.01;
    }

    // As light_level goes from LIGHT_AMBIENT_MINIMAL to LIGHT_AMBIENT_LIT,
    // dimming goes from 1.0 to 2.0.
    const float dimming_from_light = 1.0 + ( ( static_cast<float>( light_level ) -
                                     LIGHT_AMBIENT_MINIMAL ) /
                                     ( LIGHT_AMBIENT_LIT - LIGHT_AMBIENT_MINIMAL ) );

    float range = get_per() / 3.0f;
    if( vision_mode_cache[NV_GOGGLES] || vision_mode_cache[NIGHTVISION_3] ||
        vision_mode_cache[FULL_ELFA_VISION] || vision_mode_cache[CEPH_VISION] ) {
        range += 10;
    } else if( vision_mode_cache[NIGHTVISION_2] || vision_mode_cache[FELINE_VISION] ||
               vision_mode_cache[URSINE_VISION] || vision_mode_cache[ELFA_VISION] ) {
        range += 4.5;
    } else if( vision_mode_cache[NIGHTVISION_1] ) {
        range += 2;
    }

    if( vision_mode_cache[BIRD_EYE] ) {
        range++;
    }

    // Clamp range to 1+, so that we can always see where we are
    range = std::max( 1.0f, range * get_limb_score( limb_score_night_vis ) );

    return std::min( static_cast<float>( LIGHT_AMBIENT_LOW ),
                     threshold_for_range( range ) * dimming_from_light );
}

void Character::flag_encumbrance()
{
    check_encumbrance = true;
}

void Character::check_item_encumbrance_flag()
{
    if( worn.check_item_encumbrance_flag( check_encumbrance ) ) {
        calc_encumbrance();
    }
}

bool Character::natural_attack_restricted_on( const bodypart_id &bp ) const
{
    return worn.natural_attack_restricted_on( bp );
}

std::vector<const item *> Character::get_pseudo_items() const
{
    if( !pseudo_items_valid ) {
        pseudo_items.clear();

        for( const bionic &bio : *my_bionics ) {
            std::vector<const item *> pseudos = bio.get_available_pseudo_items();
            for( const item *pseudo : pseudos ) {
                pseudo_items.push_back( pseudo );
            }
        }

        pseudo_items_valid = true;
    }
    return pseudo_items;
}

bool Character::practice( const skill_id &id, int amount, int cap, bool suppress_warning )
{
    SkillLevel &level = get_skill_level_object( id );
    const Skill &skill = id.obj();
    if( !level.can_train() || in_sleep_state() || ( get_skill_level( id ) >= MAX_SKILL ) ) {
        // Do not practice if: cannot train, asleep, or at effective skill cap
        // Leaving as a skill method rather than global for possible future skill cap setting
        return false;
    }

    // Your ability to "catch up" skill experience to knowledge is mostly a function of intelligence,
    // but perception also plays a role, representing both memory/attentiveness and catching on to how
    // the two apply to each other.
    float catchup_modifier = 1.0f + ( 2.0f * get_int() + get_per() ) / 24.0f; // 2 for an average person
    float knowledge_modifier = 1.0f + get_int() /
                               40.0f; // 1.2 for an average person, always a bit higher than base amount

    const auto highest_skill = [&]() {
        std::pair<skill_id, int> result( skill_id::NULL_ID(), -1 );
        for( const auto &pair : *_skills ) {
            const SkillLevel &lobj = pair.second;
            if( lobj.level() > result.second ) {
                result = std::make_pair( pair.first, lobj.level() );
            }
        }
        return result.first;
    };

    const bool isSavant = has_trait( trait_SAVANT );
    const skill_id savantSkill = isSavant ? highest_skill() : skill_id::NULL_ID();

    amount = adjust_for_focus( amount );

    if( has_trait( trait_PACIFIST ) && skill.is_combat_skill() ) {
        amount /= 3.0f;
    }
    if( has_flag( json_flag_PRED2 ) && skill.is_combat_skill() ) {
        catchup_modifier *= 2.0f;
    }
    if( has_flag( json_flag_PRED3 ) && skill.is_combat_skill() ) {
        catchup_modifier *= 2.0f;
    }

    if( has_flag( json_flag_PRED4 ) && skill.is_combat_skill() ) {
        catchup_modifier *= 3.0f;
    }

    if( isSavant && id != savantSkill ) {
        amount *= 0.5f;
    }

    if( amount > 0 && get_skill_level( id ) > cap ) { //blunt grinding cap implementation for crafting
        amount = 0;
        if( !suppress_warning ) {
            handle_skill_warning( id, false );
        }
    }
    bool level_up = false;
    if( amount > 0 && level.isTraining() ) {
        int old_practical_level = get_skill_level( id );
        int old_theoretical_level = get_knowledge_level( id );
        get_skill_level_object( id ).train( amount, catchup_modifier, knowledge_modifier );
        int new_practical_level = get_skill_level( id );
        int new_theoretical_level = get_knowledge_level( id );
        std::string skill_name = skill.name();
        if( new_practical_level > old_practical_level ) {
            get_event_bus().send<event_type::gains_skill_level>( getID(), id, new_practical_level );
        }
        if( is_avatar() && new_practical_level > old_practical_level ) {
            add_msg( m_good, _( "Your practical skill in %s has increased to %d!" ), skill_name,
                     new_practical_level );
            level_up = true;
        }
        if( is_avatar() && new_theoretical_level > old_theoretical_level ) {
            add_msg( m_good, _( "Your theoretical understanding of %s has increased to %d!" ), skill_name,
                     new_theoretical_level );
        }
        if( is_avatar() && new_practical_level > cap ) {
            //inform player immediately that the current recipe can't be used to train further
            add_msg( m_info, _( "You feel that %s tasks of this level are becoming trivial." ),
                     skill_name );
        }

        // Apex Predators don't think about much other than killing.
        // They don't lose Focus when practicing combat skills.
        if( !( has_flag( json_flag_PRED4 ) && skill.is_combat_skill() ) ) {
            // Base reduction on the larger of 1% of total, or practice amount.
            // The latter kicks in when long actions like crafting
            // apply many turns of gains at once.
            int focus_drain = std::max( focus_pool / 100, amount );

            // The purpose of having this squared is that it makes focus drain dramatically slower
            // as it approaches zero. As such, the square function would not be used if the drain is
            // larger or equal to 1000 to avoid the runaway, and the original drain gets applied instead.
            if( focus_drain >= 1000 ) {
                focus_pool -= focus_drain;
            } else {
                focus_pool -= ( focus_drain * focus_drain ) / 1000;
            }
        }
        focus_pool = std::max( focus_pool, 0 );
    }

    get_skill_level_object( id ).practice();
    return level_up;
}

// Returned values range from 1.0 (unimpeded vision) to 11.0 (totally blind).
//  1.0 is LIGHT_AMBIENT_LIT or brighter
//  4.0 is a dark clear night, barely bright enough for reading and crafting
//  6.0 is LIGHT_AMBIENT_DIM
//  7.3 is LIGHT_AMBIENT_MINIMAL, a dark cloudy night, unlit indoors
// 11.0 is zero light or blindness
float Character::fine_detail_vision_mod( const tripoint &p ) const
{
    // PER_SLIME_OK implies you can get enough eyes around the bile
    // that you can generally see.  There still will be the haze, but
    // it's annoying rather than limiting.
    if( is_blind() ||
        ( ( has_effect( effect_boomered ) || has_effect( effect_darkness ) ) &&
          !has_trait( trait_PER_SLIME_OK ) ) ) {
        return 11.0;
    }
    // Scale linearly as light level approaches LIGHT_AMBIENT_LIT.
    // If we're actually a source of light, assume we can direct it where we need it.
    // Therefore give a hefty bonus relative to ambient light.
    float own_light = std::max( 1.0f, LIGHT_AMBIENT_LIT - active_light() - 2.0f );

    // Same calculation as above, but with a result 3 lower.
    float ambient_light = std::max( 1.0f,
                                    LIGHT_AMBIENT_LIT - get_map().ambient_light_at( p == tripoint_zero ? pos() : p ) + 1.0f );

    return std::min( own_light, ambient_light );
}

units::energy Character::get_power_level() const
{
    return power_level;
}

units::energy Character::get_max_power_level() const
{
    units::energy val = enchantment_cache->modify_value( enchant_vals::mod::BIONIC_POWER,
                        max_power_level_cached + max_power_level_modifier );
    return clamp( val, 0_kJ, units::energy_max );
}

void Character::set_power_level( const units::energy &npower )
{
    power_level = clamp( npower, 0_kJ, get_max_power_level() );
}

void Character::set_max_power_level_modifier( const units::energy &capacity )
{
    max_power_level_modifier = clamp( capacity, units::energy_min, units::energy_max );
}

void Character::set_max_power_level( const units::energy &capacity )
{
    max_power_level_modifier = clamp( capacity - max_power_level_cached, units::energy_min,
                                      units::energy_max );
}

void Character::mod_power_level( const units::energy &npower )
{
    set_power_level( power_level + npower );
}

void Character::mod_max_power_level_modifier( const units::energy &npower )
{
    max_power_level_modifier = clamp( max_power_level_modifier + npower, units::energy_min,
                                      units::energy_max );
}

bool Character::is_max_power() const
{
    return get_power_level() >= get_max_power_level();
}

bool Character::has_power() const
{
    return get_power_level() > 0_kJ;
}

bool Character::has_max_power() const
{
    return get_max_power_level() > 0_kJ;
}

bool Character::enough_power_for( const bionic_id &bid ) const
{
    return get_power_level() >= bid->power_activate;
}

void Character::conduct_blood_analysis()
{
    std::vector<std::string> effect_descriptions;
    std::vector<nc_color> colors;

    for( auto &elem : *effects ) {
        if( elem.first->get_blood_analysis_description().empty() ) {
            continue;
        }
        effect_descriptions.emplace_back( elem.first->get_blood_analysis_description() );
        colors.emplace_back( elem.first->get_rating() == e_good ? c_green : c_red );
    }

    const int win_w = 46;
    size_t win_h = 0;
    catacurses::window w;
    ui_adaptor ui;
    ui.on_screen_resize( [&]( ui_adaptor & ui ) {
        win_h = std::min( static_cast<size_t>( TERMY ),
                          std::max<size_t>( 1, effect_descriptions.size() ) + 2 );
        w = catacurses::newwin( win_h, win_w,
                                point( ( TERMX - win_w ) / 2, ( TERMY - win_h ) / 2 ) );
        ui.position_from_window( w );
    } );
    ui.mark_resize();
    ui.on_redraw( [&]( const ui_adaptor & ) {
        draw_border( w, c_red, string_format( " %s ", _( "Blood Test Results" ) ) );
        if( effect_descriptions.empty() ) {
            trim_and_print( w, point( 2, 1 ), win_w - 3, c_white, _( "No effects." ) );
        } else {
            for( size_t line = 1; line < ( win_h - 1 ) && line <= effect_descriptions.size(); ++line ) {
                trim_and_print( w, point( 2, line ), win_w - 3, colors[line - 1], effect_descriptions[line - 1] );
            }
        }
        wnoutrefresh( w );
    } );
    input_context ctxt( "BLOOD_TEST_RESULTS" );
    ctxt.register_action( "CONFIRM" );
    ctxt.register_action( "QUIT" );
    ctxt.register_action( "HELP_KEYBINDINGS" );
    bool stop = false;
    // Display new messages
    g->invalidate_main_ui_adaptor();
    while( !stop ) {
        ui_manager::redraw();
        const std::string action = ctxt.handle_input();
        if( action == "CONFIRM" || action == "QUIT" ) {
            stop = true;
        }
    }
}

int Character::get_standard_stamina_cost( const item *thrown_item ) const
{
    const item weapon = get_wielded_item();
    // Previously calculated as 2_gram * std::max( 1, str_cur )
    // using 16_gram normalizes it to 8 str. Same effort expenditure
    // for each strike, regardless of weight. This is compensated
    // for by the additional move cost as weapon weight increases
    //If the item is thrown, override with the thrown item instead.
    const int weight_cost = ( thrown_item == nullptr ) ? weapon.weight() /
                            16_gram : thrown_item->weight() / 16_gram;
    return ( weight_cost + 50 ) * -1 * get_modifier( character_modifier_melee_stamina_cost_mod );
}

std::vector<item_location> Character::nearby( const
        std::function<bool( const item *, const item * )> &func, int radius ) const
{
    std::vector<item_location> res;

    visit_items( [&]( const item * e, const item * parent ) {
        if( func( e, parent ) ) {
            res.emplace_back( const_cast<Character &>( *this ), const_cast<item *>( e ) );
        }
        return VisitResponse::NEXT;
    } );

    for( const auto &cur : map_selector( pos(), radius ) ) {
        cur.visit_items( [&]( const item * e, const item * parent ) {
            if( func( e, parent ) ) {
                res.emplace_back( cur, const_cast<item *>( e ) );
            }
            return VisitResponse::NEXT;
        } );
    }

    for( const auto &cur : vehicle_selector( pos(), radius ) ) {
        cur.visit_items( [&]( const item * e, const item * parent ) {
            if( func( e, parent ) ) {
                res.emplace_back( cur, const_cast<item *>( e ) );
            }
            return VisitResponse::NEXT;
        } );
    }

    return res;
}


std::list<item> Character::remove_worn_items_with( const std::function<bool( item & )> &filter )
{
    invalidate_inventory_validity_cache();
    return worn.remove_worn_items_with( filter, *this );
}

std::list<item *> Character::get_dependent_worn_items( const item &it )
{
    std::list<item *> dependent;

    if( is_worn( it ) ) {
        worn.add_dependent_item( dependent, it );
    }

    return dependent;
}

item Character::remove_weapon()
{
    item tmp = weapon;
    weapon = item();
    get_event_bus().send<event_type::character_wields_item>( getID(), weapon.typeId() );
    cached_info.erase( "weapon_value" );
    return tmp;
}

void Character::remove_mission_items( int mission_id )
{
    if( mission_id == -1 ) {
        return;
    }
    remove_items_with( has_mission_item_filter { mission_id } );
}

void Character::on_move( const tripoint_abs_ms &old_pos )
{
    Creature::on_move( old_pos );
    // In case we've moved out of range of lifting assist.
    invalidate_weight_carried_cache();
}

units::mass Character::weight_carried() const
{
    if( cached_weight_carried ) {
        return *cached_weight_carried;
    }
    cached_weight_carried = weight_carried_with_tweaks( item_tweaks() );
    return *cached_weight_carried;
}

void Character::invalidate_weight_carried_cache()
{
    cached_weight_carried = cata::nullopt;
}

units::mass Character::best_nearby_lifting_assist() const
{
    return best_nearby_lifting_assist( this->pos() );
}

units::mass Character::best_nearby_lifting_assist( const tripoint &world_pos ) const
{
    int mech_lift = 0;
    if( is_mounted() ) {
        auto *mons = mounted_creature.get();
        if( mons->has_flag( MF_RIDEABLE_MECH ) ) {
            mech_lift = mons->mech_str_addition() + 10;
        }
    }
    int lift_quality = std::max( { this->max_quality( qual_LIFT ), mech_lift,
                                   map_selector( this->pos(), PICKUP_RANGE ).max_quality( qual_LIFT ),
                                   vehicle_selector( world_pos, 4, true, true ).max_quality( qual_LIFT )
                                 } );
    return lifting_quality_to_mass( lift_quality );
}

units::mass Character::weight_carried_with_tweaks( const std::vector<std::pair<item_location, int>>
        &locations ) const
{
    std::map<const item *, int> dropping;
    for( const std::pair<item_location, int> &location_pair : locations ) {
        dropping.emplace( location_pair.first.get_item(), location_pair.second );
    }
    return weight_carried_with_tweaks( item_tweaks( { dropping } ) );
}

units::mass Character::weight_carried_with_tweaks( const item_tweaks &tweaks ) const
{
    const std::map<const item *, int> empty;
    const std::map<const item *, int> &without = tweaks.without_items ? tweaks.without_items->get() :
            empty;

    // Worn items
    units::mass ret = worn.weight_carried_with_tweaks( without );

    // Wielded item
    const item weapon = get_wielded_item();
    units::mass weaponweight = 0_gram;
    if( !without.count( &weapon ) ) {
        weaponweight += weapon.weight();
        for( const item *i : weapon.all_items_ptr( item_pocket::pocket_type::CONTAINER ) ) {
            if( i->count_by_charges() ) {
                weaponweight -= get_selected_stack_weight( i, without );
            } else if( without.count( i ) ) {
                weaponweight -= i->weight();
            }
        }
    } else if( weapon.count_by_charges() ) {
        weaponweight += weapon.weight() - get_selected_stack_weight( &weapon, without );
    }

    // Exclude wielded item if using lifting tool
    if( ( weaponweight + ret <= weight_capacity() ) || ( g->new_game ||
            best_nearby_lifting_assist() < weaponweight ) ) {
        ret += weaponweight;
    }

    return ret;
}

units::volume Character::volume_carried_with_tweaks( const
        std::vector<std::pair<item_location, int>>
        &locations ) const
{
    std::map<const item *, int> dropping;
    for( const std::pair<item_location, int> &location_pair : locations ) {
        dropping.emplace( location_pair.first.get_item(), location_pair.second );
    }
    return volume_carried_with_tweaks( item_tweaks( { dropping } ) );
}

units::volume Character::volume_carried_with_tweaks( const item_tweaks &tweaks ) const
{
    const std::map<const item *, int> empty;
    const std::map<const item *, int> &without = tweaks.without_items ? tweaks.without_items->get() :
            empty;

    // Worn items
    units::volume ret = worn.contents_volume_with_tweaks( without );

    // Wielded item
    const item weapon = get_wielded_item();
    if( !without.count( &weapon ) ) {
        ret += weapon.get_contents_volume_with_tweaks( without );
    }

    return ret;
}

units::mass Character::weight_capacity() const
{
    // Get base capacity from creature,
    // then apply player-only mutation and trait effects.
    units::mass ret = Creature::weight_capacity();
    /** @EFFECT_STR increases carrying capacity */
    ret += get_str() * 4_kilogram;
    ret *= mutation_value( "weight_capacity_modifier" );

    units::mass worn_weight_bonus = 0_gram;
    ret *= worn.weight_capacity_modifier();
    worn_weight_bonus += worn.weight_capacity_bonus();

    units::mass bio_weight_bonus = 0_gram;
    for( const bionic_id &bid : get_bionics() ) {
        ret *= bid->weight_capacity_modifier;
        bio_weight_bonus +=  bid->weight_capacity_bonus;
    }

    ret += bio_weight_bonus + worn_weight_bonus;

    ret = enchantment_cache->modify_value( enchant_vals::mod::CARRY_WEIGHT, ret );

    if( ret < 0_gram ) {
        ret = 0_gram;
    }
    if( is_mounted() ) {
        auto *mons = mounted_creature.get();
        // the mech has an effective strength for other purposes, like hitting.
        // but for lifting, its effective strength is even higher, due to its sturdy construction, leverage,
        // and being built entirely for that purpose with hydraulics etc.
        ret = mons->mech_str_addition() == 0 ? ret : ( mons->mech_str_addition() + 10 ) * 4_kilogram;
    }
    return ret;
}

bool Character::can_pickVolume( const item &it, bool, const item *avoid ) const
{
    const item weapon = get_wielded_item();
    if( ( avoid == nullptr || &weapon != avoid ) && weapon.can_contain( it ).success() ) {
        return true;
    }
    if( worn.can_pickVolume( it ) ) {
        return true;
    }
    return false;
}

bool Character::can_pickVolume_partial( const item &it, bool, const item *avoid ) const
{
    item copy = it;
    if( it.count_by_charges() ) {
        copy.charges = 1;
    }

    const item weapon = get_wielded_item();
    if( ( avoid == nullptr || &weapon != avoid ) && weapon.can_contain( copy ).success() ) {
        return true;
    }

    return worn.can_pickVolume( copy );
}

bool Character::can_pickWeight( const item &it, bool safe ) const
{
    if( !safe ) {
        // Character can carry up to four times their maximum weight
        return ( weight_carried() + it.weight() <= weight_capacity() * 4 );
    } else {
        return ( weight_carried() + it.weight() <= weight_capacity() );
    }
}

bool Character::can_pickWeight_partial( const item &it, bool safe ) const
{
    item copy = it;
    if( it.count_by_charges() ) {
        copy.charges = 1;
    }

    return can_pickWeight( copy, safe );
}

bool Character::can_use( const item &it, const item &context ) const
{
    if( has_effect( effect_incorporeal ) ) {
        add_msg_player_or_npc( m_bad, _( "You can't use anything while incorporeal." ),
                               _( "<npcname> can't use anything while incorporeal." ) );
        return false;
    }
    const auto &ctx = !context.is_null() ? context : it;

    if( !meets_requirements( it, ctx ) ) {
        const std::string unmet( enumerate_unmet_requirements( it, ctx ) );

        if( &it == &ctx ) {
            //~ %1$s - list of unmet requirements, %2$s - item name.
            add_msg_player_or_npc( m_bad, _( "You need at least %1$s to use this %2$s." ),
                                   _( "<npcname> needs at least %1$s to use this %2$s." ),
                                   unmet, it.tname() );
        } else {
            //~ %1$s - list of unmet requirements, %2$s - item name, %3$s - indirect item name.
            add_msg_player_or_npc( m_bad, _( "You need at least %1$s to use this %2$s with your %3$s." ),
                                   _( "<npcname> needs at least %1$s to use this %2$s with their %3$s." ),
                                   unmet, it.tname(), ctx.tname() );
        }

        return false;
    }

    return true;
}


ret_val<bool> Character::can_unwield( const item &it ) const
{
    if( it.has_flag( flag_NO_UNWIELD ) ) {
        // check if "it" is currently wielded fake bionic weapon that can be deactivated
        cata::optional<bionic *> bio_opt = find_bionic_by_uid( get_weapon_bionic_uid() );
        if( !is_wielding( it ) || it.ethereal || !bio_opt ||
            !can_deactivate_bionic( **bio_opt ).success() ) {
            return ret_val<bool>::make_failure( _( "You cannot unwield your %s." ), it.tname() );
        }
    }

    return ret_val<bool>::make_success();
}

void Character::invalidate_inventory_validity_cache()
{
    cache_inventory_is_valid = false;
}
bool Character::is_wielding( const item &target ) const
{
    return &weapon == &target;
}

std::vector<std::pair<std::string, std::string>> Character::get_overlay_ids() const
{
    std::vector<std::pair<std::string, std::string>> rval;
    std::multimap<int, std::string> mutation_sorting;
    int order;
    std::string overlay_id;

    // first get effects
    for( const auto &eff_pr : *effects ) {
        rval.emplace_back( "effect_" + eff_pr.first.str(), "" );
    }

    // then get mutations
    for( const std::pair<const trait_id, trait_data> &mut : my_mutations ) {
        if( !mut.second.show_sprite ) {
            continue;
        }
        overlay_id = ( mut.second.powered ? "active_" : "" ) + mut.first.str();
        order = get_overlay_order_of_mutation( overlay_id );
        mutation_sorting.insert( std::pair<int, std::string>( order, overlay_id ) );
    }

    // then get bionics
    for( const bionic &bio : *my_bionics ) {
        overlay_id = ( bio.powered ? "active_" : "" ) + bio.id.str();
        order = get_overlay_order_of_mutation( overlay_id );
        mutation_sorting.insert( std::pair<int, std::string>( order, overlay_id ) );
    }

    for( auto &mutorder : mutation_sorting ) {
        rval.emplace_back( "mutation_" + mutorder.second, "" );
    }

    // next clothing
    worn.get_overlay_ids( rval );

    // last weapon
    // TODO: might there be clothing that covers the weapon?
    if( is_armed() ) {
        const std::string variant = weapon.has_itype_variant() ? weapon.itype_variant().id : "";
        rval.emplace_back( "wielded_" + weapon.typeId().str(), variant );
    }

    if( !is_walking() ) {
        rval.emplace_back( move_mode.str(), "" );
    }

    return rval;
}

const SkillLevelMap &Character::get_all_skills() const
{
    return *_skills;
}

const SkillLevel &Character::get_skill_level_object( const skill_id &ident ) const
{
    return _skills->get_skill_level_object( ident );
}

SkillLevel &Character::get_skill_level_object( const skill_id &ident )
{
    return _skills->get_skill_level_object( ident );
}

int Character::get_skill_level( const skill_id &ident ) const
{
    return _skills->get_skill_level( ident );
}

int Character::get_skill_level( const skill_id &ident, const item &context ) const
{
    return _skills->get_skill_level( ident, context );
}

int Character::get_knowledge_level( const skill_id &ident ) const
{
    return _skills->get_knowledge_level( ident );
}

int Character::get_knowledge_level( const skill_id &ident, const item &context ) const
{
    return _skills->get_knowledge_level( ident, context );
}
void Character::set_skill_level( const skill_id &ident, const int level )
{
    get_skill_level_object( ident ).level( level );
}

void Character::mod_skill_level( const skill_id &ident, const int delta )
{
    _skills->mod_skill_level( ident, delta );
}
void Character::set_knowledge_level( const skill_id &ident, const int level )
{
    get_skill_level_object( ident ).knowledgeLevel( level );
}

void Character::mod_knowledge_level( const skill_id &ident, const int delta )
{
    _skills->mod_knowledge_level( ident, delta );
}


std::string Character::enumerate_unmet_requirements( const item &it, const item &context ) const
{
    std::vector<std::string> unmet_reqs;

    const auto check_req = [ &unmet_reqs ]( const std::string & name, int cur, int req ) {
        if( cur < req ) {
            unmet_reqs.push_back( string_format( "%s %d", name, req ) );
        }
    };

    check_req( _( "strength" ),     get_str(), it.get_min_str() );
    check_req( _( "dexterity" ),    get_dex(), it.type->min_dex );
    check_req( _( "intelligence" ), get_int(), it.type->min_int );
    check_req( _( "perception" ),   get_per(), it.type->min_per );

    for( const auto &elem : it.type->min_skills ) {
        check_req( context.contextualize_skill( elem.first )->name(),
                   get_skill_level( elem.first, context ),
                   elem.second );
    }

    return enumerate_as_string( unmet_reqs );
}

int Character::read_speed( bool return_stat_effect ) const
{
    // Stat window shows stat effects on based on current stat
    const int intel = get_int();
    /** @EFFECT_INT increases reading speed by 3s per level above 8*/
    int ret = to_moves<int>( 1_minutes ) - to_moves<int>( 3_seconds ) * ( intel - 8 );

    if( has_bionic( afs_bio_linguistic_coprocessor ) ) { // Aftershock
        ret *= .85;
    }

    ret *= mutation_value( "reading_speed_multiplier" );

    if( ret < to_moves<int>( 1_seconds ) ) {
        ret = to_moves<int>( 1_seconds );
    }
    // return_stat_effect actually matters here
    return return_stat_effect ? ret : ret * 100 / to_moves<int>( 1_minutes );
}

bool Character::meets_skill_requirements( const std::map<skill_id, int> &req,
        const item &context ) const
{
    return _skills->meets_skill_requirements( req, context );
}

bool Character::meets_skill_requirements( const construction &con ) const
{
    return std::all_of( con.required_skills.begin(), con.required_skills.end(),
    [&]( const std::pair<skill_id, int> &pr ) {
        return get_knowledge_level( pr.first ) >= pr.second;
    } );
}

bool Character::meets_stat_requirements( const item &it ) const
{
    return get_str() >= it.get_min_str() &&
           get_dex() >= it.type->min_dex &&
           get_int() >= it.type->min_int &&
           get_per() >= it.type->min_per;
}

bool Character::meets_requirements( const item &it, const item &context ) const
{
    const auto &ctx = !context.is_null() ? context : it;
    return meets_stat_requirements( it ) && meets_skill_requirements( it.type->min_skills, ctx );
}

void Character::make_bleed( const effect_source &source, const bodypart_id &bp,
                            time_duration duration, int intensity, bool permanent, bool force, bool defferred )
{
    int b_resist = 0;
    for( const trait_id &mut : get_mutations() ) {
        b_resist += mut.obj().bleed_resist;
    }

    if( b_resist > intensity ) {
        return;
    }

    add_effect( source, effect_bleed, duration, bp, permanent, intensity, force, defferred );
}

void Character::normalize()
{
    Creature::normalize();

    activity_history.weary_clear();
    martial_arts_data->reset_style();
    weapon = item( "null", calendar::turn_zero );

    set_body();
    recalc_hp();
    set_all_parts_temp_conv( BODYTEMP_NORM );
    set_stamina( get_stamina_max() );
}

// Actual player death is mostly handled in game::is_game_over
void Character::die( Creature *nkiller )
{
    g->set_critter_died();
    set_all_parts_hp_cur( 0 );
    set_killer( nkiller );
    set_time_died( calendar::turn );

    dialogue d( get_talker_for( this ), nkiller == nullptr ? nullptr : get_talker_for( nkiller ) );
    for( effect_on_condition_id &eoc : death_eocs ) {
        if( eoc->type == eoc_type::NPC_DEATH ) {
            eoc->activate( d );
        } else {
            debugmsg( "Tried to use non NPC_DEATH eoc_type %s for an npc death.", eoc.c_str() );
        }
    }

    if( has_effect( effect_lightsnare ) ) {
        inv->add_item( item( "string_36", calendar::turn_zero ) );
        inv->add_item( item( "snare_trigger", calendar::turn_zero ) );
    }
    if( has_effect( effect_heavysnare ) ) {
        inv->add_item( item( "rope_6", calendar::turn_zero ) );
        inv->add_item( item( "snare_trigger", calendar::turn_zero ) );
    }
    if( has_effect( effect_beartrap ) ) {
        inv->add_item( item( "beartrap", calendar::turn_zero ) );
    }
    mission::on_creature_death( *this );
}

void Character::apply_skill_boost()
{
    for( const skill_boost &boost : skill_boost::get_all() ) {
        int skill_total = 0;
        for( const std::string &skill_str : boost.skills() ) {
            skill_total += get_skill_level( skill_id( skill_str ) );
        }
        mod_stat( boost.stat(), boost.calc_bonus( skill_total ) );
        if( boost.stat() == "str" ) {
            recalc_hp();
        }
    }
}

void Character::do_skill_rust()
{
    if( get_option<std::string>( "SKILL_RUST" ) == "off" ) {
        return;
    }
    for( std::pair<const skill_id, SkillLevel> &pair : *_skills ) {
        const Skill &aSkill = *pair.first;
        SkillLevel &skill_level_obj = pair.second;

        if( aSkill.is_combat_skill() &&
            ( ( has_flag( json_flag_PRED2 ) && calendar::once_every( 8_hours ) ) ||
              ( has_flag( json_flag_PRED3 ) && calendar::once_every( 4_hours ) ) ||
              ( has_flag( json_flag_PRED4 ) && calendar::once_every( 3_hours ) ) ) ) {
            // Their brain is optimized to remember this
            if( one_in( 13 ) ) {
                // They've already passed the roll to avoid rust at
                // this point, but print a message about it now and
                // then.
                //
                // 13 combat skills.
                // This means PRED2/PRED3/PRED4 think of hunting on
                // average every 8/4/3 hours, enough for immersion
                // without becoming an annoyance.
                //
                add_msg_if_player( _( "Your heart races as you recall your most recent hunt." ) );
                mod_stim( 1 );
            }
            continue;
        }

        const int rust_resist = enchantment_cache->modify_value( enchant_vals::mod::READING_EXP, 0 );
        const int oldSkillLevel = skill_level_obj.level();
        if( skill_level_obj.rust( rust_resist, mutation_value( "skill_rust_multiplier" ) ) ) {
            add_msg_if_player( m_warning,
                               _( "Your knowledge of %s begins to fade, but your memory banks retain it!" ), aSkill.name() );
            mod_power_level( -bio_memory->power_trigger );
        }
        const int newSkill = skill_level_obj.level();
        if( newSkill < oldSkillLevel ) {
            add_msg_if_player( m_bad,
                               _( "Your practical skill in %s may need some refreshing.  It has dropped to %d." ), aSkill.name(),
                               newSkill );
        }
    }
}

int Character::focus_equilibrium_fatigue_cap( int equilibrium ) const
{
    if( get_fatigue() >= fatigue_levels::MASSIVE_FATIGUE && equilibrium > 20 ) {
        return 20;
    } else if( get_fatigue() >= fatigue_levels::EXHAUSTED && equilibrium > 40 ) {
        return 40;
    } else if( get_fatigue() >= fatigue_levels::DEAD_TIRED && equilibrium > 60 ) {
        return 60;
    } else if( get_fatigue() >= fatigue_levels::TIRED && equilibrium > 80 ) {
        return 80;
    }
    return equilibrium;
}

int Character::calc_focus_equilibrium( bool ignore_pain ) const
{
    int focus_equilibrium = 100;

    if( activity.id() == ACT_READ ) {
        const item_location book = activity.targets[0];
        if( book && book->is_book() ) {
            const cata::value_ptr<islot_book> &bt = book->type->book;
            // apply a penalty when we're actually learning something
            const SkillLevel &skill_level = get_skill_level_object( bt->skill );
            if( skill_level.can_train() && skill_level < bt->level ) {
                focus_equilibrium -= 50;
            }
        }
    }

    int eff_morale = get_morale_level();
    // Factor in perceived pain, since it's harder to rest your mind while your body hurts.
    // Cenobites don't mind, though
    if( !ignore_pain && !has_trait( trait_CENOBITE ) ) {
        int perceived_pain = get_perceived_pain();
        if( has_trait( trait_MASOCHIST ) ) {
            if( perceived_pain > 20 ) {
                eff_morale = eff_morale - ( perceived_pain - 20 );
            }
        } else {
            eff_morale = eff_morale - perceived_pain;
        }
    }

    if( eff_morale < -99 ) {
        // At very low morale, focus is at it's minimum
        focus_equilibrium = 1;
    } else if( eff_morale <= 50 ) {
        // At -99 to +50 morale, each point of morale gives or takes 1 point of focus
        focus_equilibrium += eff_morale;
    } else {
        /* Above 50 morale, we apply strong diminishing returns.
        * Each block of 50 takes twice as many morale points as the previous one:
        * 150 focus at 50 morale (as before)
        * 200 focus at 150 morale (100 more morale)
        * 250 focus at 350 morale (200 more morale)
        * ...
        * Cap out at 400% focus gain with 3,150+ morale, mostly as a sanity check.
        */

        int block_multiplier = 1;
        int morale_left = eff_morale;
        while( focus_equilibrium < 400 ) {
            if( morale_left > 50 * block_multiplier ) {
                // We can afford the entire block.  Get it and continue.
                morale_left -= 50 * block_multiplier;
                focus_equilibrium += 50;
                block_multiplier *= 2;
            } else {
                // We can't afford the entire block.  Each block_multiplier morale
                // points give 1 focus, and then we're done.
                focus_equilibrium += morale_left / block_multiplier;
                break;
            }
        }
    }

    // This should be redundant, but just in case...
    if( focus_equilibrium < 1 ) {
        focus_equilibrium = 1;
    } else if( focus_equilibrium > 400 ) {
        focus_equilibrium = 400;
    }
    return focus_equilibrium;
}

int Character::calc_focus_change() const
{
    return focus_equilibrium_fatigue_cap( calc_focus_equilibrium() ) - get_focus();
}

void Character::update_mental_focus()
{
    // calc_focus_change() returns percentile focus, applying it directly
    // to focus pool is an implicit / 100.
    focus_pool += 10 * calc_focus_change();
}

void Character::reset_stats()
{
    if( calendar::once_every( 1_minutes ) ) {
        update_mental_focus();
    }

    // Bionic buffs
    if( has_active_bionic( bio_hydraulics ) ) {
        mod_str_bonus( 20 );
    }

    mod_str_bonus( get_mod_stat_from_bionic( character_stat::STRENGTH ) );
    mod_dex_bonus( get_mod_stat_from_bionic( character_stat::DEXTERITY ) );
    mod_per_bonus( get_mod_stat_from_bionic( character_stat::PERCEPTION ) );
    mod_int_bonus( get_mod_stat_from_bionic( character_stat::INTELLIGENCE ) );

    // Trait / mutation buffs
    mod_str_bonus( std::floor( mutation_value( "str_modifier" ) ) );
    mod_dodge_bonus( std::floor( mutation_value( "dodge_modifier" ) ) );

    /** @EFFECT_STR_MAX above 15 decreases Dodge bonus by 1 (NEGATIVE) */
    if( str_max >= 16 ) {
        mod_dodge_bonus( -1 );   // Penalty if we're huge
    }
    /** @EFFECT_STR_MAX below 6 increases Dodge bonus by 1 */
    else if( str_max <= 5 ) {
        mod_dodge_bonus( 1 );   // Bonus if we're small
    }

    apply_skill_boost();

    nv_cached = false;

    // Reset our stats to normal levels
    // Any persistent buffs/debuffs will take place in effects,
    // player::suffer(), etc.

    // repopulate the stat fields
    str_cur = str_max + get_str_bonus();
    dex_cur = dex_max + get_dex_bonus();
    per_cur = per_max + get_per_bonus();
    int_cur = int_max + get_int_bonus();

    // Floor for our stats.  No stat changes should occur after this!
    if( dex_cur < 0 ) {
        dex_cur = 0;
    }
    if( str_cur < 0 ) {
        str_cur = 0;
    }
    if( per_cur < 0 ) {
        per_cur = 0;
    }
    if( int_cur < 0 ) {
        int_cur = 0;
    }
}

void Character::reset()
{
    // TODO: Move reset_stats here, remove it from Creature
    reset_bonuses();
    // Apply bonuses from hardcoded effects
    mod_str_bonus( str_bonus_hardcoded );
    mod_dex_bonus( dex_bonus_hardcoded );
    mod_int_bonus( int_bonus_hardcoded );
    mod_per_bonus( per_bonus_hardcoded );
    reset_stats();
}

bool Character::has_nv()
{
    static bool nv = false;

    if( !nv_cached ) {
        nv_cached = true;
        nv = ( worn_with_flag( flag_GNV_EFFECT ) ||
               has_flag( json_flag_NIGHT_VISION ) );
    }

    return nv;
}

void Character::calc_encumbrance()
{
    calc_encumbrance( item() );
}

void Character::calc_encumbrance( const item &new_item )
{

    std::map<bodypart_id, encumbrance_data> enc;
    worn.item_encumb( enc, new_item, *this );
    mut_cbm_encumb( enc );

    for( const std::pair<const bodypart_id, encumbrance_data> &elem : enc ) {
        set_part_encumbrance_data( elem.first, elem.second );
    }

}

units::mass Character::get_weight() const
{
    units::mass ret = 0_gram;
    units::mass wornWeight = worn.weight();

    ret += bodyweight();       // The base weight of the player's body
    ret += inv->weight();           // Weight of the stored inventory
    ret += wornWeight;             // Weight of worn items
    ret += weapon.weight();        // Weight of wielded item
    ret += bionics_weight();       // Weight of installed bionics
    return ret;
}

bool Character::in_climate_control()
{
    bool regulated_area = false;
    // Check
    if( has_flag( json_flag_CLIMATE_CONTROL ) ) {
        return true;
    }
    map &here = get_map();
    if( has_trait( trait_M_SKIN3 ) && here.has_flag_ter_or_furn( ter_furn_flag::TFLAG_FUNGUS, pos() ) &&
        in_sleep_state() ) {
        return true;
    }
    if( worn.in_climate_control() ) {
        return true;
    }
    if( calendar::turn >= next_climate_control_check ) {
        // save CPU and simulate acclimation.
        next_climate_control_check = calendar::turn + 20_turns;
        if( const optional_vpart_position vp = here.veh_at( pos() ) ) {
            // TODO: (?) Force player to scrounge together an AC unit
            regulated_area = (
                                 (
                                     vp->is_inside() && // Already checks for opened doors
                                     vp->vehicle().engine_on &&
                                     vp->vehicle().has_engine_type_not( fuel_type_muscle, true ) &&
                                     vp->vehicle().has_engine_type_not( fuel_type_animal, true )
                                 ) ||
                                 // Also check for a working alternator. Muscle or animal could be powering it.
                                 (
                                     vp->is_inside() &&
                                     vp->vehicle().total_alternator_epower_w() > 0
                                 )
                             );
        }
        // TODO: AC check for when building power is implemented
        last_climate_control_ret = regulated_area;
        if( !regulated_area ) {
            // Takes longer to cool down / warm up with AC, than it does to step outside and feel cruddy.
            next_climate_control_check += 40_turns;
        }
    } else {
        return last_climate_control_ret;
    }
    return regulated_area;
}

std::map<bodypart_id, int> Character::get_wind_resistance( const std::map <bodypart_id,
        std::vector<const item *>> &clothing_map ) const
{

    std::map<bodypart_id, int> ret;
    for( const bodypart_id &bp : get_all_body_parts() ) {
        ret.emplace( bp, 0 );
    }

    // Your shell provides complete wind protection if you're inside it
    if( has_active_mutation( trait_SHELL2 ) ) {
        for( std::pair<const bodypart_id, int> &this_bp : ret ) {
            this_bp.second = 100;
        }
        return ret;
    }

    for( const std::pair<const bodypart_id, std::vector<const item *>> &on_bp : clothing_map ) {
        const bodypart_id &bp = on_bp.first;

        int coverage = 0;
        float totalExposed = 1.0f;
        int totalCoverage = 0;
        int penalty = 100;

        for( const item *it : on_bp.second ) {
            const item &i = *it;
            penalty = 100 - i.wind_resist();
            coverage = std::max( 0, i.get_coverage( bp ) - penalty );
            totalExposed *= ( 1.0 - coverage / 100.0 ); // Coverage is between 0 and 1?
        }

        ret[bp] = totalCoverage = 100 - totalExposed * 100;
    }

    return ret;
}

void layer_details::reset()
{
    *this = layer_details();
}

// The stacking penalty applies by doubling the encumbrance of
// each item except the highest encumbrance one.
// So we add them together and then subtract out the highest.
int layer_details::layer( const int encumbrance, bool conflicts )
{
    /*
     * We should only get to this point with an encumbrance value of 0
     * if the item is 'semitangible'. A normal item has a minimum of
     * 2 encumbrance for layer penalty purposes.
     * ( even if normally its encumbrance is 0 )
     */
    if( encumbrance == 0 ) {
        return total; // skip over the other logic because this item doesn't count
    }

    // if this layer has conflicting pieces then add that information
    if( conflicts ) {
        is_conflicting = true;
    }

    pieces.push_back( encumbrance );

    int current = total;
    if( encumbrance > max ) {
        total += max;   // *now* the old max is counted, just ignore the new max
        max = encumbrance;
    } else {
        total += encumbrance;
    }
    return total - current;
}

int Character::avg_encumb_of_limb_type( body_part_type::type part_type ) const
{
    float limb_encumb = 0.0f;
    int num_limbs = 0;
    for( const bodypart_id &part : get_all_body_parts_of_type( part_type,
            get_body_part_flags::primary_type ) ) {
        limb_encumb += encumb( part );
        num_limbs++;
    }
    if( num_limbs == 0 ) {
        return 0;
    }
    limb_encumb /= num_limbs;
    return std::round( limb_encumb );
}

int Character::encumb( const bodypart_id &bp ) const
{
    if( !has_part( bp ) ) {
        debugmsg( "INFO: Tried to check encumbrance of a bodypart that does not exist." );
        return 0;
    }
    return get_part_encumbrance_data( bp ).encumbrance;
}

void Character::apply_mut_encumbrance( std::map<bodypart_id, encumbrance_data> &vals ) const
{
    const std::vector<trait_id> all_muts = get_mutations();
    std::map<bodypart_str_id, float> total_enc;

    // Lower penalty for bps covered only by XL armor
    // Initialized on demand for performance reasons:
    // (calculation is costly, most of players and npcs are don't have encumbering mutations)
    cata::optional<body_part_set> oversize;

    for( const trait_id &mut : all_muts ) {
        for( const std::pair<const bodypart_str_id, int> &enc : mut->encumbrance_always ) {
            total_enc[enc.first] += enc.second;
        }
        for( const std::pair<const bodypart_str_id, int> &enc : mut->encumbrance_covered ) {
            if( !oversize ) {
                // initialize on demand
                oversize = exclusive_flag_coverage( flag_OVERSIZE );
            }
            if( !oversize->test( enc.first ) ) {
                total_enc[enc.first] += enc.second;
            }
        }
    }

    for( const trait_id &mut : all_muts ) {
        for( const std::pair<const bodypart_str_id, float> &enc : mut->encumbrance_multiplier_always ) {
            total_enc[enc.first] *= enc.second;
        }
    }

    for( const std::pair<const bodypart_str_id, float> &enc : total_enc ) {
        vals[enc.first.id()].encumbrance += enc.second;
    }
}

void Character::mut_cbm_encumb( std::map<bodypart_id, encumbrance_data> &vals ) const
{

    for( const bionic_id &bid : get_bionics() ) {
        for( const std::pair<const bodypart_str_id, int> &element : bid->encumbrance ) {
            vals[element.first.id()].encumbrance += element.second;
        }
    }

    if( has_active_bionic( bio_shock_absorber ) ) {
        for( std::pair<const bodypart_id, encumbrance_data> &val : vals ) {
            val.second.encumbrance += 3; // Slight encumbrance to all parts except eyes
        }
        vals[body_part_eyes].encumbrance -= 3;
    }

    apply_mut_encumbrance( vals );
}

body_part_set Character::exclusive_flag_coverage( const flag_id &flag ) const
{
    body_part_set ret;
    ret.fill( get_all_body_parts() );
    return worn.exclusive_flag_coverage( ret, flag );
}

/*
 * Innate stats getters
 */

// get_stat() always gets total (current) value, NEVER just the base
// get_stat_bonus() is always just the bonus amount
int Character::get_str() const
{
    return std::max( 0, get_str_base() + str_bonus );
}
int Character::get_dex() const
{
    return std::max( 0, get_dex_base() + dex_bonus );
}
int Character::get_per() const
{
    return std::max( 0, get_per_base() + per_bonus );
}
int Character::get_int() const
{
    return std::max( 0, get_int_base() + int_bonus );
}

int Character::get_str_base() const
{
    return str_max;
}
int Character::get_dex_base() const
{
    return dex_max;
}
int Character::get_per_base() const
{
    return per_max;
}
int Character::get_int_base() const
{
    return int_max;
}

int Character::get_str_bonus() const
{
    return str_bonus;
}
int Character::get_dex_bonus() const
{
    return dex_bonus;
}
int Character::get_per_bonus() const
{
    return per_bonus;
}
int Character::get_int_bonus() const
{
    return int_bonus;
}

static int get_speedydex_bonus( const int dex )
{
    static const std::string speedydex_min_dex( "SPEEDYDEX_MIN_DEX" );
    static const std::string speedydex_dex_speed( "SPEEDYDEX_DEX_SPEED" );
    // this is the number to be multiplied by the increment
    const int modified_dex = std::max( dex - get_option<int>( speedydex_min_dex ), 0 );
    return modified_dex * get_option<int>( speedydex_dex_speed );
}

int Character::get_enchantment_speed_bonus() const
{
    return enchantment_speed_bonus;
}

int Character::get_speed() const
{
    if( has_flag( json_flag_STEADY ) ) {
        return get_speed_base() + std::max( 0, get_speed_bonus() ) + std::max( 0,
                get_speedydex_bonus( get_dex() ) );
    }
    return Creature::get_speed() + get_speedydex_bonus( get_dex() );
}

int Character::get_arm_str() const
{
    return str_cur * get_modifier( character_modifier_limb_str_mod );
}

int Character::get_eff_per() const
{
    return Character::get_per() * get_limb_score( limb_score_vision ) + int( Character::has_proficiency(
                proficiency_prof_spotting ) ) *
           Character::get_per_base();
}

int Character::ranged_dex_mod() const
{
    ///\EFFECT_DEX <20 increases ranged penalty
    return std::max( ( 20.0 - get_dex() ) * 0.5, 0.0 );
}

int Character::ranged_per_mod() const
{
    ///\EFFECT_PER <20 increases ranged aiming penalty.
    return std::max( ( 20.0 - get_per() ) * 1.2, 0.0 );
}

int Character::get_healthy() const
{
    return healthy;
}
int Character::get_healthy_mod() const
{
    return healthy_mod;
}

/*
 * Innate stats setters
 */

void Character::set_str_bonus( int nstr )
{
    str_bonus = nstr;
    str_cur = std::max( 0, str_max + str_bonus );
}
void Character::set_dex_bonus( int ndex )
{
    dex_bonus = ndex;
    dex_cur = std::max( 0, dex_max + dex_bonus );
}
void Character::set_per_bonus( int nper )
{
    per_bonus = nper;
    per_cur = std::max( 0, per_max + per_bonus );
}
void Character::set_int_bonus( int nint )
{
    int_bonus = nint;
    int_cur = std::max( 0, int_max + int_bonus );
}
void Character::mod_str_bonus( int nstr )
{
    str_bonus += nstr;
    str_cur = std::max( 0, str_max + str_bonus );
}
void Character::mod_dex_bonus( int ndex )
{
    dex_bonus += ndex;
    dex_cur = std::max( 0, dex_max + dex_bonus );
}
void Character::mod_per_bonus( int nper )
{
    per_bonus += nper;
    per_cur = std::max( 0, per_max + per_bonus );
}
void Character::mod_int_bonus( int nint )
{
    int_bonus += nint;
    int_cur = std::max( 0, int_max + int_bonus );
}

void Character::print_health() const
{
    if( !is_avatar() ) {
        return;
    }
    int current_health = get_healthy();

    // Illness hides positive health messages
    if( current_health > 0 &&
        ( has_effect( effect_common_cold ) || has_effect( effect_flu ) ) ) {
        return;
    }

    static const std::map<int, std::string> msg_categories = {
        { -100, "health_horrible" },
        { -50, "health_very_bad" },
        { -10, "health_bad" },
        { 10, "" },
        { 50, "health_good" },
        { 100, "health_very_good" },
        { INT_MAX, "health_great" }
    };

    auto iter = msg_categories.lower_bound( current_health );
    if( iter != msg_categories.end() && !iter->second.empty() ) {
        const translation msg = SNIPPET.random_from_category( iter->second ).value_or( translation() );
        add_msg_if_player( current_health > 0 ? m_good : m_bad, "%s", msg );
    }
}

namespace io
{
template<>
std::string enum_to_string<character_stat>( character_stat data )
{
    switch( data ) {
        // *INDENT-OFF*
    case character_stat::STRENGTH:     return "STR";
    case character_stat::DEXTERITY:    return "DEX";
    case character_stat::INTELLIGENCE: return "INT";
    case character_stat::PERCEPTION:   return "PER";

        // *INDENT-ON*
        case character_stat::DUMMY_STAT:
            break;
    }
    cata_fatal( "Invalid character_stat" );
}
} // namespace io

void Character::set_healthy( int nhealthy )
{
    healthy = nhealthy;
}
void Character::mod_healthy( int nhealthy )
{
    float mut_rate = 1.0f;
    for( const trait_id &mut : get_mutations() ) {
        mut_rate *= mut.obj().healthy_rate;
    }
    healthy += nhealthy * mut_rate;
}
void Character::set_healthy_mod( int nhealthy_mod )
{
    healthy_mod = nhealthy_mod;
}
void Character::mod_healthy_mod( int nhealthy_mod, int cap )
{
    // TODO: This really should be a full morale-like system, with per-effect caps
    //       and durations.  This version prevents any single effect from exceeding its
    //       intended ceiling, but multiple effects will overlap instead of adding.

    // Cap indicates how far the mod is allowed to shift in this direction.
    // It can have a different sign to the mod, e.g. for items that treat
    // extremely low health, but can't make you healthy.
    if( nhealthy_mod == 0 || cap == 0 ) {
        return;
    }
    int low_cap;
    int high_cap;
    if( nhealthy_mod < 0 ) {
        low_cap = cap;
        high_cap = 200;
    } else {
        low_cap = -200;
        high_cap = cap;
    }

    // If we're already out-of-bounds, we don't need to do anything.
    if( ( healthy_mod <= low_cap && nhealthy_mod < 0 ) ||
        ( healthy_mod >= high_cap && nhealthy_mod > 0 ) ) {
        return;
    }

    healthy_mod += nhealthy_mod;

    // Since we already bailed out if we were out-of-bounds, we can
    // just clamp to the boundaries here.
    healthy_mod = std::min( healthy_mod, high_cap );
    healthy_mod = std::max( healthy_mod, low_cap );
}

int Character::get_stored_kcal() const
{
    return stored_calories / 1000;
}

int Character::kcal_speed_penalty() const
{
    static const std::vector<std::pair<float, float>> starv_thresholds = { {
            std::make_pair( 0.0f, -90.0f ),
            std::make_pair( character_weight_category::emaciated, -50.f ),
            std::make_pair( character_weight_category::underweight, -25.0f ),
            std::make_pair( character_weight_category::normal, 0.0f )
        }
    };
    if( get_kcal_percent() > 0.95f ) {
        return 0;
    } else {
        return std::round( multi_lerp( starv_thresholds, get_bmi() ) );
    }
}

std::string Character::activity_level_str( float level ) const
{
    for( const std::pair<const float, std::string> &member : activity_levels_str_map ) {
        if( level <= member.first ) {
            return member.second;
        }
    }
    return ( --activity_levels_str_map.end() )->second;
}

std::string Character::debug_weary_info() const
{
    int amt = activity_history.weariness();
    std::string max_act = activity_level_str( maximum_exertion_level() );
    float move_mult = exertion_adjusted_move_multiplier( EXTRA_EXERCISE );

    int bmr = base_bmr();
    std::string weary_internals = activity_history.debug_weary_info();
    int cardio_mult = get_cardiofit();
    int thresh = weary_threshold();
    int current = weariness_level();
    int morale = get_morale_level();
    int weight = units::to_gram<int>( bodyweight() );
    float bmi = get_bmi();

    return string_format( "Weariness: %s Max Full Exert: %s Mult: %g\n BMR: %d CARDIO FITNESS: %d\n %s Thresh: %d At: %d\n Kcal: %d/%d Fatigue: %d Morale: %d Wgt: %d (BMI %.1f)",
                          amt, max_act, move_mult, bmr, cardio_mult, weary_internals, thresh, current,
                          get_stored_kcal(), get_healthy_kcal(), fatigue, morale, weight, bmi );
}

void Character::mod_stored_kcal( int nkcal, const bool ignore_weariness )
{
    if( needs_food() ) {
        mod_stored_calories( nkcal * 1000, ignore_weariness );
    }
}

void Character::mod_stored_calories( int ncal, const bool ignore_weariness )
{
    int nkcal = ncal / 1000;
    if( nkcal > 0 ) {
        add_gained_calories( nkcal );
    } else {
        add_spent_calories( -nkcal );
    }

    if( !ignore_weariness ) {
        activity_history.calorie_adjust( ncal );
    }
    set_stored_calories( stored_calories + ncal );
}

void Character::mod_stored_nutr( int nnutr )
{
    // nutr is legacy type code, this function simply converts old nutrition to new kcal
    mod_stored_kcal( -1 * std::round( nnutr * 2500.0f / ( 12 * 24 ) ) );
}

void Character::set_stored_kcal( int kcal )
{
    set_stored_calories( kcal * 1000 );
}

void Character::set_stored_calories( int cal )
{
    if( stored_calories != cal ) {
        stored_calories = cal;

        //some mutant change their max_hp according to their bmi
        recalc_hp();
    }
}

int Character::get_healthy_kcal() const
{
    return healthy_calories / 1000;
}

float Character::get_kcal_percent() const
{
    return static_cast<float>( get_stored_kcal() ) / static_cast<float>( get_healthy_kcal() );
}

int Character::get_hunger() const
{
    return hunger;
}

void Character::mod_hunger( int nhunger )
{
    if( needs_food() ) {
        set_hunger( hunger + nhunger );
    }
}

void Character::set_hunger( int nhunger )
{
    if( hunger != nhunger ) {
        // cap hunger at 300, just below famished
        hunger = std::min( 300, nhunger );
        on_stat_change( "hunger", hunger );
    }
}

// this is a translation from a legacy value
int Character::get_starvation() const
{
    static const std::vector<std::pair<float, float>> starv_thresholds = { {
            std::make_pair( 0.0f, 6000.0f ),
            std::make_pair( 0.8f, 300.0f ),
            std::make_pair( 0.95f, 100.0f )
        }
    };
    if( get_kcal_percent() < 0.95f ) {
        return std::round( multi_lerp( starv_thresholds, get_kcal_percent() ) );
    }
    return 0;
}

int Character::get_thirst() const
{
    return thirst;
}

void Character::mod_thirst( int nthirst )
{
    if( has_flag( json_flag_NO_THIRST ) || !needs_food() ) {
        return;
    }
    set_thirst( std::max( -100, thirst + nthirst ) );
}

void Character::set_thirst( int nthirst )
{
    if( thirst != nthirst ) {
        thirst = nthirst;
        on_stat_change( "thirst", thirst );
    }
}

void Character::mod_fatigue( int nfatigue )
{
    set_fatigue( fatigue + nfatigue );
}

void Character::mod_sleep_deprivation( int nsleep_deprivation )
{
    set_sleep_deprivation( sleep_deprivation + nsleep_deprivation );
}

void Character::set_fatigue( int nfatigue )
{
    nfatigue = std::max( nfatigue, -1000 );
    if( fatigue != nfatigue ) {
        fatigue = nfatigue;
        on_stat_change( "fatigue", fatigue );
    }
}

void Character::set_fatigue( fatigue_levels nfatigue )
{
    set_fatigue( static_cast<int>( nfatigue ) );
}

void Character::set_sleep_deprivation( int nsleep_deprivation )
{
    sleep_deprivation = std::min( static_cast< int >( SLEEP_DEPRIVATION_MASSIVE ), std::max( 0,
                                  nsleep_deprivation ) );
}

int Character::get_fatigue() const
{
    return fatigue;
}

int Character::get_sleep_deprivation() const
{
    return sleep_deprivation;
}

bool Character::is_deaf() const
{
    return get_effect_int( effect_deaf ) > 2 || worn_with_flag( flag_DEAF ) ||
           has_flag( json_flag_DEAF ) || has_effect( effect_narcosis ) ||
           ( has_trait( trait_M_SKIN3 ) && get_map().has_flag_ter_or_furn( ter_furn_flag::TFLAG_FUNGUS, pos() )
             && in_sleep_state() );
}

bool Character::is_mute() const
{
    return get_effect_int( effect_mute ) || worn_with_flag( flag_MUTE ) ||
           ( has_trait( trait_PROF_FOODP ) && !( is_wearing( itype_foodperson_mask ) ||
                   is_wearing( itype_foodperson_mask_on ) ) ) ||
           has_trait( trait_MUTE );
}
void Character::on_damage_of_type( int adjusted_damage, damage_type type, const bodypart_id &bp )
{
    // Electrical damage has a chance to temporarily incapacitate bionics in the damaged body_part.
    if( type == damage_type::ELECTRIC ) {
        const time_duration min_disable_time = 10_turns * adjusted_damage;
        for( bionic &i : *my_bionics ) {
            if( !i.powered ) {
                // Unpowered bionics are protected from power surges.
                continue;
            }
            const auto &info = i.info();
            if( info.has_flag( STATIC( json_character_flag( "BIONIC_SHOCKPROOF" ) ) ) ||
                info.has_flag( STATIC( json_character_flag( "BIONIC_FAULTY" ) ) ) ) {
                continue;
            }
            const std::map<bodypart_str_id, size_t> &bodyparts = info.occupied_bodyparts;
            if( bodyparts.find( bp.id() ) != bodyparts.end() ) {
                const int bp_hp = get_part_hp_cur( bp );
                // The chance to incapacitate is as high as 50% if the attack deals damage equal to one third of the body part's current health.
                if( x_in_y( adjusted_damage * 3, bp_hp ) && one_in( 2 ) ) {
                    if( i.incapacitated_time == 0_turns ) {
                        add_msg_if_player( m_bad, _( "Your %s bionic shorts out!" ), info.name );
                    }
                    i.incapacitated_time += rng( min_disable_time, 10 * min_disable_time );
                }
            }
        }
    }
}

void Character::reset_bonuses()
{
    // Reset all bonuses to 0 and multipliers to 1.0
    str_bonus = 0;
    dex_bonus = 0;
    per_bonus = 0;
    int_bonus = 0;

    Creature::reset_bonuses();
}

int Character::get_max_healthy() const
{
    const float bmi = get_bmi();
    return clamp( static_cast<int>( std::round( -3 * ( bmi - character_weight_category::normal ) *
                                    ( bmi - character_weight_category::overweight ) + 200 ) ), -200, 200 );
}

void Character::regen( int rate_multiplier )
{
    int pain_ticks = rate_multiplier;
    while( get_pain() > 0 && pain_ticks-- > 0 ) {
        mod_pain( -roll_remainder( 0.2f + get_pain() / 50.0f ) );
    }

    float rest = rest_quality();
    float heal_rate = healing_rate( rest ) * to_turns<int>( 5_minutes );
    if( heal_rate > 0.0f ) {
        healall( roll_remainder( rate_multiplier * heal_rate ) );
    } else if( heal_rate < 0.0f ) {
        int rot_rate = roll_remainder( rate_multiplier * -heal_rate );
        // Has to be in loop because some effects depend on rounding
        while( rot_rate-- > 0 ) {
            hurtall( 1, nullptr, false );
        }
    }

    // include healing effects
    for( const bodypart_id &bp : get_all_body_parts( get_body_part_flags::only_main ) ) {
        float healing = healing_rate_medicine( rest, bp ) * to_turns<int>( 5_minutes );
        int healing_apply = roll_remainder( healing );
        mod_part_healed_total( bp, healing_apply );
        heal( bp, healing_apply );
        if( get_part_damage_bandaged( bp ) > 0 ) {
            mod_part_damage_bandaged( bp, -healing_apply );
            if( get_part_damage_bandaged( bp ) <= 0 ) {
                set_part_damage_bandaged( bp, 0 );
                remove_effect( effect_bandaged, bp );
                add_msg_if_player( _( "Bandaged wounds on your %s healed." ), body_part_name( bp ) );
            }
        }
        if( get_part_damage_disinfected( bp ) > 0 ) {
            mod_part_damage_disinfected( bp, -healing_apply );
            if( get_part_damage_disinfected( bp ) <= 0 ) {
                set_part_damage_disinfected( bp, 0 );
                remove_effect( effect_disinfected, bp );
                add_msg_if_player( _( "Disinfected wounds on your %s healed." ), body_part_name( bp ) );
            }
        }

        // remove effects if the limb was healed by other way
        if( has_effect( effect_bandaged, bp.id() ) && is_part_at_max_hp( bp ) ) {
            set_part_damage_bandaged( bp, 0 );
            remove_effect( effect_bandaged, bp );
            add_msg_if_player( _( "Bandaged wounds on your %s healed." ), body_part_name( bp ) );
        }
        if( has_effect( effect_disinfected, bp.id() ) && is_part_at_max_hp( bp ) ) {
            set_part_damage_disinfected( bp, 0 );
            remove_effect( effect_disinfected, bp );
            add_msg_if_player( _( "Disinfected wounds on your %s healed." ), body_part_name( bp ) );
        }
    }

    if( get_rad() > 0 ) {
        mod_rad( -roll_remainder( rate_multiplier / 50.0f ) );
    }
}

void Character::enforce_minimum_healing()
{
    for( const bodypart_id &bp : get_all_body_parts() ) {
        if( get_part_healed_total( bp ) <= 0 ) {
            heal( bp, 1 );
        }
        set_part_healed_total( bp, 0 );
    }
}

void Character::update_health( int external_modifiers )
{
    // Limit healthy_mod to [-200, 200].
    // This also sets approximate bounds for the character's health.
    if( get_healthy_mod() > get_max_healthy() ) {
        set_healthy_mod( get_max_healthy() );
    } else if( get_healthy_mod() < -200 ) {
        set_healthy_mod( -200 );
    }

    // Active leukocyte breeder will keep your health near 100
    int effective_healthy_mod = enchantment_cache->modify_value(
                                    enchant_vals::mod::EFFECTIVE_HEALTH_MOD, 0 );
    if( effective_healthy_mod == 0 ) {
        effective_healthy_mod = get_healthy_mod();
    }
    int healthy_mod = enchantment_cache->modify_value( enchant_vals::mod::MOD_HEALTH, 0 );
    int healthy_mod_cap = enchantment_cache->modify_value( enchant_vals::mod::MOD_HEALTH_CAP, 0 );
    mod_healthy_mod( healthy_mod, healthy_mod_cap );

    // Health tends toward healthy_mod.
    // For small differences, it changes 4 points per day
    // For large ones, up to ~40% of the difference per day
    int health_change = effective_healthy_mod - get_healthy() + external_modifiers;
    mod_healthy( sgn( health_change ) * std::max( 1, std::abs( health_change ) / 10 ) );

    // And healthy_mod decays over time.
    // Slowly near 0, but it's hard to overpower it near +/-100
    set_healthy_mod( roll_remainder( get_healthy_mod() * 0.95f ) );

    add_msg_debug( debugmode::DF_CHAR_HEALTH, "Health: %d, Health mod: %d", get_healthy(),
                   get_healthy_mod() );
}

item *Character::best_quality_item( const quality_id &qual )
{
    std::vector<item *> qual_inv = items_with( [qual]( const item & itm ) {
        return itm.has_quality( qual );
    } );
    item *best_qual = random_entry( qual_inv );
    for( item *elem : qual_inv ) {
        if( elem->get_quality( qual ) > best_qual->get_quality( qual ) ) {
            best_qual = elem;
        }
    }
    return best_qual;
}

int Character::weariness() const
{
    return activity_history.weariness();
}

int Character::weary_threshold() const
{
    const int bmr = base_bmr();
    int threshold = bmr * get_option<float>( "WEARY_BMR_MULT" );
    // reduce by 1% per 14 points of fatigue after 150 points
    threshold *= 1.0f - ( ( std::max( fatigue, -20 ) - 150 ) / 1400.0f );
    // Each 2 points of morale increase or decrease by 1%
    threshold *= 1.0f + ( get_morale_level() / 200.0f );
    // TODO: Hunger effects this

    return std::max( threshold, bmr / 10 );
}


std::pair<int, int> Character::weariness_transition_progress() const
{
    // Mostly a duplicate of the below function. No real way to clean this up
    int amount = weariness();
    int threshold = weary_threshold();
    amount -= threshold * get_option<float>( "WEARY_INITIAL_STEP" );
    while( amount >= 0 ) {
        amount -= threshold;
        if( threshold > 20 ) {
            threshold *= get_option<float>( "WEARY_THRESH_SCALING" );
        }
    }

    // If we return the absolute value of the amount, it will work better
    // Because as it decreases, we will approach a transition
    return {std::abs( amount ), threshold};
}

int Character::weariness_level() const
{
    int amount = weariness();
    int threshold = weary_threshold();
    int level = 0;
    amount -= threshold * get_option<float>( "WEARY_INITIAL_STEP" );
    while( amount >= 0 ) {
        amount -= threshold;
        if( threshold > 20 ) {
            threshold *= get_option<float>( "WEARY_THRESH_SCALING" );
        }
        ++level;
    }

    return level;
}

float Character::maximum_exertion_level() const
{
    switch( weariness_level() ) {
        case 0:
            return EXTRA_EXERCISE;
        case 1:
            return ACTIVE_EXERCISE;
        case 2:
            return BRISK_EXERCISE;
        case 3:
            return MODERATE_EXERCISE;
        case 4:
            return LIGHT_EXERCISE;
        case 5:
        default:
            return NO_EXERCISE;
    }
}

float Character::exertion_adjusted_move_multiplier( float level ) const
{
    // The default value for level is -1.0
    // And any values we get that are negative or 0
    // will cause incorrect behavior
    if( level <= 0 ) {
        level = activity_history.activity( in_sleep_state() );
    }
    const float max = maximum_exertion_level();
    if( level < max ) {
        return 1.0f;
    }
    return max / level;
}

float Character::instantaneous_activity_level() const
{
    return activity_history.instantaneous_activity_level();
}

int Character::activity_level_index() const
{
    // Activity levels are 1, 2, 4, 6, 8, 10
    // So we can easily cut them in half and round down for an index
    return std::floor( instantaneous_activity_level() / 2 );
}

float Character::activity_level() const
{
    float max = maximum_exertion_level();
    float attempted_level = activity_history.activity( in_sleep_state() );
    return std::min( max, attempted_level );
}

bool Character::needs_food() const
{
    return !( is_npc() && get_option<bool>( "NO_NPC_FOOD" ) );
}

void Character::update_needs( int rate_multiplier )
{
    const int current_stim = get_stim();
    // Hunger, thirst, & fatigue up every 5 minutes
    effect &sleep = get_effect( effect_sleep );
    // No food/thirst/fatigue clock at all
    const bool debug_ls = has_trait( trait_DEBUG_LS );
    // No food/thirst, capped fatigue clock (only up to tired)
    const bool asleep = !sleep.is_null();
    const bool lying = asleep || has_effect( effect_lying_down ) ||
                       activity.id() == ACT_TRY_SLEEP;

    needs_rates rates = calc_needs_rates();

    const bool wasnt_fatigued = get_fatigue() <= fatigue_levels::DEAD_TIRED;
    // Don't increase fatigue if sleeping or trying to sleep or if we're at the cap.
    if( get_fatigue() < 1050 && !asleep && !debug_ls ) {
        if( rates.fatigue > 0.0f ) {
            int fatigue_roll = roll_remainder( rates.fatigue * rate_multiplier );
            mod_fatigue( fatigue_roll );

            // Synaptic regen bionic stops SD while awake and boosts it while sleeping
            if( !has_flag( json_flag_STOP_SLEEP_DEPRIVATION ) ) {
                // fatigue_roll should be around 1 - so the counter increases by 1 every minute on average,
                // but characters who need less sleep will also get less sleep deprived, and vice-versa.

                // Note: Since needs are updated in 5-minute increments, we have to multiply the roll again by
                // 5. If rate_multiplier is > 1, fatigue_roll will be higher and this will work out.
                mod_sleep_deprivation( fatigue_roll * 5 );
            }

            if( !needs_food() && get_fatigue() > fatigue_levels::TIRED ) {
                set_fatigue( fatigue_levels::TIRED );
                set_sleep_deprivation( 0 );
            }
        }
    } else if( asleep ) {
        if( rates.recovery > 0.0f ) {
            int recovered = roll_remainder( rates.recovery * rate_multiplier );
            if( get_fatigue() - recovered < -20 ) {
                // Should be wake up, but that could prevent some retroactive regeneration
                sleep.set_duration( 1_turns );
                mod_fatigue( -25 );
            } else {
                if( has_effect( effect_disrupted_sleep ) || has_effect( effect_recently_coughed ) ) {
                    recovered *= .5;
                }
                mod_fatigue( -recovered );

                // Sleeping on the ground, no bionic = 1x rest_modifier
                // Sleeping on a bed, no bionic      = 2x rest_modifier
                // Sleeping on a comfy bed, no bionic= 3x rest_modifier

                // Sleeping on the ground, bionic    = 3x rest_modifier
                // Sleeping on a bed, bionic         = 6x rest_modifier
                // Sleeping on a comfy bed, bionic   = 9x rest_modifier
                float rest_modifier = ( has_flag( json_flag_STOP_SLEEP_DEPRIVATION ) ? 3 : 1 );
                // Melatonin supplements also add a flat bonus to recovery speed
                if( has_effect( effect_melatonin ) ) {
                    rest_modifier += 1;
                }

                const comfort_level comfort = base_comfort_value( pos() ).level;

                if( comfort >= comfort_level::very_comfortable ) {
                    rest_modifier *= 3;
                } else  if( comfort >= comfort_level::comfortable ) {
                    rest_modifier *= 2.5;
                } else if( comfort >= comfort_level::slightly_comfortable ) {
                    rest_modifier *= 2;
                }

                // If we're just tired, we'll get a decent boost to our sleep quality.
                // The opposite is true for very tired characters.
                if( get_fatigue() < fatigue_levels::DEAD_TIRED ) {
                    rest_modifier += 2;
                } else if( get_fatigue() >= fatigue_levels::EXHAUSTED ) {
                    rest_modifier = ( rest_modifier > 2 ) ? rest_modifier - 2 : 1;
                }

                // Recovered is multiplied by 2 as well, since we spend 1/3 of the day sleeping
                mod_sleep_deprivation( -rest_modifier * ( recovered * 2 ) );

            }
        }
    }
    if( is_avatar() && wasnt_fatigued && get_fatigue() > fatigue_levels::DEAD_TIRED && !lying ) {
        if( !activity ) {
            add_msg_if_player( m_warning, _( "You're feeling tired.  %s to lie down for sleep." ),
                               press_x( ACTION_SLEEP ) );
        } else {
            g->cancel_activity_query( _( "You're feeling tired." ) );
        }
    }

    if( current_stim < 0 ) {
        set_stim( std::min( current_stim + rate_multiplier, 0 ) );
    } else if( current_stim > 0 ) {
        set_stim( std::max( current_stim - rate_multiplier, 0 ) );
    }

    if( get_painkiller() > 0 ) {
        mod_painkiller( -std::min( get_painkiller(), rate_multiplier ) );
    }

    // Huge folks take penalties for cramming themselves in vehicles
    if( in_vehicle && get_size() == creature_size::huge &&
        !( has_trait( trait_NOPAIN ) || has_effect( effect_narcosis ) ) ) {
        vehicle *veh = veh_pointer_or_null( get_map().veh_at( pos() ) );
        // it's painful to work the controls, but passengers in open topped vehicles are fine
        if( veh && ( veh->enclosed_at( pos() ) || veh->player_in_control( *this ) ) ) {
            add_msg_if_player( m_bad,
                               _( "You're cramping up from stuffing yourself in this vehicle." ) );
            if( is_npc() ) {
                npc &as_npc = dynamic_cast<npc &>( *this );
                as_npc.complain_about( "cramped_vehicle", 1_hours, "<cramped_vehicle>", false );
            }

            mod_pain( rng( 4, 6 ) );
            mod_focus( -1 );
        }
    }
}
needs_rates Character::calc_needs_rates() const
{
    const effect &sleep = get_effect( effect_sleep );
    const bool asleep = !sleep.is_null();

    needs_rates rates;
    rates.hunger = metabolic_rate();

    rates.kcal = get_bmr();

    add_msg_debug_if_player( debugmode::DF_CHAR_CALORIES, "Metabolic rate: %.2f", rates.hunger );

    static const std::string player_thirst_rate( "PLAYER_THIRST_RATE" );
    rates.thirst = get_option< float >( player_thirst_rate );
    static const std::string thirst_modifier( "thirst_modifier" );
    rates.thirst *= 1.0f + mutation_value( thirst_modifier );
    if( worn_with_flag( flag_SLOWS_THIRST ) ) {
        rates.thirst *= 0.7f;
    }

    static const std::string player_fatigue_rate( "PLAYER_FATIGUE_RATE" );
    rates.fatigue = get_option< float >( player_fatigue_rate );
    static const std::string fatigue_modifier( "fatigue_modifier" );
    rates.fatigue *= 1.0f + mutation_value( fatigue_modifier );

    if( asleep ) {
        static const std::string fatigue_regen_modifier( "fatigue_regen_modifier" );
        rates.recovery = 1.0f + mutation_value( fatigue_regen_modifier );
        if( !is_hibernating() ) {
            // Hunger and thirst advance more slowly while we sleep. This is the standard rate.
            rates.hunger *= 0.5f;
            rates.thirst *= 0.5f;
            const int intense = sleep.is_null() ? 0 : sleep.get_intensity();
            // Accelerated recovery capped to 2x over 2 hours
            // After 16 hours of activity, equal to 7.25 hours of rest
            const int accelerated_recovery_chance = 24 - intense + 1;
            const float accelerated_recovery_rate = 1.0f / accelerated_recovery_chance;
            rates.recovery += accelerated_recovery_rate;
        } else {
            // Hunger and thirst advance *much* more slowly whilst we hibernate.
            rates.hunger *= ( 2.0f / 7.0f );
            rates.thirst *= ( 2.0f / 7.0f );
        }
        rates.recovery -= static_cast<float>( get_perceived_pain() ) / 60;

    } else {
        rates.recovery = 0;
    }

    if( has_activity( ACT_TREE_COMMUNION ) ) {
        // Much of the body's needs are taken care of by the trees.
        // Hair Roots don't provide any bodily needs.
        if( has_trait( trait_ROOTS2 ) || has_trait( trait_ROOTS3 ) ) {
            rates.hunger *= 0.5f;
            rates.thirst *= 0.5f;
            rates.fatigue *= 0.5f;
        }
    }

    if( has_trait( trait_TRANSPIRATION ) ) {
        // Transpiration, the act of moving nutrients with evaporating water, can take a very heavy toll on your thirst when it's really hot.
        rates.thirst *= ( ( get_weather().get_temperature( pos() ) - 32.5f ) / 40.0f );
    }

    if( is_npc() ) {
        rates.hunger *= 0.25f;
        rates.thirst *= 0.25f;
    }

    rates.hunger = enchantment_cache->modify_value( enchant_vals::mod::HUNGER, rates.hunger );
    rates.fatigue = enchantment_cache->modify_value( enchant_vals::mod::FATIGUE, rates.fatigue );
    rates.thirst = enchantment_cache->modify_value( enchant_vals::mod::THIRST, rates.thirst );

    return rates;
}

item Character::reduce_charges( item *it, int quantity )
{
    if( !has_item( *it ) ) {
        debugmsg( "invalid item (name %s) for reduce_charges", it->tname() );
        return item();
    }
    if( it->charges <= quantity ) {
        return i_rem( it );
    }
    it->mod_charges( -quantity );
    item result( *it );
    result.charges = quantity;
    return result;
}

bool Character::has_mission_item( int mission_id ) const
{
    return mission_id != -1 && has_item_with( has_mission_item_filter{ mission_id } );
}

void Character::check_needs_extremes()
{
    // Check if we've overdosed... in any deadly way.
    if( get_stim() > 250 ) {
        add_msg_player_or_npc( m_bad,
                               _( "You have a sudden heart attack!" ),
                               _( "<npcname> has a sudden heart attack!" ) );
        get_event_bus().send<event_type::dies_from_drug_overdose>( getID(), efftype_id() );
        set_part_hp_cur( body_part_torso, 0 );
    } else if( get_stim() < -200 || get_painkiller() > 240 ) {
        add_msg_player_or_npc( m_bad,
                               _( "Your breathing stops completely." ),
                               _( "<npcname>'s breathing stops completely." ) );
        get_event_bus().send<event_type::dies_from_drug_overdose>( getID(), efftype_id() );
        set_part_hp_cur( body_part_torso, 0 );
    } else if( has_effect( effect_jetinjector ) && get_effect_dur( effect_jetinjector ) > 40_minutes ) {
        if( !has_trait( trait_NOPAIN ) ) {
            add_msg_player_or_npc( m_bad,
                                   _( "Your heart spasms painfully and stops." ),
                                   _( "<npcname>'s heart spasms painfully and stops." ) );
        } else {
            add_msg_player_or_npc( _( "Your heart spasms and stops." ),
                                   _( "<npcname>'s heart spasms and stops." ) );
        }
        get_event_bus().send<event_type::dies_from_drug_overdose>( getID(), effect_jetinjector );
        set_part_hp_cur( body_part_torso, 0 );
    } else if( get_effect_dur( effect_adrenaline ) > 50_minutes ) {
        add_msg_player_or_npc( m_bad,
                               _( "Your heart spasms and stops." ),
                               _( "<npcname>'s heart spasms and stops." ) );
        get_event_bus().send<event_type::dies_from_drug_overdose>( getID(), effect_adrenaline );
        set_part_hp_cur( body_part_torso, 0 );
    } else if( get_effect_int( effect_drunk ) > 4 ) {
        add_msg_player_or_npc( m_bad,
                               _( "Your breathing slows down to a stop." ),
                               _( "<npcname>'s breathing slows down to a stop." ) );
        get_event_bus().send<event_type::dies_from_drug_overdose>( getID(), effect_drunk );
        set_part_hp_cur( body_part_torso, 0 );
    }

    // check if we've starved
    if( is_avatar() ) {
        if( get_stored_kcal() <= 0 ) {
            add_msg_if_player( m_bad, _( "You have starved to death." ) );
            get_event_bus().send<event_type::dies_of_starvation>( getID() );
            set_part_hp_cur( body_part_torso, 0 );
        } else {
            if( calendar::once_every( 12_hours ) ) {
                std::string category;
                if( stomach.contains() <= stomach.capacity( *this ) / 4 ) {
                    if( get_kcal_percent() < 0.1f ) {
                        category = "starving";
                    } else if( get_kcal_percent() < 0.25f ) {
                        category = "emaciated";
                    } else if( get_kcal_percent() < 0.5f ) {
                        category = "malnutrition";
                    } else if( get_kcal_percent() < 0.8f ) {
                        category = "low_cal";
                    }
                } else {
                    if( get_kcal_percent() < 0.1f ) {
                        category = "empty_starving";
                    } else if( get_kcal_percent() < 0.25f ) {
                        category = "empty_emaciated";
                    } else if( get_kcal_percent() < 0.5f ) {
                        category = "empty_malnutrition";
                    } else if( get_kcal_percent() < 0.8f ) {
                        category = "empty_low_cal";
                    }
                }
                if( !category.empty() ) {
                    const translation message = SNIPPET.random_from_category( category ).value_or( translation() );
                    add_msg_if_player( m_warning, message );
                }

            }
        }
    }

    // Check if we're dying of thirst
    if( is_avatar() && get_thirst() >= 600 && ( stomach.get_water() == 0_ml ||
            guts.get_water() == 0_ml ) ) {
        if( get_thirst() >= 1200 ) {
            add_msg_if_player( m_bad, _( "You have died of dehydration." ) );
            get_event_bus().send<event_type::dies_of_thirst>( getID() );
            set_part_hp_cur( body_part_torso, 0 );
        } else if( get_thirst() >= 1000 && calendar::once_every( 30_minutes ) ) {
            add_msg_if_player( m_warning, _( "Even your eyes feel dry…" ) );
        } else if( get_thirst() >= 800 && calendar::once_every( 30_minutes ) ) {
            add_msg_if_player( m_warning, _( "You are THIRSTY!" ) );
        } else if( calendar::once_every( 30_minutes ) ) {
            add_msg_if_player( m_warning, _( "Your mouth feels so dry…" ) );
        }
    }

    // Check if we're falling asleep, unless we're sleeping
    if( get_fatigue() >= fatigue_levels::EXHAUSTED + 25 && !in_sleep_state() ) {
        if( get_fatigue() >= fatigue_levels::MASSIVE_FATIGUE ) {
            add_msg_if_player( m_bad, _( "Survivor sleep now." ) );
            get_event_bus().send<event_type::falls_asleep_from_exhaustion>( getID() );
            mod_fatigue( -10 );
            fall_asleep();
        } else if( get_fatigue() >= 800 && calendar::once_every( 30_minutes ) ) {
            add_msg_if_player( m_warning, _( "Anywhere would be a good place to sleep…" ) );
        } else if( calendar::once_every( 30_minutes ) ) {
            add_msg_if_player( m_warning, _( "You feel like you haven't slept in days." ) );
        }
    }

    // Even if we're not Exhausted, we really should be feeling lack/sleep earlier
    // Penalties start at Dead Tired and go from there
    if( get_fatigue() >= fatigue_levels::DEAD_TIRED && !in_sleep_state() ) {
        if( get_fatigue() >= 700 ) {
            if( calendar::once_every( 30_minutes ) ) {
                add_msg_if_player( m_warning, _( "You're too physically tired to stop yawning." ) );
                add_effect( effect_lack_sleep, 30_minutes + 1_turns );
            }
            /** @EFFECT_INT slightly decreases occurrence of short naps when dead tired */
            if( one_in( 50 + int_cur ) ) {
                // Rivet's idea: look out for microsleeps!
                fall_asleep( 30_seconds );
            }
        } else if( get_fatigue() >= fatigue_levels::EXHAUSTED ) {
            if( calendar::once_every( 30_minutes ) ) {
                add_msg_if_player( m_warning, _( "How much longer until bedtime?" ) );
                add_effect( effect_lack_sleep, 30_minutes + 1_turns );
            }
            /** @EFFECT_INT slightly decreases occurrence of short naps when exhausted */
            if( one_in( 100 + int_cur ) ) {
                fall_asleep( 30_seconds );
            }
        } else if( get_fatigue() >= fatigue_levels::DEAD_TIRED && calendar::once_every( 30_minutes ) ) {
            add_msg_if_player( m_warning, _( "*yawn* You should really get some sleep." ) );
            add_effect( effect_lack_sleep, 30_minutes + 1_turns );
        }
    }

    // Sleep deprivation kicks in if lack of sleep is avoided with stimulants or otherwise for long periods of time
    int sleep_deprivation = get_sleep_deprivation();
    float sleep_deprivation_pct = sleep_deprivation / static_cast<float>( SLEEP_DEPRIVATION_MASSIVE );

    if( sleep_deprivation >= SLEEP_DEPRIVATION_HARMLESS && !in_sleep_state() ) {
        if( calendar::once_every( 60_minutes ) ) {
            if( sleep_deprivation < SLEEP_DEPRIVATION_MINOR ) {
                add_msg_if_player( m_warning,
                                   _( "Your mind feels tired.  It's been a while since you've slept well." ) );
                mod_fatigue( 1 );
            } else if( sleep_deprivation < SLEEP_DEPRIVATION_SERIOUS ) {
                add_msg_if_player( m_bad,
                                   _( "Your mind feels foggy from a lack of good sleep, and your eyes keep trying to close against your will." ) );
                mod_fatigue( 5 );

                if( one_in( 10 ) ) {
                    mod_healthy_mod( -1, 0 );
                }
            } else if( sleep_deprivation < SLEEP_DEPRIVATION_MAJOR ) {
                add_msg_if_player( m_bad,
                                   _( "Your mind feels weary, and you dread every wakeful minute that passes.  You crave sleep, and feel like you're about to collapse." ) );
                mod_fatigue( 10 );

                if( one_in( 5 ) ) {
                    mod_healthy_mod( -2, 0 );
                }
            } else if( sleep_deprivation < SLEEP_DEPRIVATION_MASSIVE ) {
                add_msg_if_player( m_bad,
                                   _( "You haven't slept decently for so long that your whole body is screaming for mercy.  It's a miracle that you're still awake, but it feels more like a curse now." ) );
                mod_fatigue( 40 );

                mod_healthy_mod( -5, 0 );
            }
            // else you pass out for 20 hours, guaranteed

            // Microsleeps are slightly worse if you're sleep deprived, but not by much. (chance: 1 in (75 + int_cur) at lethal sleep deprivation)
            // Note: these can coexist with fatigue-related microsleeps
            /** @EFFECT_INT slightly decreases occurrence of short naps when sleep deprived */
            if( one_in( static_cast<int>( sleep_deprivation_pct * 75 ) + int_cur ) ) {
                fall_asleep( 30_seconds );
            }

            // Stimulants can be used to stay awake a while longer, but after a while you'll just collapse.
            bool can_pass_out = ( get_stim() < 30 && sleep_deprivation >= SLEEP_DEPRIVATION_MINOR ) ||
                                sleep_deprivation >= SLEEP_DEPRIVATION_MAJOR;

            if( can_pass_out && calendar::once_every( 10_minutes ) ) {
                /** @EFFECT_PER slightly increases resilience against passing out from sleep deprivation */
                if( one_in( static_cast<int>( ( 1 - sleep_deprivation_pct ) * 100 ) + per_cur ) ||
                    sleep_deprivation >= SLEEP_DEPRIVATION_MASSIVE ) {
                    add_msg_player_or_npc( m_bad,
                                           _( "Your body collapses due to sleep deprivation, your neglected fatigue rushing back all at once, and you pass out on the spot." )
                                           , _( "<npcname> collapses to the ground from exhaustion." ) );
                    if( get_fatigue() < fatigue_levels::EXHAUSTED ) {
                        set_fatigue( fatigue_levels::EXHAUSTED );
                    }

                    if( sleep_deprivation >= SLEEP_DEPRIVATION_MAJOR ) {
                        fall_asleep( 20_hours );
                    } else if( sleep_deprivation >= SLEEP_DEPRIVATION_SERIOUS ) {
                        fall_asleep( 16_hours );
                    } else {
                        fall_asleep( 12_hours );
                    }
                }
            }

        }
    }
}

void Character::get_sick()
{
    // NPCs are too dumb to handle infections now
    if( is_npc() || has_flag( json_flag_NO_DISEASE ) ) {
        // In a shocking twist, disease immunity prevents diseases.
        return;
    }

    if( has_effect( effect_flu ) || has_effect( effect_common_cold ) ) {
        // While it's certainly possible to get sick when you already are,
        // it wouldn't be very fun.
        return;
    }

    // Normal people get sick about 2-4 times/year.
    int base_diseases_per_year = 3;
    if( has_trait( trait_DISRESISTANT ) ) {
        // Disease resistant people only get sick once a year.
        base_diseases_per_year = 1;
    }

    // This check runs once every 30 minutes, so double to get hours, *24 to get days.
    const int checks_per_year = 2 * 24 * 365;

    // Health is in the range [-200,200].
    // Diseases are half as common for every 50 health you gain.
    float health_factor = std::pow( 2.0f, get_healthy() / 50.0f );

    int disease_rarity = static_cast<int>( checks_per_year * health_factor / base_diseases_per_year );
    add_msg_debug( debugmode::DF_CHAR_HEALTH, "disease_rarity = %d", disease_rarity );
    if( one_in( disease_rarity ) ) {
        if( one_in( 6 ) ) {
            // The flu typically lasts 3-10 days.
            add_env_effect( effect_flu, body_part_mouth, 3, rng( 3_days, 10_days ) );
        } else {
            // A cold typically lasts 1-14 days.
            add_env_effect( effect_common_cold, body_part_mouth, 3, rng( 1_days, 14_days ) );
        }
    }
}

bool Character::is_hibernating() const
{
    // Hibernating only kicks in whilst Engorged; separate tracking for hunger/thirst here
    // as a safety catch.  One test subject managed to get two Colds during hibernation;
    // since those add fatigue and dry out the character, the subject went for the full 10 days plus
    // a little, and came out of it well into Parched.  Hibernating shouldn't endanger your
    // life like that--but since there's much less fluid reserve than food reserve,
    // simply using the same numbers won't work.
    return has_effect( effect_sleep ) && get_kcal_percent() > 0.8f &&
           get_thirst() <= 80 && has_active_mutation( trait_HIBERNATE );
}

void Character::toolmod_add( item_location tool, item_location mod )
{
    if( !tool && !mod ) {
        debugmsg( "Tried toolmod installation but mod/tool not available" );
        return;
    }
    // first check at least the minimum requirements are met
    if( !has_trait( trait_DEBUG_HS ) && !can_use( *mod, *tool ) ) {
        return;
    }

    if( !query_yn( _( "Permanently install your %1$s in your %2$s?" ),
                   colorize( mod->tname(), mod->color_in_inventory() ),
                   colorize( tool->tname(), tool->color_in_inventory() ) ) ) {
        add_msg_if_player( _( "Never mind." ) );
        return; // player canceled installation
    }

    assign_activity( ACT_TOOLMOD_ADD, 1, -1 );
    activity.targets.emplace_back( std::move( tool ) );
    activity.targets.emplace_back( std::move( mod ) );
}

void Character::temp_equalizer( const bodypart_id &bp1, const bodypart_id &bp2 )
{
    // Body heat is moved around.
    // Shift in one direction only, will be shifted in the other direction separately.
    int diff = static_cast<int>( ( get_part_temp_cur( bp2 ) - get_part_temp_cur( bp1 ) ) *
                                 0.0001 ); // If bp1 is warmer, it will lose heat
    mod_part_temp_cur( bp1, diff );
}

Character::comfort_response_t Character::base_comfort_value( const tripoint &p ) const
{
    // Comfort of sleeping spots is "objective", while sleep_spot( p ) is "subjective"
    // As in the latter also checks for fatigue and other variables while this function
    // only looks at the base comfyness of something. It's still subjective, in a sense,
    // as arachnids who sleep in webs will find most places comfortable for instance.
    int comfort = 0;

    comfort_response_t comfort_response;

    bool plantsleep = has_trait( trait_CHLOROMORPH );
    bool fungaloid_cosplay = has_trait( trait_M_SKIN3 );
    bool websleep = has_trait( trait_WEB_WALKER );
    bool webforce = has_trait( trait_THRESH_SPIDER ) && ( has_trait( trait_WEB_SPINNER ) ||
                    has_trait( trait_WEB_WEAVER ) );
    bool in_shell = has_active_mutation( trait_SHELL2 );
    bool watersleep = has_trait( trait_WATERSLEEP );

    map &here = get_map();
    const optional_vpart_position vp = here.veh_at( p );
    const maptile tile = here.maptile_at( p );
    const trap &trap_at_pos = tile.get_trap_t();
    const ter_id ter_at_pos = tile.get_ter();
    const furn_id furn_at_pos = tile.get_furn();

    int web = here.get_field_intensity( p, fd_web );

    // Some mutants have different comfort needs
    if( !plantsleep && !webforce ) {
        if( in_shell ) { // NOLINT(bugprone-branch-clone)
            comfort += 1 + static_cast<int>( comfort_level::slightly_comfortable );
            // Note: shelled individuals can still use sleeping aids!
        } else if( vp ) {
            const cata::optional<vpart_reference> carg = vp.part_with_feature( "CARGO", false );
            const cata::optional<vpart_reference> board = vp.part_with_feature( "BOARDABLE", true );
            if( carg ) {
                const vehicle_stack items = vp->vehicle().get_items( carg->part_index() );
                for( const item &items_it : items ) {
                    if( items_it.has_flag( flag_SLEEP_AID ) ) {
                        // Note: BED + SLEEP_AID = 9 pts, or 1 pt below very_comfortable
                        comfort += 1 + static_cast<int>( comfort_level::slightly_comfortable );
                        comfort_response.aid = &items_it;
                        break; // prevents using more than 1 sleep aid
                    }
                    if( items_it.has_flag( flag_SLEEP_AID_CONTAINER ) ) {
                        bool found = false;
                        if( items_it.num_item_stacks() > 1 ) {
                            // Only one item is allowed, so we don't fill our pillowcase with nails
                            continue;
                        }
                        for( const item *it : items_it.all_items_top() ) {
                            if( it->has_flag( flag_SLEEP_AID ) ) {
                                // Note: BED + SLEEP_AID = 9 pts, or 1 pt below very_comfortable
                                comfort += 1 + static_cast<int>( comfort_level::slightly_comfortable );
                                comfort_response.aid = &items_it;
                                found = true;
                                break; // prevents using more than 1 sleep aid
                            }
                        }
                        // Only 1 sleep aid
                        if( found ) {
                            break;
                        }
                    }
                }
            }
            if( board ) {
                comfort += board->info().comfort;
            } else {
                comfort -= here.move_cost( p );
            }
        }
        // Not in a vehicle, start checking furniture/terrain/traps at this point in decreasing order
        else if( furn_at_pos != f_null ) {
            comfort += 0 + furn_at_pos.obj().comfort;
        }
        // Web sleepers can use their webs if better furniture isn't available
        else if( websleep && web >= 3 ) {
            comfort += 1 + static_cast<int>( comfort_level::slightly_comfortable );
        } else if( !trap_at_pos.is_null() ) {
            comfort += 0 + trap_at_pos.comfort;
        } else {
            // Not a comfortable sleeping spot
            comfort -= here.move_cost( p );
            // Include comfort from terrain, if any
            comfort += ter_at_pos.obj().comfort;
        }

        if( comfort_response.aid == nullptr ) {
            const map_stack items = here.i_at( p );
            for( const item &items_it : items ) {
                if( items_it.has_flag( flag_SLEEP_AID ) ) {
                    // Note: BED + SLEEP_AID = 9 pts, or 1 pt below very_comfortable
                    comfort += 1 + static_cast<int>( comfort_level::slightly_comfortable );
                    comfort_response.aid = &items_it;
                    break; // prevents using more than 1 sleep aid
                }
                if( items_it.has_flag( flag_SLEEP_AID_CONTAINER ) ) {
                    bool found = false;
                    if( items_it.num_item_stacks() > 1 ) {
                        // Only one item is allowed, so we don't fill our pillowcase with nails
                        continue;
                    }
                    for( const item *it : items_it.all_items_top() ) {
                        if( it->has_flag( flag_SLEEP_AID ) ) {
                            // Note: BED + SLEEP_AID = 9 pts, or 1 pt below very_comfortable
                            comfort += 1 + static_cast<int>( comfort_level::slightly_comfortable );
                            comfort_response.aid = &items_it;
                            found = true;
                            break; // prevents using more than 1 sleep aid
                        }
                    }
                    // Only 1 sleep aid
                    if( found ) {
                        break;
                    }
                }
            }
        }
        if( ( fungaloid_cosplay && here.has_flag_ter_or_furn( ter_furn_flag::TFLAG_FUNGUS, pos() ) ) ||
            ( watersleep && here.has_flag_ter( ter_furn_flag::TFLAG_SWIMMABLE, pos() ) ) ) {
            comfort += static_cast<int>( comfort_level::very_comfortable );
        }
    } else if( plantsleep ) {
        if( vp || furn_at_pos != f_null ) {
            // Sleep ain't happening in a vehicle or on furniture
            comfort = static_cast<int>( comfort_level::impossible );
        } else {
            // It's very easy for Chloromorphs to get to sleep on soil!
            if( ter_at_pos == t_dirt || ter_at_pos == t_pit || ter_at_pos == t_dirtmound ||
                ter_at_pos == t_pit_shallow ) {
                comfort += static_cast<int>( comfort_level::very_comfortable );
            }
            // Not as much if you have to dig through stuff first
            else if( ter_at_pos == t_grass ) {
                comfort += static_cast<int>( comfort_level::comfortable );
            }
            // Sleep ain't happening
            else {
                comfort = static_cast<int>( comfort_level::impossible );
            }
        }
        // Has webforce
    } else {
        if( web >= 3 ) {
            // Thick Web and you're good to go
            comfort += static_cast<int>( comfort_level::very_comfortable );
        } else {
            comfort = static_cast<int>( comfort_level::impossible );
        }
    }

    if( comfort > static_cast<int>( comfort_level::comfortable ) ) {
        comfort_response.level = comfort_level::very_comfortable;
    } else if( comfort > static_cast<int>( comfort_level::slightly_comfortable ) ) {
        comfort_response.level = comfort_level::comfortable;
    } else if( comfort > static_cast<int>( comfort_level::neutral ) ) {
        comfort_response.level = comfort_level::slightly_comfortable;
    } else if( comfort == static_cast<int>( comfort_level::neutral ) ) {
        comfort_response.level = comfort_level::neutral;
    } else {
        comfort_response.level = comfort_level::uncomfortable;
    }
    return comfort_response;
}

float Character::get_dodge_base() const
{
    /** @EFFECT_DEX increases dodge base */
    /** @EFFECT_DODGE increases dodge_base */
    return get_dex() / 2.0f + get_skill_level( skill_dodge );
}
float Character::get_hit_base() const
{
    /** @EFFECT_DEX increases hit base, slightly */
    return get_dex() / 4.0f;
}

std::string Character::get_name() const
{
    return play_name.value_or( name );
}

std::vector<std::string> Character::get_grammatical_genders() const
{
    if( male ) {
        return { "m" };
    } else {
        return { "f" };
    }
}

nc_color Character::symbol_color() const
{
    nc_color basic = basic_symbol_color();

    if( has_effect( effect_downed ) ) {
        return hilite( basic );
    } else if( has_effect( effect_grabbed ) ) {
        return cyan_background( basic );
    }

    const auto &fields = get_map().field_at( pos() );

    // Priority: electricity, fire, acid, gases
    bool has_elec = false;
    bool has_fire = false;
    bool has_acid = false;
    bool has_fume = false;
    for( const auto &field : fields ) {
        has_elec = field.first.obj().has_elec;
        if( has_elec ) {
            return hilite( basic );
        }
        has_fire = field.first.obj().has_fire;
        has_acid = field.first.obj().has_acid;
        has_fume = field.first.obj().has_fume;
    }
    if( has_fire ) {
        return red_background( basic );
    }
    if( has_acid ) {
        return green_background( basic );
    }
    if( has_fume ) {
        return white_background( basic );
    }
    if( in_sleep_state() ) {
        return hilite( basic );
    }
    return basic;
}

bool Character::is_immune_field( const field_type_id &fid ) const
{
    // Obviously this makes us invincible
    if( has_trait( trait_DEBUG_NODMG ) || has_effect( effect_incorporeal ) ) {
        return true;
    }
    // Check to see if we are immune
    const field_type &ft = fid.obj();
    for( const trait_id &t : ft.immunity_data_traits ) {
        if( has_trait( t ) ) {
            return true;
        }
    }
    bool immune_by_body_part_resistance = !ft.immunity_data_body_part_env_resistance.empty();
    for( const std::pair<bodypart_str_id, int> &fide : ft.immunity_data_body_part_env_resistance ) {
        immune_by_body_part_resistance = immune_by_body_part_resistance &&
                                         get_env_resist( fide.first.id() ) >= fide.second;
    }
    if( immune_by_body_part_resistance ) {
        return true;
    }
    if( ft.has_elec ) {
        return is_elec_immune();
    }
    if( ft.has_fire ) {
        return has_flag( json_flag_HEATSINK ) || is_wearing( itype_rm13_armor_on );
    }
    if( ft.has_acid ) {
        return !is_on_ground() && get_env_resist( body_part_foot_l ) >= 15 &&
               get_env_resist( body_part_foot_r ) >= 15 &&
               get_env_resist( body_part_leg_l ) >= 15 &&
               get_env_resist( body_part_leg_r ) >= 15 &&
               get_armor_type( damage_type::ACID, body_part_foot_l ) >= 5 &&
               get_armor_type( damage_type::ACID, body_part_foot_r ) >= 5 &&
               get_armor_type( damage_type::ACID, body_part_leg_l ) >= 5 &&
               get_armor_type( damage_type::ACID, body_part_leg_r ) >= 5;
    }
    // If we haven't found immunity yet fall up to the next level
    return Creature::is_immune_field( fid );
}

bool Character::is_elec_immune() const
{
    return is_immune_damage( damage_type::ELECTRIC );
}

bool Character::is_immune_effect( const efftype_id &eff ) const
{
    if( eff == effect_downed ) {
        return is_throw_immune() || ( has_trait( trait_LEG_TENT_BRACE ) && footwear_factor() == 0 );
    } else if( eff == effect_onfire ) {
        return is_immune_damage( damage_type::HEAT );
    } else if( eff == effect_deaf ) {
        return worn_with_flag( flag_DEAF ) || has_flag( json_flag_DEAF ) ||
               worn_with_flag( flag_PARTIAL_DEAF ) ||
               has_flag( json_flag_IMMUNE_HEARING_DAMAGE ) ||
               is_wearing( itype_rm13_armor_on ) || is_deaf();
    } else if( eff == effect_mute ) {
        return has_bionic( bio_voice );
    } else if( eff == effect_corroding ) {
        return is_immune_damage( damage_type::ACID ) || has_trait( trait_SLIMY ) ||
               has_trait( trait_VISCOUS );
    }

    return false;
}

bool Character::is_immune_damage( const damage_type dt ) const
{
    switch( dt ) {
        case damage_type::NONE:
            return true;
        case damage_type::PURE:
            return false;
        case damage_type::BIOLOGICAL:
            return has_flag( json_flag_BIO_IMMUNE ) ||
                   worn_with_flag( flag_BIO_IMMUNE );
        case damage_type::BASH:
            return has_flag( json_flag_BASH_IMMUNE ) ||
                   worn_with_flag( flag_BASH_IMMUNE );
        case damage_type::CUT:
            return has_flag( json_flag_CUT_IMMUNE ) ||
                   worn_with_flag( flag_CUT_IMMUNE );
        case damage_type::ACID:
            return has_flag( json_flag_ACID_IMMUNE ) ||
                   worn_with_flag( flag_ACID_IMMUNE );
        case damage_type::STAB:
            return has_flag( json_flag_STAB_IMMUNE ) ||
                   worn_with_flag( flag_STAB_IMMUNE );
        case damage_type::BULLET:
            return has_flag( json_flag_BULLET_IMMUNE ) ||
                   worn_with_flag( flag_BULLET_IMMUNE );
        case damage_type::HEAT:
            return has_flag( json_flag_HEAT_IMMUNE ) ||
                   worn_with_flag( flag_HEAT_IMMUNE );
        case damage_type::COLD:
            return has_flag( json_flag_COLD_IMMUNE ) ||
                   worn_with_flag( flag_COLD_IMMUNE );
        case damage_type::ELECTRIC:
            return has_flag( json_flag_ELECTRIC_IMMUNE ) ||
                   worn_with_flag( flag_ELECTRIC_IMMUNE );
        default:
            return true;
    }
}

bool Character::is_rad_immune() const
{
    bool has_helmet = false;
    return ( is_wearing_power_armor( &has_helmet ) && has_helmet ) || worn_with_flag( flag_RAD_PROOF );
}

int Character::throw_range( const item &it ) const
{
    if( it.is_null() ) {
        return -1;
    }

    item tmp = it;

    if( tmp.count_by_charges() && tmp.charges > 1 ) {
        tmp.charges = 1;
    }

    int str = get_arm_str();

    /** @ARM_STR determines maximum weight that can be thrown */
    if( ( tmp.weight() / 113_gram ) > str * 15 )  {
        return 0;
    }
    // Increases as weight decreases until 150 g, then decreases again
    /** @ARM_STR increases throwing range, vs item weight (high or low) */
    if( is_mounted() ) {
        auto *mons = mounted_creature.get();
        str = mons->mech_str_addition() != 0 ? mons->mech_str_addition() : str;
    }
    int ret = ( str * 10 ) / ( tmp.weight() >= 150_gram ? tmp.weight() / 113_gram : 10 -
                               static_cast<int>(
                                   tmp.weight() / 15_gram ) );
    ret -= tmp.volume() / 1_liter;
    if( has_active_bionic( bio_railgun ) && tmp.made_of_any( ferric ) ) {
        ret *= 2;
    }
    if( ret < 1 ) {
        return 1;
    }
    // Cap at double our strength + skill
    /** @EFFECT_STR caps throwing range */

    /** @EFFECT_THROW caps throwing range */
    if( ret > str * 3 + get_skill_level( skill_throw ) ) {
        return str * 3 + get_skill_level( skill_throw );
    }

    return ret;
}

const std::vector<material_id> Character::fleshy = { material_flesh, material_hflesh };
bool Character::made_of( const material_id &m ) const
{
    // TODO: check for mutations that change this.
    return std::find( fleshy.begin(), fleshy.end(), m ) != fleshy.end();
}
bool Character::made_of_any( const std::set<material_id> &ms ) const
{
    // TODO: check for mutations that change this.
    return std::any_of( fleshy.begin(), fleshy.end(), [&ms]( const material_id & e ) {
        return ms.count( e );
    } );
}

bool Character::is_blind() const
{
    return worn_with_flag( flag_BLIND ) ||
           has_flag( json_flag_BLIND ) || get_limb_score( limb_score_vision ) <= 0;
}

bool Character::is_invisible() const
{
    return has_flag( json_flag_INVISIBLE ) ||
           is_wearing_active_optcloak() ||
           has_trait( trait_DEBUG_CLOAK );
}

int Character::visibility( bool, int ) const
{
    // 0-100 %
    if( is_invisible() ) {
        return 0;
    }
    // TODO:
    // if ( dark_clothing() && light check ...
    int stealth_modifier = std::floor( mutation_value( "stealth_modifier" ) );
    return clamp( 100 - stealth_modifier, 40, 160 );
}

/*
 * Calculate player brightness based on the brightest active item, as
 * per itype tag LIGHT_* and optional CHARGEDIM ( fade starting at 20% charge )
 * item.light.* is -unimplemented- for the moment, as it is a custom override for
 * applying light sources/arcs with specific angle and direction.
 */
float Character::active_light() const
{
    float lumination = 0.0f;

    int maxlum = 0;
    has_item_with( [&maxlum]( const item & it ) {
        const int lumit = it.getlight_emit();
        if( maxlum < lumit ) {
            maxlum = lumit;
        }
        return false; // continue search, otherwise has_item_with would cancel the search
    } );

    lumination = static_cast<float>( maxlum );

    float mut_lum = 0.0f;
    for( const trait_id &mut : get_mutations() ) {
        float curr_lum = 0.0f;
        for( const std::pair<const bodypart_str_id, float> &elem : mut->lumination ) {
            const float lum_coverage = worn.coverage_with_flags_exclude( elem.first.id(),
            { flag_ALLOWS_NATURAL_ATTACKS, flag_SEMITANGIBLE, flag_PERSONAL } ) / 100.0f;
            curr_lum += elem.second * ( 1 - lum_coverage );
        }
        mut_lum += curr_lum;
    }

    lumination = std::max( lumination, mut_lum );

    lumination = std::max( lumination,
                           static_cast<float>( enchantment_cache->modify_value( enchant_vals::mod::LUMINATION, 0 ) ) );

    if( lumination < 5 && ( has_effect( effect_glowing ) || has_effect( effect_glowy_led ) ) ) {
        lumination = 5;
    }
    return lumination;
}

bool Character::sees_with_specials( const Creature &critter ) const
{
    // electroreceptors grants vision of robots and electric monsters through walls
    if( has_trait( trait_ELECTRORECEPTORS ) && critter.is_electrical() ) {
        return true;
    }

    if( critter.digging() && has_active_bionic( bio_ground_sonar ) ) {
        // Bypass the check below, the bionic sonar also bypasses the sees(point) check because
        // walls don't block sonar which is transmitted in the ground, not the air.
        // TODO: this might need checks whether the player is in the air, or otherwise not connected
        // to the ground. It also might need a range check.
        return true;
    }

    return false;
}

bool Character::pour_into( item &container, item &liquid, bool ignore_settings )
{
    std::string err;
    const int amount = container.get_remaining_capacity_for_liquid( liquid, *this, &err );

    if( !err.empty() ) {
        if( !container.has_item_with( [&liquid]( const item & it ) {
        return it.typeId() == liquid.typeId();
        } ) ) {
            add_msg_if_player( m_bad, err );
        } else {
            //~ you filled <container> to the brim with <liquid>
            add_msg_if_player( _( "You filled %1$s to the brim with %2$s." ), container.tname(),
                               liquid.tname() );
        }
        return false;
    }

    add_msg_if_player( _( "You pour %1$s into the %2$s." ), liquid.tname(), container.tname() );

    liquid.charges -= container.fill_with( liquid, amount, false, false, ignore_settings );
    inv->unsort();

    if( liquid.charges > 0 ) {
        add_msg_if_player( _( "There's some left over!" ) );
    }

    return true;
}

bool Character::pour_into( const vpart_reference &vp, item &liquid ) const
{
    if( !vp.part().fill_with( liquid ) ) {
        return false;
    }

    //~ $1 - vehicle name, $2 - part name, $3 - liquid type
    add_msg_if_player( _( "You refill the %1$s's %2$s with %3$s." ),
                       vp.vehicle().name, vp.part().name(), liquid.type_name() );

    if( liquid.charges > 0 ) {
        add_msg_if_player( _( "There's some left over!" ) );
    }
    return true;
}

float Character::rest_quality() const
{
    // Just a placeholder for now.
    // TODO: Waiting/reading/being unconscious on bed/sofa/grass
    return has_effect( effect_sleep ) ? 1.0f : 0.0f;
}

std::string Character::extended_description() const
{
    std::string ss;
    if( is_avatar() ) {
        // <bad>This is me, <player_name>.</bad>
        ss += string_format( _( "This is you - %s." ), get_name() );
    } else {
        ss += string_format( _( "This is %s." ), get_name() );
    }

    ss += "\n--\n";

    const std::vector<bodypart_id> &bps = get_all_body_parts( get_body_part_flags::only_main );
    // Find length of bp names, to align
    // accumulate looks weird here, any better function?
    int longest = std::accumulate( bps.begin(), bps.end(), 0,
    []( int m, bodypart_id bp ) {
        return std::max( m, utf8_width( body_part_name_as_heading( bp, 1 ) ) );
    } );

    // This is a stripped-down version of the body_window function
    // This should be extracted into a separate function later on
    for( const bodypart_id &bp : bps ) {
        const std::string &bp_heading = body_part_name_as_heading( bp, 1 );

        const nc_color state_col = display::limb_color( *this, bp, true, true, true );
        nc_color name_color = state_col;
        std::pair<std::string, nc_color> hp_bar = get_hp_bar( get_part_hp_cur( bp ), get_part_hp_max( bp ),
                false );

        ss += colorize( left_justify( bp_heading, longest ), name_color );
        ss += colorize( hp_bar.first, hp_bar.second );
        // Trailing bars. UGLY!
        // TODO: Integrate into get_hp_bar somehow
        ss += colorize( std::string( 5 - utf8_width( hp_bar.first ), '.' ), c_white );
        ss += "\n";
    }

    ss += "--\n";
    ss += _( "Wielding:" ) + std::string( " " );
    if( weapon.is_null() ) {
        ss += _( "Nothing" );
    } else {
        ss += weapon.tname();
    }

    ss += "\n";
    ss += _( "Wearing:" ) + std::string( " " );

    const std::list<item> visible_worn_items = get_visible_worn_items();
    std::string worn_string = enumerate_as_string( visible_worn_items.begin(), visible_worn_items.end(),
    []( const item & it ) {
        return it.tname();
    } );
    ss += !worn_string.empty() ? worn_string : _( "Nothing" );

    return replace_colors( ss );
}

social_modifiers Character::get_mutation_bionic_social_mods() const
{
    social_modifiers mods;
    for( const mutation_branch *mut : cached_mutations ) {
        mods += mut->social_mods;
    }
    for( const bionic &bio : *my_bionics ) {
        mods += bio.info().social_mods;
    }
    return mods;
}

template <cata::optional<float> mutation_branch::*member>
float calc_mutation_value( const std::vector<const mutation_branch *> &mutations )
{
    float lowest = 0.0f;
    float highest = 0.0f;
    for( const mutation_branch *mut : mutations ) {
        if( ( mut->*member ).has_value() ) {
            float val = ( mut->*member ).value();
            lowest = std::min( lowest, val );
            highest = std::max( highest, val );
        }
    }

    return std::min( 0.0f, lowest ) + std::max( 0.0f, highest );
}

template <cata::optional<float> mutation_branch::*member>
float calc_mutation_value_additive( const std::vector<const mutation_branch *> &mutations )
{
    float ret = 0.0f;
    for( const mutation_branch *mut : mutations ) {
        if( ( mut->*member ).has_value() ) {
            ret += ( mut->*member ).value();
        }
    }
    return ret;
}

template <cata::optional<float> mutation_branch::*member>
float calc_mutation_value_multiplicative( const std::vector<const mutation_branch *> &mutations )
{
    float ret = 1.0f;
    for( const mutation_branch *mut : mutations ) {
        if( ( mut->*member ).has_value() ) {
            ret *= ( mut->*member ).value();
        }
    }
    return ret;
}

static const std::map<std::string, std::function <float( std::vector<const mutation_branch *> )>>
mutation_value_map = {
    { "healing_awake", calc_mutation_value<&mutation_branch::healing_awake> },
    { "healing_resting", calc_mutation_value<&mutation_branch::healing_resting> },
    { "mending_modifier", calc_mutation_value_multiplicative<&mutation_branch::mending_modifier> },
    { "hp_modifier", calc_mutation_value<&mutation_branch::hp_modifier> },
    { "hp_modifier_secondary", calc_mutation_value<&mutation_branch::hp_modifier_secondary> },
    { "hp_adjustment", calc_mutation_value<&mutation_branch::hp_adjustment> },
    { "temperature_speed_modifier", calc_mutation_value<&mutation_branch::temperature_speed_modifier> },
    { "metabolism_modifier", calc_mutation_value<&mutation_branch::metabolism_modifier> },
    { "thirst_modifier", calc_mutation_value<&mutation_branch::thirst_modifier> },
    { "fatigue_regen_modifier", calc_mutation_value<&mutation_branch::fatigue_regen_modifier> },
    { "fatigue_modifier", calc_mutation_value<&mutation_branch::fatigue_modifier> },
    { "stamina_regen_modifier", calc_mutation_value<&mutation_branch::stamina_regen_modifier> },
    { "stealth_modifier", calc_mutation_value<&mutation_branch::stealth_modifier> },
    { "str_modifier", calc_mutation_value<&mutation_branch::str_modifier> },
    { "dodge_modifier", calc_mutation_value_additive<&mutation_branch::dodge_modifier> },
    { "mana_modifier", calc_mutation_value_additive<&mutation_branch::mana_modifier> },
    { "mana_multiplier", calc_mutation_value_multiplicative<&mutation_branch::mana_multiplier> },
    { "mana_regen_multiplier", calc_mutation_value_multiplicative<&mutation_branch::mana_regen_multiplier> },
    { "bionic_mana_penalty", calc_mutation_value_multiplicative<&mutation_branch::bionic_mana_penalty> },
    { "casting_time_multiplier", calc_mutation_value_multiplicative<&mutation_branch::casting_time_multiplier> },
    { "movecost_modifier", calc_mutation_value_multiplicative<&mutation_branch::movecost_modifier> },
    { "movecost_flatground_modifier", calc_mutation_value_multiplicative<&mutation_branch::movecost_flatground_modifier> },
    { "movecost_obstacle_modifier", calc_mutation_value_multiplicative<&mutation_branch::movecost_obstacle_modifier> },
    { "attackcost_modifier", calc_mutation_value_multiplicative<&mutation_branch::attackcost_modifier> },
    { "cardio_multiplier", calc_mutation_value_multiplicative<&mutation_branch::cardio_multiplier> },
    { "weight_capacity_modifier", calc_mutation_value_multiplicative<&mutation_branch::weight_capacity_modifier> },
    { "hearing_modifier", calc_mutation_value_multiplicative<&mutation_branch::hearing_modifier> },
    { "movecost_swim_modifier", calc_mutation_value_multiplicative<&mutation_branch::movecost_swim_modifier> },
    { "noise_modifier", calc_mutation_value_multiplicative<&mutation_branch::noise_modifier> },
    { "overmap_sight", calc_mutation_value_additive<&mutation_branch::overmap_sight> },
    { "overmap_multiplier", calc_mutation_value_multiplicative<&mutation_branch::overmap_multiplier> },
    { "reading_speed_multiplier", calc_mutation_value_multiplicative<&mutation_branch::reading_speed_multiplier> },
    { "skill_rust_multiplier", calc_mutation_value_multiplicative<&mutation_branch::skill_rust_multiplier> },
    { "crafting_speed_multiplier", calc_mutation_value_multiplicative<&mutation_branch::crafting_speed_multiplier> },
    { "obtain_cost_multiplier", calc_mutation_value_multiplicative<&mutation_branch::obtain_cost_multiplier> },
    { "stomach_size_multiplier", calc_mutation_value_multiplicative<&mutation_branch::stomach_size_multiplier> },
    { "vomit_multiplier", calc_mutation_value_multiplicative<&mutation_branch::vomit_multiplier> },
    { "consume_time_modifier", calc_mutation_value_multiplicative<&mutation_branch::consume_time_modifier> },
    { "sweat_multiplier", calc_mutation_value_multiplicative<&mutation_branch::sweat_multiplier> },
};

float Character::mutation_value( const std::string &val ) const
{
    // Syntax similar to tuple get<n>()
    const auto found = mutation_value_map.find( val );

    if( found == mutation_value_map.end() ) {
        debugmsg( "Invalid mutation value name %s", val );
        return 0.0f;
    } else {
        return found->second( cached_mutations );
    }
}

float Character::healing_rate( float at_rest_quality ) const
{
    // TODO: Cache
    float heal_rate;
    if( !is_npc() ) {
        heal_rate = get_option< float >( "PLAYER_HEALING_RATE" );
    } else {
        heal_rate = get_option< float >( "NPC_HEALING_RATE" );
    }
    float awake_rate = heal_rate * mutation_value( "healing_awake" );
    float final_rate = 0.0f;
    if( awake_rate > 0.0f ) {
        final_rate += awake_rate;
    } else if( at_rest_quality < 1.0f ) {
        // Resting protects from rot
        final_rate += ( 1.0f - at_rest_quality ) * awake_rate;
    }
    float asleep_rate = 0.0f;
    if( at_rest_quality > 0.0f ) {
        asleep_rate = at_rest_quality * heal_rate * ( 1.0f + mutation_value( "healing_resting" ) );
    }
    if( asleep_rate > 0.0f ) {
        final_rate += asleep_rate * ( 1.0f + get_healthy() / 200.0f );
    }

    // Most common case: awake player with no regenerative abilities
    // ~7e-5 is 1 hp per day, anything less than that is totally negligible
    static constexpr float eps = 0.000007f;
    add_msg_debug( debugmode::DF_CHAR_HEALTH, "%s healing: %.6f", get_name(), final_rate );
    if( std::abs( final_rate ) < eps ) {
        return 0.0f;
    }

    float primary_hp_mod = mutation_value( "hp_modifier" );
    if( primary_hp_mod < 0.0f ) {
        // HP mod can't get below -1.0
        final_rate *= 1.0f + primary_hp_mod;
    }

    return enchantment_cache->modify_value( enchant_vals::mod::REGEN_HP, final_rate );
}

float Character::healing_rate_medicine( float at_rest_quality, const bodypart_id &bp ) const
{
    float rate_medicine = 0.0f;

    for( const auto &elem : *effects ) {
        for( const std::pair<const bodypart_id, effect> &i : elem.second ) {
            const effect &eff = i.second;
            float tmp_rate = static_cast<float>( eff.get_amount( "HEAL_RATE" ) ) / to_turns<int>
                             ( 24_hours );

            if( bp == body_part_head ) {
                tmp_rate *= eff.get_amount( "HEAL_HEAD" ) / 100.0f;
            }
            if( bp == body_part_torso ) {
                tmp_rate *= eff.get_amount( "HEAL_TORSO" ) / 100.0f;
            }
            rate_medicine += tmp_rate;
        }
    }

    rate_medicine *= 1.0f + mutation_value( "healing_resting" );
    rate_medicine *= 1.0f + at_rest_quality;

    // increase healing if character has both effects
    if( has_effect( effect_bandaged ) && has_effect( effect_disinfected ) ) {
        rate_medicine *= 1.25;
    }

    if( get_healthy() > 0.0f ) {
        rate_medicine *= 1.0f + get_healthy() / 200.0f;
    } else {
        rate_medicine *= 1.0f + get_healthy() / 400.0f;
    }
    float primary_hp_mod = mutation_value( "hp_modifier" );
    if( primary_hp_mod < 0.0f ) {
        // HP mod can't get below -1.0
        rate_medicine *= 1.0f + primary_hp_mod;
    }
    return rate_medicine;
}

float Character::get_bmi() const
{
    return 12 * get_kcal_percent() + 13;
}

units::mass Character::bodyweight() const
{
    return units::from_kilogram( get_bmi() * std::pow( height() / 100.0f, 2 ) );
}

units::mass Character::bionics_weight() const
{
    units::mass bio_weight = 0_gram;
    for( const bionic_id &bid : get_bionics() ) {
        if( !bid->included ) {
            bio_weight += item::find_type( bid->itype() )->weight;
        }
    }
    return bio_weight;
}

void Character::reset_chargen_attributes()
{
    init_age = 25;
    init_height = 175;
}

int Character::base_age() const
{
    return init_age;
}

void Character::set_base_age( int age )
{
    init_age = age;
}

void Character::mod_base_age( int mod )
{
    init_age += mod;
}

int Character::age() const
{
    int years_since_cataclysm = to_turns<int>( calendar::turn - calendar::turn_zero ) /
                                to_turns<int>( calendar::year_length() );
    return init_age + years_since_cataclysm;
}

std::string Character::age_string() const
{
    //~ how old the character is in years. try to limit number of characters to fit on the screen
    std::string unformatted = _( "%d years" );
    return string_format( unformatted, age() );
}


struct HeightLimits {
    int min_height = 0;
    int base_height = 0;
    int max_height = 0;
};

/** Min and max heights in cm for each size category */
static const std::map<creature_size, HeightLimits> size_category_height_limits {
    { creature_size::tiny, { 58, 70, 87 } },
    { creature_size::small, { 88, 122, 144 } },
    { creature_size::medium, { 145, 175, 200 } }, // minimum is 2 std. deviations below average female height
    { creature_size::large, { 201, 227, 250 } },
    { creature_size::huge, { 251, 280, 320 } },
};

int Character::min_height( creature_size size_category )
{
    return size_category_height_limits.at( size_category ).min_height;
}

int Character::default_height( creature_size size_category )
{
    return size_category_height_limits.at( size_category ).base_height;
}

int Character::max_height( creature_size size_category )
{
    return size_category_height_limits.at( size_category ).max_height;
}

int Character::base_height() const
{
    return init_height;
}

void Character::set_base_height( int height )
{
    init_height = height;
}

void Character::mod_base_height( int mod )
{
    init_height += mod;
}

std::string Character::height_string() const
{
    const bool metric = get_option<std::string>( "DISTANCE_UNITS" ) == "metric";

    if( metric ) {
        std::string metric_string = _( "%d cm" );
        return string_format( metric_string, height() );
    }

    int total_inches = std::round( height() / 2.54 );
    int feet = std::floor( total_inches / 12 );
    int remainder_inches = total_inches % 12;
    return string_format( "%d\'%d\"", feet, remainder_inches );
}

int Character::height() const
{
    const double base_height_deviation = base_height() / static_cast< double >
                                         ( Character::default_height() );
    const HeightLimits &limits = size_category_height_limits.at( get_size() );
    return clamp<int>( std::round( base_height_deviation * limits.base_height ),
                       limits.min_height, limits.max_height );
}

int Character::base_bmr() const
{
    /**
    Values are for males, and average!
    */
    const int equation_constant = 5;
    const int weight_factor = units::to_gram<int>( bodyweight() / 100.0 );
    const int height_factor = 6.25 * height();
    const int age_factor = 5 * age();
    return metabolic_rate_base() * ( weight_factor + height_factor - age_factor + equation_constant );
}

int Character::get_bmr() const
{
    int base_bmr_calc = base_bmr();
    base_bmr_calc *= clamp( activity_history.average_activity(), NO_EXERCISE,
                            maximum_exertion_level() );
    return std::ceil( enchantment_cache->modify_value( enchant_vals::mod::METABOLISM, base_bmr_calc ) );
}

void Character::set_activity_level( float new_level )
{
    if( new_level <= NO_EXERCISE && in_sleep_state() ) {
        new_level = std::min( new_level, SLEEP_EXERCISE );
    }

    activity_history.log_activity( new_level );
}

void Character::reset_activity_level()
{
    activity_history.reset_activity_level();
}

std::string Character::activity_level_str() const
{
    return activity_history.activity_level_str();
}

void Character::mend_item( item_location &&obj, bool interactive )
{
    if( has_trait( trait_DEBUG_HS ) ) {
        uilist menu;
        menu.text = _( "Toggle which fault?" );
        std::vector<std::pair<fault_id, bool>> opts;
        for( const auto &f : obj->faults_potential() ) {
            opts.emplace_back( f, !!obj->faults.count( f ) );
            menu.addentry( -1, true, -1, string_format(
                               opts.back().second ? pgettext( "fault", "Mend: %s" ) : pgettext( "fault", "Set: %s" ),
                               f.obj().name() ) );
        }
        if( opts.empty() ) {
            add_msg( m_info, _( "The %s doesn't have any faults to toggle." ), obj->tname() );
            return;
        }
        menu.query();
        if( menu.ret >= 0 ) {
            if( opts[menu.ret].second ) {
                obj->faults.erase( opts[menu.ret].first );
            } else {
                obj->faults.insert( opts[menu.ret].first );
            }
        }
        return;
    }

    inventory inv = crafting_inventory();

    struct mending_option {
        fault_id fault;
        std::reference_wrapper<const mending_method> method;
        bool doable;
    };

    std::vector<mending_option> mending_options;
    for( const fault_id &f : obj->faults ) {
        for( const auto &m : f->mending_methods() ) {
            mending_option opt{ f, m.second, true };
            for( const auto &sk : m.second.skills ) {
                if( get_skill_level( sk.first ) < sk.second ) {
                    opt.doable = false;
                    break;
                }
            }
            opt.doable = opt.doable &&
                         m.second.requirements->can_make_with_inventory( inv, is_crafting_component );
            mending_options.emplace_back( opt );
        }
    }

    if( mending_options.empty() ) {
        if( interactive ) {
            add_msg( m_info, _( "The %s doesn't have any faults to mend." ), obj->tname() );
            if( obj->damage() > obj->damage_floor( false ) ) {
                const std::set<itype_id> &rep = obj->repaired_with();
                if( rep.empty() ) {
                    add_msg( m_info, _( "It is damaged, but cannot be repaired." ) );
                } else {
                    const std::string repair_options =
                    enumerate_as_string( rep.begin(), rep.end(), []( const itype_id & e ) {
                        return item::nname( e );
                    }, enumeration_conjunction::or_ );

                    add_msg( m_info, _( "It is damaged, and could be repaired with %s.  "
                                        "%s to use one of those items." ),
                             repair_options, press_x( ACTION_USE ) );
                }
            }
        }
        return;
    }

    int sel = 0;
    if( interactive ) {
        uilist menu;
        menu.text = _( "Mend which fault?" );
        menu.desc_enabled = true;
        menu.desc_lines_hint = 0; // Let uilist handle description height

        constexpr int fold_width = 80;

        for( const mending_option &opt : mending_options ) {
            const mending_method &method = opt.method;
            const nc_color col = opt.doable ? c_white : c_light_gray;

            requirement_data reqs = method.requirements.obj();
            auto tools = reqs.get_folded_tools_list( fold_width, col, inv );
            auto comps = reqs.get_folded_components_list( fold_width, col, inv, is_crafting_component );

            std::string descr;
            if( method.turns_into ) {
                descr += string_format( _( "Turns into: <color_cyan>%s</color>\n" ),
                                        method.turns_into->obj().name() );
            }
            if( method.also_mends ) {
                descr += string_format( _( "Also mends: <color_cyan>%s</color>\n" ),
                                        method.also_mends->obj().name() );
            }
            descr += string_format( _( "Time required: <color_cyan>%s</color>\n" ),
                                    to_string_approx( method.time ) );
            if( method.skills.empty() ) {
                descr += string_format( _( "Skills: <color_cyan>none</color>\n" ) );
            } else {
                descr += string_format( _( "Skills: %s\n" ),
                                        enumerate_as_string( method.skills.begin(), method.skills.end(),
                [this]( const std::pair<skill_id, int> &sk ) -> std::string {
                    if( get_skill_level( sk.first ) >= sk.second )
                    {
                        return string_format( pgettext( "skill requirement",
                                                        //~ %1$s: skill name, %2$s: current skill level, %3$s: required skill level
                                                        "<color_cyan>%1$s</color> <color_green>(%2$d/%3$d)</color>" ),
                                              sk.first->name(), get_skill_level( sk.first ), sk.second );
                    } else
                    {
                        return string_format( pgettext( "skill requirement",
                                                        //~ %1$s: skill name, %2$s: current skill level, %3$s: required skill level
                                                        "<color_cyan>%1$s</color> <color_red>(%2$d/%3$d)</color>" ),
                                              sk.first->name(), get_skill_level( sk.first ), sk.second );
                    }
                } ) );
            }

            for( const std::string &line : tools ) {
                descr += line + "\n";
            }
            for( const std::string &line : comps ) {
                descr += line + "\n";
            }

            const std::string desc = method.description + "\n\n" + colorize( descr, col );
            menu.addentry_desc( -1, true, -1, method.name.translated(), desc );
        }
        menu.query();
        if( menu.ret < 0 ) {
            add_msg( _( "Never mind." ) );
            return;
        }
        sel = menu.ret;
    }

    if( sel >= 0 ) {
        const mending_option &opt = mending_options[sel];
        if( !opt.doable ) {
            if( interactive ) {
                add_msg( m_info, _( "You are currently unable to mend the %s this way." ), obj->tname() );
            }
            return;
        }

        const mending_method &method = opt.method;
        assign_activity( ACT_MEND_ITEM, to_moves<int>( method.time ) );
        activity.name = opt.fault.str();
        activity.str_values.emplace_back( method.id );
        activity.targets.push_back( std::move( obj ) );
    }
}

int Character::get_stim() const
{
    return stim;
}

void Character::set_stim( int new_stim )
{
    stim = new_stim;
}

void Character::mod_stim( int mod )
{
    stim += mod;
}

int Character::get_rad() const
{
    return radiation;
}

void Character::set_rad( int new_rad )
{
    radiation = new_rad;
}

void Character::mod_rad( int mod )
{
    if( has_flag( json_flag_NO_RADIATION ) ) {
        return;
    }
    set_rad( std::max( 0, get_rad() + mod ) );
}

int Character::get_stamina() const
{
    if( is_npc() ) {
        // No point in doing a bunch of checks on NPCs for now since they can't use stamina.
        return get_stamina_max();
    }
    return stamina;
}

int Character::get_stamina_max() const
{
    if( is_npc() ) {
        // No point in doing a bunch of checks on NPCs for now since they can't use stamina.
        return 10000;
    }
    // Since adding cardio, 'player_max_stamina' is really 'base max stamina' and gets further modified
    // by your CV fitness.  Name has been kept this way to avoid needing to change the code.
    // Default base maximum stamina and cardio scaling are defined in data/core/game_balance.json
    static const std::string player_max_stamina( "PLAYER_MAX_STAMINA_BASE" );
    static const std::string player_cardiofit_stamina_scale( "PLAYER_CARDIOFIT_STAMINA_SCALING" );

    // Cardiofit stamina mod defaults to 3, and get_cardiofit() should return a value in the vicinity
    // of 1000-4000, so this should add somewhere between 3000 to 12000 stamina.
    int max_stamina = get_option<int>( player_max_stamina ) +
                      get_option<int>( player_cardiofit_stamina_scale ) * get_cardiofit();
    max_stamina = enchantment_cache->modify_value( enchant_vals::mod::MAX_STAMINA, max_stamina );

    return max_stamina;
}

void Character::set_stamina( int new_stamina )
{
    stamina = new_stamina;
}

void Character::mod_stamina( int mod )
{
    // TODO: Make NPCs smart enough to use stamina
    if( is_npc() || has_trait( trait_DEBUG_STAMINA ) ) {
        return;
    }
    stamina += mod;
    if( stamina < 0 ) {
        add_effect( effect_winded, 10_turns );
    }
    stamina = clamp( stamina, 0, get_stamina_max() );
}

void Character::burn_move_stamina( int moves )
{
    int overburden_percentage = 0;
    units::mass current_weight = weight_carried();
    // Make it at least 1 gram to avoid divide-by-zero warning
    units::mass max_weight = std::max( weight_capacity(), 1_gram );
    if( current_weight > max_weight ) {
        overburden_percentage = ( current_weight - max_weight ) * 100 / max_weight;
    }

    int burn_ratio = get_option<int>( "PLAYER_BASE_STAMINA_BURN_RATE" );
    for( const bionic_id &bid : get_bionic_fueled_with( item( "muscle" ) ) ) {
        if( has_active_bionic( bid ) ) {
            burn_ratio = burn_ratio * 2 - 3;
        }
    }
    burn_ratio += overburden_percentage;

    ///\EFFECT_SWIMMING decreases stamina burn when swimming
    if( get_map().has_flag( ter_furn_flag::TFLAG_DEEP_WATER, pos() ) ) {
        burn_ratio += 100 / std::pow( 1.1, get_skill_level( skill_swimming ) );
    }

    burn_ratio *= move_mode->stamina_mult();
    mod_stamina( -( ( moves * burn_ratio ) / 100.0 ) * get_modifier(
                     character_modifier_stamina_move_cost_mod ) );
    add_msg_debug( debugmode::DF_CHARACTER, "Stamina burn: %d", -( ( moves * burn_ratio ) / 100 ) );
    // Chance to suffer pain if overburden and stamina runs out or has trait BADBACK
    // Starts at 1 in 25, goes down by 5 for every 50% more carried
    if( ( current_weight > max_weight ) && ( has_trait( trait_BADBACK ) || get_stamina() == 0 ) &&
        one_in( 35 - 5 * current_weight / ( max_weight / 2 ) ) ) {
        add_msg_if_player( m_bad, _( "Your body strains under the weight!" ) );
        // 1 more pain for every 800 grams more (5 per extra STR needed)
        if( ( ( current_weight - max_weight ) / 800_gram > get_pain() && get_pain() < 100 ) ) {
            mod_pain( 1 );
        }
    }
}

void Character::update_stamina( int turns )
{
    static const std::string player_base_stamina_regen_rate( "PLAYER_BASE_STAMINA_REGEN_RATE" );
    const float base_regen_rate = get_option<float>( player_base_stamina_regen_rate );
    // Your stamina regen rate works as a function of how fit you are compared to your body size.
    // This allows it to scale more quickly than your stamina, so that at higher fitness levels you
    // recover stamina faster.
    const float effective_regen_rate = base_regen_rate * get_cardiofit() / base_bmr();
    const int current_stim = get_stim();
    // Mutations can affect stamina regen via stamina_regen_modifier (0.0 is normal)
    // Values above or below normal will increase or decrease stamina regen
    const float mod_regen = mutation_value( "stamina_regen_modifier" );
    // Mutated stamina works even when winded
    const float base_multiplier = mod_regen + ( has_effect( effect_winded ) ? 0.1f : 1.0f );
    // Ensure multiplier is at least 0.1
    const float stamina_multiplier = std::max<float>( 0.1f, base_multiplier );

    // Recover some stamina every turn. Start with zero, then increase recovery factor based on
    // mutations, stimulants, and bionics before rolling random recovery based on this factor.
    float stamina_recovery = 0.0f;
    // But mouth encumbrance interferes, even with mutated stamina.
    stamina_recovery += stamina_multiplier * std::max( 1.0f,
                        effective_regen_rate * get_modifier( character_modifier_stamina_recovery_breathing_mod ) );
    stamina_recovery = enchantment_cache->modify_value( enchant_vals::mod::REGEN_STAMINA,
                       stamina_recovery );
    // TODO: recovering stamina causes hunger/thirst/fatigue.
    // TODO: Tiredness slowing recovery

    // stim recovers stamina (or impairs recovery)
    if( current_stim > 0 ) {
        // TODO: Make stamina recovery with stims cost health
        stamina_recovery += std::min( 5.0f, current_stim / 15.0f );
    } else if( current_stim < 0 ) {
        // Affect it less near 0 and more near full
        // Negative stim kill at -200
        // At -100 stim it inflicts -20 malus to regen at 100%  stamina,
        // effectivly countering stamina gain of default 20,
        // at 50% stamina its -10 (50%), cuts by 25% at 25% stamina
        stamina_recovery += current_stim / 5.0f * get_stamina() / get_stamina_max();
    }

    const int max_stam = get_stamina_max();
    if( get_power_level() >= 3_kJ && has_active_bionic( bio_gills ) ) {
        int bonus = std::min<int>( units::to_kilojoule( get_power_level() ) / 3,
                                   max_stam - get_stamina() - stamina_recovery * turns );
        // so the effective recovery is up to 5x default
        bonus = std::min( bonus, 4 * static_cast<int>( effective_regen_rate ) );
        if( bonus > 0 ) {
            stamina_recovery += bonus;
            bonus /= 10;
            bonus = std::max( bonus, 1 );
            mod_power_level( units::from_kilojoule( -bonus ) );
        }
    }

    // Roll to determine actual stamina recovery over this period
    int recover_amount = std::ceil( stamina_recovery * turns );
    mod_stamina( recover_amount );
    add_msg_debug( debugmode::DF_CHARACTER, "Stamina recovery: %d", recover_amount );

    // Cap at max
    set_stamina( std::min( std::max( get_stamina(), 0 ), max_stam ) );
}

int Character::get_cardiofit() const
{
    if( is_npc() ) {
        // No point in doing a bunch of checks on NPCs for now since they can't use cardio.
        return 2 * base_bmr();
    }
    const int bmr = base_bmr();
    const int athletics_mod = get_skill_level( skill_swimming ) * 10;
    const int health_effect = get_healthy();

    // FIXME: Delete this untruth
    // Traits now exclusively affect cardio, NOT max_stamina directly. In the future, make
    // cardio_acc also be affected by cardio traits so that they don't become less impactful.
    //const int trait_mod = 0;

    // At some point we might have proficiencies that affect this.
    const int prof_mod = 0;
    const int cardio_acc_mod = get_cardio_acc();

    // Base formula for cardio fitness
    int base_cardio_fitness = bmr / 2 + athletics_mod + health_effect + prof_mod + cardio_acc_mod;

    // Apply trait modifier as a scaling factor to total cardio
    // FIXME: Do this additively as a trait_mod using the original formula, somehow
    const float scale = mutation_value( "cardio_multiplier" );
    const float scaled_fitness = base_cardio_fitness * scale;

    // Set a large sane upper limit to cardio fitness. This could be done asymptotically instead of
    // as a sharp cutoff, but the gradual growth rate of cardio_acc_mod should accomplish that
    // naturally. The BMR will mostly determine this as it is based on the size of the character,
    // but mutations might push it up.
    int final_cardio_fitness = static_cast<int>( std::min( scaled_fitness, 3 * bmr * scale ) );

    return final_cardio_fitness;
}

int Character::get_cardio_acc() const
{
    return cardio_acc;
}

void Character::set_cardio_acc( int ncardio_acc )
{
    cardio_acc = ncardio_acc;
}

void Character::reset_cardio_acc()
{
    set_cardio_acc( base_bmr() / 2 );
}

bool Character::invoke_item( item *used )
{
    return invoke_item( used, pos() );
}

bool Character::invoke_item( item *, const tripoint &, int )
{
    return false;
}

bool Character::invoke_item( item *used, const std::string &method )
{
    return invoke_item( used, method, pos() );
}

bool Character::invoke_item( item *used, const std::string &method, const tripoint &pt,
                             int pre_obtain_moves )
{
    if( used->is_broken() ) {
        add_msg_if_player( m_bad, _( "Your %s was broken and won't turn on." ), used->tname() );
        return false;
    }
    if( !used->ammo_sufficient( this, method ) ) {
        int ammo_req = used->ammo_required();
        std::string it_name = used->tname();
        if( used->has_flag( flag_USE_UPS ) ) {
            add_msg_if_player( m_info,
                               n_gettext( "Your %s needs %d charge from some UPS.",
                                          "Your %s needs %d charges from some UPS.",
                                          ammo_req ),
                               it_name, ammo_req );
        } else if( used->has_flag( flag_USES_BIONIC_POWER ) ) {
            add_msg_if_player( m_info,
                               n_gettext( "Your %s needs %d bionic power.",
                                          "Your %s needs %d bionic power.",
                                          ammo_req ),
                               it_name, ammo_req );
        } else {
            int ammo_rem = used->ammo_remaining();
            add_msg_if_player( m_info,
                               n_gettext( "Your %s has %d charge, but needs %d.",
                                          "Your %s has %d charges, but needs %d.",
                                          ammo_rem ),
                               it_name, ammo_rem, ammo_req );
        }
        moves = pre_obtain_moves;
        return false;
    }

    item *actually_used = used->get_usable_item( method );
    if( actually_used == nullptr ) {
        debugmsg( "Tried to invoke a method %s on item %s, which doesn't have this method",
                  method.c_str(), used->tname() );
        moves = pre_obtain_moves;
        return false;
    }

    cata::optional<int> charges_used = actually_used->type->invoke( *this, *actually_used,
                                       pt, method );
    if( !charges_used.has_value() ) {
        moves = pre_obtain_moves;
        return false;
    }
    if( charges_used.value() == 0 ) {
        return false;
    }
    // Prevent accessing the item as it may have been deleted by the invoked iuse function.
    if( used->is_tool() || actually_used->is_medication() ) {
        return consume_charges( *actually_used, charges_used.value() );
    } else if( used->is_bionic() || used->is_deployable() || method == "place_trap" ) {
        i_rem( used );
        return true;
    } else if( used->is_comestible() ) {
        const bool ret = consume_effects( *used );
        consume_charges( *used, charges_used.value() );
        return ret;
    }

    return false;
}

bool Character::consume_charges( item &used, int qty )
{
    if( qty < 0 ) {
        debugmsg( "Tried to consume negative charges" );
        return false;
    }

    if( qty == 0 ) {
        return false;
    }

    if( !used.is_tool() && !used.is_food() && !used.is_medication() ) {
        debugmsg( "Tried to consume charges for non-tool, non-food, non-med item" );
        return false;
    }

    // Consume comestibles destroying them if no charges remain
    if( used.is_food() || used.is_medication() ) {
        used.charges -= qty;
        if( used.charges <= 0 ) {
            i_rem( &used );
            return true;
        }
        return false;
    }

    // Tools which don't require ammo are instead destroyed
    if( used.is_tool() && !used.ammo_required() ) {
        if( has_item( used ) ) {
            i_rem( &used );
        } else {
            map_stack items = get_map().i_at( pos() );
            for( item_stack::iterator iter = items.begin(); iter != items.end(); iter++ ) {
                if( &( *iter ) == &used ) {
                    iter = items.erase( iter );
                    break;
                }
            }
        }
        return true;
    }

    used.ammo_consume( qty, pos(), this );
    return false;
}

int Character::item_handling_cost( const item &it, bool penalties, int base_cost ) const
{
    int mv = base_cost;
    if( penalties ) {
        // 40 moves per liter, up to 200 at 5 liters
        mv += std::min( 200, it.volume() / 20_ml );
    }

    if( weapon.typeId() == itype_e_handcuffs ) {
        mv *= 4;
    } else if( penalties && has_effect( effect_grabbed ) ) {
        mv *= 2;
    }

    // For single handed items use the least encumbered hand
    if( it.is_two_handed( *this ) ) {
        for( const bodypart_id &part : get_all_body_parts_of_type( body_part_type::type::hand ) ) {
            mv += encumb( part );
        }
    } else {
        int min_encumb = INT_MAX;
        for( const bodypart_id &part : get_all_body_parts_of_type( body_part_type::type::hand ) ) {
            min_encumb = std::min( min_encumb, encumb( part ) );
        }
        mv += min_encumb;
    }

    return std::max( mv, 0 );
}

int Character::item_store_cost( const item &it, const item & /* container */, bool penalties,
                                int base_cost ) const
{
    /** @EFFECT_PISTOL decreases time taken to store a pistol */
    /** @EFFECT_SMG decreases time taken to store an SMG */
    /** @EFFECT_RIFLE decreases time taken to store a rifle */
    /** @EFFECT_SHOTGUN decreases time taken to store a shotgun */
    /** @EFFECT_LAUNCHER decreases time taken to store a launcher */
    /** @EFFECT_STABBING decreases time taken to store a stabbing weapon */
    /** @EFFECT_CUTTING decreases time taken to store a cutting weapon */
    /** @EFFECT_BASHING decreases time taken to store a bashing weapon */
    int lvl = get_skill_level( it.is_gun() ? it.gun_skill() : it.melee_skill() );
    return item_handling_cost( it, penalties, base_cost ) / ( ( lvl + 10.0f ) / 10.0f );
}

int Character::item_retrieve_cost( const item &it, const item &container, bool penalties,
                                   int base_cost ) const
{
    // Drawing from an holster use the same formula as storing an item for now
    /**
         * @EFFECT_PISTOL decreases time taken to draw pistols from holsters
         * @EFFECT_SMG decreases time taken to draw smgs from holsters
         * @EFFECT_RIFLE decreases time taken to draw rifles from holsters
         * @EFFECT_SHOTGUN decreases time taken to draw shotguns from holsters
         * @EFFECT_LAUNCHER decreases time taken to draw launchers from holsters
         * @EFFECT_STABBING decreases time taken to draw stabbing weapons from sheathes
         * @EFFECT_CUTTING decreases time taken to draw cutting weapons from scabbards
         * @EFFECT_BASHING decreases time taken to draw bashing weapons from holsters
         */
    return item_store_cost( it, container, penalties, base_cost );
}

void Character::cough( bool harmful, int loudness )
{
    if( has_effect( effect_cough_suppress ) ) {
        return;
    }

    if( harmful ) {
        const int stam = get_stamina();
        const int malus = get_stamina_max() * 0.05; // 5% max stamina
        mod_stamina( -malus );
        if( stam < malus && x_in_y( malus - stam, malus ) && one_in( 6 ) ) {
            apply_damage( nullptr, body_part_torso, 1 );
        }
    }

    if( !is_npc() ) {
        add_msg( m_bad, _( "You cough heavily." ) );
    }
    sounds::sound( pos(), loudness, sounds::sound_t::speech, _( "a hacking cough." ), false, "misc",
                   "cough" );

    moves -= 80;

    add_effect( effect_disrupted_sleep, 5_minutes );
}

void Character::wake_up()
{
    //Can't wake up if under anesthesia
    if( has_effect( effect_narcosis ) ) {
        return;
    }

    // Do not remove effect_sleep or effect_alarm_clock now otherwise it invalidates an effect
    // iterator in player::process_effects().
    // We just set it for later removal (also happening in player::process_effects(), so no side
    // effects) with a duration of 0 turns.

    if( has_effect( effect_sleep ) ) {
        get_event_bus().send<event_type::character_wakes_up>( getID() );
        get_effect( effect_sleep ).set_duration( 0_turns );
    }
    remove_effect( effect_slept_through_alarm );
    remove_effect( effect_lying_down );
    if( has_effect( effect_alarm_clock ) ) {
        get_effect( effect_alarm_clock ).set_duration( 0_turns );
    }
    recalc_sight_limits();

    if( has_effect( effect_nightmares ) ) {
        add_msg_if_player( m_bad, "%s",
                           SNIPPET.random_from_category( "nightmares" ).value_or( translation() ) );
        add_morale( morale_nightmare, -15, -30, 30_minutes );
    }

    if( movement_mode_is( move_mode_prone ) ) {
        set_movement_mode( move_mode_walk );
    }
}

int Character::get_shout_volume() const
{
    int base = 10;
    int shout_multiplier = 2;

    // Mutations make shouting louder, they also define the default message
    if( has_trait( trait_SHOUT3 ) ) {
        shout_multiplier = 4;
        base = 20;
    } else if( has_trait( trait_SHOUT2 ) ) {
        base = 15;
        shout_multiplier = 3;
    }
    if( has_trait( trait_BOOMING_VOICE ) ) {
        base += 10;
    }

    // You can't shout without your face
    if( has_trait( trait_PROF_FOODP ) && !( is_wearing( itype_foodperson_mask ) ||
                                            is_wearing( itype_foodperson_mask_on ) ) ) {
        base = 0;
        shout_multiplier = 0;
    }

    // Masks and such dampen the sound
    // Balanced around whisper for wearing bondage mask
    // and noise ~= 10 (door smashing) for wearing dust mask for character with strength = 8
    /** @EFFECT_STR increases shouting volume */
    int noise = ( base + str_cur * shout_multiplier ) * get_limb_score( limb_score_breathing );

    // Minimum noise volume possible after all reductions.
    // Volume 1 can't be heard even by player
    constexpr int minimum_noise = 2;

    if( noise <= base ) {
        noise = std::max( minimum_noise, noise );
    }

    noise = enchantment_cache->modify_value( enchant_vals::mod::SHOUT_NOISE, noise );

    // Screaming underwater is not good for oxygen and harder to do overall
    if( underwater ) {
        noise = std::max( minimum_noise, noise / 2 );
    }
    return noise;
}

void Character::shout( std::string msg, bool order )
{
    int base = 10;
    std::string shout;

    // You can't shout without your face
    if( has_trait( trait_PROF_FOODP ) && !( is_wearing( itype_foodperson_mask ) ||
                                            is_wearing( itype_foodperson_mask_on ) ) ) {
        add_msg_if_player( m_warning, _( "You try to shout, but you have no face!" ) );
        return;
    }

    // Mutations make shouting louder, they also define the default message
    if( has_trait( trait_SHOUT3 ) ) {
        base = 20;
        if( msg.empty() ) {
            msg = is_avatar() ? _( "yourself let out a piercing howl!" ) : _( "a piercing howl!" );
            shout = "howl";
        }
    } else if( has_trait( trait_SHOUT2 ) ) {
        base = 15;
        if( msg.empty() ) {
            msg = is_avatar() ? _( "yourself scream loudly!" ) : _( "a loud scream!" );
            shout = "scream";
        }
    }

    if( msg.empty() ) {
        msg = is_avatar() ? _( "yourself shout loudly!" ) : _( "a loud shout!" );
        shout = "default";
    }
    int noise = get_shout_volume();

    // Minimum noise volume possible after all reductions.
    // Volume 1 can't be heard even by player
    constexpr int minimum_noise = 2;

    if( noise <= base ) {
        std::wstring wstr( utf8_to_wstr( msg ) );
        std::transform( wstr.begin(), wstr.end(), wstr.begin(), towlower );
        msg = wstr_to_utf8( wstr );
    }

    // Screaming underwater is not good for oxygen and harder to do overall
    if( underwater ) {
        if( !has_trait( trait_GILLS ) && !has_trait( trait_GILLS_CEPH ) ) {
            mod_stat( "oxygen", -noise );
        }
    }

    // TODO: indistinct noise descriptions should be handled in the sounds code
    if( noise <= minimum_noise ) {
        add_msg_if_player( m_warning,
                           _( "The sound of your voice is almost completely muffled!" ) );
        msg = is_avatar() ? _( "your muffled shout" ) : _( "an indistinct voice" );
    } else if( get_limb_score( limb_score_breathing ) < 0.5f ) {
        // The shout's volume is 1/2 or lower of what it would be without the penalty
        add_msg_if_player( m_warning, _( "The sound of your voice is significantly muffled!" ) );
    }

    sounds::sound( pos(), noise, order ? sounds::sound_t::order : sounds::sound_t::alert, msg, false,
                   "shout", shout );
}

void Character::signal_nemesis()
{
    const tripoint_abs_omt ompos = global_omt_location();
    const tripoint_abs_sm smpos = project_to<coords::sm>( ompos );
    overmap_buffer.signal_nemesis( smpos );
}

void Character::vomit()
{
    get_event_bus().send<event_type::throws_up>( getID() );

    if( stomach.contains() != 0_ml ) {
        stomach.empty();
        get_map().add_field( adjacent_tile(), fd_bile, 1 );
        add_msg_player_or_npc( m_bad, _( "You throw up heavily!" ), _( "<npcname> throws up heavily!" ) );
    }

    if( !has_effect( effect_nausea ) ) {  // Prevents never-ending nausea
        const effect dummy_nausea( effect_source( this ), &effect_nausea.obj(), 0_turns,
                                   bodypart_str_id::NULL_ID(), false, 1, calendar::turn );
        add_effect( effect_nausea, std::max( dummy_nausea.get_max_duration() * units::to_milliliter(
                stomach.contains() ) / 21, dummy_nausea.get_int_dur_factor() ) );
    }

    mod_moves( -100 );
    for( auto &elem : *effects ) {
        for( auto &_effect_it : elem.second ) {
            auto &it = _effect_it.second;
            if( it.get_id() == effect_foodpoison ) {
                it.mod_duration( -30_minutes );
            } else if( it.get_id() == effect_drunk ) {
                it.mod_duration( rng( -10_minutes, -50_minutes ) );
            }
        }
    }
    remove_effect( effect_pkill1 );
    remove_effect( effect_pkill2 );
    remove_effect( effect_pkill3 );
    // Don't wake up when just retching
    if( stomach.contains() > 0_ml ) {
        wake_up();
    }
}

// adjacent_tile() returns a safe, unoccupied adjacent tile. If there are no such tiles, returns player position instead.
tripoint Character::adjacent_tile() const
{
    std::vector<tripoint> ret;
    int dangerous_fields = 0;
    map &here = get_map();
    creature_tracker &creatures = get_creature_tracker();
    for( const tripoint &p : here.points_in_radius( pos(), 1 ) ) {
        if( p == pos() ) {
            // Don't consider player position
            continue;
        }
        if( creatures.creature_at( p ) != nullptr ) {
            continue;
        }
        if( here.impassable( p ) ) {
            continue;
        }
        const trap &curtrap = here.tr_at( p );
        // If we don't known a trap here, the spot "appears" to be good, so consider it.
        // Same if we know a benign trap (as it's not dangerous).
        if( curtrap.can_see( p, *this ) && !curtrap.is_benign() ) {
            continue;
        }
        // Only consider tile if unoccupied, passable and has no traps
        dangerous_fields = 0;
        auto &tmpfld = here.field_at( p );
        for( auto &fld : tmpfld ) {
            const field_entry &cur = fld.second;
            if( cur.is_dangerous() ) {
                dangerous_fields++;
            }
        }

        if( dangerous_fields == 0 ) {
            ret.push_back( p );
        }
    }

    return random_entry( ret, pos() ); // player position if no valid adjacent tiles
}

void Character::set_fac_id( const std::string &my_fac_id )
{
    fac_id = faction_id( my_fac_id );
}

std::string get_stat_name( character_stat Stat )
{
    switch( Stat ) {
        // *INDENT-OFF*
    case character_stat::STRENGTH:     return pgettext( "strength stat", "STR" );
    case character_stat::DEXTERITY:    return pgettext( "dexterity stat", "DEX" );
    case character_stat::INTELLIGENCE: return pgettext( "intelligence stat", "INT" );
    case character_stat::PERCEPTION:   return pgettext( "perception stat", "PER" );
        // *INDENT-ON*
        default:
            break;
    }
    return pgettext( "fake stat there's an error", "ERR" );
}

void Character::build_mut_dependency_map( const trait_id &mut,
        std::unordered_map<trait_id, int> &dependency_map, int distance )
{
    // Skip base traits and traits we've seen with a lower distance
    const auto lowest_distance = dependency_map.find( mut );
    if( !has_base_trait( mut ) && ( lowest_distance == dependency_map.end() ||
                                    distance < lowest_distance->second ) ) {
        dependency_map[mut] = distance;
        // Recurse over all prerequisite and replacement mutations
        const mutation_branch &mdata = mut.obj();
        for( const trait_id &i : mdata.prereqs ) {
            build_mut_dependency_map( i, dependency_map, distance + 1 );
        }
        for( const trait_id &i : mdata.prereqs2 ) {
            build_mut_dependency_map( i, dependency_map, distance + 1 );
        }
        for( const trait_id &i : mdata.replacements ) {
            build_mut_dependency_map( i, dependency_map, distance + 1 );
        }
    }
}

void Character::set_highest_cat_level()
{
    mutation_category_level.clear();

    // For each of our mutations...
    for( const trait_id &mut : get_mutations() ) {
        // ...build up a map of all prerequisite/replacement mutations along the tree, along with their distance from the current mutation
        std::unordered_map<trait_id, int> dependency_map;
        build_mut_dependency_map( mut, dependency_map, 0 );

        // Then use the map to set the category levels
        for( const std::pair<const trait_id, int> &i : dependency_map ) {
            const mutation_branch &mdata = i.first.obj();
            if( !mdata.flags.count( json_flag_NON_THRESH ) ) {
                for( const mutation_category_id &cat : mdata.category ) {
                    // Decay category strength based on how far it is from the current mutation
                    mutation_category_level[cat] += 8 / static_cast<int>( std::pow( 2, i.second ) );
                }
            }
        }
    }
}

void Character::drench_mut_calc()
{
    for( const bodypart_id &bp : get_all_body_parts() ) {
        int ignored = 0;
        int neutral = 0;
        int good = 0;

        for( const trait_id &iter : get_mutations() ) {
            const mutation_branch &mdata = iter.obj();
            const auto wp_iter = mdata.protection.find( bp.id() );
            if( wp_iter != mdata.protection.end() ) {
                ignored += wp_iter->second.x;
                neutral += wp_iter->second.y;
                good += wp_iter->second.z;
            }
        }
        set_part_mut_drench( bp, { WT_GOOD, good } );
        set_part_mut_drench( bp, { WT_NEUTRAL, neutral } );
        set_part_mut_drench( bp, { WT_IGNORED, ignored } );
    }
}

/// Returns a weighted list of all mutation categories with current blood vitamin levels
weighted_int_list<mutation_category_id> Character::get_vitamin_weighted_categories() const
{
    weighted_int_list<mutation_category_id> weighted_output;
    const std::map<mutation_category_id, mutation_category_trait> &mutation_categories =
        mutation_category_trait::get_all();
    for( const auto &elem : mutation_categories ) {
        weighted_output.add( elem.first, vitamin_get( elem.second.vitamin ) );
    }
    return weighted_output;
}

/// Returns the mutation category with the highest strength
mutation_category_id Character::get_highest_category() const
{
    int iLevel = 0;
    mutation_category_id sMaxCat;

    for( const std::pair<const mutation_category_id, int> &elem : mutation_category_level ) {
        if( elem.second > iLevel ) {
            sMaxCat = elem.first;
            iLevel = elem.second;
        } else if( elem.second == iLevel ) {
            sMaxCat = mutation_category_id();  // no category on ties
        }
    }
    return sMaxCat;
}

void Character::recalculate_bodyparts()
{
    body_part_set body_set;
    for( const bodypart_id &bp : creature_anatomy->get_bodyparts() ) {
        body_set.set( bp.id() );
    }
    body_set = enchantment_cache->modify_bodyparts( body_set );
    std::vector<bodypart_str_id> remove;
    // first come up with the bodyparts that need to be removed from body
    for( auto bp_iter = body.begin(); bp_iter != body.end(); ) {
        if( !body_set.test( bp_iter->first ) ) {
            bp_iter = body.erase( bp_iter );
        } else {
            ++bp_iter;
        }
    }
    // then add the parts in bodyset that are missing from body
    for( const bodypart_str_id &bp : body_set ) {
        if( body.find( bp ) == body.end() ) {
            body[bp] = bodypart( bp );
        }
    }
    calc_encumbrance();
}

void Character::recalculate_enchantment_cache()
{
    // start by resetting the cache to all inventory items
    *enchantment_cache = inv->get_active_enchantment_cache( *this );

    visit_items( [&]( const item * it, item * ) {
        for( const enchantment &ench : it->get_enchantments() ) {
            if( ench.is_active( *this, *it ) ) {
                enchantment_cache->force_add( ench );
            }
        }
        return VisitResponse::NEXT;
    } );

    // get from traits/ mutations
    for( const std::pair<const trait_id, trait_data> &mut_map : my_mutations ) {
        const mutation_branch &mut = mut_map.first.obj();

        for( const enchantment_id &ench_id : mut.enchantments ) {
            const enchantment &ench = ench_id.obj();
            if( ench.is_active( *this, mut.activated && mut_map.second.powered ) ) {
                enchantment_cache->force_add( ench );
            }
        }
    }

    for( const bionic &bio : *my_bionics ) {
        const bionic_id &bid = bio.id;

        for( const enchantment_id &ench_id : bid->enchantments ) {
            const enchantment &ench = ench_id.obj();
            if( ench.is_active( *this, bio.powered &&
                                bid->has_flag( STATIC( json_character_flag( "BIONIC_TOGGLED" ) ) ) ) ) {
                enchantment_cache->force_add( ench );
            }
        }
    }

    if( enchantment_cache->modifies_bodyparts() ) {
        recalculate_bodyparts();
    }
}

double Character::calculate_by_enchantment( double modify, enchant_vals::mod value,
        bool round_output ) const
{
    modify += enchantment_cache->get_value_add( value );
    modify *= 1.0 + enchantment_cache->get_value_multiply( value );
    if( round_output ) {
        modify = std::round( modify );
    }
    return modify;
}

void Character::passive_absorb_hit( const bodypart_id &bp, damage_unit &du ) const
{
    // >0 check because some mutations provide negative armor
    // Thin skin check goes before subdermal armor plates because SUBdermal
    if( du.amount > 0.0f ) {
        // HACK: Get rid of this as soon as CUT and STAB are split
        if( du.type == damage_type::STAB ) {
            damage_unit du_copy = du;
            du_copy.type = damage_type::CUT;
            du.amount -= mutation_armor( bp, du_copy );
            du.amount -= bp->damage_resistance( du_copy );
        } else {
            du.amount -= mutation_armor( bp, du );
            du.amount -= bp->damage_resistance( du );
        }
    }
    du.amount -= bionic_armor_bonus( bp, du.type ); //Check for passive armor bionics
    du.amount -= mabuff_armor_bonus( du.type );
    du.amount = std::max( 0.0f, du.amount );
}

void Character::did_hit( Creature &target )
{
    enchantment_cache->cast_hit_you( *this, target );
}

ret_val<bool> Character::can_wield( const item &it ) const
{
    if( has_effect( effect_incorporeal ) ) {
        return ret_val<bool>::make_failure( _( "You can't wield anything while incorporeal." ) );
    }
    if( !has_min_manipulators() ) {
        return ret_val<bool>::make_failure(
                   _( "You need at least one arm available to even consider wielding something." ) );
    }
    if( it.made_of_from_type( phase_id::LIQUID ) ) {
        return ret_val<bool>::make_failure( _( "Can't wield spilt liquids." ) );
    }
    if( it.has_flag( flag_NO_UNWIELD ) ) {
        return ret_val<bool>::make_failure(
                   _( "You can't wield this.  Wielding it would make it impossible to unwield it." ) );
    }
    if( it.has_flag( flag_BIONIC_WEAPON ) ) {
        return ret_val<bool>::make_failure(
                   _( "You can't wield this.  It looks like it has to be attached to a bionic." ) );
    }

    const item weapon = get_wielded_item();
    if( is_armed() && !can_unwield( weapon ).success() ) {
        return ret_val<bool>::make_failure( _( "The %s is preventing you from wielding the %s." ),
                                            weapname(), it.tname() );
    }
    monster *mount = mounted_creature.get();
    if( it.is_two_handed( *this ) && ( !has_two_arms_lifting() ||
                                       worn_with_flag( flag_RESTRICT_HANDS ) ) &&
        !( is_mounted() && mount->has_flag( MF_RIDEABLE_MECH ) &&
           mount->type->mech_weapon && it.typeId() == mount->type->mech_weapon ) ) {
        if( worn_with_flag( flag_RESTRICT_HANDS ) ) {
            return ret_val<bool>::make_failure(
                       _( "Something you are wearing hinders the use of both hands." ) );
        } else if( it.has_flag( flag_ALWAYS_TWOHAND ) ) {
            return ret_val<bool>::make_failure( _( "The %s can't be wielded with only one arm." ),
                                                it.tname() );
        } else {
            return ret_val<bool>::make_failure( _( "You are too weak to wield %s with only one arm." ),
                                                it.tname() );
        }
    }
    if( is_mounted() && mount->has_flag( MF_RIDEABLE_MECH ) &&
        mount->type->mech_weapon && it.typeId() != mount->type->mech_weapon ) {
        return ret_val<bool>::make_failure( _( "You cannot wield anything while piloting a mech." ) );
    }

    return ret_val<bool>::make_success();
}

bool Character::has_wield_conflicts( const item &it ) const
{
    return is_wielding( it ) || ( is_armed() && !it.can_combine( weapon ) );
}

bool Character::unwield()
{
    if( weapon.is_null() ) {
        return true;
    }

    if( !can_unwield( weapon ).success() ) {
        return false;
    }

    // currently the only way to unwield NO_UNWIELD weapon is if it's a bionic that can be deactivated
    if( weapon.has_flag( flag_NO_UNWIELD ) ) {
        cata::optional<bionic *> bio_opt = find_bionic_by_uid( get_weapon_bionic_uid() );
        return bio_opt && can_deactivate_bionic( **bio_opt ).success();
    }

    const std::string query = string_format( _( "Stop wielding %s?" ), weapon.tname() );

    if( !dispose_item( item_location( *this, &weapon ), query ) ) {
        return false;
    }

    inv->unsort();

    return true;
}

std::string Character::weapname() const
{
    if( weapon.is_gun() ) {
        gun_mode current_mode = weapon.gun_current_mode();
        const bool no_mode = !current_mode.target;
        std::string gunmode;
        std::string gun_name = no_mode ? weapon.display_name() : current_mode->tname();
        // only required for empty mags and empty guns
        std::string mag_ammo;
        if( !no_mode && current_mode->gun_all_modes().size() > 1 ) {
            gunmode = current_mode.tname() + " ";
        }

        if( !no_mode && ( current_mode->uses_magazine() || current_mode->magazine_integral() ) ) {
            if( current_mode->uses_magazine() && !current_mode->magazine_current() ) {
                mag_ammo = _( " (empty)" );
            } else {
                int cur_ammo = current_mode->ammo_remaining();
                int max_ammo;
                if( cur_ammo == 0 ) {
                    max_ammo = current_mode->ammo_capacity( item( current_mode->ammo_default() ).ammo_type() );
                } else {
                    max_ammo = current_mode->ammo_capacity( current_mode->loaded_ammo().ammo_type() );
                }

                const double ratio = static_cast<double>( cur_ammo ) / static_cast<double>( max_ammo );
                nc_color charges_color;
                if( cur_ammo == 0 ) {
                    charges_color = c_light_red;
                } else if( cur_ammo == max_ammo ) {
                    charges_color = c_white;
                } else if( ratio < 1.0 / 3.0 ) {
                    charges_color = c_red;
                } else if( ratio < 2.0 / 3.0 ) {
                    charges_color = c_yellow;
                } else {
                    charges_color = c_light_green;
                }
                mag_ammo = string_format( " (%s)", colorize( string_format( "%i/%i", cur_ammo, max_ammo ),
                                          charges_color ) );
            }
        }

        return string_format( "%s%s%s", gunmode, gun_name, mag_ammo );

    } else if( !is_armed() ) {
        return _( "fists" );

    } else {
        return weapon.tname();
    }
}

void Character::on_hit( Creature *source, bodypart_id bp_hit,
                        float /*difficulty*/, dealt_projectile_attack const *const proj )
{
    check_dead_state();
    if( source == nullptr || proj != nullptr ) {
        return;
    }

    if( is_npc() ) {
        as_npc()->on_attacked( *source );
    }

    bool u_see = get_player_view().sees( *this );
    const units::energy trigger_cost_base = bio_ods->power_trigger;
    if( has_active_bionic( bio_ods ) && get_power_level() > ( 5 * trigger_cost_base ) ) {
        if( is_avatar() ) {
            add_msg( m_good, _( "Your offensive defense system shocks %s in mid-attack!" ),
                     source->disp_name() );
        } else if( u_see ) {
            add_msg( _( "%1$s's offensive defense system shocks %2$s in mid-attack!" ),
                     disp_name(),
                     source->disp_name() );
        }
        int shock = rng( 1, 4 );
        mod_power_level( -shock * trigger_cost_base );
        damage_instance ods_shock_damage;
        ods_shock_damage.add_damage( damage_type::ELECTRIC, shock * 5 );
        // Should hit body part used for attack
        source->deal_damage( this, body_part_torso, ods_shock_damage );
    }
    if( !wearing_something_on( bp_hit ) &&
        ( has_trait( trait_SPINES ) || has_trait( trait_QUILLS ) ) ) {
        int spine = rng( 1, has_trait( trait_QUILLS ) ? 20 : 8 );
        if( !is_avatar() ) {
            if( u_see ) {
                add_msg( _( "%1$s's %2$s puncture %3$s in mid-attack!" ), get_name(),
                         ( has_trait( trait_QUILLS ) ? _( "quills" ) : _( "spines" ) ),
                         source->disp_name() );
            }
        } else {
            add_msg( m_good, _( "Your %1$s puncture %2$s in mid-attack!" ),
                     ( has_trait( trait_QUILLS ) ? _( "quills" ) : _( "spines" ) ),
                     source->disp_name() );
        }
        damage_instance spine_damage;
        spine_damage.add_damage( damage_type::STAB, spine );
        source->deal_damage( this, body_part_torso, spine_damage );
    }
    if( ( !wearing_something_on( bp_hit ) ) && has_trait( trait_THORNS ) &&
        ( !source->has_weapon() ) ) {
        if( !is_avatar() ) {
            if( u_see ) {
                add_msg( _( "%1$s's %2$s scrape %3$s in mid-attack!" ), get_name(),
                         _( "thorns" ), source->disp_name() );
            }
        } else {
            add_msg( m_good, _( "Your thorns scrape %s in mid-attack!" ), source->disp_name() );
        }
        int thorn = rng( 1, 4 );
        damage_instance thorn_damage;
        thorn_damage.add_damage( damage_type::CUT, thorn );
        // In general, critters don't have separate limbs
        // so safer to target the torso
        source->deal_damage( this, body_part_torso, thorn_damage );
    }
    if( ( !wearing_something_on( bp_hit ) ) && has_trait( trait_CF_HAIR ) ) {
        if( !is_avatar() ) {
            if( u_see ) {
                add_msg( _( "%1$s gets a load of %2$s's %3$s stuck in!" ), source->disp_name(),
                         get_name(), _( "hair" ) );
            }
        } else {
            add_msg( m_good, _( "Your hairs detach into %s!" ), source->disp_name() );
        }
        source->add_effect( effect_stunned, 2_turns );
        if( one_in( 3 ) ) { // In the eyes!
            source->add_effect( effect_blind, 2_turns );
        }
    }
    if( worn_with_flag( flag_REQUIRES_BALANCE ) && !is_on_ground() ) {
        int rolls = 4;
        if( worn_with_flag( flag_ROLLER_ONE ) ) {
            rolls += 2;
        }
        if( has_trait( trait_PROF_SKATER ) ) {
            rolls--;
        }
        if( has_trait( trait_DEFT ) ) {
            rolls--;
        }
        if( has_trait( trait_CLUMSY ) ) {
            rolls++;
        }

        if( stability_roll() < dice( rolls, 10 ) ) {
            if( !is_avatar() ) {
                if( u_see ) {
                    add_msg( _( "%1$s loses their balance while being hit!" ), get_name() );
                }
            } else {
                add_msg( m_bad, _( "You lose your balance while being hit!" ) );
            }
            // This kind of downing is not subject to immunity.
            add_effect( effect_downed, 2_turns, false, 0, true );
        }
    }

    enchantment_cache->cast_hit_me( *this, source );
}

/*
    Where damage to character is actually applied to hit body parts
    Might be where to put bleed stuff rather than in player::deal_damage()
 */
void Character::apply_damage( Creature *source, bodypart_id hurt, int dam,
                              const bool bypass_med )
{
    if( is_dead_state() || has_trait( trait_DEBUG_NODMG ) || has_effect( effect_incorporeal ) ) {
        // don't do any more damage if we're already dead
        // Or if we're debugging and don't want to die
        // Or we are intangible
        return;
    }

    if( hurt == bodypart_str_id::NULL_ID() ) {
        debugmsg( "Wacky body part hurt!" );
        hurt = body_part_torso;
    }

    mod_pain( dam / 2 );

    const bodypart_id &part_to_damage = hurt->main_part;

    const int dam_to_bodypart = std::min( dam, get_part_hp_cur( part_to_damage ) );

    mod_part_hp_cur( part_to_damage, - dam_to_bodypart );
    get_event_bus().send<event_type::character_takes_damage>( getID(), dam_to_bodypart );

    if( !weapon.is_null() && !can_wield( weapon ).success() &&
        can_drop( weapon ).success() ) {
        add_msg_if_player( _( "You are no longer able to wield your %s and drop it!" ),
                           weapon.display_name() );
        put_into_vehicle_or_drop( *this, item_drop_reason::tumbling, { weapon } );
        i_rem( &weapon );
    }
    if( has_effect( effect_mending, part_to_damage.id() ) && ( source == nullptr ||
            !source->is_hallucination() ) ) {
        effect &e = get_effect( effect_mending, part_to_damage );
        float remove_mend = dam / 20.0f;
        e.mod_duration( -e.get_max_duration() * remove_mend );
    }

    if( dam > get_painkiller() ) {
        on_hurt( source );
    }

    if( !bypass_med ) {
        // remove healing effects if damaged
        int remove_med = roll_remainder( dam / 5.0f );
        if( remove_med > 0 && has_effect( effect_bandaged, part_to_damage.id() ) ) {
            remove_med -= reduce_healing_effect( effect_bandaged, remove_med, part_to_damage );
        }
        if( remove_med > 0 && has_effect( effect_disinfected, part_to_damage.id() ) ) {
            reduce_healing_effect( effect_disinfected, remove_med, part_to_damage );
        }
    }
}

dealt_damage_instance Character::deal_damage( Creature *source, bodypart_id bp,
        const damage_instance &d, const weakpoint_attack &attack )
{
    if( has_trait( trait_DEBUG_NODMG ) || has_effect( effect_incorporeal ) ) {
        return dealt_damage_instance();
    }

    //damage applied here
    dealt_damage_instance dealt_dams = Creature::deal_damage( source, bp, d, attack );
    //block reduction should be by applied this point
    int dam = dealt_dams.total_damage();

    // TODO: Pre or post blit hit tile onto "this"'s location here
    if( dam > 0 && get_player_view().sees( pos() ) ) {
        g->draw_hit_player( *this, dam );

        if( is_avatar() && source ) {
            //monster hits player melee
            SCT.add( point( posx(), posy() ),
                     direction_from( point_zero, point( posx() - source->posx(), posy() - source->posy() ) ),
                     get_hp_bar( dam, get_hp_max( bp ) ).first, m_bad, body_part_name( bp ), m_neutral );
        }
    }

    // And slimespawners too
    if( has_trait( trait_SLIMESPAWNER ) && ( dam >= 10 ) && one_in( 20 - dam ) ) {
        if( monster *const slime = g->place_critter_around( mon_player_blob, pos(), 1 ) ) {
            slime->friendly = -1;
            add_msg_if_player( m_warning, _( "A mass of slime is torn from you, and moves on its own!" ) );
        }
    }

    Character &player_character = get_player_character();
    //Acid blood effects.
    bool u_see = player_character.sees( *this );
    int cut_dam = dealt_dams.type_damage( damage_type::CUT );
    if( source && has_trait( trait_ACIDBLOOD ) && !one_in( 3 ) &&
        ( dam >= 4 || cut_dam > 0 ) && ( rl_dist( player_character.pos(), source->pos() ) <= 1 ) ) {
        if( is_avatar() ) {
            add_msg( m_good, _( "Your acidic blood splashes %s in mid-attack!" ),
                     source->disp_name() );
        } else if( u_see ) {
            add_msg( _( "%1$s's acidic blood splashes on %2$s in mid-attack!" ),
                     disp_name(), source->disp_name() );
        }
        damage_instance acidblood_damage;
        acidblood_damage.add_damage( damage_type::ACID, rng( 4, 16 ) );
        if( !one_in( 4 ) ) {
            source->deal_damage( this, body_part_arm_l, acidblood_damage );
            source->deal_damage( this, body_part_arm_r, acidblood_damage );
        } else {
            source->deal_damage( this, body_part_torso, acidblood_damage );
            source->deal_damage( this, body_part_head, acidblood_damage );
        }
    }

    int recoil_mul = 100;

    if( bp == body_part_eyes ) {
        if( dam > 5 || cut_dam > 0 ) {
            const time_duration minblind = std::max( 1_turns, 1_turns * ( dam + cut_dam ) / 10 );
            const time_duration maxblind = std::min( 5_turns, 1_turns * ( dam + cut_dam ) / 4 );
            add_effect( effect_blind, rng( minblind, maxblind ) );
        }
    } else if( bp == body_part_hand_l || bp == body_part_arm_l ||
               bp == body_part_hand_r || bp == body_part_arm_r ) {
        recoil_mul = 200;
    } else if( bp == bodypart_str_id::NULL_ID() ) {
        debugmsg( "Wacky body part hit!" );
    }

    // TODO: Scale with damage in a way that makes sense for power armors, plate armor and naked skin.
    recoil += recoil_mul * weapon.volume() / 250_ml;
    recoil = std::min( MAX_RECOIL, recoil );
    //looks like this should be based off of dealt damages, not d as d has no damage reduction applied.
    // Skip all this if the damage isn't from a creature. e.g. an explosion.
    if( source != nullptr ) {
        // TODO: is this code used anymore? It seems like it is now covered in the monattack file
        if( source->has_flag( MF_GRABS ) && !source->is_hallucination() &&
            !source->has_effect( effect_grabbing ) ) {
            /** @EFFECT_DEX increases chance to avoid being grabbed */
            const bool dodged_grab = rng( 0, get_dex() ) > rng( 0, 10 );

            if( has_grab_break_tec() && dodged_grab ) {
                if( has_effect( effect_grabbed ) ) {
                    add_msg_if_player( m_warning, _( "The %s tries to grab you as well, but you bat it away!" ),
                                       source->disp_name() );
                } else {
                    add_msg_player_or_npc( m_info, _( "The %s tries to grab you, but you break its grab!" ),
                                           _( "The %s tries to grab <npcname>, but they break its grab!" ),
                                           source->disp_name() );
                }
            } else {
                const int prev_effect = get_effect_int( effect_grabbed, body_part_torso );
                add_effect( effect_grabbed, 2_turns,  body_part_torso, false, prev_effect + 2 );
                source->add_effect( effect_grabbing, 2_turns );
                add_msg_player_or_npc( m_bad, _( "You are grabbed by %s!" ), _( "<npcname> is grabbed by %s!" ),
                                       source->disp_name() );
            }
        }
    }

    int sum_cover = 0;
    bool dealt_melee = false;
    bool dealt_ranged = false;
    for( const damage_unit &du : d ) {
        // Assume that ranged == getting shot
        if( du.type == damage_type::BULLET ) {
            dealt_ranged = true;
        } else if( du.type == damage_type::BASH ||
                   du.type == damage_type::CUT ||
                   du.type == damage_type::STAB ) {
            dealt_melee = true;
        }
    }
    sum_cover += worn.sum_filthy_cover( dealt_ranged, dealt_melee, bp );

    // Chance of infection is damage (with cut and stab x4) * sum of coverage on affected body part, in percent.
    // i.e. if the body part has a sum of 100 coverage from filthy clothing,
    // each point of damage has a 1% change of causing infection.
    if( sum_cover > 0 ) {
        const int cut_type_dam = dealt_dams.type_damage( damage_type::CUT ) + dealt_dams.type_damage(
                                     damage_type::STAB );
        const int combined_dam = dealt_dams.type_damage( damage_type::BASH ) + ( cut_type_dam * 4 );
        const int infection_chance = ( combined_dam * sum_cover ) / 100;
        if( x_in_y( infection_chance, 100 ) ) {
            if( has_effect( effect_bite, bp.id() ) ) {
                add_effect( effect_bite, 40_minutes, bp, true );
            } else if( has_effect( effect_infected, bp.id() ) ) {
                add_effect( effect_infected, 25_minutes, bp, true );
            } else {
                add_effect( effect_bite, 1_turns, bp, true );
            }
            add_msg_if_player( _( "Filth from your clothing has been embedded deep in the wound." ) );
        }
    }

    on_hurt( source );
    return dealt_dams;
}

int Character::reduce_healing_effect( const efftype_id &eff_id, int remove_med,
                                      const bodypart_id &hurt )
{
    effect &e = get_effect( eff_id, hurt );
    int intensity = e.get_intensity();
    if( remove_med < intensity ) {
        if( eff_id == effect_bandaged ) {
            add_msg_if_player( m_bad, _( "Bandages on your %s were damaged!" ), body_part_name( hurt ) );
        } else  if( eff_id == effect_disinfected ) {
            add_msg_if_player( m_bad, _( "You got some filth on your disinfected %s!" ),
                               body_part_name( hurt ) );
        }
    } else {
        if( eff_id == effect_bandaged ) {
            add_msg_if_player( m_bad, _( "Bandages on your %s were destroyed!" ),
                               body_part_name( hurt ) );
        } else  if( eff_id == effect_disinfected ) {
            add_msg_if_player( m_bad, _( "Your %s is no longer disinfected!" ), body_part_name( hurt ) );
        }
    }
    e.mod_duration( -6_hours * remove_med );
    return intensity;
}

void Character::heal_bp( bodypart_id bp, int dam )
{
    heal( bp, dam );
}

void Character::heal( const bodypart_id &healed, int dam )
{
    if( !is_limb_broken( healed ) && ( dam != 0 || healed->has_flag( json_flag_ALWAYS_HEAL ) ) ) {
        add_msg_debug( debugmode::DF_CHAR_HEALTH, "Base healing of %s = %d", body_part_name( healed ),
                       dam );
        if( healed->has_flag( json_flag_HEAL_OVERRIDE ) ) {
            dam = healed->heal_bonus;
            add_msg_debug( debugmode::DF_CHAR_HEALTH, "Heal override, new healing %d", dam );
        } else {
            dam += healed->heal_bonus;
            add_msg_debug( debugmode::DF_CHAR_HEALTH, "Healing after bodypart heal bonus %d", dam );
        }
        int effective_heal = std::min( dam,
                                       get_part_hp_max( healed ) - get_part_hp_cur( healed ) ) ;
        mod_part_hp_cur( healed, effective_heal );
        add_msg_debug( debugmode::DF_CHAR_HEALTH, "Final healing of %s = %d", body_part_name( healed ),
                       dam );
        get_event_bus().send<event_type::character_heals_damage>( getID(), effective_heal );
    }
}

void Character::healall( int dam )
{
    for( const bodypart_id &bp : get_all_body_parts() ) {
        heal( bp, dam );
        mod_part_healed_total( bp, dam );
    }
}

void Character::hurtall( int dam, Creature *source, bool disturb /*= true*/ )
{
    if( is_dead_state() || has_trait( trait_DEBUG_NODMG ) || has_effect( effect_incorporeal ) ||
        dam <= 0 ) {
        return;
    }

    for( const bodypart_id &bp : get_all_body_parts( get_body_part_flags::only_main ) ) {
        // Don't use apply_damage here or it will annoy the player with 6 queries
        const int dam_to_bodypart = std::min( dam, get_part_hp_cur( bp ) );
        mod_part_hp_cur( bp, - dam_to_bodypart );
        get_event_bus().send<event_type::character_takes_damage>( getID(), dam_to_bodypart );
    }

    // Low pain: damage is spread all over the body, so not as painful as 6 hits in one part
    mod_pain( dam );
    on_hurt( source, disturb );
}

int Character::hitall( int dam, int vary, Creature *source )
{
    int damage_taken = 0;
    for( const bodypart_id &bp : get_all_body_parts( get_body_part_flags::only_main ) ) {
        int ddam = vary ? dam * rng( 100 - vary, 100 ) / 100 : dam;
        int cut = 0;
        damage_instance damage = damage_instance::physical( ddam, cut, 0 );
        damage_taken += deal_damage( source, bp, damage ).total_damage();
    }
    return damage_taken;
}

void Character::on_hurt( Creature *source, bool disturb /*= true*/ )
{
    if( has_trait( trait_ADRENALINE ) && !has_effect( effect_adrenaline ) &&
        ( get_part_hp_cur( body_part_head ) < 25 ||
          get_part_hp_cur( body_part_torso ) < 15 ) ) {
        add_effect( effect_adrenaline, 20_minutes );
    }

    if( disturb ) {
        if( has_effect( effect_sleep ) ) {
            wake_up();
        }
        if( !is_npc() && !has_effect( effect_narcosis ) ) {
            if( source != nullptr ) {
                if( sees( *source ) ) {
                    g->cancel_activity_or_ignore_query( distraction_type::attacked,
                                                        string_format( _( "You were attacked by %s!" ), source->disp_name() ) );
                } else {
                    g->cancel_activity_or_ignore_query( distraction_type::attacked,
                                                        _( "You were attacked by something you can't see!" ) );
                }
            } else {
                g->cancel_activity_or_ignore_query( distraction_type::attacked, _( "You were hurt!" ) );
            }
        }
    }

    if( is_dead_state() ) {
        set_killer( source );
    }
}

bool Character::crossed_threshold() const
{
    for( const trait_id &mut : get_mutations() ) {
        if( mut->threshold ) {
            return true;
        }
    }
    return false;
}

void Character::update_type_of_scent( bool init )
{
    scenttype_id new_scent = scent_sc_human;
    for( const trait_id &mut : get_mutations() ) {
        if( mut.obj().scent_typeid ) {
            new_scent = mut.obj().scent_typeid.value();
        }
    }

    if( !init && new_scent != get_type_of_scent() ) {
        get_scent().reset();
    }
    set_type_of_scent( new_scent );
}

void Character::update_type_of_scent( const trait_id &mut, bool gain )
{
    const cata::optional<scenttype_id> &mut_scent = mut->scent_typeid;
    if( mut_scent ) {
        if( gain && mut_scent.value() != get_type_of_scent() ) {
            set_type_of_scent( mut_scent.value() );
            get_scent().reset();
        } else {
            update_type_of_scent();
        }
    }
}

void Character::set_type_of_scent( const scenttype_id &id )
{
    type_of_scent = id;
}

scenttype_id Character::get_type_of_scent() const
{
    return type_of_scent;
}

void Character::restore_scent()
{
    const std::string prev_scent = get_value( "prev_scent" );
    if( !prev_scent.empty() ) {
        remove_effect( effect_masked_scent );
        set_type_of_scent( scenttype_id( prev_scent ) );
        remove_value( "prev_scent" );
        remove_value( "waterproof_scent" );
        add_msg_if_player( m_info, _( "You smell like yourself again." ) );
    }
}

void Character::spores()
{
    map &here = get_map();
    fungal_effects fe;
    //~spore-release sound
    sounds::sound( pos(), 10, sounds::sound_t::combat, _( "Pouf!" ), false, "misc", "puff" );
    for( const tripoint &sporep : here.points_in_radius( pos(), 1 ) ) {
        if( sporep == pos() ) {
            continue;
        }
        fe.fungalize( sporep, this, 0.25 );
    }
}

void Character::blossoms()
{
    // Player blossoms are shorter-ranged, but you can fire much more frequently if you like.
    sounds::sound( pos(), 10, sounds::sound_t::combat, _( "Pouf!" ), false, "misc", "puff" );
    map &here = get_map();
    for( const tripoint &tmp : here.points_in_radius( pos(), 2 ) ) {
        here.add_field( tmp, fd_fungal_haze, rng( 1, 2 ) );
    }
}

void Character::update_vitamins( const vitamin_id &vit )
{
    if( is_npc() && vit->type() != vitamin_type::COUNTER ) {
        return; // NPCs cannot develop vitamin diseases, bypass for special
    }

    efftype_id def = vit.obj().deficiency();
    efftype_id exc = vit.obj().excess();

    int lvl = vit.obj().severity( vitamin_get( vit ) );
    if( lvl <= 0 ) {
        remove_effect( def );
    }
    if( lvl >= 0 ) {
        remove_effect( exc );
    }
    if( lvl > 0 ) {
        if( has_effect( def ) ) {
            get_effect( def ).set_intensity( lvl, true );
        } else {
            add_effect( def, 1_turns, true, lvl );
        }
    }
    if( lvl < 0 ) {
        if( has_effect( exc ) ) {
            get_effect( exc ).set_intensity( -lvl, true );
        } else {
            add_effect( exc, 1_turns, true, -lvl );
        }
    }
}

void Character::rooted_message() const
{
    bool wearing_shoes = footwear_factor() == 1.0;
    if( ( has_trait( trait_ROOTS2 ) || has_trait( trait_ROOTS3 ) ) &&
        get_map().has_flag( ter_furn_flag::TFLAG_PLOWABLE, pos() ) &&
        !wearing_shoes ) {
        add_msg( m_info, _( "You sink your roots into the soil." ) );
    }
}

void Character::rooted()
// This assumes that daily Iron, Calcium, and Thirst needs should be filled at the same rate.
// Baseline humans need 96 Iron and Calcium, and 288 Thirst per day.
// Thirst level -40 puts it right in the middle of the 'Hydrated' zone.
// TODO: The rates for iron, calcium, and thirst should probably be pulled from the nutritional data rather than being hardcoded here, so that future balance changes don't break this.
{
    double shoe_factor = footwear_factor();
    if( ( has_trait( trait_ROOTS2 ) || has_trait( trait_ROOTS3 ) ) &&
        get_map().has_flag( ter_furn_flag::TFLAG_PLOWABLE, pos() ) && shoe_factor != 1.0 ) {
        int time_to_full = 43200; // 12 hours
        if( has_trait( trait_ROOTS3 ) ) {
            time_to_full += -14400;    // -4 hours
        }
        if( x_in_y( 96, time_to_full ) ) {
            vitamin_mod( vitamin_iron, 1 );
            vitamin_mod( vitamin_calcium, 1 );
            mod_healthy_mod( 5, 50 );
        }
        if( get_thirst() > -40 && x_in_y( 288, time_to_full ) ) {
            mod_thirst( -1 );
        }
    }
}

std::vector<item *> Character::inv_dump()
{
    std::vector<item *> ret;
    if( is_armed() && can_drop( weapon ).success() ) {
        ret.push_back( &weapon );
    }
    worn.inv_dump( ret );
    inv->dump( ret );
    return ret;
}

std::vector<const item *> Character::inv_dump() const
{
    std::vector<const item *> ret;
    if( is_armed() && can_drop( weapon ).success() ) {
        ret.push_back( &weapon );
    }
    worn.inv_dump( ret );
    inv->dump( ret );
    return ret;
}

bool Character::covered_with_flag( const flag_id &f, const body_part_set &parts ) const
{
    if( parts.none() ) {
        return true;
    }

    return worn.covered_with_flag( f, parts );
}

bool Character::is_waterproof( const body_part_set &parts ) const
{
    return covered_with_flag( flag_WATERPROOF, parts );
}

units::volume Character::free_space() const
{
    units::volume volume_capacity = 0_ml;
    volume_capacity += weapon.get_total_capacity();
    for( const item_pocket *pocket : weapon.get_all_contained_pockets().value() ) {
        if( pocket->contains_phase( phase_id::SOLID ) ) {
            for( const item *it : pocket->all_items_top() ) {
                volume_capacity -= it->volume();
            }
        } else if( !pocket->empty() ) {
            volume_capacity -= pocket->volume_capacity();
        }
    }
    volume_capacity += weapon.check_for_free_space();
    volume_capacity += worn.free_space();
    return volume_capacity;
}

units::volume Character::holster_volume() const
{
    units::volume holster_volume = 0_ml;
    if( weapon.is_holster() ) {
        holster_volume += weapon.get_total_capacity();
    }
    holster_volume += worn.holster_volume();
    return holster_volume;
}

int Character::empty_holsters() const
{
    int e_holsters = 0;
    if( weapon.is_holster() ) {
        e_holsters += 1;
    }
    e_holsters += worn.empty_holsters();
    return e_holsters;
}

int Character::used_holsters() const
{
    int e_holsters = 0;
    e_holsters += weapon.get_used_holsters();
    for( const item &w : worn ) {
        e_holsters += w.get_used_holsters();
    }
    return e_holsters;
}

int Character::total_holsters() const
{
    int e_holsters = 0;
    e_holsters += weapon.get_total_holsters();
    for( const item &w : worn ) {
        e_holsters += w.get_total_holsters();
    }
    return e_holsters;
}

units::volume Character::free_holster_volume() const
{
    units::volume holster_volume = 0_ml;
    holster_volume += weapon.get_total_holster_volume() - weapon.get_used_holster_volume();
    for( const item &w : worn ) {
        holster_volume += w.get_total_holster_volume() - w.get_used_holster_volume();
    }
    return holster_volume;
}

units::volume Character::small_pocket_volume( const units::volume &threshold ) const
{
    units::volume small_spaces = 0_ml;
    if( weapon.get_total_capacity() <= threshold ) {
        small_spaces += weapon.get_total_capacity();
    }
    small_spaces += worn.small_pocket_volume( threshold );
    return small_spaces;
}

units::volume Character::volume_capacity() const
{
    units::volume volume_capacity = 0_ml;
    volume_capacity += weapon.get_total_capacity();
    volume_capacity += worn.volume_capacity();
    return volume_capacity;
}

units::volume Character::volume_capacity_with_tweaks( const
        std::vector<std::pair<item_location, int>>
        &locations ) const
{
    std::map<const item *, int> dropping;
    for( const std::pair<item_location, int> &location_pair : locations ) {
        dropping.emplace( location_pair.first.get_item(), location_pair.second );
    }
    return volume_capacity_with_tweaks( item_tweaks( { dropping } ) );
}

units::volume Character::volume_capacity_with_tweaks( const item_tweaks &tweaks ) const
{
    const std::map<const item *, int> empty;
    const std::map<const item *, int> &without = tweaks.without_items ? tweaks.without_items->get() :
            empty;

    units::volume volume_capacity = 0_ml;

    if( !without.count( &weapon ) ) {
        volume_capacity += weapon.get_total_capacity();
    }

    volume_capacity += worn.volume_capacity_with_tweaks( without );

    return volume_capacity;
}

units::volume Character::volume_carried() const
{
    return volume_capacity() - free_space();
}

void Character::start_hauling()
{
    add_msg( _( "You start hauling items along the ground." ) );
    if( is_armed() ) {
        add_msg( m_warning, _( "Your hands are not free, which makes hauling slower." ) );
    }
    hauling = true;
}

void Character::stop_hauling()
{
    if( hauling ) {
        add_msg( _( "You stop hauling items." ) );
        hauling = false;
    }
    if( has_activity( ACT_MOVE_ITEMS ) ) {
        cancel_activity();
    }
}

bool Character::is_hauling() const
{
    return hauling;
}

void Character::assign_activity( const activity_id &type, int moves, int index, int pos,
                                 const std::string &name )
{
    assign_activity( player_activity( type, moves, index, pos, name ) );
}

void Character::assign_activity( const player_activity &act, bool allow_resume )
{
    bool resuming = false;
    if( allow_resume && !backlog.empty() && backlog.front().can_resume_with( act, *this ) ) {
        resuming = true;
        add_msg_if_player( _( "You resume your task." ) );
        activity = backlog.front();
        backlog.pop_front();
    } else {
        if( activity ) {
            backlog.push_front( activity );
        }

        activity = act;
    }

    activity.start_or_resume( *this, resuming );

    if( is_npc() ) {
        cancel_stashed_activity();
        npc *guy = dynamic_cast<npc *>( this );
        guy->set_attitude( NPCATT_ACTIVITY );
        guy->set_mission( NPC_MISSION_ACTIVITY );
        guy->current_activity_id = activity.id();
    }
}

bool Character::has_activity( const activity_id &type ) const
{
    return activity.id() == type;
}

bool Character::has_activity( const std::vector<activity_id> &types ) const
{
    return std::find( types.begin(), types.end(), activity.id() ) != types.end();
}

void Character::cancel_activity()
{
    activity.canceled( *this );
    if( has_activity( ACT_MOVE_ITEMS ) && is_hauling() ) {
        stop_hauling();
    }
    // Clear any backlog items that aren't auto-resume.
    for( auto backlog_item = backlog.begin(); backlog_item != backlog.end(); ) {
        if( backlog_item->auto_resume ) {
            backlog_item++;
        } else {
            backlog_item = backlog.erase( backlog_item );
        }
    }
    // act wait stamina interrupts an ongoing activity.
    // and automatically puts auto_resume = true on it
    // we don't want that to persist if there is another interruption.
    // and player moves elsewhere.
    if( has_activity( ACT_WAIT_STAMINA ) && !backlog.empty() &&
        backlog.front().auto_resume ) {
        backlog.front().auto_resume = false;
    }
    if( activity && activity.is_suspendable() ) {
        activity.allow_distractions();
        backlog.push_front( activity );
    }
    sfx::end_activity_sounds(); // kill activity sounds when canceled
    activity = player_activity();
}

void Character::resume_backlog_activity()
{
    if( !backlog.empty() && backlog.front().auto_resume ) {
        activity = backlog.front();
        activity.auto_resume = false;
        activity.allow_distractions();
        backlog.pop_front();
    }
}

void Character::fall_asleep()
{
    // Communicate to the player that he is using items on the floor
    std::string item_name = is_snuggling();
    if( item_name == "many" ) {
        if( one_in( 15 ) ) {
            add_msg_if_player( _( "You nestle into your pile of clothes for warmth." ) );
        } else {
            add_msg_if_player( _( "You use your pile of clothes for warmth." ) );
        }
    } else if( item_name != "nothing" ) {
        if( one_in( 15 ) ) {
            add_msg_if_player( _( "You snuggle your %s to keep warm." ), item_name );
        } else {
            add_msg_if_player( _( "You use your %s to keep warm." ), item_name );
        }
    }
    if( has_active_mutation( trait_HIBERNATE ) &&
        get_kcal_percent() > 0.8f ) {
        if( is_avatar() ) {
            get_memorial().add( pgettext( "memorial_male", "Entered hibernation." ),
                                pgettext( "memorial_female", "Entered hibernation." ) );
        }
        // some days worth of round-the-clock Snooze.  Cata seasons default to 91 days.
        fall_asleep( 10_days );
        // If you're not fatigued enough for 10 days, you won't sleep the whole thing.
        // In practice, the fatigue from filling the tank from (no msg) to Time For Bed
        // will last about 8 days.
    } else if( has_active_mutation( trait_CHLOROMORPH ) ) {
        fall_asleep( 1_days );
    } else {
        fall_asleep( 10_hours );    // default max sleep time.
    }
}

void Character::fall_asleep( const time_duration &duration )
{
    if( activity ) {
        if( activity.id() == ACT_TRY_SLEEP ) {
            activity.set_to_null();
        } else {
            cancel_activity();
        }
    }
    add_effect( effect_sleep, duration );
}

void Character::migrate_items_to_storage( bool disintegrate )
{
    inv->visit_items( [&]( const item * it, item * ) {
        if( disintegrate ) {
            if( try_add( *it, /*avoid=*/nullptr, it ) == nullptr ) {
                std::string profession_id = "<none>";
                profession_id = prof->ident().str();
                debugmsg( "ERROR: Could not put %s (%s) into inventory.  Check if the "
                          "profession (%s) has enough space.",
                          it->tname(), it->typeId().str(), profession_id );
                return VisitResponse::ABORT;
            }
        } else {
            item &added = i_add( *it, true, /*avoid=*/nullptr, it,
                                 /*allow_drop=*/false, /*allow_wield=*/!has_wield_conflicts( *it ) );
            if( added.is_null() ) {
                put_into_vehicle_or_drop( *this, item_drop_reason::tumbling, { *it } );
            }
        }
        return VisitResponse::SKIP;
    } );
    inv->clear();
}

std::string Character::is_snuggling() const
{
    map &here = get_map();
    auto begin = here.i_at( pos() ).begin();
    auto end = here.i_at( pos() ).end();

    if( in_vehicle ) {
        if( const cata::optional<vpart_reference> vp = here.veh_at( pos() ).part_with_feature( VPFLAG_CARGO,
                false ) ) {
            vehicle *const veh = &vp->vehicle();
            const int cargo = vp->part_index();
            if( !veh->get_items( cargo ).empty() ) {
                begin = veh->get_items( cargo ).begin();
                end = veh->get_items( cargo ).end();
            }
        }
    }
    const item *floor_armor = nullptr;
    int ticker = 0;

    // If there are no items on the floor, return nothing
    if( begin == end ) {
        return "nothing";
    }

    for( auto candidate = begin; candidate != end; ++candidate ) {
        if( !candidate->is_armor() ) {
            continue;
        } else if( candidate->volume() > 250_ml && candidate->get_warmth() > 0 &&
                   ( candidate->covers( body_part_torso ) || candidate->covers( body_part_leg_l ) ||
                     candidate->covers( body_part_leg_r ) ) ) {
            floor_armor = &*candidate;
            ticker++;
        }
    }

    if( ticker == 0 ) {
        return "nothing";
    } else if( ticker == 1 ) {
        return floor_armor->type_name();
    } else if( ticker > 1 ) {
        return "many";
    }

    return "nothing";
}

std::map<bodypart_id, int> Character::bonus_item_warmth() const
{
    const int pocket_warmth = worn.pocket_warmth();
    const int hood_warmth = worn.hood_warmth();
    const int collar_warmth = worn.collar_warmth();

    std::map<bodypart_id, int> ret;
    for( const bodypart_id &bp : get_all_body_parts() ) {
        ret.emplace( bp, 0 );

        // If the player is not wielding anything big, check if hands can be put in pockets
        if( ( bp == body_part_hand_l || bp == body_part_hand_r ) &&
            weapon.volume() < 500_ml ) {
            ret[bp] += pocket_warmth;
        }

        // If the player's head is not encumbered, check if hood can be put up
        if( bp == body_part_head && encumb( body_part_head ) < 10 ) {
            ret[bp] += hood_warmth;
        }

        // If the player's mouth is not encumbered, check if collar can be put up
        if( bp == body_part_mouth && encumb( body_part_mouth ) < 10 ) {
            ret[bp] += collar_warmth;
        }
    }

    return ret;
}

bool Character::can_use_floor_warmth() const
{
    return in_sleep_state() ||
           has_activity( ACT_WAIT ) ||
           has_activity( ACT_WAIT_NPC ) ||
           has_activity( ACT_WAIT_STAMINA ) ||
           has_activity( ACT_AUTODRIVE ) ||
           has_activity( ACT_READ ) ||
           has_activity( ACT_SOCIALIZE ) ||
           has_activity( ACT_MEDITATE ) ||
           has_activity( ACT_FISH ) ||
           has_activity( ACT_GAME ) ||
           has_activity( ACT_HAND_CRANK ) ||
           has_activity( ACT_HEATING ) ||
           has_activity( ACT_VIBE ) ||
           has_activity( ACT_TRY_SLEEP ) ||
           has_activity( ACT_OPERATION ) ||
           has_activity( ACT_TREE_COMMUNION ) ||
           has_activity( ACT_EAT_MENU ) ||
           has_activity( ACT_CONSUME_FOOD_MENU ) ||
           has_activity( ACT_CONSUME_DRINK_MENU ) ||
           has_activity( ACT_CONSUME_MEDS_MENU ) ||
           has_activity( ACT_VIEW_RECIPE ) ||
           has_activity( ACT_STUDY_SPELL );
}

int Character::floor_bedding_warmth( const tripoint &pos )
{
    map &here = get_map();
    const trap &trap_at_pos = here.tr_at( pos );
    const ter_id ter_at_pos = here.ter( pos );
    const furn_id furn_at_pos = here.furn( pos );
    int floor_bedding_warmth = 0;

    const optional_vpart_position vp = here.veh_at( pos );
    const cata::optional<vpart_reference> boardable = vp.part_with_feature( "BOARDABLE", true );
    // Search the floor for bedding
    if( furn_at_pos != f_null ) {
        floor_bedding_warmth += furn_at_pos.obj().floor_bedding_warmth;
    } else if( !trap_at_pos.is_null() ) {
        floor_bedding_warmth += trap_at_pos.floor_bedding_warmth;
    } else if( boardable ) {
        floor_bedding_warmth += boardable->info().floor_bedding_warmth;
    } else {
        floor_bedding_warmth += ter_at_pos.obj().floor_bedding_warmth - 2000;
    }

    return floor_bedding_warmth;
}

int Character::floor_item_warmth( const tripoint &pos )
{
    int item_warmth = 0;

    const auto warm = [&item_warmth]( const auto & stack ) {
        for( const item &elem : stack ) {
            if( !elem.is_armor() ) {
                continue;
            }
            // Items that are big enough and covers the torso are used to keep warm.
            // Smaller items don't do as good a job
            if( elem.volume() > 250_ml &&
                ( elem.covers( body_part_torso ) || elem.covers( body_part_leg_l ) ||
                  elem.covers( body_part_leg_r ) ) ) {
                item_warmth += 60 * elem.get_warmth() * elem.volume() / 2500_ml;
            }
        }
    };

    map &here = get_map();

    if( !!here.veh_at( pos ) ) {
        if( const cata::optional<vpart_reference> vp = here.veh_at( pos ).part_with_feature( VPFLAG_CARGO,
                false ) ) {
            vehicle *const veh = &vp->vehicle();
            const int cargo = vp->part_index();
            vehicle_stack vehicle_items = veh->get_items( cargo );
            warm( vehicle_items );
        }
        return item_warmth;
    }
    map_stack floor_items = here.i_at( pos );
    warm( floor_items );
    return item_warmth;
}

int Character::floor_warmth( const tripoint &pos ) const
{
    const int item_warmth = floor_item_warmth( pos );
    int bedding_warmth = floor_bedding_warmth( pos );

    // If the PC has fur, etc, that will apply too
    int floor_mut_warmth = bodytemp_modifier_traits_floor();
    // DOWN does not provide floor insulation, though.
    // Better-than-light fur or being in one's shell does.
    if( ( !has_trait( trait_DOWN ) ) && ( floor_mut_warmth >= 200 ) ) {
        bedding_warmth = std::max( 0, bedding_warmth );
    }
    return item_warmth + bedding_warmth + floor_mut_warmth;
}

int Character::bodytemp_modifier_traits( bool overheated ) const
{
    int mod = 0;
    for( const trait_id &iter : get_mutations() ) {
        mod += overheated ? iter->bodytemp_min : iter->bodytemp_max;
    }
    return mod;
}

int Character::bodytemp_modifier_traits_floor() const
{
    int mod = 0;
    for( const trait_id &iter : get_mutations() ) {
        mod += iter->bodytemp_sleep;
    }
    return mod;
}

int Character::temp_corrected_by_climate_control( int temperature ) const
{
    const int variation = static_cast<int>( BODYTEMP_NORM * 0.5 );
    if( temperature < BODYTEMP_SCORCHING + variation &&
        temperature > BODYTEMP_FREEZING - variation ) {
        if( temperature > BODYTEMP_SCORCHING ) {
            temperature = BODYTEMP_VERY_HOT;
        } else if( temperature > BODYTEMP_VERY_HOT ) {
            temperature = BODYTEMP_HOT;
        } else if( temperature < BODYTEMP_FREEZING ) {
            temperature = BODYTEMP_VERY_COLD;
        } else if( temperature < BODYTEMP_VERY_COLD ) {
            temperature = BODYTEMP_COLD;
        } else {
            temperature = BODYTEMP_NORM;
        }
    }
    return temperature;
}

bool Character::in_sleep_state() const
{
    return Creature::in_sleep_state() || activity.id() == ACT_TRY_SLEEP;
}

bool Character::has_item_with_flag( const flag_id &flag, bool need_charges ) const
{
    return has_item_with( [&flag, &need_charges, this]( const item & it ) {
        if( it.is_tool() && need_charges ) {
            return it.has_flag( flag ) && ( it.type->tool->max_charges == 0 ||
                                            it.ammo_remaining( this ) > 0 );
        }
        return it.has_flag( flag );
    } );
}

std::vector<const item *> Character::all_items_with_flag( const flag_id &flag ) const
{
    return items_with( [&flag]( const item & it ) {
        return it.has_flag( flag );
    } );
}

bool Character::has_charges( const itype_id &it, int quantity,
                             const std::function<bool( const item & )> &filter ) const
{
    if( it == itype_fire || it == itype_apparatus ) {
        return has_fire( quantity );
    }
    return charges_of( it, quantity, filter ) == quantity;
}

std::list<item> Character::use_amount( const itype_id &it, int quantity,
                                       const std::function<bool( const item & )> &filter, bool select_ind )
{
    std::list<item> ret;
    if( select_ind && !it->count_by_charges() ) {
        std::vector<item *> tmp = items_with( [&it, &filter]( const item & itm ) -> bool {
            return filter( itm ) && itm.typeId() == it;
        } );
        while( quantity != static_cast<int>( tmp.size() ) && quantity > 0 && !tmp.empty() ) {
            uilist imenu;
            //~ Select components from inventory to consume. %d = number of components left to consume.
            imenu.title = string_format( _( "Select which component to use (%d left)" ), quantity );
            for( const item *itm : tmp ) {
                imenu.addentry( itm->tname() );
            }
            imenu.query();
            if( imenu.ret < 0 || static_cast<size_t>( imenu.ret ) >= tmp.size() ) {
                break;
            }
            tmp[imenu.ret]->use_amount( it, quantity, ret, filter );
            remove_item( *tmp[imenu.ret] );
            tmp.erase( tmp.begin() + imenu.ret );
        }
    }
    if( quantity > 0 && weapon.use_amount( it, quantity, ret ) ) {
        remove_weapon();
    }
    ret = worn.use_amount( it, quantity, ret, filter, *this );

    if( quantity <= 0 ) {
        return ret;
    }
    std::list<item> tmp = inv->use_amount( it, quantity, filter );
    ret.splice( ret.end(), tmp );
    return ret;
}

bool Character::use_charges_if_avail( const itype_id &it, int quantity )
{
    if( has_charges( it, quantity ) ) {
        use_charges( it, quantity );
        return true;
    }
    return false;
}

int Character::available_ups() const
{
    int available_charges = 0;
    if( is_mounted() && mounted_creature.get()->has_flag( MF_RIDEABLE_MECH ) ) {
        auto *mons = mounted_creature.get();
        available_charges += mons->battery_item->ammo_remaining();
    }
    if( has_active_bionic( bio_ups ) ) {
        available_charges += units::to_kilojoule( get_power_level() );
    }

    for( const item *i : all_items_with_flag( flag_IS_UPS ) ) {
        available_charges += i->ammo_remaining();
    }

    return available_charges;
}

int Character::consume_ups( int64_t qty, const int radius )
{
    const int64_t wanted_qty = qty;

    // UPS from mounted mech
    if( qty != 0 && is_mounted() && mounted_creature.get()->has_flag( MF_RIDEABLE_MECH ) &&
        mounted_creature.get()->battery_item ) {
        auto *mons = mounted_creature.get();
        int64_t power_drain = std::min( static_cast<int64_t>( mons->battery_item->ammo_remaining() ), qty );
        mons->use_mech_power( -power_drain );
        qty -= std::min( qty, power_drain );
    }

    // UPS from bionic
    if( qty != 0 && has_power() && has_active_bionic( bio_ups ) ) {
        int64_t bio = std::min( units::to_kilojoule( get_power_level() ), qty );
        mod_power_level( units::from_kilojoule( -bio ) );
        qty -= std::min( qty, bio );
    }

    // UPS from inventory
    if( qty != 0 ) {
        std::vector<const item *> ups_items = all_items_with_flag( flag_IS_UPS );
        for( const item *i : ups_items ) {
            qty -= const_cast<item *>( i )->ammo_consume( qty, tripoint_zero, nullptr );
        }
    }

    // UPS from nearby map
    if( qty != 0 && radius > 0 ) {
        inventory inv = crafting_inventory( pos(), radius, true );

        int ups = inv.charges_of( itype_UPS, qty );
        if( qty != 0 && ups > 0 ) {
            qty -= get_map().consume_ups( pos(), radius, ups );
        }
    }

    return wanted_qty - qty;
}

std::list<item> Character::use_charges( const itype_id &what, int qty, const int radius,
                                        const std::function<bool( const item & )> &filter )
{
    std::list<item> res;
    inventory inv = crafting_inventory( pos(), radius, true );

    if( qty <= 0 ) {
        return res;
    }

    if( what == itype_fire ) {
        use_fire( qty );
        return res;

    } else if( what == itype_UPS ) {
        // Fairly sure that nothing comes here. But handle it anyways.
        debugmsg( _( "This UPS use needs updating.  Create issue on github." ) );
        consume_ups( qty, radius );
        return res;
    }

    std::vector<item *> del;

    bool has_tool_with_UPS = false;
    // Detection of UPS tool
    inv.visit_items( [ &what, &qty, &has_tool_with_UPS, &filter]( item * e, item * ) {
        if( filter( *e ) && e->typeId() == what && e->has_flag( flag_USE_UPS ) ) {
            has_tool_with_UPS = true;
            return VisitResponse::ABORT;
        }
        return qty > 0 ? VisitResponse::NEXT : VisitResponse::ABORT;
    } );

    if( radius >= 0 ) {
        get_map().use_charges( pos(), radius, what, qty, return_true<item> );
    }
    if( qty > 0 ) {
        visit_items( [this, &what, &qty, &res, &del, &filter]( item * e, item * ) {
            if( e->use_charges( what, qty, res, pos(), filter, this ) ) {
                del.push_back( e );
            }
            return qty > 0 ? VisitResponse::NEXT : VisitResponse::ABORT;
        } );
    }

    for( item *e : del ) {
        remove_item( *e );
    }

    if( has_tool_with_UPS ) {
        consume_ups( qty, radius );
    }

    return res;
}

std::list<item> Character::use_charges( const itype_id &what, int qty,
                                        const std::function<bool( const item & )> &filter )
{
    return use_charges( what, qty, -1, filter );
}

item Character::find_firestarter_with_charges( const int quantity ) const
{
    for( const item *i : all_items_with_flag( flag_FIRESTARTER ) ) {
        if( !i->typeId()->can_have_charges() ) {
            const use_function *usef = i->type->get_use( "firestarter" );
            if( usef != nullptr && usef->get_actor_ptr() != nullptr ) {
                const firestarter_actor *actor = dynamic_cast<const firestarter_actor *>( usef->get_actor_ptr() );
                if( actor->can_use( *this->as_character(), *i, false, tripoint_zero ).success() ) {
                    return *i;
                }
            }
        } else if( i->ammo_sufficient( this, quantity ) ) {
            return *i;
        }
    }

    return item();
}

bool Character::has_fire( const int quantity ) const
{
    // TODO: Replace this with a "tool produces fire" flag.

    if( get_map().has_nearby_fire( pos() ) ) {
        return true;
    }
    if( has_item_with_flag( flag_FIRE ) ) {
        return true;
    }
    if( !find_firestarter_with_charges( quantity ).is_null() ) {
        return true;
    }
    if( is_npc() ) {
        // HACK: A hack to make NPCs use their Molotovs
        return true;
    }

    return false;
}

void Character::mod_painkiller( int npkill )
{
    set_painkiller( pkill + npkill );
}

void Character::set_painkiller( int npkill )
{
    npkill = std::max( npkill, 0 );
    if( pkill != npkill ) {
        const int prev_pain = get_perceived_pain();
        pkill = npkill;
        on_stat_change( "pkill", pkill );
        const int cur_pain = get_perceived_pain();

        if( cur_pain != prev_pain ) {
            react_to_felt_pain( cur_pain - prev_pain );
            on_stat_change( "perceived_pain", cur_pain );
        }
    }
}

int Character::get_painkiller() const
{
    return pkill;
}

void Character::use_fire( const int quantity )
{
    //Okay, so checks for nearby fires first,
    //then held lit torch or candle, bionic tool/lighter/laser
    //tries to use 1 charge of lighters, matches, flame throwers
    //If there is enough power, will use power of one activation of the bio_lighter, bio_tools and bio_laser
    // (home made, military), hotplate, welder in that order.
    // bio_lighter, bio_laser, bio_tools, has_active_bionic("bio_tools"

    if( get_map().has_nearby_fire( pos() ) ) {
        return;
    }
    if( has_item_with_flag( flag_FIRE ) ) {
        return;
    }

    const item firestarter = find_firestarter_with_charges( quantity );
    if( firestarter.is_null() ) {
        return;
    }
    if( firestarter.type->has_flag( flag_USES_BIONIC_POWER ) ) {
        mod_power_level( -quantity * 5_kJ );
        return;
    }
    if( firestarter.ammo_sufficient( this, quantity ) ) {
        use_charges( firestarter.typeId(), quantity );
        return;
    }
}

int Character::heartrate_bpm() const
{
    //Dead have no heartbeat usually and no heartbeat in omnicell
    if( is_dead_state() || has_trait( trait_SLIMESPAWNER ) ) {
        return 0;
    }

    int average_heartbeat = avg_nat_bpm * get_heartrate_index();

    // minor moment-to-moment variation
    average_heartbeat += rng( -5, 5 );

    //Chemical imbalance makes this less predictable. It's possible this range needs tweaking
    if( has_trait( trait_CHEMIMBALANCE ) ) {
        average_heartbeat += rng( -15, 15 );
    }

    return average_heartbeat;
}

void Character::on_worn_item_washed( const item &it )
{
    if( is_worn( it ) ) {
        morale->on_worn_item_washed( it );
    }
}

void Character::on_item_wear( const item &it )
{
    invalidate_inventory_validity_cache();
    for( const trait_id &mut : it.mutations_from_wearing( *this ) ) {
        // flag these mutations to be added at the start of the next turn
        // without doing this you still count as wearing the item providing
        // the traits so most the calcs don't work in mutation_loss_effect
        mutations_to_add.push_back( mut );
    }
    morale->on_item_wear( it );
}

void Character::on_item_takeoff( const item &it )
{
    invalidate_inventory_validity_cache();
    for( const trait_id &mut : it.mutations_from_wearing( *this, true ) ) {
        // flag these mutations to be removed at the start of the next turn
        // without doing this you still count as wearing the item providing
        // the traitssdd so most the calcs don't work in mutation_loss_effect
        mutations_to_remove.push_back( mut );

    }
    morale->on_item_takeoff( it );
}

void Character::enchantment_wear_change()
{
    recalc_sight_limits();
    calc_encumbrance();
    if( get_stamina() > get_stamina_max() ) {
        set_stamina( get_stamina_max() );
    }
}

void Character::on_item_acquire( const item &it )
{
    if( is_avatar() && it.has_item_with( []( const item & it ) {
    return it.has_flag( flag_ZOOM );
    } ) ) {
        g->update_overmap_seen();
    }
}

void Character::on_effect_int_change( const efftype_id &eid, int intensity,
                                      const bodypart_id &bp )
{
    // Adrenaline can reduce perceived pain (or increase it when you enter comedown).
    // See @ref get_perceived_pain()
    if( eid == effect_adrenaline ) {
        // Note that calling this does no harm if it wasn't changed.
        on_stat_change( "perceived_pain", get_perceived_pain() );
    }

    morale->on_effect_int_change( eid, intensity, bp );
}

void Character::on_mutation_gain( const trait_id &mid )
{
    morale->on_mutation_gain( mid );
    magic->on_mutation_gain( mid, *this );
    update_type_of_scent( mid );
    recalculate_enchantment_cache(); // mutations can have enchantments
    effect_on_conditions::process_reactivate( *this );
    if( is_avatar() ) {
        as_avatar()->character_mood_face( true );
    }
}

void Character::on_mutation_loss( const trait_id &mid )
{
    morale->on_mutation_loss( mid );
    magic->on_mutation_loss( mid );
    update_type_of_scent( mid, false );
    recalculate_enchantment_cache(); // mutations can have enchantments
    effect_on_conditions::process_reactivate( *this );
    if( is_avatar() ) {
        as_avatar()->character_mood_face( true );
    }
}

void Character::on_stat_change( const std::string &stat, int value )
{
    morale->on_stat_change( stat, value );
}

bool Character::has_opposite_trait( const trait_id &flag ) const
{
    return !get_opposite_traits( flag ).empty();
}

std::unordered_set<trait_id> Character::get_opposite_traits( const trait_id &flag ) const
{
    std::unordered_set<trait_id> traits;
    for( const trait_id &i : flag->cancels ) {
        if( has_trait( i ) ) {
            traits.insert( i );
        }
    }
    for( const std::pair<const trait_id, trait_data> &mut : my_mutations ) {
        for( const trait_id &canceled_trait : mut.first->cancels ) {
            if( canceled_trait == flag ) {
                traits.insert( mut.first );
            }
        }
    }
    return traits;
}

int Character::adjust_for_focus( int amount ) const
{
    int effective_focus = get_focus();
    effective_focus = enchantment_cache->modify_value( enchant_vals::mod::LEARNING_FOCUS,
                      effective_focus );
    effective_focus += ( get_int() - get_option<int>( "INT_BASED_LEARNING_BASE_VALUE" ) ) *
                       get_option<int>( "INT_BASED_LEARNING_FOCUS_ADJUSTMENT" );
    effective_focus = std::max( effective_focus, 1 );
    return effective_focus * std::min( amount, 1000 );
}

std::set<tripoint> Character::get_path_avoid() const
{
    std::set<tripoint> ret;
    for( npc &guy : g->all_npcs() ) {
        if( sees( guy ) ) {
            ret.insert( guy.pos() );
        }
    }

    // TODO: Add known traps in a way that doesn't destroy performance

    return ret;
}

const pathfinding_settings &Character::get_pathfinding_settings() const
{
    return *path_settings;
}

bool Character::crush_frozen_liquid( item_location loc )
{
    if( has_quality( qual_HAMMER ) ) {
        item hammering_item = item_with_best_of_quality( qual_HAMMER, true );
        //~ %1$s: item to be crushed, %2$s: hammer name
        if( query_yn( _( "Do you want to crush up %1$s with your %2$s?\n"
                         "<color_red>Be wary of fragile items nearby!</color>" ),
                      loc.get_item()->display_name(), hammering_item.tname() ) ) {

            //Risk smashing tile with hammering tool, risk is lower with higher dex, damage lower with lower strength
            if( one_in( 1 + dex_cur / 4 ) ) {
                add_msg_if_player( colorize( _( "You swing your %s wildly!" ), c_red ),
                                   hammering_item.tname() );
                int smashskill = get_arm_str() + hammering_item.damage_melee( damage_type::BASH );
                get_map().bash( loc.position(), smashskill );
            }
            add_msg_if_player( _( "You crush up and gather %s" ), loc.get_item()->display_name() );
            return true;
        }
    } else {
        popup( _( "You need a hammering tool to crush up frozen liquids!" ) );
    }
    return false;
}

float Character::power_rating() const
{
    int dmg = std::max( { weapon.damage_melee( damage_type::BASH ),
                          weapon.damage_melee( damage_type::CUT ),
                          weapon.damage_melee( damage_type::STAB )
                        } );

    int ret = 2;
    // Small guns can be easily hidden from view
    if( weapon.volume() <= 250_ml ) {
        ret = 2;
    } else if( weapon.is_gun() ) {
        ret = 4;
    } else if( dmg > 12 ) {
        ret = 3; // Melee weapon or weapon-y tool
    }
    if( get_size() == creature_size::huge ) {
        ret += 1;
    }
    if( is_wearing_power_armor( nullptr ) ) {
        ret = 5; // No mercy!
    }
    return ret;
}

float Character::speed_rating() const
{
    float ret = get_speed() / 100.0f;
    ret *= 100.0f / run_cost( 100, false );
    // Adjustment for player being able to run, but not doing so at the moment
    if( !is_running() ) {
        ret *= 1.0f + ( static_cast<float>( get_stamina() ) / static_cast<float>( get_stamina_max() ) );
    }
    return ret;
}

static item *get_matching_qual_recursive( const std::list<item *> &ilist, const quality_id &qid,
        int lvl )
{
    for( item *it : ilist ) {
        if( it->get_quality( qid ) != lvl ) {
            continue;
        } else if( it->empty_container() ) {
            return it;
        } else {
            item *tmp = get_matching_qual_recursive( it->all_items_top(), qid, lvl );
            if( tmp == nullptr ) {
                return it;
            }
        }
    }
    return nullptr;
}

item &Character::item_with_best_of_quality( const quality_id &qid, bool tool_not_container )
{
    int maxq = max_quality( qid );
    auto items_with_quality = items_with( [qid]( const item & it ) {
        return it.has_quality( qid );
    } );
    for( item *it : items_with_quality ) {
        if( it->get_quality( qid ) == maxq ) {
            if( tool_not_container && !it->empty_container() ) {
                item *tmp = get_matching_qual_recursive( it->all_items_top(), qid, maxq );
                if( tmp != nullptr ) {
                    return *tmp;
                }
            }
            return *it;
        }
    }
    return null_item_reference();
}

int Character::run_cost( int base_cost, bool diag ) const
{
    float movecost = static_cast<float>( base_cost );
    if( diag ) {
        movecost *= 0.7071f; // because everything here assumes 100 is base
    }
    const bool flatground = movecost < 105;
    map &here = get_map();
    // The "FLAT" tag includes soft surfaces, so not a good fit.
    const bool on_road = flatground && here.has_flag( ter_furn_flag::TFLAG_ROAD, pos() );
    const bool on_fungus = here.has_flag_ter_or_furn( ter_furn_flag::TFLAG_FUNGUS, pos() );

    if( !is_mounted() ) {
        if( movecost > 105 ) {
            movecost *= mutation_value( "movecost_obstacle_modifier" );

            if( has_proficiency( proficiency_prof_parkour ) ) {
                movecost *= .5;
            }

            if( movecost < 100 ) {
                movecost = 100;
            }
        }
        if( has_trait( trait_M_IMMUNE ) && on_fungus ) {
            if( movecost > 75 ) {
                // Mycal characters are faster on their home territory, even through things like shrubs
                movecost = 75;
            }
        }

        movecost *= get_modifier( is_prone() ? character_modifier_crawl_speed_movecost_mod :
                                  character_modifier_limb_run_cost_mod );

        movecost *= mutation_value( "movecost_modifier" );
        if( flatground ) {
            movecost *= mutation_value( "movecost_flatground_modifier" );
        }
        if( has_trait( trait_PADDED_FEET ) && !footwear_factor() ) {
            movecost *= .9f;
        }

        if( worn_with_flag( flag_SLOWS_MOVEMENT ) ) {
            movecost *= 1.1f;
        }
        if( worn_with_flag( flag_FIN ) ) {
            movecost *= 1.5f;
        }
        if( worn_with_flag( flag_ROLLER_INLINE ) ) {
            if( on_road ) {
                movecost *= 0.5f;
            } else {
                movecost *= 1.5f;
            }
        }
        // Quad skates might be more stable than inlines,
        // but that also translates into a slower speed when on good surfaces.
        if( worn_with_flag( flag_ROLLER_QUAD ) ) {
            if( on_road ) {
                movecost *= 0.7f;
            } else {
                movecost *= 1.3f;
            }
        }
        // Skates with only one wheel (roller shoes) are fairly less stable
        // and fairly slower as well
        if( worn_with_flag( flag_ROLLER_ONE ) ) {
            if( on_road ) {
                movecost *= 0.85f;
            } else {
                movecost *= 1.1f;
            }
        }

        // ROOTS3 does slow you down as your roots are probing around for nutrients,
        // whether you want them to or not.  ROOTS1 is just too squiggly without shoes
        // to give you some stability.  Plants are a bit of a slow-mover.  Deal.
        const bool mutfeet = has_trait( trait_LEG_TENTACLES ) || has_trait( trait_PADDED_FEET ) ||
                             has_trait( trait_HOOVES ) || has_trait( trait_TOUGH_FEET ) || has_trait( trait_ROOTS2 );
        if( !is_wearing_shoes( side::LEFT ) && !mutfeet ) {
            movecost += 8;
        }
        if( !is_wearing_shoes( side::RIGHT ) && !mutfeet ) {
            movecost += 8;
        }

        if( has_trait( trait_ROOTS3 ) && here.has_flag( ter_furn_flag::TFLAG_DIGGABLE, pos() ) ) {
            movecost += 10 * footwear_factor();
        }

        movecost = calculate_by_enchantment( movecost, enchant_vals::mod::MOVE_COST );
        movecost /= get_modifier( character_modifier_stamina_move_cost_mod );

        if( !is_mounted() && !is_prone() && has_effect( effect_downed ) ) {
            movecost *= get_modifier( character_modifier_crawl_speed_movecost_mod ) * 2.5;
        }
    }

    if( diag ) {
        movecost *= M_SQRT2;
    }

    return static_cast<int>( movecost );
}

void Character::place_corpse()
{
    //If the character/NPC is on a distant mission, don't drop their their gear when they die since they still have a local pos
    if( !death_drops ) {
        return;
    }
    std::vector<item *> tmp = inv_dump();
    item body = item::make_corpse( mtype_id::NULL_ID(), calendar::turn, get_name() );
    body.set_item_temperature( 310.15 );
    map &here = get_map();
    for( item *itm : tmp ) {
        here.add_item_or_charges( pos(), *itm );
    }
    for( const bionic &bio : *my_bionics ) {
        if( item::type_is_defined( bio.info().itype() ) ) {
            item cbm( bio.id.str(), calendar::turn );
            cbm.set_flag( flag_FILTHY );
            cbm.set_flag( flag_NO_STERILE );
            cbm.set_flag( flag_NO_PACKED );
            cbm.faults.emplace( fault_bionic_salvaged );
            body.put_in( cbm, item_pocket::pocket_type::CORPSE );
        }
    }

    here.add_item_or_charges( pos(), body );
}

void Character::place_corpse( const tripoint_abs_omt &om_target )
{
    tinymap bay;
    bay.load( project_to<coords::sm>( om_target ), false );
    point fin( rng( 1, SEEX * 2 - 2 ), rng( 1, SEEX * 2 - 2 ) );
    // This makes no sense at all. It may find a random tile without furniture, but
    // if the first try to find one fails, it will go through all tiles of the map
    // and essentially select the last one that has no furniture.
    // Q: Why check for furniture? (Check for passable or can-place-items seems more useful.)
    // Q: Why not grep a random point out of all the possible points (e.g. via random_entry)?
    // Q: Why use furn_str_id instead of f_null?
    // TODO: fix it, see above.
    if( bay.furn( fin ) != furn_f_null ) {
        for( const tripoint &p : bay.points_on_zlevel() ) {
            if( bay.furn( p ) == furn_f_null ) {
                fin.x = p.x;
                fin.y = p.y;
            }
        }
    }

    std::vector<item *> tmp = inv_dump();
    item body = item::make_corpse( mtype_id::NULL_ID(), calendar::turn, get_name() );
    for( item *itm : tmp ) {
        bay.add_item_or_charges( fin, *itm );
    }
    for( const bionic &bio : *my_bionics ) {
        if( item::type_is_defined( bio.info().itype() ) ) {
            body.put_in( item( bio.id.str(), calendar::turn ), item_pocket::pocket_type::CORPSE );
        }
    }

    bay.add_item_or_charges( fin, body );
}

bool Character::sees_with_infrared( const Creature &critter ) const
{
    if( !vision_mode_cache[IR_VISION] || !critter.is_warm() ) {
        return false;
    }

    map &here = get_map();
    // Use range based on default daylight, not actual current light, since
    // we're seeing in infra red not via light.
    int range = sight_range( default_daylight_level() );

    if( is_avatar() || critter.is_avatar() ) {
        // Players should not use map::sees
        // Likewise, players should not be "looked at" with map::sees, not to break symmetry
        return here.pl_line_of_sight( critter.pos(), range );
    }

    return here.sees( pos(), critter.pos(), range );
}

bool Character::is_visible_in_range( const Creature &critter, const int range ) const
{
    return sees( critter ) && rl_dist( pos(), critter.pos() ) <= range;
}

std::vector<Creature *> Character::get_visible_creatures( const int range ) const
{
    return g->get_creatures_if( [this, range]( const Creature & critter ) -> bool {
        return this != &critter && pos() != critter.pos() && // TODO: get rid of fake npcs (pos() check)
        rl_dist( pos(), critter.pos() ) <= range && sees( critter );
    } );
}

std::vector<Creature *> Character::get_targetable_creatures( const int range, bool melee ) const
{
    map &here = get_map();
    return g->get_creatures_if( [this, range, melee, &here]( const Creature & critter ) -> bool {
        //the call to map.sees is to make sure that even if we can see it through walls
        //via a mutation or cbm we only attack targets with a line of sight
        bool can_see = ( ( sees( critter ) || sees_with_infrared( critter ) ) && here.sees( pos(), critter.pos(), 100 ) );
        if( can_see && melee )  //handles the case where we can see something with glass in the way for melee attacks
        {
            std::vector<tripoint> path = here.find_clear_path( pos(), critter.pos() );
            for( const tripoint &point : path ) {
                if( here.impassable( point ) &&
                    !( weapon.has_flag( flag_SPEAR ) && // Fences etc. Spears can stab through those
                       here.has_flag( ter_furn_flag::TFLAG_THIN_OBSTACLE,
                                      point ) ) ) { //this mirrors melee.cpp function reach_attack
                    can_see = false;
                    break;
                }
            }
        }
        bool in_range = std::round( rl_dist_exact( pos(), critter.pos() ) ) <= range;
        // TODO: get rid of fake npcs (pos() check)
        bool valid_target = this != &critter && pos() != critter.pos() && attitude_to( critter ) != Creature::Attitude::FRIENDLY;
        return valid_target && in_range && can_see;
    } );
}

std::vector<Creature *> Character::get_hostile_creatures( int range ) const
{
    return g->get_creatures_if( [this, range]( const Creature & critter ) -> bool {
        // Fixes circular distance range for ranged attacks
        float dist_to_creature = std::round( rl_dist_exact( pos(), critter.pos() ) );
        return this != &critter && pos() != critter.pos() && // TODO: get rid of fake npcs (pos() check)
        dist_to_creature <= range && critter.attitude_to( *this ) == Creature::Attitude::HOSTILE
        && sees( critter );
    } );
}

bool Character::knows_trap( const tripoint &pos ) const
{
    const tripoint p = get_map().getabs( pos );
    return known_traps.count( p ) > 0;
}

void Character::add_known_trap( const tripoint &pos, const trap &t )
{
    const tripoint p = get_map().getabs( pos );
    if( t.is_null() ) {
        known_traps.erase( p );
    } else {
        // TODO: known_traps should map to a trap_str_id
        known_traps[p] = t.id.str();
    }
}

bool Character::can_hear( const tripoint &source, const int volume ) const
{
    if( is_deaf() ) {
        return false;
    }

    // source is in-ear and at our square, we can hear it
    if( source == pos() && volume == 0 ) {
        return true;
    }
    const int dist = rl_dist( source, pos() );
    const float volume_multiplier = hearing_ability();
    return ( volume - get_weather().weather_id->sound_attn ) * volume_multiplier >= dist;
}

float Character::hearing_ability() const
{
    float volume_multiplier = 1.0f;

    // Mutation/Bionic volume modifiers
    if( has_flag( json_flag_SUPER_HEARING ) ) {
        volume_multiplier *= 3.5f;
    }
    if( has_trait( trait_PER_SLIME ) ) {
        // Random hearing :-/
        // (when it's working at all, see player.cpp)
        // changed from 0.5 to fix Mac compiling error
        volume_multiplier *= rng( 1, 2 );
    }

    volume_multiplier *= Character::mutation_value( "hearing_modifier" );

    if( has_effect( effect_deaf ) ) {
        // Scale linearly up to 30 minutes
        volume_multiplier *= ( 30_minutes - get_effect_dur( effect_deaf ) ) / 30_minutes;
    }

    if( has_effect( effect_earphones ) ) {
        volume_multiplier *= 0.25f;
    }

    return volume_multiplier;
}

std::vector<std::string> Character::short_description_parts() const
{
    std::vector<std::string> result;

    if( is_armed() ) {
        result.push_back( _( "Wielding: " ) + weapon.tname() );
    }
    const std::list<item> visible_worn_items = get_visible_worn_items();
    const std::string worn_str = enumerate_as_string( visible_worn_items.begin(),
                                 visible_worn_items.end(),
    []( const item & it ) {
        return it.tname();
    } );
    if( !worn_str.empty() ) {
        result.push_back( _( "Wearing: " ) + worn_str );
    }
    const int visibility_cap = 0; // no cap
    const auto trait_str = visible_mutations( visibility_cap );
    if( !trait_str.empty() ) {
        result.push_back( _( "Traits: " ) + trait_str );
    }
    return result;
}

std::string Character::short_description() const
{
    return join( short_description_parts(), ";   " );
}

void Character::process_one_effect( effect &it, bool is_new )
{
    bool reduced = resists_effect( it );
    double mod = 1;
    const bodypart_id &bp = it.get_bp();
    int val = 0;

    // Still hardcoded stuff, do this first since some modify their other traits
    int str = get_str_bonus();
    int dex = get_dex_bonus();
    int intl = get_int_bonus();
    int per = get_per_bonus();
    hardcoded_effects( it );
    str_bonus_hardcoded += get_str_bonus() - str;
    dex_bonus_hardcoded += get_dex_bonus() - dex;
    int_bonus_hardcoded += get_int_bonus() - intl;
    per_bonus_hardcoded += get_per_bonus() - per;

    const auto get_effect = [&it, is_new]( const std::string & arg, bool reduced ) {
        if( is_new ) {
            return it.get_amount( arg, reduced );
        }
        return it.get_mod( arg, reduced );
    };

    // Handle miss messages
    const std::vector<std::pair<translation, int>> &msgs = it.get_miss_msgs();
    if( !msgs.empty() ) {
        for( const auto &i : msgs ) {
            add_miss_reason( i.first.translated(), static_cast<unsigned>( i.second ) );
        }
    }

    // Handle vitamins
    for( const vitamin_applied_effect &vit : it.vit_effects( reduced ) ) {
        if( vit.tick && vit.rate && calendar::once_every( *vit.tick ) ) {
            const int mod = rng( vit.rate->first, vit.rate->second );
            vitamin_mod( vit.vitamin, mod );
        }
    }

    // Handle health mod
    val = get_effect( "H_MOD", reduced );
    if( val != 0 ) {
        mod = 1;
        if( is_new || it.activated( calendar::turn, "H_MOD", val, reduced, mod ) ) {
            int bounded = bound_mod_to_vals(
                              get_healthy_mod(), val, it.get_max_val( "H_MOD", reduced ),
                              it.get_min_val( "H_MOD", reduced ) );
            // This already applies bounds, so we pass them through.
            mod_healthy_mod( bounded, get_healthy_mod() + bounded );
        }
    }

    // Handle health
    val = get_effect( "HEALTH", reduced );
    if( val != 0 ) {
        mod = 1;
        if( is_new || it.activated( calendar::turn, "HEALTH", val, reduced, mod ) ) {
            mod_healthy( bound_mod_to_vals( get_healthy(), val,
                                            it.get_max_val( "HEALTH", reduced ), it.get_min_val( "HEALTH", reduced ) ) );
        }
    }

    // Handle stim
    val = get_effect( "STIM", reduced );
    if( val != 0 ) {
        mod = 1;
        if( is_new || it.activated( calendar::turn, "STIM", val, reduced, mod ) ) {
            mod_stim( bound_mod_to_vals( get_stim(), val, it.get_max_val( "STIM", reduced ),
                                         it.get_min_val( "STIM", reduced ) ) );
        }
    }

    // Handle hunger
    val = get_effect( "HUNGER", reduced );
    if( val != 0 ) {
        mod = 1;
        if( is_new || it.activated( calendar::turn, "HUNGER", val, reduced, mod ) ) {
            mod_hunger( bound_mod_to_vals( get_hunger(), val, it.get_max_val( "HUNGER", reduced ),
                                           it.get_min_val( "HUNGER", reduced ) ) );
        }
    }

    // Handle thirst
    val = get_effect( "THIRST", reduced );
    if( val != 0 ) {
        mod = 1;
        if( is_new || it.activated( calendar::turn, "THIRST", val, reduced, mod ) ) {
            mod_thirst( bound_mod_to_vals( get_thirst(), val, it.get_max_val( "THIRST", reduced ),
                                           it.get_min_val( "THIRST", reduced ) ) );
        }
    }

    // Handle perspiration
    val = get_effect( "PERSPIRATION", reduced );
    if( val != 0 ) {
        mod = 1;
        if( is_new || it.activated( calendar::turn, "PERSPIRATION", val, reduced, mod ) ) {
            // multiplier to balance values aroud drench capacity of different body parts
            int mult = mutation_value( "sweat_multiplier" ) * get_part_drench_capacity( bp ) / 100;
            mod_part_wetness( bp, bound_mod_to_vals( get_part_wetness( bp ), val * mult,
                              it.get_max_val( "PERSPIRATION", reduced ) * mult,
                              it.get_min_val( "PERSPIRATION", reduced ) * mult ) );
        }
    }

    // Handle fatigue
    val = get_effect( "FATIGUE", reduced );
    // Prevent ongoing fatigue effects while asleep.
    // These are meant to change how fast you get tired, not how long you sleep.
    if( val != 0 && !in_sleep_state() ) {
        mod = 1;
        if( is_new || it.activated( calendar::turn, "FATIGUE", val, reduced, mod ) ) {
            mod_fatigue( bound_mod_to_vals( get_fatigue(), val, it.get_max_val( "FATIGUE", reduced ),
                                            it.get_min_val( "FATIGUE", reduced ) ) );
        }
    }

    // Handle Radiation
    val = get_effect( "RAD", reduced );
    if( val != 0 ) {
        mod = 1;
        if( is_new || it.activated( calendar::turn, "RAD", val, reduced, mod ) ) {
            mod_rad( bound_mod_to_vals( get_rad(), val, it.get_max_val( "RAD", reduced ), 0 ) );
            // Radiation can't go negative
            if( get_rad() < 0 ) {
                set_rad( 0 );
            }
        }
    }

    // Handle Pain
    val = get_effect( "PAIN", reduced );
    if( val != 0 ) {
        mod = 1;
        if( it.get_sizing( "PAIN" ) ) {
            if( has_trait( trait_FAT ) ) {
                mod *= 1.5;
            }
            if( get_size() == creature_size::large ) {
                mod *= 2;
            }
            if( get_size() == creature_size::huge ) {
                mod *= 3;
            }
        }
        if( is_new || it.activated( calendar::turn, "PAIN", val, reduced, mod ) ) {
            int pain_inc = bound_mod_to_vals( get_pain(), val, it.get_max_val( "PAIN", reduced ), 0 );
            mod_pain( pain_inc );
            if( pain_inc > 0 ) {
                add_pain_msg( val, bp );
            }
        }
    }

    // Handle Damage
    val = get_effect( "HURT", reduced );
    if( val != 0 ) {
        mod = 1;
        if( it.get_sizing( "HURT" ) ) {
            if( has_trait( trait_FAT ) ) {
                mod *= 1.5;
            }
            if( get_size() == creature_size::large ) {
                mod *= 2;
            }
            if( get_size() == creature_size::huge ) {
                mod *= 3;
            }
        }
        if( is_new || it.activated( calendar::turn, "HURT", val, reduced, mod ) ) {
            if( bp == bodypart_str_id::NULL_ID() ) {
                if( val > 5 ) {
                    add_msg_if_player( _( "Your %s HURTS!" ), body_part_name_accusative( body_part_torso ) );
                } else {
                    add_msg_if_player( _( "Your %s hurts!" ), body_part_name_accusative( body_part_torso ) );
                }
                apply_damage( nullptr, body_part_torso, val, true );
            } else {
                if( val > 5 ) {
                    add_msg_if_player( _( "Your %s HURTS!" ), body_part_name_accusative( bp ) );
                } else {
                    add_msg_if_player( _( "Your %s hurts!" ), body_part_name_accusative( bp ) );
                }
                apply_damage( nullptr, bp, val, true );
            }
        }
    }

    // Handle Sleep
    val = get_effect( "SLEEP", reduced );
    if( val != 0 ) {
        mod = 1;
        if( ( is_new || it.activated( calendar::turn, "SLEEP", val, reduced, mod ) ) &&
            !has_effect( effect_sleep ) ) {
            add_msg_if_player( _( "You pass out!" ) );
            fall_asleep( time_duration::from_turns( val ) );
        }
    }

    // Handle painkillers
    val = get_effect( "PKILL", reduced );
    if( val != 0 ) {
        mod = it.get_addict_mod( "PKILL", addiction_level( add_type::PKILLER ) );
        if( is_new || it.activated( calendar::turn, "PKILL", val, reduced, mod ) ) {
            mod_painkiller( bound_mod_to_vals( get_painkiller(), val, it.get_max_val( "PKILL", reduced ), 0 ) );
        }
    }

    // Handle coughing
    mod = 1;
    val = 0;
    if( it.activated( calendar::turn, "COUGH", val, reduced, mod ) ) {
        cough( it.get_harmful_cough() );
    }

    // Handle vomiting
    mod = vomit_mod();
    val = 0;
    if( it.activated( calendar::turn, "VOMIT", val, reduced, mod ) ) {
        vomit();
    }

    // Handle stamina
    val = get_effect( "STAMINA", reduced );
    if( val != 0 ) {
        mod = 1;
        if( is_new || it.activated( calendar::turn, "STAMINA", val, reduced, mod ) ) {
            mod_stamina( bound_mod_to_vals( get_stamina(), val,
                                            it.get_max_val( "STAMINA", reduced ),
                                            it.get_min_val( "STAMINA", reduced ) ) );
        }
    }

    // Speed and stats are handled in recalc_speed_bonus and reset_stats respectively
}

void Character::process_effects()
{
    //Special Removals
    if( has_effect( effect_darkness ) && g->is_in_sunlight( pos() ) ) {
        remove_effect( effect_darkness );
    }
    if( has_trait( trait_M_IMMUNE ) && has_effect( effect_fungus ) ) {
        vomit();
        remove_effect( effect_fungus );
        add_msg_if_player( m_bad, _( "We have mistakenly colonized a local guide!  Purging now." ) );
    }
    if( has_trait( trait_PARAIMMUNE ) && ( has_effect( effect_dermatik ) ||
                                           has_effect( effect_tapeworm ) ||
                                           has_effect( effect_blood_spiders ) ||
                                           has_effect( effect_bloodworms ) || has_effect( effect_brainworms ) ||
                                           has_effect( effect_paincysts ) ) ) {
        remove_effect( effect_dermatik );
        remove_effect( effect_tapeworm );
        remove_effect( effect_bloodworms );
        remove_effect( effect_blood_spiders );
        remove_effect( effect_brainworms );
        remove_effect( effect_paincysts );
        add_msg_if_player( m_good, _( "Something writhes inside of you as it dies." ) );
    }
    if( has_trait( trait_ACIDBLOOD ) && ( has_effect( effect_dermatik ) ||
                                          has_effect( effect_bloodworms ) ||
                                          has_effect( effect_blood_spiders ) ||
                                          has_effect( effect_brainworms ) ) ) {
        remove_effect( effect_dermatik );
        remove_effect( effect_bloodworms );
        remove_effect( effect_blood_spiders );
        remove_effect( effect_brainworms );
    }
    if( has_trait( trait_EATHEALTH ) && has_effect( effect_tapeworm ) ) {
        remove_effect( effect_tapeworm );
        add_msg_if_player( m_good, _( "Your bowels gurgle as something inside them dies." ) );
    }
    if( has_trait( trait_INFIMMUNE ) && ( has_effect( effect_bite ) || has_effect( effect_infected ) ||
                                          has_effect( effect_recover ) ) ) {
        remove_effect( effect_bite );
        remove_effect( effect_infected );
        remove_effect( effect_recover );
    }

    //Clear hardcoded bonuses from last turn
    //Recalculated in process_one_effect
    str_bonus_hardcoded = 0;
    dex_bonus_hardcoded = 0;
    int_bonus_hardcoded = 0;
    per_bonus_hardcoded = 0;
    //Human only effects
    for( std::pair<const efftype_id, std::map<bodypart_id, effect>> &elem : *effects ) {
        for( std::pair<const bodypart_id, effect> &_effect_it : elem.second ) {
            process_one_effect( _effect_it.second, false );
        }
    }

    // Apply new effects from effect->effect chains
    while( !scheduled_effects.empty() ) {
        const auto &effect = scheduled_effects.front();

        add_effect( effect_source::empty(),
                    effect.eff_id,
                    effect.dur,
                    effect.bp,
                    effect.permanent,
                    effect.intensity,
                    effect.force,
                    effect.deferred );

        scheduled_effects.pop();
    }

    // Perform immediate effect removals
    while( !terminating_effects.empty() ) {

        const auto &effect = terminating_effects.front();

        remove_effect( effect.eff_id, effect.bp );

        terminating_effects.pop();
    }

    Creature::process_effects();
}

double Character::vomit_mod()
{
    double mod = mutation_value( "vomit_multiplier" );
    if( has_effect( effect_weed_high ) ) {
        mod *= .1;
    }
    // If you're already nauseous, any food in your stomach greatly
    // increases chance of vomiting. Liquids don't provoke vomiting, though.
    if( stomach.contains() != 0_ml && has_effect( effect_nausea ) ) {
        mod *= get_effect_int( effect_nausea );
    }
    return mod;
}

int Character::sleep_spot( const tripoint &p ) const
{
    const int current_stim = get_stim();
    const comfort_response_t comfort_info = base_comfort_value( p );
    if( comfort_info.aid != nullptr ) {
        add_msg_if_player( m_info, _( "You use your %s for comfort." ), comfort_info.aid->tname() );
    }

    int sleepy = static_cast<int>( comfort_info.level );
    bool watersleep = has_trait( trait_WATERSLEEP );
    bool activechloro = has_active_mutation( trait_CHLOROMORPH );

    if( has_addiction( add_type::SLEEP ) ) {
        sleepy -= 4;
    }

    sleepy = enchantment_cache->modify_value( enchant_vals::mod::SLEEPY, sleepy );

    if( watersleep && get_map().has_flag_ter( ter_furn_flag::TFLAG_SWIMMABLE, pos() ) ) {
        sleepy += 10; //comfy water!
    }

    if( activechloro ) {
        sleepy += 25; // It's time for a nice nap.
    }

    if( get_fatigue() < fatigue_levels::TIRED + 1 ) {
        sleepy -= static_cast<int>( ( fatigue_levels::TIRED + 1 - get_fatigue() ) / 4 );
    } else {
        sleepy += static_cast<int>( ( get_fatigue() - fatigue_levels::TIRED + 1 ) / 16 );
    }

    if( current_stim > 0 || !has_trait( trait_INSOMNIA ) ) {
        sleepy -= 2 * current_stim;
    } else {
        // Make it harder for insomniac to get around the trait
        sleepy -= current_stim;
    }

    return sleepy;
}

bool Character::can_sleep()
{
    if( has_effect( effect_meth ) ) {
        // Sleep ain't happening until that meth wears off completely.
        return false;
    }

    // Since there's a bit of randomness to falling asleep, we want to
    // prevent exploiting this if can_sleep() gets called over and over.
    // Only actually check if we can fall asleep no more frequently than
    // every 30 minutes.  We're assuming that if we return true, we'll
    // immediately be falling asleep after that.
    //
    // Also if player debug menu'd time backwards this breaks, just do the
    // check anyway, this will reset the timer if 'dur' is negative.
    const time_point now = calendar::turn;
    const time_duration dur = now - last_sleep_check;
    if( dur >= 0_turns && dur < 30_minutes ) {
        return false;
    }
    last_sleep_check = now;

    int sleepy = sleep_spot( pos() );
    sleepy += rng( -8, 8 );
    bool result = sleepy > 0;

    if( has_active_bionic( bio_soporific ) ) {
        if( bio_soporific_powered_at_last_sleep_check && !has_power() ) {
            add_msg_if_player( m_bad, _( "Your soporific inducer runs out of power!" ) );
        } else if( !bio_soporific_powered_at_last_sleep_check && has_power() ) {
            add_msg_if_player( m_good, _( "Your soporific inducer starts back up." ) );
        }
        bio_soporific_powered_at_last_sleep_check = has_power();
    }

    return result;
}

void Character::shift_destination( const point &shift )
{
    if( next_expected_position ) {
        *next_expected_position += shift;
    }

    for( auto &elem : auto_move_route ) {
        elem += shift;
    }
}

bool Character::has_weapon() const
{
    return !unarmed_attack();
}

int Character::get_lowest_hp() const
{
    // Set lowest_hp to an arbitrarily large number.
    int lowest_hp = 999;
    for( const std::pair<const bodypart_str_id, bodypart> &elem : get_body() ) {
        const int cur_hp = elem.second.get_hp_cur();
        if( cur_hp < lowest_hp ) {
            lowest_hp = cur_hp;
        }
    }
    return lowest_hp;
}

Creature::Attitude Character::attitude_to( const Creature &other ) const
{
    const monster *m = dynamic_cast<const monster *>( &other );
    if( m != nullptr ) {
        if( m->friendly != 0 ) {
            return Attitude::FRIENDLY;
        }
        switch( m->attitude( const_cast<Character *>( this ) ) ) {
            // player probably does not want to harm them, but doesn't care much at all.
            case MATT_FOLLOW:
            case MATT_FPASSIVE:
            case MATT_IGNORE:
            case MATT_FLEE:
                return Attitude::NEUTRAL;
            // player does not want to harm those.
            case MATT_FRIEND:
                return Attitude::FRIENDLY;
            case MATT_ATTACK:
                return Attitude::HOSTILE;
            case MATT_NULL:
            case NUM_MONSTER_ATTITUDES:
                break;
        }

        return Attitude::NEUTRAL;
    }

    const npc *p = dynamic_cast<const npc *>( &other );
    if( p != nullptr ) {
        if( p->is_enemy() ) {
            return Attitude::HOSTILE;
        } else if( p->is_player_ally() ) {
            return Attitude::FRIENDLY;
        } else {
            return Attitude::NEUTRAL;
        }
    } else if( &other == this ) {
        return Attitude::FRIENDLY;
    }

    return Attitude::NEUTRAL;
}

npc_attitude Character::get_attitude() const
{
    return NPCATT_NULL;
}

bool Character::sees( const tripoint &t, bool, int ) const
{
    const int wanted_range = rl_dist( pos(), t );
    bool can_see = is_avatar() ? get_map().pl_sees( t, wanted_range ) :
                   Creature::sees( t );
    // Clairvoyance is now pretty cheap, so we can check it early
    if( wanted_range < MAX_CLAIRVOYANCE && wanted_range < clairvoyance() ) {
        return true;
    }

    if( can_see && wanted_range > unimpaired_range() ) {
        can_see = false;
    }

    return can_see;
}

bool Character::sees( const Creature &critter ) const
{
    // This handles only the player/npc specific stuff (monsters don't have traits or bionics).
    const int dist = rl_dist( pos(), critter.pos() );
    if( dist <= 3 && has_active_mutation( trait_ANTENNAE ) ) {
        return true;
    }
    if( dist < MAX_CLAIRVOYANCE && dist < clairvoyance() ) {
        return true;
    }
    if( field_fd_clairvoyant.is_valid() &&
        get_map().get_field( critter.pos(), field_fd_clairvoyant ) ) {
        return true;
    }
    return Creature::sees( critter );
}

void Character::set_destination( const std::vector<tripoint> &route,
                                 const player_activity &new_destination_activity )
{
    auto_move_route = route;
    set_destination_activity( new_destination_activity );
    destination_point.emplace( get_map().getabs( route.back() ) );
}

void Character::clear_destination()
{
    auto_move_route.clear();
    clear_destination_activity();
    destination_point = cata::nullopt;
    next_expected_position = cata::nullopt;
}

bool Character::has_distant_destination() const
{
    return has_destination() && !get_destination_activity().is_null() &&
           get_destination_activity().id() == ACT_TRAVELLING && !omt_path.empty();
}

bool Character::is_auto_moving() const
{
    return destination_point.has_value();
}

bool Character::has_destination() const
{
    return !auto_move_route.empty();
}

bool Character::has_destination_activity() const
{
    return !get_destination_activity().is_null() && destination_point &&
           pos() == get_map().getlocal( *destination_point );
}

void Character::start_destination_activity()
{
    if( !has_destination_activity() ) {
        debugmsg( "Tried to start invalid destination activity" );
        return;
    }

    assign_activity( get_destination_activity() );
    clear_destination();
}

std::vector<tripoint> &Character::get_auto_move_route()
{
    return auto_move_route;
}

action_id Character::get_next_auto_move_direction()
{
    if( !has_destination() ) {
        return ACTION_NULL;
    }

    if( next_expected_position ) {
        if( pos() != *next_expected_position ) {
            // We're off course, possibly stumbling or stuck, cancel auto move
            return ACTION_NULL;
        }
    }

    next_expected_position.emplace( auto_move_route.front() );
    auto_move_route.erase( auto_move_route.begin() );

    tripoint dp = *next_expected_position - pos();

    // Make sure the direction is just one step and that
    // all diagonal moves have 0 z component
    if( std::abs( dp.x ) > 1 || std::abs( dp.y ) > 1 || std::abs( dp.z ) > 1 ||
        ( std::abs( dp.z ) != 0 && ( std::abs( dp.x ) != 0 || std::abs( dp.y ) != 0 ) ) ) {
        // Should never happen, but check just in case
        return ACTION_NULL;
    }
    return get_movement_action_from_delta( dp, iso_rotate::yes );
}

int Character::talk_skill() const
{
    /** @EFFECT_INT slightly increases talking skill */

    /** @EFFECT_PER slightly increases talking skill */

    /** @EFFECT_SPEECH increases talking skill */
    int ret = get_int() + get_per() + get_skill_level( skill_speech ) * 3;
    return ret;
}

int Character::intimidation() const
{
    /** @EFFECT_STR increases intimidation factor */
    int ret = get_str() * 2;
    if( weapon.is_gun() ) {
        ret += 10;
    }
    if( weapon.damage_melee( damage_type::BASH ) >= 12 ||
        weapon.damage_melee( damage_type::CUT ) >= 12 ||
        weapon.damage_melee( damage_type::STAB ) >= 12 ) {
        ret += 5;
    }

    if( get_stim() > 20 ) {
        ret += 2;
    }
    if( has_effect( effect_drunk ) ) {
        ret -= 4;
    }
    ret = enchantment_cache->modify_value( enchant_vals::mod::SOCIAL_INTIMIDATE, ret );
    return ret;
}

bool Character::defer_move( const tripoint &next )
{
    // next must be adjacent to current pos
    if( square_dist( next, pos() ) != 1 ) {
        return false;
    }
    // next must be adjacent to subsequent move in any preexisting automove route
    if( has_destination() && square_dist( auto_move_route.front(), next ) != 1 ) {
        return false;
    }
    auto_move_route.insert( auto_move_route.begin(), next );
    next_expected_position = pos();
    return true;
}

bool Character::add_or_drop_with_msg( item &it, const bool /*unloading*/, const item *avoid,
                                      const item *original_inventory_item )
{
    if( it.made_of( phase_id::LIQUID ) ) {
        liquid_handler::consume_liquid( it, 1, avoid );
        return it.charges <= 0;
    }
    if( !this->can_pickVolume( it, false, avoid ) ) {
        put_into_vehicle_or_drop( *this, item_drop_reason::too_large, { it } );
    } else if( !this->can_pickWeight( it, !get_option<bool>( "DANGEROUS_PICKUPS" ) ) ) {
        put_into_vehicle_or_drop( *this, item_drop_reason::too_heavy, { it } );
    } else {
        bool wielded_has_it = false;
        // Cannot use weapon.has_item(it) because it skips any pockets that
        // are not containers such as magazines and magazine wells.
        for( const item *scan_contents : weapon.all_items_top() ) {
            if( scan_contents == &it ) {
                wielded_has_it = true;
                break;
            }
        }
        const bool allow_wield = !wielded_has_it && weapon.magazine_current() != &it;
        const int prev_charges = it.charges;
        auto &ni = this->i_add( it, true, avoid,
                                original_inventory_item, /*allow_drop=*/false, /*allow_wield=*/allow_wield );
        if( ni.is_null() ) {
            // failed to add
            put_into_vehicle_or_drop( *this, item_drop_reason::tumbling, { it } );
        } else if( &ni == &it ) {
            // merged into the original stack, restore original charges
            it.charges = prev_charges;
            put_into_vehicle_or_drop( *this, item_drop_reason::tumbling, { it } );
        } else {
            // successfully added
            add_msg( _( "You put the %s in your inventory." ), ni.tname() );
            add_msg( m_info, "%c - %s", ni.invlet == 0 ? ' ' : ni.invlet, ni.tname() );
        }
    }
    return true;
}

bool Character::unload( item_location &loc, bool bypass_activity )
{
    item &it = *loc;
    // Unload a container consuming moves per item successfully removed
    if( it.is_container() ) {
        if( it.empty() ) {
            add_msg( m_info, _( "The %s is already empty!" ), it.tname() );
            return false;
        }
        if( !it.can_unload_liquid() ) {
            add_msg( m_info, _( "The liquid can't be unloaded in its current state!" ) );
            return false;
        }

        int moves = 0;
        for( item *contained : it.all_items_top( item_pocket::pocket_type::CONTAINER, true ) ) {
            moves += this->item_handling_cost( *contained );
        }
        assign_activity( player_activity( unload_activity_actor( moves, loc ) ) );

        return true;
    }

    // If item can be unloaded more than once (currently only guns) prompt user to choose
    std::vector<std::string> msgs( 1, it.tname() );
    std::vector<item *> opts( 1, &it );

    for( item *e : it.gunmods() ) {
        if( ( e->is_gun() && !e->has_flag( flag_NO_UNLOAD ) &&
              ( e->magazine_current() || e->ammo_remaining() > 0 || e->casings_count() > 0 ) ) ||
            ( e->has_flag( flag_BRASS_CATCHER ) && !e->is_container_empty() ) ) {
            msgs.emplace_back( e->tname() );
            opts.emplace_back( e );
        }
    }

    item *target = nullptr;
    item_location targloc;
    if( opts.size() > 1 ) {
        const int ret = uilist( _( "Unload what?" ), msgs );
        if( ret >= 0 ) {
            target = opts[ret];
            targloc = item_location( loc, opts[ret] );
        }
    } else {
        target = &it;
        targloc = loc;
    }

    if( target == nullptr ) {
        return false;
    }

    // Next check for any reasons why the item cannot be unloaded
    if( !target->has_flag( flag_BRASS_CATCHER ) ) {
        if( !target->is_magazine() && !target->uses_magazine() ) {
            add_msg( m_info, _( "You can't unload a %s!" ), target->tname() );
            return false;
        }

        if( target->has_flag( flag_NO_UNLOAD ) ) {
            if( target->has_flag( flag_RECHARGE ) || target->has_flag( flag_USE_UPS ) ) {
                add_msg( m_info, _( "You can't unload a rechargeable %s!" ), target->tname() );
            } else {
                add_msg( m_info, _( "You can't unload a %s!" ), target->tname() );
            }
            return false;
        }

        if( !target->magazine_current() && target->ammo_remaining() <= 0 && target->casings_count() <= 0 ) {
            if( target->is_tool() ) {
                add_msg( m_info, _( "Your %s isn't charged." ), target->tname() );
            } else {
                add_msg( m_info, _( "Your %s isn't loaded." ), target->tname() );
            }
            return false;
        }
    }

    target->casings_handle( [&]( item & e ) {
        return this->i_add_or_drop( e );
    } );

    if( target->is_magazine() ) {
        if( bypass_activity ) {
            unload_activity_actor::unload( *this, targloc );
        } else {
            int mv = 0;
            for( const item *content : target->all_items_top() ) {
                // We use the same cost for both reloading and unloading
                mv += this->item_reload_cost( it, *content, content->charges );
            }
            if( it.is_ammo_belt() ) {
                // Disassembling ammo belts is easier than assembling them
                mv /= 2;
            }
            assign_activity( player_activity( unload_activity_actor( mv, targloc ) ) );
        }
        return true;

    } else if( target->magazine_current() ) {
        if( !this->add_or_drop_with_msg( *target->magazine_current(), true, nullptr,
                                         target->magazine_current() ) ) {
            return false;
        }
        // Eject magazine consuming half as much time as required to insert it
        this->moves -= this->item_reload_cost( *target, *target->magazine_current(), -1 ) / 2;

        target->remove_items_with( [&target]( const item & e ) {
            return target->magazine_current() == &e;
        } );

    } else if( target->ammo_remaining() ) {
        int qty = target->ammo_remaining();

        // Construct a new ammo item and try to drop it
        item ammo( target->ammo_current(), calendar::turn, qty );
        if( target->is_filthy() ) {
            ammo.set_flag( flag_FILTHY );
        }

        if( ammo.made_of_from_type( phase_id::LIQUID ) ) {
            if( !this->add_or_drop_with_msg( ammo ) ) {
                qty -= ammo.charges; // only handled part (or none) of the liquid
            }
            if( qty <= 0 ) {
                return false; // no liquid was moved
            }

        } else if( !this->add_or_drop_with_msg( ammo, qty > 1 ) ) {
            return false;
        }

        // If successful remove appropriate qty of ammo consuming half as much time as required to load it
        this->moves -= this->item_reload_cost( *target, ammo, qty ) / 2;

        target->ammo_set( target->ammo_current(), target->ammo_remaining() - qty );
    } else if( target->has_flag( flag_BRASS_CATCHER ) ) {
        target->spill_contents( get_player_character() );
    }

    // Turn off any active tools
    if( target->is_tool() && target->active && target->ammo_remaining() == 0 ) {
        target->type->invoke( *this, *target, this->pos() );
    }

    add_msg( _( "You unload your %s." ), target->tname() );

    if( it.has_flag( flag_MAG_DESTROY ) && it.ammo_remaining() == 0 ) {
        loc.remove_item();
    }

    return true;
}

book_mastery Character::get_book_mastery( const item &book ) const
{
    if( !book.is_book() || !has_identified( book.typeId() ) ) {
        return book_mastery::CANT_DETERMINE;
    }
    // TODO: add illiterate check?

    const cata::value_ptr<islot_book> &type = book.type->book;
    const skill_id &skill = type->skill;

    if( !skill ) {
        // book gives no skill
        return book_mastery::MASTERED;
    }

    const int skill_level = get_knowledge_level( skill );
    const int skill_requirement = type->req;
    const int max_skill_learnable = type->level;

    if( skill_requirement > skill_level ) {
        return book_mastery::CANT_UNDERSTAND;
    }
    if( skill_level >= max_skill_learnable ) {
        return book_mastery::MASTERED;
    }
    return book_mastery::LEARNING;
}


bool Character::fun_to_read( const item &book ) const
{
    return book_fun_for( book, *this ) > 0;
}

int Character::book_fun_for( const item &book, const Character &p ) const
{
    int fun_bonus = book.type->book->fun;
    if( !book.is_book() ) {
        debugmsg( "called avatar::book_fun_for with non-book" );
        return 0;
    }

    // If you don't have a problem with eating humans, To Serve Man becomes rewarding
    if( ( p.has_trait( trait_CANNIBAL ) || p.has_trait( trait_PSYCHOPATH ) ||
          p.has_trait( trait_SAPIOVORE ) ) &&
        book.typeId() == itype_cookbook_human ) {
        fun_bonus = std::abs( fun_bonus );
    } else if( p.has_trait( trait_SPIRITUAL ) && book.has_flag( flag_INSPIRATIONAL ) ) {
        fun_bonus = std::abs( fun_bonus * 3 );
    }

    if( has_trait( trait_LOVES_BOOKS ) ) {
        fun_bonus++;
    } else if( has_trait( trait_HATES_BOOKS ) ) {
        if( book.type->book->fun > 0 ) {
            fun_bonus = 0;
        } else {
            fun_bonus--;
        }
    }

    if( fun_bonus > 1 && book.get_chapters() > 0 && book.get_remaining_chapters( p ) == 0 ) {
        fun_bonus /= 2;
    }

    return fun_bonus;
}

int Character::count_bionic_with_flag( const json_character_flag &flag ) const
{
    int ret = 0;
    for( const bionic &bio : *my_bionics ) {
        if( bio.info().has_flag( flag ) ) {
            ret++;
        }
        if( bio.info().activated ) {
            if( ( bio.info().has_active_flag( flag ) && has_active_bionic( bio.id ) ) ||
                ( bio.info().has_inactive_flag( flag ) && !has_active_bionic( bio.id ) ) ) {
                ret++;
            }
        }
    }

    return ret;
}

int Character::count_bodypart_with_flag( const json_character_flag &flag ) const
{
    int ret = 0;
    for( const bodypart_id &bp : get_all_body_parts() ) {
        if( bp->has_flag( flag ) ) {
            ret++;
        }
        if( get_part( bp )->has_conditional_flag( flag ) ) {
            ret++;
        }
    }
    return ret;
}

int Character::has_flag( const json_character_flag &flag ) const
{
    // If this is a performance problem create a map of flags stored for a character and updated on trait, mutation, bionic add/remove, activate/deactivate, effect gain/loss
    return count_trait_flag( flag ) + count_bionic_with_flag( flag ) + has_effect_with_flag(
               flag ) + count_bodypart_with_flag( flag );
}

bool Character::is_driving() const
{
    const optional_vpart_position vp = get_map().veh_at( pos() );
    return vp && vp->vehicle().is_moving() && vp->vehicle().player_in_control( *this );
}

time_duration Character::estimate_effect_dur( const skill_id &relevant_skill,
        const efftype_id &effect, const time_duration &error_magnitude,
        const time_duration &minimum_error, int threshold, const Creature &target ) const
{
    const time_duration zero_duration = 0_turns;

    int skill_lvl = get_skill_level( relevant_skill );

    time_duration estimate = std::max( zero_duration, target.get_effect_dur( effect ) +
                                       rng_float( -1, 1 ) * ( minimum_error + ( error_magnitude - minimum_error ) *
                                               std::max( 0.0, static_cast<double>( threshold - skill_lvl ) / threshold ) ) );
    return estimate;
}

void Character::invalidate_pseudo_items()
{
    pseudo_items_valid = false;
}

bool Character::avoid_trap( const tripoint &pos, const trap &tr ) const
{
    /** @EFFECT_DEX increases chance to avoid traps */

    /** @EFFECT_DODGE increases chance to avoid traps */
    int myroll = dice( 3, dex_cur + get_skill_level( skill_dodge ) * 1.5 );
    int traproll;
    if( tr.can_see( pos, *this ) ) {
        traproll = dice( 3, tr.get_avoidance() );
    } else {
        traproll = dice( 6, tr.get_avoidance() );
    }

    if( has_trait( trait_LIGHTSTEP ) ) {
        myroll += dice( 2, 6 );
    }

    if( has_trait( trait_CLUMSY ) ) {
        myroll -= dice( 2, 6 );
    }

    return myroll >= traproll;
}

bool Character::add_faction_warning( const faction_id &id )
{
    const auto it = warning_record.find( id );
    if( it != warning_record.end() ) {
        it->second.first += 1;
        if( it->second.second - calendar::turn > 5_minutes ) {
            it->second.first -= 1;
        }
        it->second.second = calendar::turn;
        if( it->second.first > 3 ) {
            return true;
        }
    } else {
        warning_record[id] = std::make_pair( 1, calendar::turn );
    }
    faction *fac = g->faction_manager_ptr->get( id );
    if( fac != nullptr && is_avatar() && fac->id != faction_no_faction ) {
        fac->likes_u -= 1;
        fac->respects_u -= 1;
        fac->trusts_u -= 1;
    }
    return false;
}

int Character::current_warnings_fac( const faction_id &id )
{
    const auto it = warning_record.find( id );
    if( it != warning_record.end() ) {
        if( it->second.second - calendar::turn > 5_minutes ) {
            it->second.first = std::max( 0,
                                         it->second.first - 1 );
        }
        return it->second.first;
    }
    return 0;
}

bool Character::beyond_final_warning( const faction_id &id )
{
    const auto it = warning_record.find( id );
    if( it != warning_record.end() ) {
        if( it->second.second - calendar::turn > 5_minutes ) {
            it->second.first = std::max( 0,
                                         it->second.first - 1 );
        }
        return it->second.first > 3;
    }
    return false;
}

const Character *Character::get_book_reader( const item &book,
        std::vector<std::string> &reasons ) const
{
    const Character *reader = nullptr;

    if( !book.is_book() ) {
        reasons.push_back( is_avatar() ? string_format( _( "Your %s is not good reading material." ),
                           book.tname() ) :
                           string_format( _( "The %s is not good reading material." ), book.tname() )
                         );
        return nullptr;
    }

    const cata::value_ptr<islot_book> &type = book.type->book;
    const skill_id &book_skill = type->skill;
    const int book_skill_requirement = type->req;
    const bool book_requires_intelligence = type->intel > 0;

    // Check for conditions that immediately disqualify the player from reading:
    const optional_vpart_position vp = get_map().veh_at( pos() );
    if( vp && vp->vehicle().player_in_control( *this ) ) {
        reasons.emplace_back( _( "It's a bad idea to read while driving!" ) );
        return nullptr;
    }
    if( !fun_to_read( book ) && !has_morale_to_read() && has_identified( book.typeId() ) ) {
        // Low morale still permits skimming
        reasons.emplace_back( is_avatar() ?
                              _( "What's the point of studying?  (Your morale is too low!)" )  :
                              string_format( _( "What's the point of studying?  (%s)'s morale is too low!)" ), disp_name() ) );
        return nullptr;
    }
    if( get_book_mastery( book ) == book_mastery::CANT_UNDERSTAND ) {
        reasons.push_back( is_avatar() ? string_format( _( "%s %d needed to understand.  You have %d" ),
                           book_skill->name(), book_skill_requirement, get_knowledge_level( book_skill ) ) :
                           string_format( _( "%s %d needed to understand.  %s has %d" ), book_skill->name(),
                                          book_skill_requirement, disp_name(), get_knowledge_level( book_skill ) ) );
        return nullptr;
    }

    // Check for conditions that disqualify us only if no NPCs can read to us
    if( book_requires_intelligence && has_trait( trait_ILLITERATE ) ) {
        reasons.emplace_back( is_avatar() ? _( "You're illiterate!" ) : string_format(
                                  _( "%s is illiterate!" ), disp_name() ) );
    } else if( has_flag( json_flag_HYPEROPIC ) &&
               !worn_with_flag( STATIC( flag_id( "FIX_FARSIGHT" ) ) ) &&
               !has_effect( effect_contacts ) &&
               !has_flag( STATIC( json_character_flag( "ENHANCED_VISION" ) ) ) ) {
        reasons.emplace_back( is_avatar() ? _( "Your eyes won't focus without reading glasses." ) :
                              string_format( _( "%s's eyes won't focus without reading glasses." ), disp_name() ) );
    } else if( fine_detail_vision_mod() > 4 ) {
        // Too dark to read only applies if the player can read to himself
        reasons.emplace_back( _( "It's too dark to read!" ) );
        return nullptr;
    } else {
        return this;
    }

    if( ! is_avatar() ) {
        // NPCs are too proud to ask for help, perhaps someday they will not be
        return nullptr;
    }

    //Check for NPCs to read for you, negates Illiterate and Far Sighted
    //The fastest-reading NPC is chosen
    if( is_deaf() ) {
        reasons.emplace_back( _( "Maybe someone could read that to you, but you're deaf!" ) );
        return nullptr;
    }

    int time_taken = INT_MAX;
    auto candidates = get_crafting_helpers();

    for( const npc *elem : candidates ) {
        // Check for disqualifying factors:
        if( book_requires_intelligence && elem->has_trait( trait_ILLITERATE ) ) {
            reasons.push_back( string_format( _( "%s is illiterate!" ),
                                              elem->disp_name() ) );
        } else if( elem->get_book_mastery( book ) == book_mastery::CANT_UNDERSTAND ) {
            reasons.push_back( string_format( _( "%s %d needed to understand.  %s has %d" ),
                                              book_skill->name(), book_skill_requirement, elem->disp_name(),
                                              elem->get_knowledge_level( book_skill ) ) );
        } else if( elem->has_flag( json_flag_HYPEROPIC ) &&
                   !elem->worn_with_flag( STATIC( flag_id( "FIX_FARSIGHT" ) ) ) &&
                   !elem->has_effect( effect_contacts ) ) {
            reasons.push_back( string_format( _( "%s needs reading glasses!" ),
                                              elem->disp_name() ) );
        } else if( std::min( fine_detail_vision_mod(), elem->fine_detail_vision_mod() ) > 4 ) {
            reasons.push_back( string_format(
                                   _( "It's too dark for %s to read!" ),
                                   elem->disp_name() ) );
        } else if( !elem->sees( *this ) ) {
            reasons.push_back( string_format( _( "%s could read that to you, but they can't see you." ),
                                              elem->disp_name() ) );
        } else if( !elem->fun_to_read( book ) && !elem->has_morale_to_read() &&
                   has_identified( book.typeId() ) ) {
            // Low morale still permits skimming
            reasons.push_back( string_format( _( "%s morale is too low!" ), elem->disp_name( true ) ) );
        } else if( elem->is_blind() ) {
            reasons.push_back( string_format( _( "%s is blind." ), elem->disp_name() ) );
        } else {
            int proj_time = time_to_read( book, *elem );
            if( proj_time < time_taken ) {
                reader = elem;
                time_taken = proj_time;
            }
        }
    }
    //end for all candidates
    return reader;
}

int Character::time_to_read( const item &book, const Character &reader,
                             const Character *learner ) const
{
    const auto &type = book.type->book;
    const skill_id &skill = type->skill;
    // The reader's reading speed has an effect only if they're trying to understand the book as they read it
    // Reading speed is assumed to be how well you learn from books (as opposed to hands-on experience)
    const bool try_understand = reader.fun_to_read( book ) ||
                                reader.get_knowledge_level( skill ) < type->level;
    int reading_speed = try_understand ? std::max( reader.read_speed(), read_speed() ) : read_speed();
    if( learner ) {
        reading_speed = std::max( reading_speed, learner->read_speed() );
    }

    int retval = type->time * reading_speed;
    retval *= std::min( fine_detail_vision_mod(), reader.fine_detail_vision_mod() );

    const int effective_int = std::min( { get_int(), reader.get_int(), learner ? learner->get_int() : INT_MAX } );
    if( type->intel > effective_int && !reader.has_trait( trait_PROF_DICEMASTER ) ) {
        retval += type->time * ( type->intel - effective_int ) * 100;
    }
    if( !has_identified( book.typeId() ) ) {
        //skimming
        retval /= 10;
    }
    return retval;
}

int Character::thirst_speed_penalty( int thirst )
{
    // We die at 1200 thirst
    // Start by dropping speed really fast, but then level it off a bit
    static const std::vector<std::pair<float, float>> thirst_thresholds = {{
            std::make_pair( 40.0f, 0.0f ),
            std::make_pair( 300.0f, -25.0f ),
            std::make_pair( 600.0f, -50.0f ),
            std::make_pair( 1200.0f, -75.0f )
        }
    };
    return static_cast<int>( multi_lerp( thirst_thresholds, thirst ) );
}

void Character::recalc_speed_bonus()
{
    // Minus some for weight...
    int carry_penalty = 0;
    units::mass weight_cap = weight_capacity();
    if( weight_cap < 1_milligram ) {
        weight_cap = 1_milligram; //Prevent Clang warning about divide by zero
    }
    if( weight_carried() > weight_cap ) {
        carry_penalty = 25 * ( weight_carried() - weight_cap ) / weight_cap;
    }
    mod_speed_bonus( -carry_penalty );

    mod_speed_bonus( -get_pain_penalty().speed );

    if( get_thirst() > 40 ) {
        mod_speed_bonus( thirst_speed_penalty( get_thirst() ) );
    }
    // when underweight, you get slower. cumulative with hunger
    mod_speed_bonus( kcal_speed_penalty() );

    for( const auto &maps : *effects ) {
        for( const auto &i : maps.second ) {
            bool reduced = resists_effect( i.second );
            mod_speed_bonus( i.second.get_mod( "SPEED", reduced ) );
        }
    }

    // add martial arts speed bonus
    mod_speed_bonus( mabuff_speed_bonus() );

    // Not sure why Sunlight Dependent is here, but OK
    // Ectothermic/COLDBLOOD4 is intended to buff folks in the Summer
    // Threshold-crossing has its charms ;-)
    if( g != nullptr ) {
        if( has_trait( trait_SUNLIGHT_DEPENDENT ) && !g->is_in_sunlight( pos() ) ) {
            mod_speed_bonus( -( g->light_level( posz() ) >= 12 ? 5 : 10 ) );
        }
        const float temperature_speed_modifier = mutation_value( "temperature_speed_modifier" );
        if( temperature_speed_modifier != 0 ) {
            const int player_local_temp = get_weather().get_temperature( pos() );
            if( has_trait( trait_COLDBLOOD4 ) || player_local_temp < 65 ) {
                mod_speed_bonus( ( player_local_temp - 65 ) * temperature_speed_modifier );
            }
        }
    }
    const int prev_speed_bonus = get_speed_bonus();
    set_speed_bonus( std::round( enchantment_cache->modify_value( enchant_vals::mod::SPEED,
                                 get_speed() ) - get_speed_base() ) );
    enchantment_speed_bonus = get_speed_bonus() - prev_speed_bonus;
    // Speed cannot be less than 25% of base speed, so minimal speed bonus is -75% base speed.
    const int min_speed_bonus = static_cast<int>( -0.75 * get_speed_base() );
    if( get_speed_bonus() < min_speed_bonus ) {
        set_speed_bonus( min_speed_bonus );
    }
}

double Character::recoil_vehicle() const
{
    // TODO: vary penalty dependent upon vehicle part on which player is boarded

    if( in_vehicle ) {
        if( const optional_vpart_position vp = get_map().veh_at( pos() ) ) {
            return static_cast<double>( std::abs( vp->vehicle().velocity ) ) * 3 / 100;
        }
    }
    return 0;
}

double Character::recoil_total() const
{
    return recoil + recoil_vehicle();
}

bool Character::is_hallucination() const
{
    return false;
}

bool Character::is_electrical() const
{
    // for now this is false. In the future should have rules
    return false;
}

void Character::set_underwater( bool u )
{
    if( underwater != u ) {
        underwater = u;
        recalc_sight_limits();
    }
}

stat_mod Character::get_pain_penalty() const
{
    stat_mod ret;
    int pain = get_perceived_pain();
    if( pain <= 0 ) {
        return ret;
    }

    int stat_penalty = std::floor( std::pow( pain, 0.8f ) / 10.0f );

    bool ceno = has_trait( trait_CENOBITE );
    if( !ceno ) {
        ret.strength = stat_penalty;
        ret.dexterity = stat_penalty;
    }

    if( !has_trait( trait_INT_SLIME ) ) {
        ret.intelligence = stat_penalty;
    } else {
        ret.intelligence = pain / 5;
    }

    ret.perception = stat_penalty * 2 / 3;

    ret.speed = std::pow( pain, 0.7f );
    if( ceno ) {
        ret.speed /= 2;
    }

    ret.speed = std::min( ret.speed, 50 );
    return ret;
}

std::list<item *> Character::get_radio_items()
{
    std::list<item *> rc_items;
    const invslice &stacks = inv->slice();
    for( const auto &stack : stacks ) {
        item &stack_iter = stack->front();
        if( stack_iter.has_flag( flag_RADIO_ACTIVATION ) ) {
            rc_items.push_back( &stack_iter );
        }
    }

    worn.append_radio_items( rc_items );

    if( is_armed() ) {
        if( weapon.has_flag( flag_RADIO_ACTIVATION ) ) {
            rc_items.push_back( &weapon );
        }
    }
    return rc_items;
}

int Character::get_lift_str() const
{
    int str = get_arm_str();
    if( has_trait( trait_STRONGBACK ) ) {
        str *= 1.35;
    } else if( has_trait( trait_BADBACK ) ) {
        str /= 1.35;
    }
    return str;
}

int Character::get_lift_assist() const
{
    int result = 0;
    const std::vector<npc *> helpers = get_crafting_helpers();
    for( const npc *np : helpers ) {
        result += np->get_lift_str();
    }
    return result;
}

bool Character::immune_to( const bodypart_id &bp, damage_unit dam ) const
{
    if( has_trait( trait_DEBUG_NODMG ) || is_immune_damage( dam.type ) ||
        has_effect( effect_incorporeal ) ) {
        return true;
    }

    passive_absorb_hit( bp, dam );

    worn.damage_mitigate( bp, dam );

    return dam.amount <= 0;
}

void Character::mod_pain( int npain )
{
    if( npain > 0 ) {
        if( has_trait( trait_NOPAIN ) || has_effect( effect_narcosis ) ) {
            return;
        }
        // always increase pain gained by one from these bad mutations
        if( has_trait( trait_MORE_PAIN ) ) {
            npain += std::max( 1, roll_remainder( npain * 0.25 ) );
        } else if( has_trait( trait_MORE_PAIN2 ) ) {
            npain += std::max( 1, roll_remainder( npain * 0.5 ) );
        } else if( has_trait( trait_MORE_PAIN3 ) ) {
            npain += std::max( 1, roll_remainder( npain * 1.0 ) );
        }

        if( npain > 1 ) {
            // if it's 1 it'll just become 0, which is bad
            if( has_trait( trait_PAINRESIST_TROGLO ) ) {
                npain = roll_remainder( npain * 0.5 );
            } else if( has_trait( trait_PAINRESIST ) ) {
                npain = roll_remainder( npain * 0.67 );
            }
        }
    }
    Creature::mod_pain( npain );
}

void Character::set_pain( int npain )
{
    const int prev_pain = get_perceived_pain();
    Creature::set_pain( npain );
    const int cur_pain = get_perceived_pain();

    if( cur_pain != prev_pain ) {
        react_to_felt_pain( cur_pain - prev_pain );
        on_stat_change( "perceived_pain", cur_pain );
    }
}

int Character::get_perceived_pain() const
{
    if( get_effect_int( effect_adrenaline ) > 1 ) {
        return 0;
    }

    return std::max( get_pain() - get_painkiller(), 0 );
}

float Character::fall_damage_mod() const
{
    if( has_flag( json_flag_FEATHER_FALL ) ) {
        return 0.0f;
    }
    float ret = 1.0f;

    // Ability to land properly is 2x as important as dexterity itself
    /** @EFFECT_DEX decreases damage from falling */

    /** @EFFECT_DODGE decreases damage from falling */
    float dex_dodge = dex_cur / 2.0 + get_skill_level( skill_dodge );
    // Reactions, legwork and footing determine your landing
    dex_dodge *= get_modifier( character_modifier_limb_fall_mod );
    // But prevent it from increasing damage
    dex_dodge = std::max( 0.0f, dex_dodge ); // 0
    // 100% damage at 0, 75% at 10, 50% at 20 and so on
    ret *= ( 100.0f - ( dex_dodge * 4.0f ) ) / 100.0f;

    if( has_proficiency( proficiency_prof_parkour ) ) {
        ret *= 2.0f / 3.0f;
    }

    // TODO: Bonus for Judo, mutations. Penalty for heavy weight (including mutations)
    return std::max( 0.0f, ret );
}

// force is maximum damage to hp before scaling
int Character::impact( const int force, const tripoint &p )
{
    // Falls over ~30m are fatal more often than not
    // But that would be quite a lot considering 21 z-levels in game
    // so let's assume 1 z-level is comparable to 30 force

    if( force <= 0 ) {
        return force;
    }

    // Damage modifier (post armor)
    float mod = 1.0f;
    int effective_force = force;
    int cut = 0;
    // Percentage armor penetration - armor won't help much here
    // TODO: Make cushioned items like bike helmets help more
    float armor_eff = 1.0f;
    // Shock Absorber CBM heavily reduces damage
    const bool shock_absorbers = has_active_bionic( bio_shock_absorber );

    // Being slammed against things rather than landing means we can't
    // control the impact as well
    const bool slam = p != pos();
    std::string target_name = "a swarm of bugs";
    Creature *critter = get_creature_tracker().creature_at( p );
    map &here = get_map();
    if( critter != this && critter != nullptr ) {
        target_name = critter->disp_name();
        // Slamming into creatures and NPCs
        // TODO: Handle spikes/horns and hard materials
        armor_eff = 0.5f; // 2x as much as with the ground
        // TODO: Modify based on something?
        mod = 1.0f;
        effective_force = force;
    } else if( const optional_vpart_position vp = here.veh_at( p ) ) {
        // Slamming into vehicles
        // TODO: Integrate it with vehicle collision function somehow
        target_name = vp->vehicle().disp_name();
        if( vp.part_with_feature( "SHARP", true ) ) {
            // Now we're actually getting impaled
            cut = force; // Lots of fun
        }

        mod = slam ? 1.0f : fall_damage_mod();
        armor_eff = 0.25f; // Not much
        if( !slam && vp->part_with_feature( "ROOF", true ) ) {
            // Roof offers better landing than frame or pavement
            // TODO: Make this not happen with heavy duty/plated roof
            effective_force /= 2;
        }
    } else {
        // Slamming into terrain/furniture
        target_name = here.disp_name( p );
        int hard_ground = here.has_flag( ter_furn_flag::TFLAG_DIGGABLE, p ) ? 0 : 3;
        armor_eff = 0.25f; // Not much
        // Get cut by stuff
        // This isn't impalement on metal wreckage, more like flying through a closed window
        cut = here.has_flag( ter_furn_flag::TFLAG_SHARP, p ) ? 5 : 0;
        effective_force = force + hard_ground;
        mod = slam ? 1.0f : fall_damage_mod();
        if( here.has_furn( p ) ) {
            // TODO: Make furniture matter
        } else if( here.has_flag( ter_furn_flag::TFLAG_SWIMMABLE, p ) ) {
            const int swim_skill = get_skill_level( skill_swimming );
            effective_force /= 4.0f + 0.1f * swim_skill;
            if( here.has_flag( ter_furn_flag::TFLAG_DEEP_WATER, p ) ) {
                effective_force /= 1.5f;
                mod /= 1.0f + ( 0.1f * swim_skill );
            }
        }
    }

    // Rescale for huge force
    // At >30 force, proper landing is impossible and armor helps way less
    if( effective_force > 30 ) {
        // Armor simply helps way less
        armor_eff *= 30.0f / effective_force;
        if( mod < 1.0f ) {
            // Everything past 30 damage gets a worse modifier
            const float scaled_mod = std::pow( mod, 30.0f / effective_force );
            const float scaled_damage = ( 30.0f * mod ) + scaled_mod * ( effective_force - 30.0f );
            mod = scaled_damage / effective_force;
        }
    }

    if( !slam && mod < 1.0f && mod * force < 5 ) {
        // Perfect landing, no damage (regardless of armor)
        add_msg_if_player( m_warning, _( "You land on %s." ), target_name );
        return 0;
    }

    // Shock absorbers kick in only when they need to, so if our other protections fail, fall back on them
    if( shock_absorbers ) {
        effective_force -= 15; // Provide a flat reduction to force
        if( mod > 0.25f ) {
            mod = 0.25f; // And provide a 75% reduction against that force if we don't have it already
        }
        if( effective_force < 0 ) {
            effective_force = 0;
        }
    }

    int total_dealt = 0;
    if( mod * effective_force >= 5 ) {
        for( const bodypart_id &bp : get_all_body_parts( get_body_part_flags::only_main ) ) {
            const int bash = effective_force * rng( 60, 100 ) / 100;
            damage_instance di;
            di.add_damage( damage_type::BASH, bash, 0, armor_eff, mod );
            // No good way to land on sharp stuff, so here modifier == 1.0f
            di.add_damage( damage_type::CUT, cut, 0, armor_eff, 1.0f );
            total_dealt += deal_damage( nullptr, bp, di ).total_damage();
        }
    }

    if( total_dealt > 0 && is_avatar() ) {
        // "You slam against the dirt" is fine
        add_msg( m_bad, _( "You are slammed against %1$s for %2$d damage." ),
                 target_name, total_dealt );
    } else if( is_avatar() && shock_absorbers ) {
        add_msg( m_bad, _( "You are slammed against %s!" ),
                 target_name, total_dealt );
        add_msg( m_good, _( "…but your shock absorbers negate the damage!" ) );
    } else if( slam ) {
        // Only print this line if it is a slam and not a landing
        // Non-players should only get this one: player doesn't know how much damage was dealt
        // and landing messages for each slammed creature would be too much
        add_msg_player_or_npc( m_bad,
                               _( "You are slammed against %s." ),
                               _( "<npcname> is slammed against %s." ),
                               target_name );
    } else {
        // No landing message for NPCs
        add_msg_if_player( m_warning, _( "You land on %s." ), target_name );
    }

    if( x_in_y( mod, 1.0f ) ) {
        add_effect( effect_downed, rng( 1_turns, 1_turns + mod * 3_turns ) );
    }

    return total_dealt;
}

void Character::knock_back_to( const tripoint &to )
{
    if( to == pos() ) {
        return;
    }

    creature_tracker &creatures = get_creature_tracker();
    // First, see if we hit a monster
    if( monster *const critter = creatures.creature_at<monster>( to ) ) {
        deal_damage( critter, bodypart_id( "torso" ), damage_instance( damage_type::BASH,
                     static_cast<float>( critter->type->size ) ) );
        add_effect( effect_stunned, 1_turns );
        /** @EFFECT_STR_MAX allows knocked back player to knock back, damage, stun some monsters */
        if( ( str_max - 6 ) / 4 > critter->type->size ) {
            critter->knock_back_from( pos() ); // Chain reaction!
            critter->apply_damage( this, bodypart_id( "torso" ), ( str_max - 6 ) / 4 );
            critter->add_effect( effect_stunned, 1_turns );
        } else if( ( str_max - 6 ) / 4 == critter->type->size ) {
            critter->apply_damage( this, bodypart_id( "torso" ), ( str_max - 6 ) / 4 );
            critter->add_effect( effect_stunned, 1_turns );
        }
        critter->check_dead_state();

        add_msg_player_or_npc( _( "You bounce off a %s!" ), _( "<npcname> bounces off a %s!" ),
                               critter->name() );
        return;
    }

    if( npc *const np = creatures.creature_at<npc>( to ) ) {
        deal_damage( np, bodypart_id( "torso" ),
                     damage_instance( damage_type::BASH, static_cast<float>( np->get_size() ) ) );
        add_effect( effect_stunned, 1_turns );
        np->deal_damage( this, bodypart_id( "torso" ), damage_instance( damage_type::BASH, 3 ) );
        add_msg_player_or_npc( _( "You bounce off %s!" ), _( "<npcname> bounces off %s!" ),
                               np->get_name() );
        np->check_dead_state();
        return;
    }

    map &here = get_map();
    // If we're still in the function at this point, we're actually moving a tile!
    if( here.has_flag( ter_furn_flag::TFLAG_LIQUID, to ) &&
        here.has_flag( ter_furn_flag::TFLAG_DEEP_WATER, to ) ) {
        if( !is_npc() ) {
            avatar_action::swim( here, get_avatar(), to );
        }
        // TODO: NPCs can't swim!
    } else if( here.impassable( to ) ) { // Wait, it's a wall

        // It's some kind of wall.
        // TODO: who knocked us back? Maybe that creature should be the source of the damage?
        apply_damage( nullptr, bodypart_id( "torso" ), 3 );
        add_effect( effect_stunned, 2_turns );
        add_msg_player_or_npc( _( "You bounce off a %s!" ), _( "<npcname> bounces off a %s!" ),
                               here.obstacle_name( to ) );

    } else { // It's no wall
        setpos( to );
    }
}

int Character::hp_percentage() const
{
    const bodypart_id head_id = bodypart_id( "head" );
    const bodypart_id torso_id = bodypart_id( "torso" );
    int total_cur = 0;
    int total_max = 0;
    // Head and torso HP are weighted 3x and 2x, respectively
    total_cur = get_part_hp_cur( head_id ) * 3 + get_part_hp_cur( torso_id ) * 2;
    total_max = get_part_hp_max( head_id ) * 3 + get_part_hp_max( torso_id ) * 2;
    for( const std::pair< const bodypart_str_id, bodypart> &elem : get_body() ) {
        total_cur += elem.second.get_hp_cur();
        total_max += elem.second.get_hp_max();
    }

    return ( 100 * total_cur ) / total_max;
}

void Character::siphon( vehicle &veh, const itype_id &desired_liquid )
{
    int qty = veh.fuel_left( desired_liquid );
    if( qty <= 0 ) {
        add_msg( m_bad, _( "There is not enough %s left to siphon it." ),
                 item::nname( desired_liquid ) );
        return;
    }

    item liquid( desired_liquid, calendar::turn, qty );
    if( liquid.has_temperature() ) {
        liquid.set_item_specific_energy( veh.fuel_specific_energy( desired_liquid ) );
    }
    if( liquid_handler::handle_liquid( liquid, nullptr, 1, nullptr, &veh ) ) {
        veh.drain( desired_liquid, qty - liquid.charges );
    }
}

void Character::on_worn_item_transform( const item &old_it, const item &new_it )
{
    morale->on_worn_item_transform( old_it, new_it );
}

void Character::process_items()
{
    if( weapon.needs_processing() && weapon.process( this, pos() ) ) {
        weapon.spill_contents( pos() );
        remove_weapon();
    }

    std::vector<item_location> removed_items;
    for( item_location it : top_items_loc() ) {
        if( !it ) {
            continue;
        }
        if( it->needs_processing() ) {
            if( it->process( this, pos() ) ) {
                it->spill_contents( pos() );
                removed_items.push_back( it );
            }
        }
    }
    for( item_location removed : removed_items ) {
        removed.remove_item();
    }

    // Active item processing done, now we're recharging.
    if( worn.check_item_encumbrance_flag( get_check_encumbrance() ) ) {
        calc_encumbrance();
        set_check_encumbrance( false );
    }

    // Load all items that use the UPS to their minimal functional charge,
    // The tool is not really useful if its charges are below charges_to_use
    const auto inv_use_ups = items_with( []( const item & itm ) {
        return itm.has_flag( flag_USE_UPS );
    } );
    if( !inv_use_ups.empty() ) {
        const int available_charges = available_ups();
        int ups_used = 0;
        for( const auto &it : inv_use_ups ) {
            // For powered armor, an armor-powering bionic should always be preferred over UPS usage.
            if( it->is_power_armor() && can_interface_armor() && has_power() ) {
                // Bionic power costs are handled elsewhere
                continue;
            } else if( it->active && !it->ammo_sufficient( this ) ) {
                it->deactivate();
            } else if( ups_used < available_charges &&
                       it->ammo_remaining() < it->ammo_capacity( ammo_battery ) ) {
                // Charge the battery in the UPS modded tool
                ups_used++;
                it->ammo_set( itype_battery, it->ammo_remaining() + 1 );
            }
        }
        if( ups_used > 0 ) {
            consume_ups( ups_used );
        }
    }
}


void Character::search_surroundings()
{
    if( controlling_vehicle ) {
        return;
    }
    map &here = get_map();
    // Search for traps in a larger area than before because this is the only
    // way we can "find" traps that aren't marked as visible.
    // Detection formula takes care of likelihood of seeing within this range.
    for( const tripoint &tp : here.points_in_radius( pos(), 5 ) ) {
        const trap &tr = here.tr_at( tp );
        if( tr.is_null() || tp == pos() ) {
            continue;
        }
        if( has_active_bionic( bio_ground_sonar ) && !knows_trap( tp ) && tr.detected_by_ground_sonar() ) {
            const std::string direction = direction_name( direction_from( pos(), tp ) );
            add_msg_if_player( m_warning, _( "Your ground sonar detected a %1$s to the %2$s!" ),
                               tr.name(), direction );
            add_known_trap( tp, tr );
        }
        if( !sees( tp ) ) {
            continue;
        }
        if( tr.can_see( tp, *this ) ) {
            // Already seen, or can never be seen
            continue;
        }
        // Chance to detect traps we haven't yet seen.
        if( tr.detect_trap( tp, *this ) ) {
            if( !tr.is_trivial_to_spot() ) {
                // Only bug player about traps that aren't trivial to spot.
                const std::string direction = direction_name(
                                                  direction_from( pos(), tp ) );
                practice_proficiency( proficiency_prof_spotting, 1_minutes );
                // Seeing a trap set properly gives you a little bonus to trapsetting profs.
                practice_proficiency( proficiency_prof_traps, 10_seconds );
                practice_proficiency( proficiency_prof_trapsetting, 10_seconds );
                add_msg_if_player( _( "You've spotted a %1$s to the %2$s!" ),
                                   tr.name(), direction );
            }
            add_known_trap( tp, tr );
        }
    }
}

bool Character::wield_contents( item &container, item *internal_item, bool penalties,
                                int base_cost )
{
    // if index not specified and container has multiple items then ask the player to choose one
    if( internal_item == nullptr ) {
        debugmsg( "No valid target for wield contents." );
        return false;
    }

    if( !container.has_item( *internal_item ) ) {
        debugmsg( "Tried to wield non-existent item from container (Character::wield_contents)" );
        return false;
    }

    const ret_val<bool> ret = can_wield( *internal_item );
    if( !ret.success() ) {
        add_msg_if_player( m_info, "%s", ret.c_str() );
        return false;
    }

    int mv = 0;

    if( has_wield_conflicts( *internal_item ) ) {
        if( !unwield() ) {
            return false;
        }
        inv->unsort();
    }

    // for holsters, we should not include the cost of wielding the holster itself
    // The cost of wielding the holster was already added earlier in avatar_action::use_item.
    // As we couldn't make sure back then what action was going to be used, we remove the cost now.
    item_location il = item_location( *this, &container );
    mv -= il.obtain_cost( *this );
    mv += item_retrieve_cost( *internal_item, container, penalties, base_cost );

    if( internal_item->stacks_with( weapon, true ) ) {
        weapon.combine( *internal_item );
    } else {
        weapon = std::move( *internal_item );
    }
    container.remove_item( *internal_item );
    container.on_contents_changed();

    inv->update_invlet( weapon );
    inv->update_cache_with_item( weapon );
    last_item = weapon.typeId();

    moves -= mv;

    weapon.on_wield( *this );

    get_event_bus().send<event_type::character_wields_item>( getID(), weapon.typeId() );

    return true;
}

void Character::store( item &container, item &put, bool penalties, int base_cost,
                       item_pocket::pocket_type pk_type )
{
    moves -= item_store_cost( put, container, penalties, base_cost );
    container.put_in( i_rem( &put ), pk_type );
    calc_encumbrance();
}

void Character::use_wielded()
{
    use( -1 );
}

void Character::use( int inventory_position )
{
    item &used = i_at( inventory_position );
    item_location loc = item_location( *this, &used );

    use( loc );
}

void Character::use( item_location loc, int pre_obtain_moves )
{
    // if -1 is passed in we don't want to change moves at all
    if( pre_obtain_moves == -1 ) {
        pre_obtain_moves = moves;
    }
    if( !loc ) {
        add_msg( m_info, _( "You do not have that item." ) );
        moves = pre_obtain_moves;
        return;
    }

    item &used = *loc;
    last_item = used.typeId();

    if( used.is_tool() ) {
        if( !used.type->has_use() ) {
            add_msg_if_player( _( "You can't do anything interesting with your %s." ), used.tname() );
            moves = pre_obtain_moves;
            return;
        }
        invoke_item( &used, loc.position(), pre_obtain_moves );

    } else if( used.type->can_use( "PETFOOD" ) ) { // NOLINT(bugprone-branch-clone)
        invoke_item( &used, loc.position(), pre_obtain_moves );

    } else if( !used.is_craft() && ( used.is_medication() || ( !used.type->has_use() &&
                                     used.is_food() ) ) ) {

        if( used.is_medication() && !can_use_heal_item( used ) ) {
            add_msg_if_player( m_bad, _( "Your biology is not compatible with that healing item." ) );
            moves = pre_obtain_moves;
            return;
        }

        if( avatar *u = as_avatar() ) {
            const ret_val<edible_rating> ret = u->will_eat( used, true );
            if( !ret.success() ) {
                moves = pre_obtain_moves;
                return;
            }
            u->assign_activity( player_activity( consume_activity_actor( item_location( *u, &used ) ) ) );
        } else  {
            const time_duration &consume_time = get_consume_time( used );
            moves -= to_moves<int>( consume_time );
            consume( used );
        }
    } else if( used.is_book() ) {
        // TODO: Handle this with dynamic dispatch.
        if( avatar *u = as_avatar() ) {
            u->read( loc );
        }
    } else if( used.type->has_use() ) {
        invoke_item( &used, loc.position(), pre_obtain_moves );
    } else if( used.has_flag( flag_SPLINT ) ) {
        ret_val<bool> need_splint = can_wear( *loc );
        if( need_splint.success() ) {
            wear_item( used );
            loc.remove_item();
        } else {
            add_msg( m_info, need_splint.str() );
        }
    } else if( used.is_relic() ) {
        invoke_item( &used, loc.position(), pre_obtain_moves );
    } else {
        add_msg( m_info, _( "You can't do anything interesting with your %s." ), used.tname() );
        moves = pre_obtain_moves;
    }
}

int Character::climbing_cost( const tripoint &from, const tripoint &to ) const
{
    map &here = get_map();
    if( !here.valid_move( from, to, false, true ) ) {
        return 0;
    }

    const int diff = here.climb_difficulty( from );

    if( diff > 5 ) {
        return 0;
    }

    return 50 + diff * 100;
    // TODO: All sorts of mutations, equipment weight etc.
}

void Character::environmental_revert_effect()
{
    addictions.clear();
    morale->clear();

    set_all_parts_hp_to_max();
    set_hunger( 0 );
    set_thirst( 0 );
    set_fatigue( 0 );
    set_healthy( 0 );
    set_healthy_mod( 0 );
    set_stim( 0 );
    set_pain( 0 );
    set_painkiller( 0 );
    set_rad( 0 );

    recalc_sight_limits();
    calc_encumbrance();
}

void Character::pause()
{
    moves = 0;
    recoil = MAX_RECOIL;

    map &here = get_map();
    // Train swimming if underwater
    if( !in_vehicle ) {
        if( underwater ) {
            practice( skill_swimming, 1 );
            drench( 100, get_drenching_body_parts(), false );
        } else if( here.has_flag( ter_furn_flag::TFLAG_DEEP_WATER, pos() ) ) {
            practice( skill_swimming, 1 );
            // Same as above, except no head/eyes/mouth
            drench( 100, get_drenching_body_parts( false ), false );
        } else if( here.has_flag( ter_furn_flag::TFLAG_SWIMMABLE, pos() ) ) {
            drench( 80, get_drenching_body_parts( false, false ),
                    false );
        }
    }

    // Try to put out clothing/hair fire
    if( has_effect( effect_onfire ) ) {
        time_duration total_removed = 0_turns;
        time_duration total_left = 0_turns;
        bool on_ground = is_prone();
        for( const bodypart_id &bp : get_all_body_parts() ) {
            effect &eff = get_effect( effect_onfire, bp );
            if( eff.is_null() ) {
                continue;
            }

            // TODO: Tools and skills
            total_left += eff.get_duration();
            // Being on the ground will smother the fire much faster because you can roll
            const time_duration dur_removed = on_ground ? eff.get_duration() / 2 + 2_turns : 1_turns;
            eff.mod_duration( -dur_removed );
            total_removed += dur_removed;
        }

        // Don't drop on the ground when the ground is on fire
        if( total_left > 1_minutes && !is_dangerous_fields( here.field_at( pos() ) ) ) {
            add_effect( effect_downed, 2_turns, false, 0, true );
            add_msg_player_or_npc( m_warning,
                                   _( "You roll on the ground, trying to smother the fire!" ),
                                   _( "<npcname> rolls on the ground!" ) );
        } else if( total_removed > 0_turns ) {
            add_msg_player_or_npc( m_warning,
                                   _( "You attempt to put out the fire on you!" ),
                                   _( "<npcname> attempts to put out the fire on them!" ) );
        }
    }

    // Try to break free from grabs
    if( has_effect( effect_grabbed ) ) {
        try_remove_grab();
    }

    // put pressure on bleeding wound, prioritizing most severe bleeding
    if( !is_armed() && has_effect( effect_bleed ) ) {
        int most = 0;
        bodypart_id bp_id;
        for( const bodypart_id &bp : get_all_body_parts() ) {
            if( most <= get_effect_int( effect_bleed, bp ) ) {
                most = get_effect_int( effect_bleed, bp );
                bp_id =  bp ;
            }
        }
        effect &e = get_effect( effect_bleed, bp_id );
        int total_hand_encumb = 0;
        for( const bodypart_id &part : get_all_body_parts_of_type( body_part_type::type::hand ) ) {
            total_hand_encumb += encumb( part );
        }
        // proficiency bonus is equal to having extra levels of firstaid skill (up to +3)
        int prof_bonus = get_skill_level( skill_firstaid );
        prof_bonus = has_proficiency( proficiency_prof_wound_care ) ? prof_bonus + 1 : prof_bonus;
        prof_bonus = has_proficiency( proficiency_prof_wound_care_expert ) ? prof_bonus + 2 : prof_bonus;
        time_duration penalty = 1_turns * total_hand_encumb;
        time_duration benefit = 5_turns + 10_turns * prof_bonus;

        bool broken_arm = false;
        for( const bodypart_id &part : get_all_body_parts_of_type( body_part_type::type::arm ) ) {
            if( is_limb_broken( part ) ) {
                broken_arm = true;
                break;
            }
        }
        if( broken_arm ) {
            add_msg_player_or_npc( m_warning,
                                   _( "Your broken limb significantly hampers your efforts to put pressure on the bleeding wound!" ),
                                   _( "<npcname>'s broken limb significantly hampers their effort to put pressure on the bleeding wound!" ) );
            e.mod_duration( -1_turns );
        } else if( benefit <= penalty ) {
            add_msg_player_or_npc( m_warning,
                                   _( "Your hands are too encumbered to effectively put pressure on the bleeding wound!" ),
                                   _( "<npcname>'s hands are too encumbered to effectively put pressure on the bleeding wound!" ) );
            e.mod_duration( -1_turns );
        } else {
            e.mod_duration( - ( benefit - penalty ) );
            add_msg_player_or_npc( m_warning,
                                   _( "You attempt to put pressure on the bleeding wound!" ),
                                   _( "<npcname> attempts to put pressure on the bleeding wound!" ) );
            practice( skill_firstaid, 1 );
            practice_proficiency( proficiency_prof_wound_care, 1_turns );
            practice_proficiency( proficiency_prof_wound_care_expert, 1_turns );
        }
    }
    // on-pause effects for martial arts
    martial_arts_data->ma_onpause_effects( *this );

    if( is_npc() ) {
        // The stuff below doesn't apply to NPCs
        // search_surroundings should eventually do, though
        return;
    }

    if( in_vehicle && one_in( 8 ) ) {
        VehicleList vehs = here.get_vehicles();
        vehicle *veh = nullptr;
        for( auto &v : vehs ) {
            veh = v.v;
            if( veh && veh->is_moving() && veh->player_in_control( *this ) ) {
                double exp_temp = 1 + veh->total_mass() / 400.0_kilogram +
                                  std::abs( veh->velocity / 3200.0 );
                int experience = static_cast<int>( exp_temp );
                if( exp_temp - experience > 0 && x_in_y( exp_temp - experience, 1.0 ) ) {
                    experience++;
                }
                practice( skill_driving, experience );
                break;
            }
        }
    }

    search_surroundings();
    wait_effects();
}

template <typename T>
bool Character::can_lift( const T &obj ) const
{
    // avoid comparing by weight as different objects use differing scales (grams vs kilograms etc)
    int str = get_lift_str();
    if( mounted_creature ) {
        const auto mons = mounted_creature.get();
        str = mons->mech_str_addition() == 0 ? str : mons->mech_str_addition();
    }
    const int npc_str = get_lift_assist();
    return str + npc_str >= obj.lift_strength();
}
template bool Character::can_lift<item>( const item &obj ) const;
template bool Character::can_lift<vehicle>( const vehicle &obj ) const;<|MERGE_RESOLUTION|>--- conflicted
+++ resolved
@@ -337,11 +337,7 @@
 static const material_id material_mc_steel( "mc_steel" );
 static const material_id material_qt_steel( "qt_steel" );
 static const material_id material_steel( "steel" );
-<<<<<<< HEAD
 static const material_id material_tempered_steel( "tempered_steel" );
-=======
-static const material_id material_wool( "wool" );
->>>>>>> bd61d706
 
 static const morale_type morale_nightmare( "morale_nightmare" );
 
