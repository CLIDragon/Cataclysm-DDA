#include "pickup.h"

#include "auto_pickup.h"
#include "game.h"
#include "player.h"
#include "map.h"
#include "messages.h"
#include "translations.h"
#include "input.h"
#include "output.h"
#include "options.h"
#include "ui.h"
#include "itype.h"
#include "vehicle.h"
#include "mapdata.h"
#include "cata_utility.h"
#include "debug.h"
#include "vehicle_selector.h"
#include "veh_interact.h"
#include "item_search.h"
#include "string_input_popup.h"

#include <map>
#include <vector>
#include <string>
#include <cstring>

typedef std::pair<item, int> ItemCount;
typedef std::map<std::string, ItemCount> PickupMap;

// Pickup helper functions
static bool pick_one_up( const tripoint &pickup_target, item &newit,
                         vehicle *veh, int cargo_part, int index, int quantity,
                         bool &got_water, bool &offered_swap,
                         PickupMap &mapPickup, bool autopickup );

typedef enum {
    DONE, ITEMS_FROM_CARGO, ITEMS_FROM_GROUND,
} interact_results;

static interact_results interact_with_vehicle( vehicle *veh, const tripoint &vpos,
        int veh_root_part );

static void remove_from_map_or_vehicle( const tripoint &pos, vehicle *veh, int cargo_part,
                                        int &moves_taken, int curmit );
static void show_pickup_message( const PickupMap &mapPickup );

struct pickup_count {
    bool pick = false;
    //count is 0 if the whole stack is being picked up, nonzero otherwise.
    int count = 0;
};

struct item_idx {
    item _item;
    size_t idx;
};

// Handles interactions with a vehicle in the examine menu.
interact_results interact_with_vehicle( vehicle *veh, const tripoint &pos,
                                        int veh_root_part )
{
    if( veh == nullptr ) {
        return ITEMS_FROM_GROUND;
    }

    std::vector<std::string> menu_items;
    std::vector<uimenu_entry> options_message;
    const bool has_items_on_ground = g->m.sees_some_items( pos, g->u );
    const bool items_are_sealed = g->m.has_flag( "SEALED", pos );

    auto turret = veh->turret_query( pos );

    const bool has_kitchen = ( veh->part_with_feature( veh_root_part, "KITCHEN" ) >= 0 );
    const bool has_faucet = ( veh->part_with_feature( veh_root_part, "FAUCET" ) >= 0 );
    const bool has_weldrig = ( veh->part_with_feature( veh_root_part, "WELDRIG" ) >= 0 );
    const bool has_chemlab = ( veh->part_with_feature( veh_root_part, "CHEMLAB" ) >= 0 );
    const bool has_purify = ( veh->part_with_feature( veh_root_part, "WATER_PURIFIER" ) >= 0 );
    const bool has_controls = ( ( veh->part_with_feature( veh_root_part, "CONTROLS" ) >= 0 ) ||
                                ( veh->part_with_feature( veh_root_part, "CTRL_ELECTRONIC" ) >= 0 ) );
    const int cargo_part = veh->part_with_feature( veh_root_part, "CARGO", false );
    const bool from_vehicle = veh && cargo_part >= 0 && !veh->get_items( cargo_part ).empty();
    const bool can_be_folded = veh->is_foldable();
    const bool is_convertible = ( veh->tags.count( "convertible" ) > 0 );
    const bool remotely_controlled = g->remoteveh() == veh;
    typedef enum {
        EXAMINE, CONTROL, GET_ITEMS, GET_ITEMS_ON_GROUND, FOLD_VEHICLE, UNLOAD_TURRET, RELOAD_TURRET,
        USE_HOTPLATE, FILL_CONTAINER, DRINK, USE_WELDER, USE_PURIFIER, PURIFY_TANK
    } options;
    uimenu selectmenu;

    selectmenu.addentry( EXAMINE, true, 'e', _( "Examine vehicle" ) );

    if( has_controls ) {
        selectmenu.addentry( CONTROL, true, 'v', _( "Control vehicle" ) );
    }

    if( from_vehicle ) {
        selectmenu.addentry( GET_ITEMS, true, 'g', _( "Get items" ) );
    }

    if( has_items_on_ground && !items_are_sealed ) {
        selectmenu.addentry( GET_ITEMS_ON_GROUND, true, 'i', _( "Get items on the ground" ) );
    }

    if( ( can_be_folded || is_convertible ) && !remotely_controlled ) {
        selectmenu.addentry( FOLD_VEHICLE, true, 'f', _( "Fold vehicle" ) );
    }

    if( turret.can_unload() ) {
        selectmenu.addentry( UNLOAD_TURRET, true, 'u', _( "Unload %s" ), turret.name().c_str() );
    }

    if( turret.can_reload() ) {
        selectmenu.addentry( RELOAD_TURRET, true, 'r', _( "Reload %s" ), turret.name().c_str() );
    }

    if( ( has_kitchen || has_chemlab ) && veh->fuel_left( "battery" ) > 0 ) {
        selectmenu.addentry( USE_HOTPLATE, true, 'h', _( "Use the hotplate" ) );
    }

    if( has_faucet && veh->fuel_left( "water_clean" ) > 0 ) {
        selectmenu.addentry( FILL_CONTAINER, true, 'c', _( "Fill a container with water" ) );

        selectmenu.addentry( DRINK, true, 'd', _( "Have a drink" ) );
    }

    if( has_weldrig && veh->fuel_left( "battery" ) > 0 ) {
        selectmenu.addentry( USE_WELDER, true, 'w', _( "Use the welding rig?" ) );
    }

    if( has_purify ) {
        bool can_purify = veh->fuel_left( "battery" ) >=
                          item::find_type( "water_purifier" )->charges_to_use();

        selectmenu.addentry( USE_PURIFIER, can_purify,
                             'p', _( "Purify water in carried container" ) );

        selectmenu.addentry( PURIFY_TANK, can_purify && veh->fuel_left( "water" ),
                             'P', _( "Purify water in vehicle tank" ) );
    }

    int choice;
    if( selectmenu.entries.size() == 1 ) {
        choice = selectmenu.entries.front().retval;
    } else {
        selectmenu.return_invalid = true;
        selectmenu.text = _( "Select an action" );
        selectmenu.selected = 0;
        selectmenu.query();
        choice = selectmenu.ret;
    }

    auto veh_tool = [&]( const itype_id & obj ) {
        item pseudo( obj );
        if( veh->fuel_left( "battery" ) < pseudo.ammo_required() ) {
            return false;
        }
        auto qty = pseudo.ammo_capacity() - veh->discharge_battery( pseudo.ammo_capacity() );
        pseudo.ammo_set( "battery", qty );
        g->u.invoke_item( &pseudo );
        veh->charge_battery( pseudo.ammo_remaining() );
        return true;
    };

    switch( static_cast<options>( choice ) ) {

        case USE_HOTPLATE:
            veh_tool( "hotplate" );
            return DONE;

        case FILL_CONTAINER:
            g->u.siphon( *veh, "water_clean" );
            return DONE;

        case DRINK: {
            veh->drain( "water_clean", 1 );
            item water( "water_clean", 0 );
            g->u.eat( water );
            g->u.moves -= 250;
            return DONE;
        }

        case USE_WELDER: {
            if( veh_tool( "welder" ) ) {
                // Evil hack incoming
                auto &act = g->u.activity;
                if( act.id() == activity_id( "ACT_REPAIR_ITEM" ) ) {
                    // Magic: first tell activity the item doesn't really exist
                    act.index = INT_MIN;
                    // Then tell it to search it on `pos`
                    act.coords.push_back( pos );
                    // Finally tell it it is the vehicle part with weldrig
                    act.values.resize( 2 );
                    act.values[1] = veh->part_with_feature( veh_root_part, "WELDRIG" );
                }
            }
            return DONE;
        }

        case USE_PURIFIER:
            veh_tool( "water_purifier" );
            return DONE;

        case PURIFY_TANK: {
            auto sel = []( const vehicle_part & pt ) {
                return pt.is_tank() && pt.ammo_current() == "water";
            };

            auto title = string_format( _( "Purify <color_%s>water</color> in tank" ),
                                        get_all_colors().get_name( item::find_type( "water" )->color ).c_str() );

            auto &tank = veh_interact::select_part( *veh, sel, title );

            if( tank ) {
                double cost = item::find_type( "water_purifier" )->charges_to_use();

                if( veh->fuel_left( "battery" ) < tank.ammo_remaining() * cost ) {
                    //~ $1 - vehicle name, $2 - part name
                    add_msg( m_bad, _( "Insufficient power to purify the contents of the %1$s's %2$s" ),
                             veh->name.c_str(), tank.name().c_str() );

                } else {
                    //~ $1 - vehicle name, $2 - part name
                    add_msg( m_good, _( "You purify the contents of the %1$s's %2$s" ),
                             veh->name.c_str(), tank.name().c_str() );

                    veh->discharge_battery( tank.ammo_remaining() * cost );
                    tank.ammo_set( "water_clean", tank.ammo_remaining() );
                }
            }
            return DONE;
        }

        case UNLOAD_TURRET: {
            g->unload( *turret.base() );
            return DONE;
        }

        case RELOAD_TURRET: {
            item::reload_option opt = g->u.select_ammo( *turret.base(), true );
            if( opt ) {
                g->u.assign_activity( activity_id( "ACT_RELOAD" ), opt.moves(), opt.qty() );
                g->u.activity.targets.emplace_back( turret.base() );
                g->u.activity.targets.push_back( std::move( opt.ammo ) );
            }
            return DONE;
        }

        case FOLD_VEHICLE:
            veh->fold_up();
            return DONE;

        case CONTROL:
            if( veh->interact_vehicle_locked() ) {
                veh->use_controls( pos );
            }
            return DONE;

        case EXAMINE:
            g->exam_vehicle( *veh );
            return DONE;

        case GET_ITEMS_ON_GROUND:
            return ITEMS_FROM_GROUND;

        case GET_ITEMS:
            return from_vehicle ? ITEMS_FROM_CARGO : ITEMS_FROM_GROUND;
    }

    return DONE;
}

static bool select_autopickup_items( std::vector<std::list<item_idx>> &here,
                                     std::vector<pickup_count> &getitem )
{
    bool bFoundSomething = false;

    //Loop through Items lowest Volume first
    bool bPickup = false;

    for( size_t iVol = 0, iNumChecked = 0; iNumChecked < here.size(); iVol++ ) {
        for( size_t i = 0; i < here.size(); i++ ) {
            bPickup = false;
            if( here[i].begin()->_item.volume() / units::legacy_volume_factor == ( int )iVol ) {
                iNumChecked++;
                const std::string sItemName = here[i].begin()->_item.tname( 1, false );

                //Check the Pickup Rules
                if( get_auto_pickup().check_item( sItemName ) == RULE_WHITELISTED ) {
                    bPickup = true;
                } else if( get_auto_pickup().check_item( sItemName ) != RULE_BLACKLISTED ) {
                    //No prematched pickup rule found
                    //items with damage, (fits) or a container
                    get_auto_pickup().create_rule( sItemName );

                    if( get_auto_pickup().check_item( sItemName ) == RULE_WHITELISTED ) {
                        bPickup = true;
                    }
                }

                //Auto Pickup all items with 0 Volume and Weight <= AUTO_PICKUP_ZERO * 50
                //items will either be in the autopickup list ("true") or unmatched ("")
                if( !bPickup && get_option<int>( "AUTO_PICKUP_ZERO" ) ) {
                    if( here[i].begin()->_item.volume() == 0 &&
                        here[i].begin()->_item.weight() <= get_option<int>( "AUTO_PICKUP_ZERO" ) * 50 &&
                        get_auto_pickup().check_item( sItemName ) != RULE_BLACKLISTED ) {
                        bPickup = true;
                    }
                }
            }

            if( bPickup ) {
                getitem[i].pick = bPickup;
                bFoundSomething = true;
            }
        }
    }
    return bFoundSomething;
}

enum pickup_answer : int {
    CANCEL = -1,
    WIELD,
    WEAR,
    SPILL,
    STASH,
    NUM_ANSWERS
};

pickup_answer handle_problematic_pickup( const item &it, bool &offered_swap,
        const std::string &explain )
{
    if( offered_swap ) {
        return CANCEL;
    }

    player &u = g->u;

    uimenu amenu;
    amenu.return_invalid = true;

    amenu.selected = 0;
    amenu.text = explain;

    offered_swap = true;
    // @todo Gray out if not enough hands
    if( u.is_armed() ) {
        amenu.addentry( WIELD, !u.weapon.has_flag( "NO_UNWIELD" ), 'w',
                        _( "Dispose of %s and wield %s" ), u.weapon.display_name().c_str(),
                        it.display_name().c_str() );
    } else {
        amenu.addentry( WIELD, true, 'w', _( "Wield %s" ), it.display_name().c_str() );
    }
    if( it.is_armor() ) {
        amenu.addentry( WEAR, u.can_wear( it ), 'W', _( "Wear %s" ), it.display_name().c_str() );
    }
    if( it.is_bucket_nonempty() ) {
        amenu.addentry( SPILL, u.can_pickVolume( it ), 's', _( "Spill %s, then pick up %s" ),
                        it.contents.front().tname().c_str(), it.display_name().c_str() );
    }

    amenu.query();
    int choice = amenu.ret;

    if( choice <= CANCEL || choice >= NUM_ANSWERS ) {
        return CANCEL;
    }

    return static_cast<pickup_answer>( choice );
}

// Returns false if pickup caused a prompt and the player selected to cancel pickup
bool pick_one_up( const tripoint &pickup_target, item &newit, vehicle *veh,
                  int cargo_part, int index, int quantity, bool &got_water,
                  bool &offered_swap, PickupMap &mapPickup, bool autopickup )
{
    player &u = g->u;
    int moves_taken = 100;
    bool picked_up = false;
    pickup_answer option = CANCEL;
    item leftovers = newit;

    if( newit.invlet != '\0' &&
        u.invlet_to_position( newit.invlet ) != INT_MIN ) {
        // Existing invlet is not re-usable, remove it and let the code in player.cpp/inventory.cpp
        // add a new invlet, otherwise keep the (usable) invlet.
        newit.invlet = '\0';
    }

    if( quantity != 0 && newit.count_by_charges() ) {
        // Reinserting leftovers happens after item removal to avoid stacking issues.
        leftovers.charges = newit.charges - quantity;
        if( leftovers.charges > 0 ) {
            newit.charges = quantity;
        }
    } else {
        leftovers.charges = 0;
    }

    bool did_prompt = false;
    if( newit.made_of( LIQUID ) ) {
        got_water = true;
    } else if( !u.can_pickWeight( newit, false ) ) {
        add_msg( m_info, _( "The %s is too heavy!" ), newit.display_name().c_str() );
    } else if( newit.is_bucket() && !newit.is_container_empty() ) {
        if( !autopickup ) {
            const std::string &explain = string_format( _( "Can't stash %s while it's not empty" ),
                                         newit.display_name().c_str() );
            option = handle_problematic_pickup( newit, offered_swap, explain );
            did_prompt = true;
        } else {
            option = CANCEL;
        }
    } else if( !u.can_pickVolume( newit ) ) {
        if( !autopickup ) {
            const std::string &explain = string_format( _( "Not enough capacity to stash %s" ),
                                         newit.display_name().c_str() );
            option = handle_problematic_pickup( newit, offered_swap, explain );
            did_prompt = true;
        } else {
            option = CANCEL;
        }
    } else {
        option = STASH;
    }

    switch( option ) {
        case NUM_ANSWERS:
            // Some other option
            break;
        case CANCEL:
            picked_up = false;
            break;
        case WEAR:
            picked_up = u.wear_item( newit );
            break;
        case WIELD:
            picked_up = u.wield( newit );
            if( !picked_up ) {
                break;
            }

            if( u.weapon.invlet ) {
                add_msg( m_info, _( "Wielding %c - %s" ), u.weapon.invlet,
                         u.weapon.display_name().c_str() );
            } else {
                add_msg( m_info, _( "Wielding - %s" ), u.weapon.display_name().c_str() );
            }
            break;
        case SPILL:
            if( newit.is_container_empty() ) {
                debugmsg( "Tried to spill contents from an empty container" );
                break;
            }

            picked_up = newit.spill_contents( u );
            if( !picked_up ) {
                break;
            }
        // Intentional fallthrough
        case STASH:
            auto &entry = mapPickup[newit.tname()];
            entry.second += newit.count_by_charges() ? newit.charges : 1;
            entry.first = u.i_add( newit );
            picked_up = true;
            break;
    }

    if( picked_up ) {
        remove_from_map_or_vehicle( pickup_target, veh, cargo_part, moves_taken, index );
    }
    if( leftovers.charges > 0 ) {
        bool to_map = veh == nullptr;
        if( !to_map ) {
            to_map = !veh->add_item( cargo_part, leftovers );
        }
        if( to_map ) {
            g->m.add_item_or_charges( pickup_target, leftovers );
        }
    }

    return picked_up || !did_prompt;
}

bool Pickup::do_pickup( const tripoint &pickup_target_arg, bool from_vehicle,
                        std::list<int> &indices, std::list<int> &quantities, bool autopickup )
{
    bool got_water = false;
    int cargo_part = -1;
    vehicle *veh = nullptr;
    bool weight_is_okay = ( g->u.weight_carried() <= g->u.weight_capacity() );
    bool volume_is_okay = ( g->u.volume_carried() <= g->u.volume_capacity() );
    bool offered_swap = false;
    // Convert from player-relative to map-relative.
    tripoint pickup_target = pickup_target_arg + g->u.pos();
    // Map of items picked up so we can output them all at the end and
    // merge dropping items with the same name.
    PickupMap mapPickup;

    if( from_vehicle ) {
        int veh_root_part = -1;
        veh = g->m.veh_at( pickup_target, veh_root_part );
        cargo_part = veh->part_with_feature( veh_root_part, "CARGO", false );
    }

    bool problem = false;
    while( !problem && g->u.moves >= 0 && !indices.empty() ) {
        // Pulling from the back of the (in-order) list of indices insures
        // that we pull from the end of the vector.
        int index = indices.back();
        int quantity = quantities.back();
        // Whether we pick the item up or not, we're done trying to do so,
        // so remove it from the list.
        indices.pop_back();
        quantities.pop_back();

        item *target = nullptr;
        if( from_vehicle ) {
            target = g->m.item_from( veh, cargo_part, index );
        } else {
            target = g->m.item_from( pickup_target, index );
        }

        if( target == nullptr ) {
            continue; // No such item.
        }

        problem = !pick_one_up( pickup_target, *target, veh, cargo_part, index, quantity,
                                got_water, offered_swap, mapPickup, autopickup );
    }

    if( !mapPickup.empty() ) {
        show_pickup_message( mapPickup );
    }

    if( got_water ) {
        add_msg( m_info, _( "You can't pick up a liquid!" ) );
    }
    if( weight_is_okay && g->u.weight_carried() > g->u.weight_capacity() ) {
        add_msg( m_bad, _( "You're overburdened!" ) );
    }
    if( volume_is_okay && g->u.volume_carried() > g->u.volume_capacity() ) {
        add_msg( m_bad, _( "You struggle to carry such a large volume!" ) );
    }

    return !problem;
}

// Pick up items at (pos).
void Pickup::pick_up( const tripoint &pos, int min )
{
    int veh_root_part = 0;
    int cargo_part = -1;

    vehicle *veh = g->m.veh_at( pos, veh_root_part );
    bool from_vehicle = false;

    if( min != -1 ) {
        switch( interact_with_vehicle( veh, pos, veh_root_part ) ) {
            case DONE:
                return;
            case ITEMS_FROM_CARGO:
                cargo_part = veh->part_with_feature( veh_root_part, "CARGO", false );
                from_vehicle = cargo_part >= 0;
                break;
            case ITEMS_FROM_GROUND:
                // Nothing to change, default is to pick from ground anyway.
                if( g->m.has_flag( "SEALED", pos ) ) {
                    return;
                }

                break;
        }
    }

    if( !from_vehicle ) {
        bool isEmpty = ( g->m.i_at( pos ).empty() );

        // Hide the pickup window if this is a toilet and there's nothing here
        // but water.
        if( ( !isEmpty ) && g->m.furn( pos ) == f_toilet ) {
            isEmpty = true;
            for( auto maybe_water : g->m.i_at( pos ) ) {
                if( maybe_water.typeId() != "water" ) {
                    isEmpty = false;
                    break;
                }
            }
        }

        if( isEmpty && ( min != -1 || !get_option<bool>( "AUTO_PICKUP_ADJACENT" ) ) ) {
            return;
        }
    }

    // which items are we grabbing?
    std::vector<item> here;
    if( from_vehicle ) {
        auto vehitems = veh->get_items( cargo_part );
        here.resize( vehitems.size() );
        std::copy( vehitems.begin(), vehitems.end(), here.begin() );
    } else {
        auto mapitems = g->m.i_at( pos );
        here.resize( mapitems.size() );
        std::copy( mapitems.begin(), mapitems.end(), here.begin() );
    }

    if( min == -1 ) {
        // Recursively pick up adjacent items if that option is on.
        if( get_option<bool>( "AUTO_PICKUP_ADJACENT" ) && g->u.pos() == pos ) {
            //Autopickup adjacent
            direction adjacentDir[8] = {NORTH, NORTHEAST, EAST, SOUTHEAST, SOUTH, SOUTHWEST, WEST, NORTHWEST};
            for( auto &elem : adjacentDir ) {

                tripoint apos = tripoint( direction_XY( elem ), 0 );
                apos += pos;

                pick_up( apos, min );
            }
        }

        // Bail out if this square cannot be auto-picked-up
        if( g->check_zone( "NO_AUTO_PICKUP", pos ) ) {
            return;
        } else if( g->m.has_flag( "SEALED", pos ) ) {
            return;
        }
    }

    // Not many items, just grab them
    if( ( int )here.size() <= min && min != -1 ) {
        g->u.assign_activity( activity_id( "ACT_PICKUP" ) );
        g->u.activity.placement = pos - g->u.pos();
        g->u.activity.values.push_back( from_vehicle );
        // Only one item means index is 0.
        g->u.activity.values.push_back( 0 );
        // auto-pickup means pick up all.
        g->u.activity.values.push_back( 0 );
        return;
    }

    std::vector<std::list<item_idx>> stacked_here;
    for( size_t i = 0; i < here.size(); i++ ) {
        item &it = here[i];
        bool found_stack = false;
        for( auto &stack : stacked_here ) {
            if( stack.begin()->_item.stacks_with( it ) ) {
                item_idx el = { it, i };
                stack.push_back( el );
                found_stack = true;
                break;
            }
        }
        if( !found_stack ) {
            std::list<item_idx> newstack;
            newstack.push_back( { it, i } );
            stacked_here.push_back( newstack );
        }
    }
    std::reverse( stacked_here.begin(), stacked_here.end() );

    if( min != -1 ) { // don't bother if we're just autopickup-ing
        g->temp_exit_fullscreen();
    }
    bool sideStyle = use_narrow_sidebar();

    // Otherwise, we have Autopickup, 2 or more items and should list them, etc.
    int maxmaxitems = sideStyle ? TERMY : getmaxy( g->w_messages ) - 3;

    int itemsH = std::min( 25, TERMY / 2 );
    int pickupBorderRows = 3;

    // The pickup list may consume the entire terminal, minus space needed for its
    // header/footer and the item info window.
    int minleftover = itemsH + pickupBorderRows;
    if( maxmaxitems > TERMY - minleftover ) {
        maxmaxitems = TERMY - minleftover;
    }

    const int minmaxitems = sideStyle ? 6 : 9;

    std::vector<pickup_count> getitem( stacked_here.size() );

    int maxitems = stacked_here.size();
    maxitems = ( maxitems < minmaxitems ? minmaxitems : ( maxitems > maxmaxitems ? maxmaxitems :
                 maxitems ) );

    int itemcount = 0;

    if( min == -1 ) { //Auto Pickup, select matching items
        if( !select_autopickup_items( stacked_here, getitem ) ) {
            // If we didn't find anything, bail out now.
            return;
        }
    } else {
        int pickupH = maxitems + pickupBorderRows;
        int pickupW = getmaxx( g->w_messages );
        int pickupY = VIEW_OFFSET_Y;
        int pickupX = getbegx( g->w_messages );

        int itemsW = pickupW;
        int itemsY = sideStyle ? pickupY + pickupH : TERMY - itemsH;
        int itemsX = pickupX;

        WINDOW *w_pickup    = newwin( pickupH, pickupW, pickupY, pickupX );
        WINDOW *w_item_info = newwin( itemsH,  itemsW,  itemsY,  itemsX );
        WINDOW_PTR w_pickupptr( w_pickup );
        WINDOW_PTR w_item_infoptr( w_item_info );

        std::string action;
        long raw_input_char = ' ';
        input_context ctxt( "PICKUP" );
        ctxt.register_action( "UP" );
        ctxt.register_action( "DOWN" );
        ctxt.register_action( "RIGHT" );
        ctxt.register_action( "LEFT" );
        ctxt.register_action( "NEXT_TAB", _( "Next page" ) );
        ctxt.register_action( "PREV_TAB", _( "Previous page" ) );
        ctxt.register_action( "SCROLL_UP" );
        ctxt.register_action( "SCROLL_DOWN" );
        ctxt.register_action( "CONFIRM" );
        ctxt.register_action( "SELECT_ALL" );
        ctxt.register_action( "QUIT", _( "Cancel" ) );
        ctxt.register_action( "ANY_INPUT" );
        ctxt.register_action( "HELP_KEYBINDINGS" );
        ctxt.register_action( "FILTER" );

        int start = 0, cur_it;
        bool update = true;
        mvwprintw( w_pickup, 0, 0, _( "PICK UP" ) );
        int selected = 0;
        int iScrollPos = 0;

        std::string filter;
        std::vector<int> matches;//Indexes of items that match the filter
        bool filter_changed = true;
        if( g->was_fullscreen ) {
            g->draw_ter();
        }
        // Now print the two lists; those on the ground and about to be added to inv
        // Continue until we hit return or space
        do {
            const std::string pickup_chars =
                ctxt.get_available_single_char_hotkeys( "abcdefghijklmnopqrstuvwxyzABCDEFGHIJKLMNOPQRSTUVWXYZ:;" );
            int idx = -1;
            for( int i = 1; i < pickupH; i++ ) {
                mvwprintw( w_pickup, i, 0,
                           "                                                " );
            }
            if( action == "ANY_INPUT" &&
                raw_input_char >= '0' && raw_input_char <= '9' ) {
                int raw_input_char_value = ( char )raw_input_char - '0';
                itemcount *= 10;
                itemcount += raw_input_char_value;
                if( itemcount < 0 ) {
                    itemcount = 0;
                }
            } else if( action == "SCROLL_UP" ) {
                iScrollPos--;
            } else if( action == "SCROLL_DOWN" ) {
                iScrollPos++;
            } else if( action == "PREV_TAB" ) {
                if( start > 0 ) {
                    start -= maxitems;
                } else {
                    start = ( int )( ( matches.size() - 1 ) / maxitems ) * maxitems;
                }
                selected = start;
                mvwprintw( w_pickup, maxitems + 2, 0, "         " );
            } else if( action == "NEXT_TAB" ) {
                if( start + maxitems < ( int )matches.size() ) {
                    start += maxitems;
                } else {
                    start = 0;
                }
                iScrollPos = 0;
                selected = start;
                mvwprintw( w_pickup, maxitems + 2, pickupH, "            " );
            } else if( action == "UP" ) {
                selected--;
                iScrollPos = 0;
                if( selected < 0 ) {
                    selected = matches.size() - 1;
                    start = ( int )( matches.size() / maxitems ) * maxitems;
                    if( start >= ( int )matches.size() ) {
                        start -= maxitems;
                    }
                } else if( selected < start ) {
                    start -= maxitems;
                }
            } else if( action == "DOWN" ) {
                selected++;
                iScrollPos = 0;
                if( selected >= ( int )matches.size() ) {
                    selected = 0;
                    start = 0;
                } else if( selected >= start + maxitems ) {
                    start += maxitems;
                }
            } else if( selected >= 0 && (
                           ( action == "RIGHT" && !getitem[selected].pick ) ||
                           ( action == "LEFT" && getitem[selected].pick )
                       ) ) {
                idx = selected;
            } else if( action == "FILTER" ) {
                string_input_popup()
                .title( _( "Set filter" ) )
                .width( 30 )
                .edit( filter );
                filter_changed = true;
            } else if( action == "ANY_INPUT" && raw_input_char == '`' ) {
                std::string ext = string_input_popup()
                                  .title( _( "Enter 2 letters (case sensitive):" ) )
                                  .width( 3 )
                                  .max_length( 2 )
                                  .query_string();
                if( ext.size() == 2 ) {
                    int p1 = pickup_chars.find( ext.at( 0 ) );
                    int p2 = pickup_chars.find( ext.at( 1 ) );
                    if( p1 != -1 && p2 != -1 ) {
                        idx = pickup_chars.size() + ( p1 * pickup_chars.size() ) + p2;
                    }
                }
            } else if( action == "ANY_INPUT" ) {
                idx = ( raw_input_char <= 127 ) ? pickup_chars.find( raw_input_char ) : -1;
                iScrollPos = 0;
            }

            if( idx >= 0 && idx < ( int )matches.size() ) {
                size_t true_idx = matches[idx];
                if( itemcount != 0 || getitem[true_idx].count == 0 ) {
                    item &temp = stacked_here[true_idx].begin()->_item;
                    int amount_available = temp.count_by_charges() ? temp.charges : stacked_here[true_idx].size();
                    if( itemcount >= amount_available ) {
                        itemcount = 0;
                    }
                    getitem[true_idx].count = itemcount;
                    itemcount = 0;
                }

                // Note: this might not change the value of getitem[idx] at all!
                getitem[true_idx].pick = ( action == "RIGHT" ? true :
                                           ( action == "LEFT" ? false :
                                             !getitem[true_idx].pick ) );
                if( action != "RIGHT" && action != "LEFT" ) {
                    selected = idx;
                    start = ( int )( idx / maxitems ) * maxitems;
                }

                if( !getitem[true_idx].pick ) {
                    getitem[true_idx].count = 0;
                }
                update = true;
            }
            if( filter_changed ) {
                matches.clear();
                while( matches.empty() ) {
                    auto filter_func = item_filter_from_string( filter );
                    for( size_t index = 0; index < stacked_here.size(); index++ ) {
                        if( filter_func( stacked_here[index].begin()->_item ) ) {
                            matches.push_back( index );
                        }
                    }
                    if( matches.empty() ) {
                        popup( _( "Your filter returned no results" ) );
                        // The filter must have results, or simply be emptied,
                        // as this screen can't be reached without there being
                        // items available
                        string_input_popup()
                        .title( _( "Set filter" ) )
                        .width( 30 )
                        .edit( filter );
                    }
                }
                filter_changed = false;
                selected = 0;
            }
            item &selected_item = stacked_here[matches[selected]].begin()->_item;

            werase( w_item_info );
            if( selected >= 0 && selected <= ( int )stacked_here.size() - 1 ) {
                std::vector<iteminfo> vThisItem, vDummy;
                selected_item.info( true, vThisItem );

                draw_item_info( w_item_info, "", "", vThisItem, vDummy, iScrollPos, true, true );
            }
            draw_custom_border( w_item_info, false );
            mvwprintw( w_item_info, 0, 2, "< " );
            trim_and_print( w_item_info, 0, 4, itemsW - 8, c_white, "%s >",
                            selected_item.display_name().c_str() );
            wrefresh( w_item_info );

            if( action == "SELECT_ALL" ) {
                int count = 0;
                for( auto i : matches ) {
                    if( getitem[i].pick ) {
                        count++;
                    }
                    getitem[i].pick = true;
                }
                if( count == ( int )stacked_here.size() ) {
                    for( size_t i = 0; i < stacked_here.size(); i++ ) {
                        getitem[i].pick = false;
                    }
                }
                update = true;
            }
            for( cur_it = start; cur_it < start + maxitems; cur_it++ ) {
                mvwprintw( w_pickup, 1 + ( cur_it % maxitems ), 0,
                           "                                        " );
                if( cur_it < ( int )matches.size() ) {
                    int true_it = matches[cur_it];
                    item &this_item = stacked_here[ true_it ].begin()->_item;
                    nc_color icolor = this_item.color_in_inventory();
                    if( cur_it == selected ) {
                        icolor = hilite( icolor );
                    }

                    if( cur_it < ( int )pickup_chars.size() ) {
                        mvwputch( w_pickup, 1 + ( cur_it % maxitems ), 0, icolor,
                                  char( pickup_chars[cur_it] ) );
                    } else if( cur_it < ( int )pickup_chars.size() + ( int )pickup_chars.size() *
                               ( int )pickup_chars.size() ) {
                        int p = cur_it - pickup_chars.size();
                        int p1 = p / pickup_chars.size();
                        int p2 = p % pickup_chars.size();
                        mvwprintz( w_pickup, 1 + ( cur_it % maxitems ), 0, icolor, "`%c%c",
                                   char( pickup_chars[p1] ), char( pickup_chars[p2] ) );
                    } else {
                        mvwputch( w_pickup, 1 + ( cur_it % maxitems ), 0, icolor, ' ' );
                    }
                    if( getitem[true_it].pick ) {
                        if( getitem[true_it].count == 0 ) {
                            wprintz( w_pickup, c_ltblue, " + " );
                        } else {
                            wprintz( w_pickup, c_ltblue, " # " );
                        }
                    } else {
                        wprintw( w_pickup, " - " );
                    }
                    std::string item_name = this_item.display_name( stacked_here[true_it].size() );
                    if( stacked_here[true_it].size() > 1 ) {
                        item_name = string_format( "%d %s", stacked_here[true_it].size(), item_name.c_str() );
                    }
                    if( get_option<bool>( "ITEM_SYMBOLS" ) ) {
                        item_name = string_format( "%s %s", this_item.symbol().c_str(),
                                                   item_name.c_str() );
                    }
                    trim_and_print( w_pickup, 1 + ( cur_it % maxitems ), 6, pickupW - 4, icolor,
                                    "%s", item_name.c_str() );
                }
            }

            mvwprintw( w_pickup, maxitems + 1, 0, _( "[%s] Unmark" ),
                       ctxt.get_desc( "LEFT", 1 ).c_str() );

            center_print( w_pickup, maxitems + 1, c_ltgray, _( "[%s] Help" ),
                          ctxt.get_desc( "HELP_KEYBINDINGS", 1 ).c_str() );

            right_print( w_pickup, maxitems + 1, 0, c_ltgray, _( "[%s] Mark" ),
                         ctxt.get_desc( "RIGHT", 1 ).c_str() );

            mvwprintw( w_pickup, maxitems + 2, 0, _( "[%s] Prev" ),
                       ctxt.get_desc( "PREV_TAB", 1 ).c_str() );

            center_print( w_pickup, maxitems + 2, c_ltgray, _( "[%s] All" ),
                          ctxt.get_desc( "SELECT_ALL", 1 ).c_str() );

            right_print( w_pickup, maxitems + 2, 0, c_ltgray, _( "[%s] Next" ),
                         ctxt.get_desc( "NEXT_TAB", 1 ).c_str() );

            if( update ) { // Update weight & volume information
                update = false;
                for( int i = 9; i < pickupW; ++i ) {
                    mvwaddch( w_pickup, 0, i, ' ' );
                }
                int weight_picked_up = 0;
                units::volume volume_picked_up = 0;
                for( size_t i = 0; i < getitem.size(); i++ ) {
                    if( getitem[i].pick ) {
                        item temp = stacked_here[i].begin()->_item;
                        if( temp.count_by_charges() && getitem[i].count < temp.charges && getitem[i].count != 0 ) {
                            temp.charges = getitem[i].count;
                        }
                        int num_picked = std::min( stacked_here[i].size(),
                                                   getitem[i].count == 0 ? stacked_here[i].size() : getitem[i].count );
                        weight_picked_up += temp.weight() * num_picked;
                        volume_picked_up += temp.volume() * num_picked;
                    }
                }

                auto weight_predict = g->u.weight_carried() + weight_picked_up;
                auto volume_predict = g->u.volume_carried() + volume_picked_up;

                mvwprintz( w_pickup, 0, 9, weight_predict > g->u.weight_capacity() ? c_red : c_white,
                           _( "Wgt %.1f" ), round_up( convert_weight( weight_predict ), 1 ) );

                wprintz( w_pickup, c_white, "/%.1f", round_up( convert_weight( g->u.weight_capacity() ), 1 ) );

                std::string fmted_volume_predict = format_volume( volume_predict );
                mvwprintz( w_pickup, 0, 24, volume_predict > g->u.volume_capacity() ? c_red : c_white,
                           _( "Vol %s" ), fmted_volume_predict.c_str() );

                std::string fmted_volume_capacity = format_volume( g->u.volume_capacity() );
                wprintz( w_pickup, c_white, "/%s", fmted_volume_capacity.c_str() );
            };

            wrefresh( w_pickup );

            action = ctxt.handle_input();
            raw_input_char = ctxt.get_raw_input().get_first_input();

        } while( action != "QUIT" && action != "CONFIRM" );

        bool item_selected = false;
        // Check if we have selected an item.
        for( auto selection : getitem ) {
            if( selection.pick ) {
                item_selected = true;
            }
        }
        if( action != "CONFIRM" || !item_selected ) {
            w_pickupptr.reset();
            w_item_infoptr.reset();
            add_msg( _( "Never mind." ) );
            g->reenter_fullscreen();
            g->refresh_all();
            return;
        }
    }

    // At this point we've selected our items, register an activity to pick them up.
    g->u.assign_activity( activity_id( "ACT_PICKUP" ) );
    g->u.activity.placement = pos - g->u.pos();
    g->u.activity.values.push_back( from_vehicle );
    if( min == -1 ) {
        // Auto pickup will need to auto resume since there can be several of them on the stack.
        g->u.activity.auto_resume = true;
    }
    std::vector<std::pair<int, int>> pick_values;
    for( size_t i = 0; i < stacked_here.size(); i++ ) {
        const auto &selection = getitem[i];
        if( !selection.pick ) {
            continue;
        }

        const auto &stack = stacked_here[i];
        // Note: items can be both charged and stacked
        // For robustness, let's assume they can be both in the same stack
        bool pick_all = selection.count == 0;
        size_t count = selection.count;
        for( const item_idx &it : stack ) {
            if( !pick_all && count == 0 ) {
                break;
            }

            if( it._item.count_by_charges() ) {
                size_t num_picked = std::min( ( size_t )it._item.charges, count );
<<<<<<< HEAD
                pick_values.push_back( { static_cast<int>( it.idx ), static_cast<int>( num_picked ) } );
=======
                pick_values.push_back( { it.idx, num_picked } );
                count -= num_picked;
>>>>>>> 4c8f943a
            } else {
                size_t num_picked = 1;
                pick_values.push_back( { it.idx, 0 } );
                count -= num_picked;
            }
        }
    }
    // The pickup activity picks up items last-to-first from its values list, so make sure the
    // higher indices are at the end.
    std::sort( pick_values.begin(), pick_values.end() );
    for( auto &it : pick_values ) {
        g->u.activity.values.push_back( it.first );
        g->u.activity.values.push_back( it.second );
    }

    g->reenter_fullscreen();
}

//helper function for Pickup::pick_up (singular item)
void remove_from_map_or_vehicle( const tripoint &pos, vehicle *veh, int cargo_part,
                                 int &moves_taken, int curmit )
{
    if( veh != nullptr ) {
        veh->remove_item( cargo_part, curmit );
    } else {
        g->m.i_rem( pos, curmit );
    }
    g->u.moves -= moves_taken;
}

//helper function for Pickup::pick_up
void show_pickup_message( const PickupMap &mapPickup )
{
    for( auto &entry : mapPickup ) {
        if( entry.second.first.invlet != 0 ) {
            add_msg( _( "You pick up: %d %s [%c]" ), entry.second.second,
                     entry.second.first.display_name( entry.second.second ).c_str(), entry.second.first.invlet );
        } else {
            add_msg( _( "You pick up: %d %s" ), entry.second.second,
                     entry.second.first.display_name( entry.second.second ).c_str() );
        }
    }
}<|MERGE_RESOLUTION|>--- conflicted
+++ resolved
@@ -1057,12 +1057,8 @@
 
             if( it._item.count_by_charges() ) {
                 size_t num_picked = std::min( ( size_t )it._item.charges, count );
-<<<<<<< HEAD
                 pick_values.push_back( { static_cast<int>( it.idx ), static_cast<int>( num_picked ) } );
-=======
-                pick_values.push_back( { it.idx, num_picked } );
                 count -= num_picked;
->>>>>>> 4c8f943a
             } else {
                 size_t num_picked = 1;
                 pick_values.push_back( { it.idx, 0 } );
