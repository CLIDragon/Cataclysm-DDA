--- conflicted
+++ resolved
@@ -2565,14 +2565,10 @@
     if( act->name == "fault_gun_blackpowder" || act->name == "fault_gun_dirt" ) {
         target->set_var( "dirt", 0 );
     }
-<<<<<<< HEAD
     if( fault_id( act->name )->adds_fault().length() > 0 ) {
         target->faults.emplace( fault_id( act->name )->adds_fault().c_str() );
     }
-    add_msg( m_good, _( "You successfully mended the %s." ), target->tname() );
-=======
     add_msg( m_good, method->success_msg.translated(), target->tname() );
->>>>>>> e6ef64cb
 }
 
 void activity_handlers::gunmod_add_finish( player_activity *act, player *p )
