--- conflicted
+++ resolved
@@ -2134,20 +2134,12 @@
 
 // MATERIALS-TODO: put this in json
     std::string damtext = "";
-<<<<<<< HEAD
-    if ((damage != 0 || ( get_option<bool>( "ITEM_HEALTH_BAR" ) && is_armor() )) && !is_null() && with_prefix) {
-        if( damage < 0 )  {
-            if( damage < MIN_ITEM_DAMAGE ) {
-                damtext = rm_prefix(_("<dam_adj>bugged "));
-            } else if ( get_option<bool>( "ITEM_HEALTH_BAR" ) ) {
-                auto const &nc_text = get_item_hp_bar(damage);
-                damtext = "<color_" + string_from_color(nc_text.second) + ">" + nc_text.first + " </color>";
-=======
-    if( ( damage() != 0 || ( OPTIONS[ "ITEM_HEALTH_BAR" ] && is_armor() ) ) && !is_null() && with_prefix ) {
+
+    if( ( damage() != 0 || ( get_option<bool>( "ITEM_HEALTH_BAR" ) && is_armor() ) ) && !is_null() && with_prefix ) {
         if( damage() < 0 )  {
-            if( OPTIONS[ "ITEM_HEALTH_BAR" ] ) {
+            if( get_option<bool>( "ITEM_HEALTH_BAR" ) ) {
                 damtext = "<color_" + string_from_color( damage_color() ) + ">" + damage_symbol() + " </color>";
->>>>>>> 24f6315a
+
             } else if (is_gun())  {
                 damtext = rm_prefix(_("<dam_adj>accurized "));
             } else {
@@ -2160,14 +2152,8 @@
                 if (damage() == 3) damtext = rm_prefix(_("<dam_adj>mangled "));
                 if (damage() >= 4) damtext = rm_prefix(_("<dam_adj>pulped "));
 
-<<<<<<< HEAD
             } else if ( get_option<bool>( "ITEM_HEALTH_BAR" ) ) {
-                auto const &nc_text = get_item_hp_bar(damage);
-                damtext = "<color_" + string_from_color(nc_text.second) + ">" + nc_text.first + " </color>";
-=======
-            } else if ( OPTIONS["ITEM_HEALTH_BAR"] ) {
                 damtext = "<color_" + string_from_color( damage_color() ) + ">" + damage_symbol() + " </color>";
->>>>>>> 24f6315a
 
             } else {
                 damtext = rmp_format( "%s ", get_base_material().dmg_adj( damage() ).c_str() );
