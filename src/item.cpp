--- conflicted
+++ resolved
@@ -798,17 +798,13 @@
     }
     return c_white;
 }
-<<<<<<< HEAD
-
-std::string item::tname()
-=======
+
 /* @param with_prefix determines whether to return for more of its object, such as
 * 	the extent of damage and burning (was created to sort by name without prefix
 *	in additional inventory)
 * @return name of item
 */
-std::string item::tname(game *g, bool with_prefix)
->>>>>>> dadabf44
+std::string item::tname( bool with_prefix )
 {
     std::stringstream ret;
 
