#include "item.h"

#include "advanced_inv.h"
#include "player.h"
#include "output.h"
#include "skill.h"
#include "game.h"
#include "map.h"
#include "debug.h"
#include "cursesdef.h"
#include "text_snippets.h"
#include "material.h"
#include "item_factory.h"
#include "item_group.h"
#include "options.h"
#include "uistate.h"
#include "messages.h"
#include "artifact.h"
#include "itype.h"
#include "iuse_actor.h"
#include "compatibility.h"
#include "translations.h"
#include "crafting.h"
#include "recipe_dictionary.h"
#include "martialarts.h"
#include "npc.h"
#include "ui.h"
#include "vehicle.h"
#include "mtype.h"
#include "field.h"
#include "weather.h"
#include "morale.h"
#include "catacharset.h"
#include "cata_utility.h"

#include <cmath> // floor
#include <sstream>
#include <algorithm>
#include <unordered_set>
#include <set>
#include <array>
#include <tuple>

static const std::string GUN_MODE_VAR_NAME( "item::mode" );
static const std::string CHARGER_GUN_FLAG_NAME( "CHARGE" );
static const std::string CHARGER_GUN_AMMO_ID( "charge_shot" );

const skill_id skill_survival( "survival" );
const skill_id skill_melee( "melee" );
const skill_id skill_bashing( "bashing" );
const skill_id skill_cutting( "cutting" );
const skill_id skill_stabbing( "stabbing" );

const species_id FISH( "FISH" );
const species_id BIRD( "BIRD" );
const species_id INSECT( "INSECT" );
const species_id ROBOT( "ROBOT" );

const efftype_id effect_cig( "cig" );
const efftype_id effect_shakes( "shakes" );
const efftype_id effect_weed_high( "weed_high" );

enum item::LIQUID_FILL_ERROR : int {
    L_ERR_NONE, L_ERR_NO_MIX, L_ERR_NOT_CONTAINER, L_ERR_NOT_WATERTIGHT,
    L_ERR_NOT_SEALED, L_ERR_FULL
};

std::string const& rad_badge_color(int const rad)
{
    using pair_t = std::pair<int const, std::string const>;

    static std::array<pair_t, 6> const values = {{
        pair_t {  0, _("green") },
        pair_t { 30, _("blue")  },
        pair_t { 60, _("yellow")},
        pair_t {120, pgettext("color", "orange")},
        pair_t {240, _("red")   },
        pair_t {500, _("black") },
    }};

    for (auto const &i : values) {
        if (rad <= i.first) {
            return i.second;
        }
    }

    return values.back().second;
}

light_emission nolight = {0, 0, 0};

// Returns the default item type, used for the null item (default constructed),
// the returned pointer is always valid, it's never cleared by the @ref Item_factory.
static const itype *nullitem()
{
    static itype nullitem_m;
    return &nullitem_m;
}

item::item()
{
    type = nullitem();
}

item::item(const std::string new_type, int turn, bool rand)
{
    type = find_type( new_type );
    bday = turn;
    corpse = type->id == "corpse" ? &mtype_id::NULL_ID.obj() : nullptr;
    name = type_name(1);
    const bool has_random_charges = rand && type->spawn && type->spawn->rand_charges.size() > 1;
    if( has_random_charges ) {
        const auto charge_roll = rng( 1, type->spawn->rand_charges.size() - 1 );
        charges = rng( type->spawn->rand_charges[charge_roll - 1], type->spawn->rand_charges[charge_roll] );
    }
    // TODO: some item types use the same member (e.g. charges) for different things. Handle or forbid this.
    if( type->gun ) {
        charges = 0;
        for( auto &gm : type->gun->built_in_mods ){
            if(type_is_defined( gm) ){
                item temp( gm, turn, rand );
                temp.item_tags.insert("IRREMOVABLE");
                contents.push_back( temp );
            }
        }

        for( auto &gm : type->gun->default_mods ){
            if(type_is_defined( gm ) ){
                contents.push_back( item( gm, turn, rand ) );
            }
        }
    }
    if( type->ammo ) {
        charges = type->ammo->def_charges;
    }
    if( type->magazine ) {
        if( type->magazine->count > 0 ) {
            item ammo ( default_ammo( type->magazine->type ), calendar::turn );
            ammo.charges = type->magazine->count;
            contents.push_back( ammo );
        }
    }
    if( type->is_food() ) {
        const auto comest = dynamic_cast<const it_comest*>(type);
        active = goes_bad() && !rotten();
        if( comest->count_by_charges() && !has_random_charges ) {
            charges = comest->def_charges;
        }
    }
    if( type->is_tool() ) {
        const auto tool = dynamic_cast<const it_tool*>(type);
        if( tool->max_charges != 0 ) {
            if( !has_random_charges ) {
                charges = tool->def_charges;
            }
            if (tool->ammo_id != "NULL") {
                set_curammo( default_ammo( tool->ammo_id ) );
            }
        }
    }
    if( type->gunmod ) {
        if( type->id == "spare_mag" ) {
            charges = 0;
        }
    }
    if( type->variable_bigness ) {
        bigness = rng( type->variable_bigness->min_bigness, type->variable_bigness->max_bigness );
    }
    if( !type->snippet_category.empty() ) {
        note = SNIPPET.assign( type->snippet_category );
    }
}

item item::make_corpse( const mtype_id& mt, int turn, const std::string &name )
{
    if( !mt.is_valid() ) {
        debugmsg( "tried to make a corpse with an invalid mtype id" );
    }

    item result( "corpse", turn >= 0 ? turn : int( calendar::turn ) );
    result.corpse = &mt.obj();

    result.active = result.corpse->has_flag( MF_REVIVES );
    if( result.active && one_in( 20 ) ) {
        result.item_tags.insert( "REVIVE_SPECIAL" );
    }

    // This is unconditional because the item constructor above sets result.name to
    // "human corpse".
    result.name = name;

    return result;
}

item::item(JsonObject &jo)
{
    deserialize(jo);
}

item::~item()
{
}

void item::make( const std::string new_type, bool scrub )
{
    type = find_type( new_type );
    contents.clear();

    if (scrub) {
        components.clear();
        charges = -1;
        bday = 0;
        name = "";
        curammo = NULL;
    }
}


bool item::is_null() const
{
    static const std::string s_null("null"); // used alot, no need to repeat
    // Actually, type should never by null at all.
    return (type == nullptr || type == nullitem() || type->id == s_null);
}

bool item::covers( const body_part bp ) const
{
    if( bp >= num_bp ) {
        debugmsg( "bad body part %d to check in item::covers", static_cast<int>( bp ) );
        return false;
    }
    if( is_gun() ) {
        // Currently only used for guns with the should strap mod, other guns might
        // go on another bodypart.
        return bp == bp_torso;
    }
    return get_covered_body_parts().test(bp);
}

std::bitset<num_bp> item::get_covered_body_parts() const
{
    const auto armor = find_armor_data();
    if( armor == nullptr ) {
        return std::bitset<num_bp>();
    }
    auto res = armor->covers;

    switch (get_side()) {
        case LEFT:
            res.reset(bp_arm_r);
            res.reset(bp_hand_r);
            res.reset(bp_leg_r);
            res.reset(bp_foot_r);
            break;

        case RIGHT:
            res.reset(bp_arm_l);
            res.reset(bp_hand_l);
            res.reset(bp_leg_l);
            res.reset(bp_foot_l);
            break;
    }

    return res;
}

bool item::is_sided() const {
    auto t = find_armor_data();
    return t ? t->sided : false;
}

int item::get_side() const {
    return get_var("lateral", BOTH);
}

bool item::set_side (side s) {
    if (!is_sided()) return false;

    if (s == BOTH) {
        erase_var("lateral");
    } else {
        set_var("lateral", s);
    }

    return true;
}

item item::in_its_container()
{
    if( type->spawn && type->spawn->default_container != "null" ) {
        item ret( type->spawn->default_container, bday );
        if( made_of( LIQUID ) && ret.is_container() ) {
            // Note: we can't use any of the normal normal container functions as they check the
            // container being suitable (seals, watertight etc.)
            charges = liquid_charges( ret.type->container->contains );
        }
        ret.contents.push_back(*this);
        ret.invlet = invlet;
        return ret;
    } else {
        return *this;
    }
}

long item::liquid_charges( long units ) const
{
    if( is_ammo() ) {
        return type->ammo->def_charges * units;
    } else if( is_food() ) {
        return dynamic_cast<const it_comest *>( type )->def_charges * units;
    } else {
        return units;
    }
}

long item::liquid_units( long charges ) const
{
    if( is_ammo() ) {
        return charges / type->ammo->def_charges;
    } else if( is_food() ) {
        return charges / dynamic_cast<const it_comest *>( type )->def_charges;
    } else {
        return charges;
    }
}

bool item::stacks_with( const item &rhs ) const
{
    if( type != rhs.type ) {
        return false;
    }
    // This function is also used to test whether items counted by charges should be merged, for that
    // check the, the charges must be ignored. In all other cases (tools/guns), the charges are important.
    if( !count_by_charges() && charges != rhs.charges ) {
        return false;
    }
    if( damage != rhs.damage ) {
        return false;
    }
    if( burnt != rhs.burnt ) {
        return false;
    }
    if( active != rhs.active ) {
        return false;
    }
    if( item_tags != rhs.item_tags ) {
        return false;
    }
    if( techniques != rhs.techniques ) {
        return false;
    }
    if( item_vars != rhs.item_vars ) {
        return false;
    }
    if( goes_bad() ) {
        // If this goes bad, the other item should go bad, too. It only depends on the item type.
        if( bday != rhs.bday ) {
            return false;
        }
        // Because spoiling items are only processed every processing_speed()-th turn
        // the rotting value becomes slightly different for items that have
        // been created at the same time and place and with the same initial rot.
        if( std::abs( rot - rhs.rot ) > processing_speed() ) {
            return false;
        } else if( rotten() != rhs.rotten() ) {
            // just to be save that rotten and unrotten food is *never* stacked.
            return false;
        }
    }
    if( ( corpse == nullptr && rhs.corpse != nullptr ) ||
        ( corpse != nullptr && rhs.corpse == nullptr ) ) {
        return false;
    }
    if( corpse != nullptr && rhs.corpse != nullptr && corpse->id != rhs.corpse->id ) {
        return false;
    }
    if( is_var_veh_part() && bigness != rhs.bigness ) {
        return false;
    }
    if( contents.size() != rhs.contents.size() ) {
        return false;
    }
    for( size_t i = 0; i < contents.size(); i++ ) {
        if( contents[i].charges != rhs.contents[i].charges ) {
            // Don't stack *containers* with different sized contents.
            return false;
        }
        if( !contents[i].stacks_with( rhs.contents[i] ) ) {
            return false;
        }
    }
    return true;
}

bool item::merge_charges( const item &rhs )
{
    if( !count_by_charges() || !stacks_with( rhs ) ) {
        return false;
    }
    // We'll just hope that the item counter represents the same thing for both items
    if( item_counter > 0 || rhs.item_counter > 0 ) {
        item_counter = ( item_counter * charges + rhs.item_counter * rhs.charges ) / ( charges + rhs.charges );
    }
    charges += rhs.charges;
    return true;
}

void item::put_in(item payload)
{
    contents.push_back(payload);
}

void item::set_var( const std::string &name, const int value )
{
    std::ostringstream tmpstream;
    tmpstream.imbue( std::locale::classic() );
    tmpstream << value;
    item_vars[name] = tmpstream.str();
}

void item::set_var( const std::string &name, const long value )
{
    std::ostringstream tmpstream;
    tmpstream.imbue( std::locale::classic() );
    tmpstream << value;
    item_vars[name] = tmpstream.str();
}

void item::set_var( const std::string &name, const double value )
{
    item_vars[name] = string_format( "%f", value );
}

double item::get_var( const std::string &name, const double default_value ) const
{
    const auto it = item_vars.find( name );
    if( it == item_vars.end() ) {
        return default_value;
    }
    return atof( it->second.c_str() );
}

void item::set_var( const std::string &name, const std::string &value )
{
    item_vars[name] = value;
}

std::string item::get_var( const std::string &name, const std::string &default_value ) const
{
    const auto it = item_vars.find( name );
    if( it == item_vars.end() ) {
        return default_value;
    }
    return it->second;
}

std::string item::get_var( const std::string &name ) const
{
    return get_var( name, "" );
}

bool item::has_var( const std::string &name ) const
{
    return item_vars.count( name ) > 0;
}

void item::erase_var( const std::string &name )
{
    item_vars.erase( name );
}

void item::clear_vars()
{
    item_vars.clear();
}

const char ivaresc = 001;

bool itag2ivar( std::string &item_tag, std::map<std::string, std::string> &item_vars )
{
    size_t pos = item_tag.find('=');
    if(item_tag.at(0) == ivaresc && pos != std::string::npos && pos >= 2 ) {
        std::string var_name, val_decoded;
        int svarlen, svarsep;
        svarsep = item_tag.find('=');
        svarlen = item_tag.size();
        val_decoded = "";
        var_name = item_tag.substr(1, svarsep - 1); // will assume sanity here for now
        for(int s = svarsep + 1; s < svarlen; s++ ) { // cheap and temporary, afaik stringstream IFS = [\r\n\t ];
            if(item_tag[s] == ivaresc && s < svarlen - 2 ) {
                if ( item_tag[s + 1] == '0' && item_tag[s + 2] == 'A' ) {
                    s += 2;
                    val_decoded.append(1, '\n');
                } else if ( item_tag[s + 1] == '0' && item_tag[s + 2] == 'D' ) {
                    s += 2;
                    val_decoded.append(1, '\r');
                } else if ( item_tag[s + 1] == '0' && item_tag[s + 2] == '6' ) {
                    s += 2;
                    val_decoded.append(1, '\t');
                } else if ( item_tag[s + 1] == '2' && item_tag[s + 2] == '0' ) {
                    s += 2;
                    val_decoded.append(1, ' ');
                } else {
                    val_decoded.append(1, item_tag[s]); // hhrrrmmmmm should be passing \a?
                }
            } else {
                val_decoded.append(1, item_tag[s]);
            }
        }
        item_vars[var_name]=val_decoded;
        return true;
    } else {
        return false;
    }
}

std::string item::info( bool showtext ) const
{
    std::vector<iteminfo> dummy;
    return info( showtext, dummy );
}

std::string item::info( bool showtext, std::vector<iteminfo> &info ) const
{
    std::stringstream temp1, temp2;
    std::string space = "  ";
    const bool debug = g != nullptr && ( debug_mode ||
                                         g->u.has_artifact_with( AEP_SUPER_CLAIRVOYANCE ) );

    info.clear();

    auto insert_separation_line = [&]() {
        if( info.back().sName != "--" ) {
            info.push_back( iteminfo( "DESCRIPTION", "--" ) );
        }
    };

    if( !is_null() ) {
        info.push_back( iteminfo( "BASE", _( "Category: " ), "<header>" + get_category().name + "</header>",
                                  -999, true, "", false ) );
        info.push_back( iteminfo( "BASE", space + _( "Price: " ), "<num>",
                                  ( double )price() / 100, false, "$", true, true ) );

        info.push_back( iteminfo( "BASE", _( "<bold>Volume</bold>: " ), "", volume(), true, "", false,
                                  true ) );
        info.push_back( iteminfo( "BASE", space + _( "Weight: " ),
                                  string_format( "<num> %s", weight_units() ),
                                  convert_weight( weight() ), false, "", true, true ) );

        if( damage_bash() > 0 || damage_cut() > 0 ) {
            info.push_back( iteminfo( "BASE", _( "Bash: " ), "", damage_bash(), true, "", false ) );
            if( has_flag( "SPEAR" ) ) {
                info.push_back( iteminfo( "BASE", space + _( "Pierce: " ), "", damage_cut(), true, "", false ) );
            } else if( has_flag( "STAB" ) ) {
                info.push_back( iteminfo( "BASE", space + _( "Stab: " ), "", damage_cut(), true, "", false ) );
            } else {
                info.push_back( iteminfo( "BASE", space + _( "Cut: " ), "", damage_cut(), true, "", false ) );
            }
            info.push_back( iteminfo( "BASE", space + _( "To-hit bonus: " ),
                                      ( ( type->m_to_hit > 0 ) ? "+" : "" ),
                                      type->m_to_hit, true, "" ) );
            info.push_back( iteminfo( "BASE", _( "Moves per attack: " ), "",
                                      attack_time(), true, "", true, true ) );
        }

        insert_separation_line();

        if( made_of().size() > 0 ) {
            std::string material_list;
            bool made_of_something = false;
            for( auto next_material : made_of_types() ) {
                if( !next_material->is_null() ) {
                    if( made_of_something ) {
                        material_list.append( ", " );
                    }
                    material_list.append( "<stat>" + next_material->name() + "</stat>" );
                    made_of_something = true;
                }
            }
            if( made_of_something ) {
                info.push_back( iteminfo( "BASE", string_format( _( "Material: %s" ), material_list.c_str() ) ) );
            }
        }
        if( has_var( "contained_name" ) ) {
            info.push_back( iteminfo( "BASE", string_format( _( "Contains: %s" ),
                                      get_var( "contained_name" ).c_str() ) ) );
        }
        if( debug == true ) {
            if( g != NULL ) {
                info.push_back( iteminfo( "BASE", _( "age: " ), "",
                                          ( int( calendar::turn ) - bday ) / ( 10 * 60 ), true, "", true, true ) );
                int maxrot = 0;
                const item *food = NULL;
                if( goes_bad() ) {
                    food = this;
                    maxrot = dynamic_cast<const it_comest *>( type )->spoils;
                } else if( is_food_container() ) {
                    food = &contents[0];
                    if( food->goes_bad() ) {
                        maxrot = dynamic_cast<const it_comest *>( food->type )->spoils;
                    }
                }
                if( food != NULL && maxrot != 0 ) {
                    info.push_back( iteminfo( "BASE", _( "bday rot: " ), "",
                                              ( int( calendar::turn ) - food->bday ), true, "", true, true ) );
                    info.push_back( iteminfo( "BASE", _( "temp rot: " ), "",
                                              ( int )food->rot, true, "", true, true ) );
                    info.push_back( iteminfo( "BASE", space + _( "max rot: " ), "",
                                              ( int )maxrot, true, "", true, true ) );
                    info.push_back( iteminfo( "BASE", space + _( "fridge: " ), "",
                                              ( int )food->fridge, true, "", true, true ) );
                    info.push_back( iteminfo( "BASE", _( "last rot: " ), "",
                                              ( int )food->last_rot_check, true, "", true, true ) );
                }
            }
            info.push_back( iteminfo( "BASE", _( "burn: " ), "",  burnt, true, "", true, true ) );
        }
    }

    const item *food_item = nullptr;
    if( is_food() ) {
        food_item = this;
    } else if( is_food_container() ) {
        food_item = &contents.front();
    }
    if( food_item != nullptr ) {
        const auto food = dynamic_cast<const it_comest *>( food_item->type );

        if( g->u.nutrition_for( food ) != 0 || food->quench != 0 ) {
            info.push_back( iteminfo( "FOOD", _( "<bold>Nutrition</bold>: " ), "", g->u.nutrition_for( food ),
                                      true, "", false, true ) );
            info.push_back( iteminfo( "FOOD", space + _( "Quench: " ), "", food->quench ) );
        }

        if( food->fun != 0 ) {
            info.push_back( iteminfo( "FOOD", _( "Enjoyability: " ), "", food->fun ) );
        }

        info.push_back( iteminfo( "FOOD", _( "Portions: " ), "", abs( int( food_item->charges ) ) ) );
        if( food_item->corpse != NULL && ( debug == true || ( g != NULL &&
                                           ( g->u.has_bionic( "bio_scent_vision" ) || g->u.has_trait( "CARNIVORE" ) ||
                                             g->u.has_artifact_with( AEP_SUPER_CLAIRVOYANCE ) ) ) ) ) {
            info.push_back( iteminfo( "FOOD", _( "Smells like: " ) + food_item->corpse->nname() ) );
        }
    }

    if( is_magazine() && !has_flag( "NO_RELOAD" ) ) {
        info.emplace_back( "MAGAZINE", _( "Capacity: " ),
                           string_format( ngettext( "<num> round of %s", "<num> rounds of %s", ammo_capacity() ),
                                          ammo_name( ammo_type() ).c_str() ), ammo_capacity(), true );

        info.emplace_back( "MAGAZINE", _( "Reload time: " ), _( "<num> per round" ),
                           type->magazine->reload_time, true, "", true, true );

        insert_separation_line();
    }

    if( !is_gun() ) {
        if( ammo_data() ) {
            if( ammo_remaining() > 0 ) {
                info.emplace_back( "AMMO", _( "Ammunition: " ), ammo_data()->nname( ammo_remaining() ) );
            } else if( is_ammo() ) {
                info.emplace_back( "AMMO", _( "Type: " ), ammo_name( ammo_type() ) );
            }

            const auto& ammo = *ammo_data()->ammo;
            if( ammo.damage > 0 ) {
                info.emplace_back( "AMMO", _( "<bold>Damage</bold>: " ), "", ammo.damage, true, "", false, false );
                info.emplace_back( "AMMO", space + _( "Armor-pierce: " ), "", ammo.pierce, true, "", true, false );
                info.emplace_back( "AMMO", _( "Range: " ), "", ammo.range, true, "", false, false );
                info.emplace_back( "AMMO", space + _( "Dispersion: " ), "", ammo.dispersion, true, "", true, true );
                info.emplace_back( "AMMO", _( "Recoil: " ), "", ammo.recoil, true, "", true, true );
             }
            if( is_ammo() ) {
                info.emplace_back( "AMMO", _( "Default stack size: " ), "", ammo.def_charges, true, "", true, false );
            }
        }

    } else {
        auto mod = active_gunmod();
        if( mod == nullptr ) {
            mod = this;
        } else {
            info.push_back( iteminfo( "DESCRIPTION",
                                      string_format( _( "Stats of the active <info>gunmod (%s)</info> are shown." ),
                                              mod->tname().c_str() ) ) );
        }
        islot_gun *gun = mod->type->gun.get();
        const auto curammo = mod->ammo_data();

        bool has_ammo = curammo && mod->ammo_remaining();

        int ammo_dam        = has_ammo ? curammo->ammo->damage     : 0;
        int ammo_range      = has_ammo ? curammo->ammo->range      : 0;
        int ammo_recoil     = has_ammo ? curammo->ammo->recoil     : 0;
        int ammo_pierce     = has_ammo ? curammo->ammo->pierce     : 0;
        int ammo_dispersion = has_ammo ? curammo->ammo->dispersion : 0;

        const auto skill = &mod->gun_skill().obj();

        info.push_back( iteminfo( "GUN", _( "Skill used: " ), "<info>" + skill->name() + "</info>" ) );

        if( magazine_integral() ) {
            info.emplace_back( "GUN", _( "<bold>Capacity:</bold> " ),
                               string_format( ngettext( "<num> round of %s", "<num> rounds of %s", mod->ammo_capacity() ),
                                              ammo_name( mod->ammo_type() ).c_str() ), mod->ammo_capacity(), true );
        } else {
            info.emplace_back( "GUN", _( "Type: " ), ammo_name( ammo_type() ) );
            if( magazine_current() ) {
                info.emplace_back( "GUN", _( "Magazine: " ), magazine_current()->tname() );
            }
        }

        if( ammo_data() ) {
            info.emplace_back( "AMMO", _( "Ammunition: " ), ammo_data()->nname( ammo_remaining() ) );
        }

        insert_separation_line();

        info.push_back( iteminfo( "GUN", _( "Damage: " ), "", mod->gun_damage( false ), true, "", false, false ) );

        if( has_ammo ) {
            temp1.str( "" );
            temp1 << ( ammo_dam >= 0 ? "+" : "" );
            // ammo_damage and sum_of_damage don't need to translate.
            info.push_back( iteminfo( "GUN", "ammo_damage", "",
                                      ammo_dam, true, temp1.str(), false, false, false ) );
            info.push_back( iteminfo( "GUN", "sum_of_damage", _( " = <num>" ),
                                      mod->gun_damage( true ), true, "", false, false, false ) );
        }

        info.push_back( iteminfo( "GUN", space + _( "Armor-pierce: " ), "",
                                  mod->gun_pierce( false ), true, "", !has_ammo, false ) );
        if( has_ammo ) {
            temp1.str( "" );
            temp1 << ( ammo_pierce >= 0 ? "+" : "" );
            // ammo_armor_pierce and sum_of_armor_pierce don't need to translate.
            info.push_back( iteminfo( "GUN", "ammo_armor_pierce", "",
                                      ammo_pierce, true, temp1.str(), false, false, false ) );
            info.push_back( iteminfo( "GUN", "sum_of_armor_pierce", _( " = <num>" ),
                                      mod->gun_pierce( true ), true, "", true, false, false ) );
        }

        info.push_back( iteminfo( "GUN", _( "Range: " ), "", mod->gun_range( false ), true, "", false,
                                  false ) );
        if( has_ammo ) {
            temp1.str( "" );
            temp1 << ( ammo_range >= 0 ? "+" : "" );
            // ammo_range and sum_of_range don't need to translate.
            info.push_back( iteminfo( "GUN", "ammo_range", "",
                                      ammo_range, true, temp1.str(), false, false, false ) );
            info.push_back( iteminfo( "GUN", "sum_of_range", _( " = <num>" ),
                                      mod->gun_range( true ), true, "", false, false, false ) );
        }

        info.push_back( iteminfo( "GUN", space + _( "Dispersion: " ), "",
                                  mod->gun_dispersion( false ), true, "", !has_ammo, true ) );
        if( has_ammo ) {
            temp1.str( "" );
            temp1 << ( ammo_range >= 0 ? "+" : "" );
            // ammo_dispersion and sum_of_dispersion don't need to translate.
            info.push_back( iteminfo( "GUN", "ammo_dispersion", "",
                                      ammo_dispersion, true, temp1.str(), false, true, false ) );
            info.push_back( iteminfo( "GUN", "sum_of_dispersion", _( " = <num>" ),
                                      mod->gun_dispersion( true ), true, "", true, true, false ) );
        }

        info.push_back( iteminfo( "GUN", _( "Sight dispersion: " ), "",
                                  mod->sight_dispersion( -1 ), true, "", false, true ) );

        info.push_back( iteminfo( "GUN", space + _( "Aim speed: " ), "",
                                  mod->aim_speed( -1 ), true, "", true, true ) );

        info.push_back( iteminfo( "GUN", _( "Recoil: " ), "", mod->gun_recoil( false ), true, "", false,
                                  true ) );
        if( has_ammo ) {
            temp1.str( "" );
            temp1 << ( ammo_recoil >= 0 ? "+" : "" );
            // ammo_recoil and sum_of_recoil don't need to translate.
            info.push_back( iteminfo( "GUN", "ammo_recoil", "",
                                      ammo_recoil, true, temp1.str(), false, true, false ) );
            info.push_back( iteminfo( "GUN", "sum_of_recoil", _( " = <num>" ),
                                      mod->gun_recoil( true ), true, "", false, true, false ) );
        }

        info.push_back( iteminfo( "GUN", space + _( "Reload time: " ),
                                  ( ( has_flag( "RELOAD_ONE" ) ) ? _( "<num> per round" ) : "" ),
                                  gun->reload_time, true, "", true, true ) );

        if( mod->burst_size() == 0 ) {
            if( skill->ident() == skill_id( "pistol" ) && has_flag( "RELOAD_ONE" ) ) {
                info.push_back( iteminfo( "GUN", _( "Fire mode: <info>Revolver</info>." ) ) );
            } else {
                info.push_back( iteminfo( "GUN", _( "Fire mode: <info>Semi-automatic</info>." ) ) );
            }
        } else {
            if( has_flag( "BURST_ONLY" ) ) {
                info.push_back( iteminfo( "GUN", _( "Fire mode: <info>Fully-automatic</info> (burst only)." ) ) );
            }
            info.push_back( iteminfo( "GUN", _( "Burst size: " ), "", mod->burst_size() ) );
        }

        if( !magazine_integral() ) {
            insert_separation_line();
            std::string mags = _( "<bold>Compatible magazines:</bold> " );
            const auto compat = magazine_compatible();
            for( auto iter = compat.cbegin(); iter != compat.cend(); ++iter ) {
                if( iter != compat.cbegin() ) {
                    mags += ", ";
                }
                mags += item_controller->find_template( *iter )->nname( 1 );
            }
            info.emplace_back( "DESCRIPTION", mags );
        }

        if( !gun->valid_mod_locations.empty() ) {
            insert_separation_line();

            temp1.str( "" );
            temp1 << _( "<bold>Mods:<bold> " );
            int iternum = 0;
            for( auto &elem : gun->valid_mod_locations ) {
                if( iternum != 0 ) {
                    temp1 << "; ";
                }
                const int free_slots = ( elem ).second - get_free_mod_locations( ( elem ).first );
                temp1 << "<bold>" << free_slots << "/" << ( elem ).second << "</bold> " << _( (
                            elem ).first.c_str() );
                bool first_mods = true;
                for( auto &mod : contents ) {
                    if( mod.is_gunmod() ) {
                        if( mod.type->gunmod->location == ( elem ).first ) { // if mod for this location
                            if( first_mods ) {
                                temp1 << ": ";
                                first_mods = false;
                            } else {
                                temp1 << ", ";
                            }
                            temp1 << "<stat>" << mod.tname() << "</stat>";
                        }
                    }
                }
                iternum++;
            }
            temp1 << ".";
            info.push_back( iteminfo( "DESCRIPTION", temp1.str() ) );
        }
    }
    if( is_gunmod() ) {
        const auto mod = type->gunmod.get();

        if( is_auxiliary_gunmod() ) {
            info.push_back( iteminfo( "DESCRIPTION",
                                      _( "This mod <info>must be attached to a gun</info>, it can not be fired separately." ) ) );
        }
        if( has_flag( "REACH_ATTACK" ) ) {
            info.push_back( iteminfo( "DESCRIPTION",
                                      _( "When attached to a gun, <good>allows</good> making <info>reach melee attacks</info> with it." ) ) );
        }
        if( mod->dispersion != 0 ) {
            info.push_back( iteminfo( "GUNMOD", _( "Dispersion modifier: " ), "",
                                      mod->dispersion, true, ( ( mod->dispersion > 0 ) ? "+" : "" ), true, true ) );
        }
        if( mod->sight_dispersion != -1 ) {
            info.push_back( iteminfo( "GUNMOD", _( "Sight dispersion: " ), "",
                                      mod->sight_dispersion, true, "", true, true ) );
        }
        if( mod->aim_speed != -1 ) {
            info.push_back( iteminfo( "GUNMOD", _( "Aim speed: " ), "",
                                      mod->aim_speed, true, "", true, true ) );
        }
        if( mod->damage != 0 ) {
            info.push_back( iteminfo( "GUNMOD", _( "Damage: " ), "", mod->damage, true,
                                      ( ( mod->damage > 0 ) ? "+" : "" ) ) );
        }
        if( mod->pierce != 0 ) {
            info.push_back( iteminfo( "GUNMOD", _( "Armor-pierce: " ), "", mod->pierce, true,
                                      ( ( mod->pierce > 0 ) ? "+" : "" ) ) );
        }
        if( mod->clip != 0 )
            info.push_back( iteminfo( "GUNMOD", _( "Magazine: " ), "<num>%", mod->clip, true,
                                      ( ( mod->clip > 0 ) ? "+" : "" ) ) );
        if( mod->recoil != 0 )
            info.push_back( iteminfo( "GUNMOD", _( "Recoil: " ), "", mod->recoil, true,
                                      ( ( mod->recoil > 0 ) ? "+" : "" ), true, true ) );
        if( mod->burst != 0 )
            info.push_back( iteminfo( "GUNMOD", _( "Burst: " ), "", mod->burst, true,
                                      ( mod->burst > 0 ? "+" : "" ) ) );

        if( mod->newtype != "NULL" ) {
            info.push_back( iteminfo( "GUNMOD",
                                      string_format( _( "Ammo: <stat>%s</stat>" ), ammo_name( mod->newtype ).c_str() ) ) );
        }

        temp1.str( "" );
        temp1 << _( "Used on: " );
        bool first = true;
        if( mod->used_on_pistol ) {
            temp1 << _( "<info>pistols</info>" );
            first = false;
        }
        if( mod->used_on_shotgun ) {
            if( !first ) {
                temp1 << ", ";
            }
            temp1 << _( "<info>shotguns</info>" );
            first = false;
        }
        if( mod->used_on_smg ) {
            if( !first ) {
                temp1 << ", ";
            }
            temp1 << _( "<info>SMGs</info>" );
            first = false;
        }
        if( mod->used_on_rifle ) {
            if( !first ) {
                temp1 << ", ";
            }
            temp1 << _( "<info>rifles</info>" );
            first = false;
        }
        if( mod->used_on_bow ) {
            if( !first ) {
                temp1 << ", ";
            }
            temp1 << _( "<info>bows</info>" );
            first = false;
        }
        if( mod->used_on_crossbow ) {
            if( !first ) {
                temp1 << ", ";
            }
            temp1 << _( "<info>crossbows</info>" );
            first = false;
        }
        if( mod->used_on_launcher ) {
            if( !first ) {
                temp1 << ", ";
            }
            temp1 << _( "<info>launchers</info>" );
            first = false;
        }

        temp2.str( "" );
        temp2 << _( "Location: " );
        temp2 << _( mod->location.c_str() );

        info.push_back( iteminfo( "GUNMOD", temp1.str() ) );
        info.push_back( iteminfo( "GUNMOD", temp2.str() ) );

    }
    if( is_armor() ) {
        temp1.str( "" );
        temp1 << _( "Covers: " );
        if( covers( bp_head ) ) {
            temp1 << _( "The <info>head</info>. " );
        }
        if( covers( bp_eyes ) ) {
            temp1 << _( "The <info>eyes</info>. " );
        }
        if( covers( bp_mouth ) ) {
            temp1 << _( "The <info>mouth</info>. " );
        }
        if( covers( bp_torso ) ) {
            temp1 << _( "The <info>torso</info>. " );
        }

        if( is_sided() && ( covers( bp_arm_l ) || covers( bp_arm_r ) ) ) {
            temp1 << _( "Either <info>arm</info>. " );
        } else if( covers( bp_arm_l ) && covers( bp_arm_r ) ) {
            temp1 << _( "The <info>arms</info>. " );
        } else if( covers( bp_arm_l ) ) {
            temp1 << _( "The <info>left arm</info>. " );
        } else if( covers( bp_arm_r ) ) {
            temp1 << _( "The <info>right arm</info>. " );
        }

        if( is_sided() && ( covers( bp_hand_l ) || covers( bp_hand_r ) ) ) {
            temp1 << _( "Either <info>hand</info>. " );
        } else if( covers( bp_hand_l ) && covers( bp_hand_r ) ) {
            temp1 << _( "The <info>hands</info>. " );
        } else if( covers( bp_hand_l ) ) {
            temp1 << _( "The <info>left hand</info>. " );
        } else if( covers( bp_hand_r ) ) {
            temp1 << _( "The <info>right hand</info>. " );
        }

        if( is_sided() && ( covers( bp_leg_l ) || covers( bp_leg_r ) ) ) {
            temp1 << _( "Either <info>leg</info>. " );
        } else if( covers( bp_leg_l ) && covers( bp_leg_r ) ) {
            temp1 << _( "The <info>legs</info>. " );
        } else if( covers( bp_leg_l ) ) {
            temp1 << _( "The <info>left leg</info>. " );
        } else if( covers( bp_leg_r ) ) {
            temp1 << _( "The <info>right leg</info>. " );
        }

        if( is_sided() && ( covers( bp_foot_l ) || covers( bp_foot_r ) ) ) {
            temp1 << _( "Either <info>foot</info>. " );
        } else if( covers( bp_foot_l ) && covers( bp_foot_r ) ) {
            temp1 << _( "The <info>feet</info>. " );
        } else if( covers( bp_foot_l ) ) {
            temp1 << _( "The <info>left foot</info>. " );
        } else if( covers( bp_foot_r ) ) {
            temp1 << _( "The <info>right foot</info>. " );
        }

        info.push_back( iteminfo( "ARMOR", temp1.str() ) );

        temp1.str( "" );
        temp1 << _( "Layer: " );
        if( has_flag( "SKINTIGHT" ) ) {
            temp1 << _( "<stat>Close to skin</stat>. " );
        } else if( has_flag( "BELTED" ) ) {
            temp1 << _( "<stat>Strapped</stat>. " );
        } else if( has_flag( "OUTER" ) ) {
            temp1 << _( "<stat>Outer</stat>. " );
        } else if( has_flag( "WAIST" ) ) {
            temp1 << _( "<stat>Waist</stat>. " );
        } else {
            temp1 << _( "<stat>Normal</stat>. " );
        }

        info.push_back( iteminfo( "ARMOR", temp1.str() ) );

        info.push_back( iteminfo( "ARMOR", _( "Coverage: " ), "<num>%", get_coverage(), true, "", false ) );
        info.push_back( iteminfo( "ARMOR", space + _( "Warmth: " ), "", get_warmth() ) );

        insert_separation_line();

        if( has_flag( "FIT" ) ) {
            info.push_back( iteminfo( "ARMOR", _( "<bold>Encumbrance</bold>: " ),
                                      _( "<num> <info>(fits)</info>" ),
                                      get_encumber(), true, "", false, true ) );
        } else {
            info.push_back( iteminfo( "ARMOR", _( "<bold>Encumbrance</bold>: " ), "",
                                      get_encumber(), true, "", false, true ) );
        }

        info.push_back( iteminfo( "ARMOR", space + _( "Storage: " ), "", get_storage() ) );

        info.push_back( iteminfo( "ARMOR", _( "Protection: Bash: " ), "", bash_resist(), true, "",
                                  false ) );
        info.push_back( iteminfo( "ARMOR", space + _( "Cut: " ), "", cut_resist(), true, "", false ) );
        info.push_back( iteminfo( "ARMOR", space + _( "Acid: " ), "", acid_resist(), true, "", true ) );
        info.push_back( iteminfo( "ARMOR", space + _( "Fire: " ), "", fire_resist(), true, "", true ) );
        info.push_back( iteminfo( "ARMOR", _( "Environmental protection: " ), "", get_env_resist() ) );

    }
    if( is_book() ) {

        insert_separation_line();
        auto book = type->book.get();
        // Some things about a book you CAN tell by it's cover.
        if( !book->skill ) {
            info.push_back( iteminfo( "BOOK", _( "Just for fun." ) ) );
        }
        if( book->req == 0 ) {
            info.push_back( iteminfo( "BOOK", _( "It can be <info>understood by beginners</info>." ) ) );
        }
        if( g->u.has_identified( type->id ) ) {
            if( book->skill ) {
                if( g->u.get_skill_level( book->skill ).can_train() ) {
                    info.push_back( iteminfo( "BOOK", "",
                                              string_format( _( "Can bring your <info>%s skill to</info> <num>" ),
                                                      book->skill.obj().name().c_str() ), book->level ) );
                }

                if( book->req != 0 ) {
                    info.push_back( iteminfo( "BOOK", "",
                                              string_format( _( "<info>Requires %s level</info> <num> to understand." ),
                                                      book->skill.obj().name().c_str() ),
                                              book->req, true, "", true, true ) );
                }
            }

            info.push_back( iteminfo( "BOOK", "",
                                      _( "Requires <info>intelligence of</info> <num> to easily read." ),
                                      book->intel, true, "", true, true ) );
            if( book->fun != 0 ) {
                info.push_back( iteminfo( "BOOK", "",
                                          _( "Reading this book affects your morale by <num>" ),
                                          book->fun, true, ( book->fun > 0 ? "+" : "" ) ) );
            }
            info.push_back( iteminfo( "BOOK", "",
                                      ngettext( "A chapter of this book takes <num> <info>minute to read</info>.",
                                                "A chapter of this book takes <num> <info>minutes to read</info>.",
                                                book->time ),
                                      book->time, true, "", true, true ) );
            if( book->chapters > 0 ) {
                const int unread = get_remaining_chapters( g->u );
                info.push_back( iteminfo( "BOOK", "", ngettext( "This book has <num> <info>unread chapter</info>.",
                                          "This book has <num> <info>unread chapters</info>.",
                                          unread ),
                                          unread ) );
            }

            std::vector<std::string> recipe_list;
            for( auto const &elem : book->recipes ) {
                const bool knows_it = g->u.knows_recipe( elem.recipe );
                // If the player knows it, they recognize it even if it's not clearly stated.
                if( elem.is_hidden() && !knows_it ) {
                    continue;
                }
                if( knows_it ) {
                    // In case the recipe is known, but has a different name in the book, use the
                    // real name to avoid confusing the player.
                    const std::string name = item::nname( elem.recipe->result );
                    recipe_list.push_back( "<bold>" + name + "</bold>" );
                } else {
                    recipe_list.push_back( "<dark>" + elem.name + "</dark>" );
                }
            }
            if( !recipe_list.empty() ) {
                std::string recipes = "";
                size_t index = 1;
                for( auto iter = recipe_list.begin();
                     iter != recipe_list.end(); ++iter, ++index ) {
                    recipes += *iter;
                    if( index == recipe_list.size() - 1 ) {
                        recipes += _( " and " ); // Who gives a fuck about an oxford comma?
                    } else if( index != recipe_list.size() ) {
                        recipes += _( ", " );
                    }
                }
                std::string recipe_line = string_format(
                                              ngettext( "This book contains %1$d crafting recipe: %2$s",
                                                        "This book contains %1$d crafting recipes: %2$s", recipe_list.size() ),
                                              recipe_list.size(), recipes.c_str() );

                insert_separation_line();
                info.push_back( iteminfo( "DESCRIPTION", recipe_line ) );
            }
            if( recipe_list.size() != book->recipes.size() ) {
                info.push_back( iteminfo( "DESCRIPTION",
                                          _( "It might help you figuring out some <good>more recipes</good>." ) ) );
            }
        } else {
            info.push_back( iteminfo( "BOOK",
                                      _( "You need to <info>read this book to see its contents</info>." ) ) );
        }

    }
    if( is_container() ) {
        const auto &c = *type->container;

        info.push_back( iteminfo( "ARMOR", temp1.str() ) );

        temp1.str( "" );
        temp1 << _( "This container " );

        if( c.rigid ) {
            temp1 << _( "is <info>rigid</info>, " );
        }
        if( c.seals ) {
            temp1 << _( "can be <info>resealed</info>, " );
        }
        if( c.watertight ) {
            temp1 << _( "is <info>watertight</info>, " );
        }
        if( c.preserves ) {
            temp1 << _( "<good>preserves spoiling</good>, " );
        }

        temp1 << string_format( _( "can store <info>%.2f liters</info>." ), c.contains / 4.0 );

        info.push_back( iteminfo( "CONTAINER", temp1.str() ) );
    }
    if( is_tool() ) {
        const auto tool = dynamic_cast<const it_tool *>( type );

        if( ammo_capacity() != 0 ) {
            std::string temp_fmt;
            const std::string t_ammo_name = ammo_name( tool->ammo_id );

            info.push_back( iteminfo( "TOOL", string_format( _( "<bold>Charges</bold>: %d" ), ammo_remaining() ) ) );

            if( !magazine_integral() ) {
                insert_separation_line();
                temp_fmt += _( "<bold>Compatible magazines:</bold> " );
                const auto compat = magazine_compatible();
                for( auto iter = compat.cbegin(); iter != compat.cend(); ++iter ) {
                    if( iter != compat.cbegin() ) {
                        temp_fmt += ", ";
                    }
                    temp_fmt += item_controller->find_template( *iter )->nname( 1 );
                }
            } else if( has_flag( "DOUBLE_AMMO" ) ) {
                if( tool->ammo_id != "NULL" ) {
                    //~ "%s" is ammunition type. This types can't be plural.
                    temp_fmt = ngettext( "Maximum <num> charge (doubled) of %s.",
                                         "Maximum <num> charges (doubled) of %s.",
                                         ammo_capacity() );
                    temp_fmt = string_format( temp_fmt, t_ammo_name.c_str() );
                } else {
                    temp_fmt = ngettext( "Maximum <num> charge (doubled).",
                                         "Maximum <num> charges (doubled).",
                                         ammo_capacity() );
                }
            } else if( has_flag( "ATOMIC_AMMO" ) ) {
                if( tool->ammo_id != "NULL" ) {
                    //~ "%s" is ammunition type. This types can't be plural.
                    temp_fmt = ngettext( "Maximum <num> charge of %s.",
                                         "Maximum <num> charges of %s.",
                                         ammo_capacity() );
                    temp_fmt = string_format( temp_fmt, ammo_name( "plutonium" ).c_str() );
                } else {
                    temp_fmt = ngettext( "Maximum <num> charge.",
                                         "Maximum <num> charges.",
                                         ammo_capacity() );
                }
            } else {
                if( tool->ammo_id != "NULL" ) {
                    //~ "%s" is ammunition type. This types can't be plural.
                    temp_fmt = ngettext( "Maximum <num> charge of %s.",
                                         "Maximum <num> charges of %s.",
                                         ammo_capacity() );
                    temp_fmt = string_format( temp_fmt, t_ammo_name.c_str() );
                } else {
                    temp_fmt = ngettext( "Maximum <num> charge.",
                                         "Maximum <num> charges.",
                                         ammo_capacity() );
                }
            }
            info.push_back( iteminfo( "TOOL", "", temp_fmt, ammo_capacity() ) );
        }
    }

    if( !components.empty() ) {
        info.push_back( iteminfo( "DESCRIPTION", string_format( _( "Made from: %s" ),
                                  components_to_string().c_str() ) ) );
    } else {
        const recipe *dis_recipe = get_disassemble_recipe( type->id );
        if( dis_recipe != nullptr ) {
            std::ostringstream buffer;
            bool first_component = true;
            for( const auto &it : dis_recipe->requirements.get_components() ) {
                if( first_component ) {
                    first_component = false;
                } else {
                    buffer << _( ", " );
                }
                buffer << it.front().to_string();
            }
            insert_separation_line();
            info.push_back( iteminfo( "DESCRIPTION", _( "Disassembling this item might yield:" ) ) );
            info.push_back( iteminfo( "DESCRIPTION", buffer.str().c_str() ) );
        }
    }

    for( const auto &quality : type->qualities ) {
        const auto desc = string_format( _( "Has level <info>%1$d %2$s</info> quality." ),
                                         quality.second,
                                         quality::get_name( quality.first ).c_str() );
        info.push_back( iteminfo( "QUALITIES", "", desc ) );
    }
    bool intro = false; // Did we print the "Contains items with qualities" line
    for( const auto &content : contents ) {
        for( const auto quality : content.type->qualities ) {
            if( !intro ) {
                intro = true;
                info.push_back( iteminfo( "QUALITIES", "", _( "Contains items with qualities:" ) ) );
            }

            const auto desc = string_format( space + _( "Level %1$d %2$s quality." ),
                                             quality.second,
                                             quality::get_name( quality.first ).c_str() );
            info.push_back( iteminfo( "QUALITIES", "", desc ) );
        }
    }

    if( showtext && !is_null() ) {
        const std::map<std::string, std::string>::const_iterator idescription =
            item_vars.find( "description" );
        insert_separation_line();
        if( !type->snippet_category.empty() ) {
            // Just use the dynamic description
            info.push_back( iteminfo( "DESCRIPTION", SNIPPET.get( note ) ) );
        } else if( idescription != item_vars.end() ) {
            info.push_back( iteminfo( "DESCRIPTION", idescription->second ) );
        } else {
            info.push_back( iteminfo( "DESCRIPTION", type->description ) );
        }
        std::ostringstream tec_buffer;
        for( const auto &elem : type->techniques ) {
            const ma_technique &tec = elem.obj();
            if( tec.name.empty() ) {
                continue;
            }
            if( !tec_buffer.str().empty() ) {
                tec_buffer << _( ", " );
            }
            tec_buffer << "<stat>" << tec.name << "</stat>";
        }
        for( const auto &elem : techniques ) {
            const ma_technique &tec = elem.obj();
            if( tec.name.empty() ) {
                continue;
            }
            if( !tec_buffer.str().empty() ) {
                tec_buffer << _( ", " );
            }
            tec_buffer << "<stat>" << tec.name << "</stat>";
        }
        if( !tec_buffer.str().empty() ) {
            insert_separation_line();
            info.push_back( iteminfo( "DESCRIPTION", std::string( _( "Techniques: " ) ) + tec_buffer.str() ) );
        }

        if( !is_gunmod() && has_flag( "REACH_ATTACK" ) ) {
            insert_separation_line();
            if( has_flag( "REACH3" ) ) {
                info.push_back( iteminfo( "DESCRIPTION",
                                          _( "This item can be used to make <info>long reach attacks</info>." ) ) );
            } else {
                info.push_back( iteminfo( "DESCRIPTION",
                                          _( "This item can be used to make <info>reach attacks</info>." ) ) );
            }
        }

        //lets display which martial arts styles character can use with this weapon
        if( g->u.ma_styles.size() > 0 ) {
            std::vector<matype_id> valid_styles;
            std::ostringstream style_buffer;
            for( auto style : g->u.ma_styles ) {
                if( style.obj().has_weapon( type->id ) ) {
                    if( !style_buffer.str().empty() ) {
                        style_buffer << _( ", " );
                    }
                    style_buffer << style.obj().name;
                }
            }
            if( !style_buffer.str().empty() ) {
                insert_separation_line();
                info.push_back( iteminfo( "DESCRIPTION",
                                          std::string( _( "You know how to use this with these martial arts styles: " ) ) +
                                          style_buffer.str() ) );
            }
        }

        insert_separation_line();

        if( is_armor() ) {
            //See shorten version of this in armor_layers.cpp::clothing_flags_description
            if( has_flag( "FIT" ) ) {
                info.push_back( iteminfo( "DESCRIPTION",
                                          _( "* This piece of clothing <info>fits</info> you perfectly." ) ) );
            } else if( has_flag( "VARSIZE" ) ) {
                info.push_back( iteminfo( "DESCRIPTION",
                                          _( "* This piece of clothing <info>can be refitted</info>." ) ) );
            }
            if( is_sided() ) {
                info.push_back( iteminfo( "DESCRIPTION",
                                          _( "* This item can be worn on <info>either side</info> of the body." ) ) );
            }
            if( has_flag( "SKINTIGHT" ) ) {
                info.push_back( iteminfo( "DESCRIPTION",
                                          _( "* This piece of clothing <info>lies close</info> to the skin." ) ) );
            } else if( has_flag( "BELTED" ) ) {
                info.push_back( iteminfo( "DESCRIPTION",
                                          _( "* This gear is <info>strapped</info> onto you." ) ) );
            } else if( has_flag( "WAIST" ) ) {
                info.push_back( iteminfo( "DESCRIPTION",
                                          _( "* This gear is worn on or around your <info>waist</info>." ) ) );
            } else if( has_flag( "OUTER" ) ) {
                info.push_back( iteminfo( "DESCRIPTION",
                                          _( "* This gear is generally <info>worn over</info> clothing." ) ) );
            } else {
                info.push_back( iteminfo( "DESCRIPTION",
                                          _( "* This gear is generally worn as clothing." ) ) );
            }
            if( has_flag( "OVERSIZE" ) ) {
                info.push_back( iteminfo( "DESCRIPTION",
                                          _( "* This piece of clothing is large enough to accommodate <info>mutated anatomy</info>." ) ) );
            }
            if( has_flag( "BLOCK_WHILE_WORN" ) ) {
                info.push_back( iteminfo( "DESCRIPTION",
                                          _( "* This piece of clothing can be used to block attacks when worn." ) ) );
            }
            if( has_flag( "ALLOWS_NATURAL_ATTACKS" ) ) {
                info.push_back( iteminfo( "DESCRIPTION",
                                          _( "* This piece of clothing won't hinder special attacks that involve <info>mutated anatomy</info>." ) ) );
            }
            if( has_flag( "POCKETS" ) ) {
                info.push_back( iteminfo( "DESCRIPTION",
                                          _( "* This piece of clothing has <info>pockets</info> to warm your hands.  Put away your weapon to warm your hands in the pockets." ) ) );
            }
            if( has_flag( "HOOD" ) ) {
                info.push_back( iteminfo( "DESCRIPTION",
                                          _( "* This piece of clothing has a <info>hood</info> to keep your head warm.  Leave your head unencumbered to put on the hood." ) ) );
            }
            if( has_flag( "COLLAR" ) ) {
                info.push_back( iteminfo( "DESCRIPTION",
                                          _( "* This piece of clothing has a <info>wide collar</info> that can keep your mouth warm.  Leave your mouth unencumbered to raise the collar." ) ) );
            }
            if( has_flag( "RAINPROOF" ) ) {
                info.push_back( iteminfo( "DESCRIPTION",
                                          _( "* This piece of clothing is designed to keep you <info>dry</info> in the rain." ) ) );
            }
            if( has_flag( "SUN_GLASSES" ) ) {
                info.push_back( iteminfo( "DESCRIPTION",
                                          _( "* This piece of clothing keeps the <info>glare</info> out of your eyes." ) ) );
            }
            if( has_flag( "WATER_FRIENDLY" ) ) {
                info.push_back( iteminfo( "DESCRIPTION",
                                          _( "* This piece of clothing <good>performs well</good> even when <info>soaking wet</info>. This can feel good." ) ) );
            }
            if( has_flag( "WATERPROOF" ) ) {
                info.push_back( iteminfo( "DESCRIPTION",
                                          _( "* This piece of clothing <info>won't let water through</info>.  Unless you jump in the river or something like that." ) ) );
            }
            if( has_flag( "STURDY" ) ) {
                info.push_back( iteminfo( "DESCRIPTION",
                                          _( "* This piece of clothing is designed to <good>protect</good> you from harm and withstand <info>a lot of abuse</info>." ) ) );
            }
            if( has_flag( "FRAGILE" ) ) {
                info.push_back( iteminfo( "DESCRIPTION",
                                          _( "* This gear is <bad>fragile</bad> and <info>won't protect you for long</info>." ) ) );
            }
            if( has_flag( "DEAF" ) ) {
                info.push_back( iteminfo( "DESCRIPTION",
                                          _( "* This gear <bad>prevents</bad> you from <info>hearing any sounds</info>." ) ) );
            }
            if( has_flag( "PARTIAL_DEAF" ) ) {
                info.push_back( iteminfo( "DESCRIPTION",
                                          _( "* This gear <good>reduces</good> the volume of <info>sounds</info> to a safe level." ) ) );
            }
            if( has_flag( "BLIND" ) ) {
                info.push_back( iteminfo( "DESCRIPTION",
                                          _( "* This gear <bad>prevents</bad> you from <info>seeing</info> anything." ) ) );
            }
            if( has_flag( "SWIM_GOGGLES" ) ) {
                info.push_back( iteminfo( "DESCRIPTION",
                                          _( "* This piece of clothing allows you to <good>see much further</good> <info>under water</info>." ) ) );
            }
            if( item_tags.count( "wooled" ) ) {
                info.push_back( iteminfo( "DESCRIPTION",
                                          _( "* This piece of clothing has a wool lining sewn into it to <good>increase</good> its overall <info>warmth</info>." ) ) );
            }
            if( item_tags.count( "furred" ) ) {
                info.push_back( iteminfo( "DESCRIPTION",
                                          _( "* This piece of clothing has a fur lining sewn into it to <good>increase</good> its overall <info>warmth</info>." ) ) );
            }
            if( item_tags.count( "leather_padded" ) ) {
                info.push_back( iteminfo( "DESCRIPTION",
                                          _( "* This gear has certain parts padded with leather to <good>increase protection</good> with moderate <bad>increase to encumbrance</bad>." ) ) );
            }
            if( item_tags.count( "kevlar_padded" ) ) {
                info.push_back( iteminfo( "DESCRIPTION",
                                          _( "* This gear has Kevlar inserted into strategic locations to <good>increase protection</good> with some <bad>increase to encumbrance</bad>." ) ) );
            }
            if( has_flag( "FLOTATION" ) ) {
                info.push_back( iteminfo( "DESCRIPTION",
                                          _( "* This piece of clothing <neutral>prevents</neutral> you from <info>going underwater</info> (including voluntary diving)." ) ) );
            }
            if( has_flag( "RAD_PROOF" ) ) {
                info.push_back( iteminfo( "DESCRIPTION",
                                          _( "* This piece of clothing <good>completely protects</good> you from <info>radiation</info>." ) ) );
            } else if( has_flag( "RAD_RESIST" ) ) {
                info.push_back( iteminfo( "DESCRIPTION",
                                          _( "* This piece of clothing <neutral>partially protects</neutral> you from <info>radiation</info>." ) ) );
            } else if( is_power_armor() ) {
                info.push_back( iteminfo( "DESCRIPTION",
                                          _( "* This gear is a part of power armor." ) ) );
                if( covers( bp_head ) ) {
                    info.push_back( iteminfo( "DESCRIPTION",
                                              _( "* When worn with a power armor suit, it will <good>fully protect</good> you from <info>radiation</info>." ) ) );
                } else {
                    info.push_back( iteminfo( "DESCRIPTION",
                                              _( "* When worn with a power armor helmet, it will <good>fully protect</good> you from <info>radiation</info>." ) ) );
                }
            }
            if( has_flag( "ELECTRIC_IMMUNE" ) ) {
                info.push_back( iteminfo( "DESCRIPTION",
                                          _( "* This gear <good>completely protects</good> you from <info>electric discharges</info>." ) ) );
            }
            if( has_flag( "THERMOMETER" ) ) {
                info.push_back( iteminfo( "DESCRIPTION",
                                          _( "* This gear is equipped with an <info>accurate thermometer</info>." ) ) );
            }
            if( has_flag( "ALARMCLOCK" ) ) {
                info.push_back( iteminfo( "DESCRIPTION",
                                          _( "* This gear has an <info>alarm clock</info> feature." ) ) );
            }
            if( has_flag( "BOOTS" ) ) {
                info.push_back( iteminfo( "DESCRIPTION",
                                          _( "* You can <info>store knives</info> in this gear." ) ) );
            }
            if( has_flag( "FANCY" ) ) {
                info.push_back( iteminfo( "DESCRIPTION",
                                          _( "* This piece of clothing is <info>fancy</info>." ) ) );
            } else if( has_flag( "SUPER_FANCY" ) ) {
                info.push_back( iteminfo( "DESCRIPTION",
                                          _( "* This piece of clothing is <info>very fancy</info>." ) ) );
            }
            if( type->id == "rad_badge" ) {
                info.push_back( iteminfo( "DESCRIPTION",
                                          string_format( _( "* The film strip on the badge is %s." ),
                                                  rad_badge_color( irridation ).c_str() ) ) );
            }
        }

        if( is_tool() ) {
            if( has_flag( "DOUBLE_AMMO" ) ) {
                info.push_back( iteminfo( "DESCRIPTION",
                                          _( "* This tool has <good>double</good> the normal <info>maximum charges</info>." ) ) );
            }
            if( has_flag( "ATOMIC_AMMO" ) ) {
                info.push_back( iteminfo( "DESCRIPTION",
                                          _( "* This tool has been modified to run off <info>plutonium cells</info> instead of batteries." ) ) );
            }
            if( has_flag( "USE_UPS" ) ) {
                info.push_back( iteminfo( "DESCRIPTION",
                                          _( "* This tool has been modified to use a <info>universal power supply</info> and is <neutral>not compatible</neutral> with <info>standard batteries</info>." ) ) );
            } else if( has_flag( "RECHARGE" ) && has_flag( "NO_RELOAD" ) ) {
                info.push_back( iteminfo( "DESCRIPTION",
                                          _( "* This tool has a <info>rechargeable power cell</info> and is <neutral>not compatible</neutral> with <info>standard batteries</info>." ) ) );
            } else if( has_flag( "RECHARGE" ) ) {
                info.push_back( iteminfo( "DESCRIPTION",
                    _( "* This tool has a <info>rechargeable power cell</info> and can be recharged in any <neutral>UPS-compatible recharging station</neutral>. You could charge it with <info>standard batteries</info>, but unloading it is impossible." ) ) );
            }
            if( has_flag( "RADIO_ACTIVATION" ) ) {
                if( has_flag( "RADIO_MOD" ) ) {
                    info.push_back( iteminfo( "DESCRIPTION",
                                              _( "* This item has been modified to listen to <info>radio signals</info>.  It can still be activated manually." ) ) );
                } else {
                    info.push_back( iteminfo( "DESCRIPTION",
                                              _( "* This item can only be activated by a <info>radio signal</info>." ) ) );
                }

                if( has_flag( "RADIOSIGNAL_1" ) ) {
                    info.push_back( iteminfo( "DESCRIPTION",
                                              _( "* It will be activated by <color_c_red>\"Red\"</color> radio signal." ) ) );
                } else if( has_flag( "RADIOSIGNAL_2" ) ) {
                    info.push_back( iteminfo( "DESCRIPTION",
                                              _( "* It will be activated by <color_c_blue>\"Blue\"</color> radio signal." ) ) );
                } else if( has_flag( "RADIOSIGNAL_3" ) ) {
                    info.push_back( iteminfo( "DESCRIPTION",
                                              _( "* It will be activated by <color_c_green>\"Green\"</color> radio signal." ) ) );
                } else {
                    info.push_back( iteminfo( "DESCRIPTION",
                                              _( "* It is <bad>bugged</bad> and does not actually listen to <info>radio signals</info>." ) ) );
                }

                if( has_flag( "RADIO_INVOKE_PROC" ) ) {
                    info.push_back( iteminfo( "DESCRIPTION",
                                              _( "* Activating this item with a <info>radio signal</info> will <neutral>detonate</neutral> it immediately." ) ) );
                }
            }
        }

        if( has_flag( "BELT_CLIP" ) ) {
            info.push_back( iteminfo( "DESCRIPTION",
                                      _( "* This item can be <neutral>clipped or hooked</neutral> on to a <info>belt loop</info> of the appropriate size." ) ) );
        }

        if( has_flag( "LEAK_DAM" ) && has_flag( "RADIOACTIVE" ) && damage > 0 ) {
            info.push_back( iteminfo( "DESCRIPTION",
                                      _( "* The casing of this item has <neutral>cracked</neutral>, revealing an <info>ominous green glow</info>." ) ) );
        }

        if( has_flag( "LEAK_ALWAYS" ) && has_flag( "RADIOACTIVE" ) ) {
            info.push_back( iteminfo( "DESCRIPTION",
                                      _( "* This object is <neutral>surrounded</neutral> by a <info>sickly green glow</info>." ) ) );
        }

        if( is_food() && has_flag( "CANNIBALISM" ) ) {
            if( !g->u.has_trait_flag( "CANNIBAL" ) ) {
                info.push_back( iteminfo( "DESCRIPTION",
                                          _( "* This food contains <bad>human flesh</bad>." ) ) );
            } else {
                info.push_back( iteminfo( "DESCRIPTION",
                                          _( "* This food contains <good>human flesh</good>." ) ) );
            }
        }

        ///\EFFECT_SURVIVAL >=3 allows detection of poisonous food
        if( is_food() && has_flag( "HIDDEN_POISON" ) && g->u.skillLevel( skill_survival ).level() >= 3 ) {
            info.push_back( iteminfo( "DESCRIPTION",
                                      _( "* On closer inspection, this appears to be <bad>poisonous</bad>." ) ) );
        }

        ///\EFFECT_SURVIVAL >=5 allows detection of hallucinogenic food
        if( is_food() && has_flag( "HIDDEN_HALLU" ) && g->u.skillLevel( skill_survival ).level() >= 5 ) {
            info.push_back( iteminfo( "DESCRIPTION",
                                      _( "* On closer inspection, this appears to be <neutral>hallucinogenic</neutral>." ) ) );
        }

        if( ( is_food() && has_flag( "BREW" ) ) || ( is_food_container() &&
                contents[0].has_flag( "BREW" ) ) ) {
            int btime = ( is_food_container() ) ? contents[0].brewing_time() : brewing_time();
            if( btime <= 28800 )
                info.push_back( iteminfo( "DESCRIPTION",
                                          string_format( ngettext( "* Once set in a vat, this will ferment in around %d hour.",
                                                  "* Once set in a vat, this will ferment in around %d hours.", btime / 100 ),
                                                  btime / 600 ) ) );
            else {
                btime = 0.5 + btime / 7200; //Round down to 12-hour intervals
                if( btime % 2 == 1 ) {
                    info.push_back( iteminfo( "DESCRIPTION",
                                              string_format( _( "* Once set in a vat, this will ferment in around %d and a half days." ),
                                                      btime / 2 ) ) );
                } else {
                    info.push_back( iteminfo( "DESCRIPTION",
                                              string_format( ngettext( "* Once set in a vat, this will ferment in around %d day.",
                                                      "* Once set in a vat, this will ferment in around %d days.", btime / 2 ),
                                                      btime / 2 ) ) );
                }
            }
        }

        ///\EFFECT_MELEE >2 allows seeing melee damage stats on weapons
        if( debug_mode || ( g->u.get_skill_level( skill_melee ) > 2 && ( damage_bash() > 0 ||
                            damage_cut() > 0 ) ) ) {
            damage_instance non_crit;
            g->u.roll_all_damage( false, non_crit, true, *this );
            damage_instance crit;
            g->u.roll_all_damage( true, crit, true, *this );
            insert_separation_line();
            info.push_back( iteminfo( "DESCRIPTION", string_format( _( "Average melee damage:" ) ) ) );
            info.push_back( iteminfo( "DESCRIPTION",
                                      string_format( _( "Critical hit chance %d%% - %d%%" ),
                                              int( g->u.crit_chance( 0, 100, *this ) * 100 ),
                                              int( g->u.crit_chance( 100, 0, *this ) * 100 ) ) ) );
            info.push_back( iteminfo( "DESCRIPTION",
                                      string_format( _( "%d bashing (%d on a critical hit)" ),
                                              int( non_crit.type_damage( DT_BASH ) ),
                                              int( crit.type_damage( DT_BASH ) ) ) ) );
            if( non_crit.type_damage( DT_CUT ) > 0.0f || crit.type_damage( DT_CUT ) > 0.0f ) {
                info.push_back( iteminfo( "DESCRIPTION",
                                          string_format( _( "%d cutting (%d on a critical hit)" ),
                                                  int( non_crit.type_damage( DT_CUT ) ),
                                                  int( crit.type_damage( DT_CUT ) ) ) ) );
            }
            if( non_crit.type_damage( DT_STAB ) > 0.0f || crit.type_damage( DT_STAB ) > 0.0f ) {
                info.push_back( iteminfo( "DESCRIPTION",
                                          string_format( _( "%d piercing (%d on a critical hit)" ),
                                                  int( non_crit.type_damage( DT_STAB ) ),
                                                  int( crit.type_damage( DT_STAB ) ) ) ) );
            }
        }

        for( auto &u : type->use_methods ) {
            const auto tt = dynamic_cast<const delayed_transform_iuse *>( u.get_actor_ptr() );
            if( tt == nullptr ) {
                continue;
            }
            const int time_to_do = tt->time_to_do( *this );
            if( time_to_do <= 0 ) {
                info.push_back( iteminfo( "DESCRIPTION", _( "It's done and <info>can be activated</info>." ) ) );
            } else {
                const auto time = calendar( time_to_do ).textify_period();
                info.push_back( iteminfo( "DESCRIPTION", string_format( _( "It will be done in %s." ),
                                          time.c_str() ) ) );
            }
        }

        if( ( is_food() && goes_bad() ) || ( is_food_container() && contents[0].goes_bad() ) ) {
            if( rotten() || ( is_food_container() && contents[0].rotten() ) ) {
                if( g->u.has_bionic( "bio_digestion" ) ) {
                    info.push_back( iteminfo( "DESCRIPTION",
                                              _( "This food has started to <neutral>rot</neutral>, but <info>your bionic digestion can tolerate it</info>." ) ) );
                } else if( g->u.has_trait( "SAPROVORE" ) ) {
                    info.push_back( iteminfo( "DESCRIPTION",
                                              _( "This food has started to <neutral>rot</neutral>, but <info>you can tolerate it</info>." ) ) );
                } else {
                    info.push_back( iteminfo( "DESCRIPTION",
                                              _( "This food has started to <bad>rot</bad>.  <info>Eating</info> it would be a <bad>very bad idea</bad>." ) ) );
                }
            } else {
                info.push_back( iteminfo( "DESCRIPTION",
                                          _( "This food is <neutral>perishable</neutral>, and will eventually rot." ) ) );
            }

        }
        std::map<std::string, std::string>::const_iterator item_note = item_vars.find( "item_note" );
        std::map<std::string, std::string>::const_iterator item_note_type =
            item_vars.find( "item_note_type" );

        if( item_note != item_vars.end() ) {
            insert_separation_line();
            std::string ntext = "";
            if( item_note_type != item_vars.end() ) {
                ntext += string_format( _( "%1$s on the %2$s is: " ),
                                        item_note_type->second.c_str(), tname().c_str() );
            } else {
                ntext += _( "Note: " );
            }
            info.push_back( iteminfo( "DESCRIPTION", ntext + item_note->second ) );
        }

        // describe contents
        if( !contents.empty() ) {
            if( is_gun() ) { //Mods description
                for( const auto &mod : contents ) {
                    if( mod.is_gunmod() ) {
                        temp1.str( "" );
                        if( mod.has_flag( "IRREMOVABLE" ) ) {
                            temp1 << _( "[Integrated]" );
                        }
                        temp1 << _( "Mod: " ) << "<bold>" << mod.tname() << "</bold> (" << _( mod.type->gunmod->location.c_str() ) <<
                              ")";
                        insert_separation_line();
                        info.push_back( iteminfo( "DESCRIPTION", temp1.str() ) );
                        info.push_back( iteminfo( "DESCRIPTION", mod.type->description ) );
                    }
                }
            } else {
                info.push_back( iteminfo( "DESCRIPTION", contents[0].type->description ) );
            }
        }

        // list recipes you could use it in
        itype_id tid;
        if( contents.empty() ) { // use this item
            tid = type->id;
        } else { // use the contained item
            tid = contents[0].type->id;
        }
        const std::vector<recipe *> &rec = recipe_dict.of_component( tid );
        if( !rec.empty() ) {
            temp1.str( "" );
            const inventory &inv = g->u.crafting_inventory();
            // only want known recipes
            std::vector<recipe *> known_recipes;
            for( recipe *r : rec ) {
                if( g->u.knows_recipe( r ) ) {
                    known_recipes.push_back( r );
                }
            }
            if( known_recipes.size() > 24 ) {
                insert_separation_line();
                info.push_back( iteminfo( "DESCRIPTION",
                                          _( "You know dozens of things you could craft with it." ) ) );
            } else if( known_recipes.size() > 12 ) {
                insert_separation_line();
                info.push_back( iteminfo( "DESCRIPTION", _( "You could use it to craft various other things." ) ) );
            } else {
                bool found_recipe = false;
                for( recipe *r : known_recipes ) {
                    if( found_recipe ) {
                        temp1 << _( ", " );
                    }
                    found_recipe = true;
                    // darken recipes you can't currently craft
                    bool can_make = r->can_make_with_inventory( inv );
                    if( !can_make ) {
                        temp1 << "<dark>";
                    }
                    temp1 << item::nname( r->result );
                    if( !can_make ) {
                        temp1 << "</dark>";
                    }
                }
                if( found_recipe ) {
                    insert_separation_line();
                    info.push_back( iteminfo( "DESCRIPTION", string_format( _( "You could use it to craft: %s" ),
                                              temp1.str().c_str() ) ) );
                }
            }
        }
    }

    if( !info.empty() && info.back().sName == "--" ) {
        info.pop_back();
    }

    temp1.str( "" );
    for( auto &elem : info ) {
        if( elem.sType == "DESCRIPTION" ) {
            temp1 << "\n";
        }

        if( elem.bDrawName ) {
            temp1 << elem.sName;
        }
        size_t pos = elem.sFmt.find( "<num>" );
        std::string sPost = "";
        if( pos != std::string::npos ) {
            temp1 << elem.sFmt.substr( 0, pos );
            sPost = elem.sFmt.substr( pos + 5 );
        } else {
            temp1 << elem.sFmt.c_str();
        }
        if( elem.sValue != "-999" ) {
            temp1 << elem.sPlus << "<neutral>" << elem.sValue << "</neutral>";
        }
        temp1 << sPost;
        temp1 << ( ( elem.bNewLine ) ? "\n" : "" );
    }

    return replace_colors( temp1.str() );
}

int item::get_free_mod_locations( const std::string &location ) const
{
    if( !is_gun() ) {
        return 0;
    }
    const islot_gun *gt = type->gun.get();
    std::map<std::string, int>::const_iterator loc =
        gt->valid_mod_locations.find( location );
    if( loc == gt->valid_mod_locations.end() ) {
        return 0;
    }
    int result = loc->second;
    for( const auto &elem : contents ) {
        const auto mod = elem.type->gunmod.get();
        if( mod != NULL && mod->location == location ) {
            result--;
        }
    }
    return result;
}

char item::symbol() const
{
    if( is_null() )
        return ' ';
    return type->sym;
}

nc_color item::color_in_inventory() const
{
    player* const u = &g->u; // TODO: make a reference, make a const reference
    nc_color ret = c_ltgray;

    if(has_flag("WET")) {
        ret = c_cyan;
    } else if(has_flag("LITCIG")) {
        ret = c_red;
    } else if ( has_flag("LEAK_DAM") && has_flag("RADIOACTIVE") && damage > 0 ) {
        ret = c_ltgreen;
    } else if (active && !is_food() && !is_food_container()) { // Active items show up as yellow
        ret = c_yellow;
    } else if (is_gun()) { // Guns are green if you are carrying ammo for them
        ammotype amtype = ammo_type();
        if (u->get_ammo(amtype).size() > 0)
            ret = c_green;
    } else if( is_food() || is_food_container() ) {
        const bool preserves = type->container && type->container->preserves;
        const item &to_color = is_food() ? *this : contents[0];
        // Default: permafood, drugs
        // Brown: rotten (for non-saprophages) or non-rotten (for saprophages)
        // Dark gray: inedible
        // Red: morale penalty
        // Yellow: will rot soon
        // Cyan: will rot eventually
        const auto rating = u->can_eat( to_color );
        // TODO: More colors
        switch( rating ) {
            case EDIBLE:
            case TOO_FULL:
                if( preserves ) {
                    // Nothing, canned food won't rot
                } else if( to_color.is_going_bad() ) {
                    ret = c_yellow;
                } else if( to_color.goes_bad() ) {
                    ret = c_cyan;
                }
                break;
            case INEDIBLE:
            case INEDIBLE_MUTATION:
                ret = c_dkgray;
                break;
            case ALLERGY:
            case ALLERGY_WEAK:
            case CANNIBALISM:
                ret = c_red;
                break;
            case ROTTEN:
                ret = c_brown;
                break;
            case NO_TOOL:
                break;
        }
    } else if (is_ammo()) { // Likewise, ammo is green if you have guns that use it
        ammotype amtype = ammo_type();
        if (u->weapon.is_gun() && u->weapon.ammo_type() == amtype) {
            ret = c_green;
        } else {
            if (u->has_gun_for_ammo(amtype)) {
                ret = c_green;
            }
        }
    } else if (is_book()) {
        if(u->has_identified( type->id )) {
            auto &tmp = *type->book;
            if( tmp.skill && // Book can improve skill: blue
                u->get_skill_level( tmp.skill ).can_train() &&
                u->get_skill_level( tmp.skill ) >= tmp.req &&
                u->get_skill_level( tmp.skill ) < tmp.level ) {
                ret = c_ltblue;
            } else if( !u->studied_all_recipes( *type ) ) { // Book can't improve skill right now, but has more recipes: yellow
                ret = c_yellow;
            } else if( tmp.skill && // Book can't improve skill right now, but maybe later: pink
                       u->get_skill_level( tmp.skill ).can_train() &&
                       u->get_skill_level( tmp.skill ) < tmp.level ) {
                ret = c_pink;
            } else if( !tmp.use_methods.empty() && // Book has function or can teach new martial art: blue
                // TODO: replace this terrible hack to rely on the item name matching the style name, it's terrible.
                       (!item_group::group_contains_item("ma_manuals", type->id) || !u->has_martialart(matype_id( "style_" + type->id.substr(7)))) ) {
                ret = c_ltblue;
            }
        } else {
            ret = c_red; // Book hasn't been identified yet: red
        }
    } else if (is_bionic()) {
        if (!u->has_bionic(type->id)) {
            ret = c_green; // installable bionics show as green
        }
    }
    return ret;
}

void item::on_wear( player &p  )
{
    if (is_sided() && get_side() == BOTH) {
        // for sided items wear the item on the side which results in least encumbrance
        int lhs = 0, rhs = 0;

        set_side(LEFT);
        lhs += covers(bp_hand_l) ? p.encumb(bp_hand_l, *this) : 0;
        lhs += covers(bp_arm_l)  ? p.encumb(bp_arm_l,  *this) : 0;
        lhs += covers(bp_leg_l)  ? p.encumb(bp_leg_l,  *this) : 0;
        lhs += covers(bp_foot_l) ? p.encumb(bp_foot_l, *this) : 0;

        set_side(RIGHT);
        rhs += covers(bp_hand_r) ? p.encumb(bp_hand_r, *this) : 0;
        rhs += covers(bp_arm_r)  ? p.encumb(bp_arm_r,  *this) : 0;
        rhs += covers(bp_leg_r)  ? p.encumb(bp_leg_r,  *this) : 0;
        rhs += covers(bp_foot_r) ? p.encumb(bp_foot_r, *this) : 0;

        set_side(lhs <= rhs ? LEFT : RIGHT);
    }

    // TODO: artifacts currently only work with the player character
    if( &p == &g->u && type->artifact ) {
        g->add_artifact_messages( type->artifact->effects_worn );
    }
}

void item::on_takeoff (player &p)
{
    (void) p; // suppress unused variable warning

    if (is_sided()) {
        set_side(BOTH);
    }
}

void item::on_wield( player &p, int mv )
{
    // TODO: artifacts currently only work with the player character
    if( &p == &g->u && type->artifact ) {
        g->add_artifact_messages( type->artifact->effects_wielded );
    }

    if( has_flag("SLOW_WIELD") && !is_gunmod() ) {
        float d = 32.0; // arbitrary linear scaling factor
        if( is_gun() ) {
            d /= std::max( (float)p.skillLevel( gun_skill() ),  1.0f );
        } else if( is_weap() ) {
            d /= std::max( (float)p.skillLevel( weap_skill() ), 1.0f );
        }

        int penalty = get_var( "volume", type->volume ) * d;
        p.moves -= penalty;
        mv += penalty;
    }

    std::string msg;

    if( mv > 250 ) {
        msg = _( "It takes you a very long time to wield your %s." );
    } else if( mv > 100 ) {
        msg = _( "It takes you a long time to wield your %s." );
    } else if( mv > 50 ) {
        msg = _( "It takes you several seconds to wield your %s." );
    } else {
        msg = _( "You wield your %s." );
    }

    p.add_msg_if_player( msg.c_str(), tname().c_str() );
}

void item::on_pickup( Character &p  )
{
    // TODO: artifacts currently only work with the player character
    if( &p == &g->u && type->artifact ) {
        g->add_artifact_messages( type->artifact->effects_carried );
    }
}

std::string item::tname( unsigned int quantity, bool with_prefix ) const
{
    std::stringstream ret;

// MATERIALS-TODO: put this in json
    std::string damtext = "";
    if ((damage != 0 || ( OPTIONS["ITEM_HEALTH_BAR"] && is_armor() )) && !is_null() && with_prefix) {
        if( damage < 0 )  {
            if( damage < MIN_ITEM_DAMAGE ) {
                damtext = rm_prefix(_("<dam_adj>bugged "));
            } else if ( OPTIONS["ITEM_HEALTH_BAR"] ) {
                auto const &nc_text = get_item_hp_bar(damage);
                damtext = "<color_" + string_from_color(nc_text.second) + ">" + nc_text.first + " </color>";
            } else if (is_gun())  {
                damtext = rm_prefix(_("<dam_adj>accurized "));
            } else {
                damtext = rm_prefix(_("<dam_adj>reinforced "));
            }
        } else {
            if (type->id == "corpse") {
                if (damage == 1) damtext = rm_prefix(_("<dam_adj>bruised "));
                if (damage == 2) damtext = rm_prefix(_("<dam_adj>damaged "));
                if (damage == 3) damtext = rm_prefix(_("<dam_adj>mangled "));
                if (damage == 4) damtext = rm_prefix(_("<dam_adj>pulped "));

            } else if ( OPTIONS["ITEM_HEALTH_BAR"] ) {
                auto const &nc_text = get_item_hp_bar(damage);
                damtext = "<color_" + string_from_color(nc_text.second) + ">" + nc_text.first + " </color>";

            } else {
                damtext = rmp_format("%s ", get_base_material().dmg_adj(damage).c_str());
            }
        }
    }

    std::string vehtext = "";
    if( is_var_veh_part() ) {
        switch( type->variable_bigness->bigness_aspect ) {
            case BIGNESS_ENGINE_DISPLACEMENT:
                //~ liters, e.g. 3.21-Liter V8 engine
                vehtext = rmp_format( _( "<veh_adj>%4.2f-Liter " ), bigness / 100.0f );
                break;
            case BIGNESS_WHEEL_DIAMETER:
                //~ inches, e.g. 20" wheel
                vehtext = rmp_format( _( "<veh_adj>%d\" " ), bigness );
                break;
        }
    }

    std::string burntext = "";
    if (with_prefix && !made_of(LIQUID)) {
        if (volume() >= 4 && burnt >= volume() * 2) {
            burntext = rm_prefix(_("<burnt_adj>badly burnt "));
        } else if (burnt > 0) {
            burntext = rm_prefix(_("<burnt_adj>burnt "));
        }
    }

    const std::map<std::string, std::string>::const_iterator iname = item_vars.find("name");
    std::string maintext = "";
    if (corpse != NULL && typeId() == "corpse" ) {
        if (name != "") {
            maintext = rmp_format(ngettext("<item_name>%s corpse of %s",
                                           "<item_name>%s corpses of %s",
                                           quantity), corpse->nname().c_str(), name.c_str());
        } else {
            maintext = rmp_format(ngettext("<item_name>%s corpse",
                                           "<item_name>%s corpses",
                                           quantity), corpse->nname().c_str());
        }
    } else if (typeId() == "blood") {
        if (corpse == NULL || corpse->id == NULL_ID )
            maintext = rm_prefix(ngettext("<item_name>human blood",
                                          "<item_name>human blood",
                                          quantity));
        else
            maintext = rmp_format(ngettext("<item_name>%s blood",
                                           "<item_name>%s blood",
                                           quantity), corpse->nname().c_str());
    }
    else if (iname != item_vars.end()) {
        maintext = iname->second;
    }
    else if (is_gun() && !contents.empty() ) {
        ret.str("");
        ret << label(quantity);
        for( const auto& e : contents ) {
            if( e.is_gunmod() && !type->gun->built_in_mods.count( e.typeId() ) ) {
                ret << "+";
            }
        }
        maintext = ret.str();
    } else if( is_armor() && item_tags.count("wooled") + item_tags.count("furred") +
        item_tags.count("leather_padded") + item_tags.count("kevlar_padded") > 0 ) {
        ret.str("");
        ret << label(quantity);
        ret << "+";
        maintext = ret.str();
    } else if( is_magazine() ) {
        maintext = label( quantity );
    } else if (contents.size() == 1) {
        if(contents[0].made_of(LIQUID)) {
            maintext = rmp_format(_("<item_name>%s of %s"), label(quantity).c_str(), contents[0].tname( quantity, with_prefix ).c_str());
        } else if (contents[0].is_food()) {
            maintext = contents[0].charges > 1 ? rmp_format(_("<item_name>%s of %s"), label(quantity).c_str(),
                                                            contents[0].tname(contents[0].charges, with_prefix).c_str()) :
                                                 rmp_format(_("<item_name>%s of %s"), label(quantity).c_str(),
                                                            contents[0].tname( quantity, with_prefix ).c_str());
        } else {
            maintext = rmp_format(_("<item_name>%s with %s"), label(quantity).c_str(), contents[0].tname( quantity, with_prefix ).c_str());
        }
    }
    else if (!contents.empty()) {
        maintext = rmp_format(_("<item_name>%s, full"), label(quantity).c_str());
    } else {
        maintext = label(quantity);
    }

    const it_comest* food_type = NULL;
    std::string tagtext = "";
    std::string modtext = "";
    ret.str("");
    if (is_food())
    {
        food_type = dynamic_cast<const it_comest*>(type);

        if (food_type->spoils != 0)
        {
            if(rotten()) {
                ret << _(" (rotten)");
            } else if ( is_going_bad()) {
                ret << _(" (old)");
            } else if ( rot < 100 ) {
                ret << _(" (fresh)");
            }
        }
        if (has_flag("HOT")) {
            ret << _(" (hot)");
            }
        if (has_flag("COLD")) {
            ret << _(" (cold)");
            }
    }

    if (has_flag("FIT")) {
        ret << _(" (fits)");
    }

    if (is_tool() && has_flag("USE_UPS")){
        ret << _(" (UPS)");
    }
    if (is_tool() && has_flag("RADIO_MOD")){
        ret << _(" (radio:");
        if( has_flag( "RADIOSIGNAL_1" ) ) {
            ret << _("R)");
        } else if( has_flag( "RADIOSIGNAL_2" ) ) {
            ret << _("B)");
        } else if( has_flag( "RADIOSIGNAL_3" ) ) {
            ret << _("G)");
        } else {
            ret << _("Bug");
        }
    }

    if (has_flag("ATOMIC_AMMO")) {
        modtext += _( "atomic " );
    }

    if( has_gunmod( "barrel_small" ) != -1 ) {
        modtext += _( "sawn-off ");
    }

    if(has_flag("WET"))
       ret << _(" (wet)");

    if(has_flag("LITCIG"))
        ret << _(" (lit)");

    if( already_used_by_player( g->u ) ) {
        ret << _( " (used)" );
    }

    if( active && !is_food() && !is_corpse() && ( type->id.length() < 3 || type->id.compare( type->id.length() - 3, 3, "_on" ) != 0 ) ) {
        // Usually the items whose ids end in "_on" have the "active" or "on" string already contained
        // in their name, also food is active while it rots.
        ret << _( " (active)" );
    }

    tagtext = ret.str();

    ret.str("");

    //~ This is a string to construct the item name as it is displayed. This format string has been added for maximum flexibility. The strings are: %1$s: Damage text (eg. "bruised"). %2$s: burn adjectives (eg. "burnt"). %3$s: tool modifier text (eg. "atomic"). %4$s: vehicle part text (eg. "3.8-Liter"). $5$s: main item text (eg. "apple"). %6s: tags (eg. "(wet) (fits)").
    ret << string_format(_("%1$s%2$s%3$s%4$s%5$s%6$s"), damtext.c_str(), burntext.c_str(),
                        modtext.c_str(), vehtext.c_str(), maintext.c_str(), tagtext.c_str());

    static const std::string const_str_item_note("item_note");
    if( item_vars.find(const_str_item_note) != item_vars.end() ) {
        //~ %s is an item name. This style is used to denote items with notes.
        return string_format(_("*%s*"), ret.str().c_str());
    } else {
        return ret.str();
    }
}

std::string item::display_name(unsigned int quantity) const
{
    std::string name = tname(quantity);
    std::string side = "";
    std::string qty  = "";

    switch (get_side()) {
        case LEFT:
            side = string_format(" (%s)", _("left"));
            break;
        case RIGHT:
            side = string_format(" (%s)", _("right"));
            break;
    }

    if( is_container() && contents.size() == 1 && contents[0].charges > 0 ) {
        // a container which is not empty
        qty = string_format(" (%i)", contents[0].charges);
    } else if( is_book() && get_chapters() > 0 ) {
        // a book which has remaining unread chapters
        qty = string_format(" (%i)", get_remaining_chapters(g->u));
    } else if( ammo_capacity() > 0 ) {
        // anything that can be reloaded including tools, guns and auxiliary gunmods
        qty = string_format(" (%i)", ammo_remaining());
    } else if( is_ammo_container() && !contents.empty() ) {
        qty = string_format( " (%i)", contents[0].charges );
    } else if( count_by_charges() ) {
        qty = string_format(" (%i)", charges);
    }

    return string_format("%s%s%s", name.c_str(), side.c_str(), qty.c_str());
}

nc_color item::color() const
{
    if( is_null() )
        return c_black;
    if( is_corpse() ) {
        return corpse->color;
    }
    return type->color;
}

int item::price() const
{
    if( is_null() ) {
        return 0;
    }

    int ret = type->price;
    if( rotten() ) {
        // better price here calculation? No value at all?
        ret = type->price / 10;
    }
    if( damage > 0 ) {
        // maximal damage is 4, maximal reduction is 1/10 of the value.
        ret -= ret * static_cast<double>( damage ) / 40;
    }
    // The price from the json data is for the default-sized stack, like the volume
    // calculation.
    if( count_by_charges() || made_of( LIQUID ) ) {
        ret = ret * charges / static_cast<double>( type->stack_size);
    }

    // tools, guns and auxiliary gunmods may contain ammunition which can affect the price
    if( ammo_remaining() > 0 && ammo_current() != "null" ) {
        item tmp( ammo_current(), 0 );
        tmp.charges = charges;
        ret += tmp.price();
    }

    // if tool has no ammo (eg. spray can) reduce price proportional to remaining charges
    if( is_tool() && ammo_type() == "NULL" && ammo_remaining() > -1 ) {
        ret *= ammo_remaining() / double( std::max( dynamic_cast<const it_tool *>( type )->def_charges, 1L ) );
    }

    for( auto &elem : contents ) {
        ret += elem.price();
    }
    return ret;
}

// MATERIALS-TODO: add a density field to materials.json
int item::weight() const
{
    if( is_null() ) {
        return 0;
    }

    int ret = get_var( "weight", type->weight );
    if( has_flag( "REDUCED_WEIGHT" ) ) {
        ret *= 0.75;
    }

    if( count_by_charges() ) {
        ret *= charges;

    } else if( is_corpse() ) {
        switch( corpse->size ) {
            case MS_TINY:   ret =   1000;  break;
            case MS_SMALL:  ret =  40750;  break;
            case MS_MEDIUM: ret =  81500;  break;
            case MS_LARGE:  ret = 120000;  break;
            case MS_HUGE:   ret = 200000;  break;
        }
        if( made_of( "veggy" ) ) {
            ret /= 3;
        }
        if( corpse->in_species( FISH ) || corpse->in_species( BIRD ) || corpse->in_species( INSECT ) || made_of( "bone" ) ) {
            ret /= 8;
        } else if ( made_of( "iron" ) || made_of( "steel" ) || made_of( "stone" ) ) {
            ret *= 7;
        }

    } else if( magazine_integral() && !is_magazine() ) {
        if ( ammo_type() == "plutonium" ) {
            ret += ammo_remaining() * find_type( default_ammo( ammo_type() ) )->weight / PLUTONIUM_CHARGES;
        } else if( ammo_data() ) {
            ret += ammo_remaining() * ammo_data()->weight;
        }
    }

    // reduce weight for sawn-off weepons capped to the apportioned weight of the barrel
    if( has_gunmod( "barrel_small" ) != -1 ) {
        float b = type->gun->barrel_length;
        ret -= std::min( b * 250, b / type->volume * type->weight );
    }

    // tool mods also add about a pound of weight
    if( has_flag("ATOMIC_AMMO") ) {
        ret += 250;
    }

    for( auto &elem : contents ) {
        ret += elem.weight();
    }

    return ret;
}

int item::precise_unit_volume() const
{
    if( count_by_charges() || made_of( LIQUID ) ) {
        return get_var( "volume", type->volume ) * 1000 / type->stack_size;
    }
    return volume() * 1000;
}

int item::volume( bool integral ) const
{
    if( is_null() ) {
        return 0;
    }

    if( is_corpse() ) {
        switch( corpse->size ) {
            case MS_TINY:    return    3;
            case MS_SMALL:   return  120;
            case MS_MEDIUM:  return  250;
            case MS_LARGE:   return  370;
            case MS_HUGE:    return 3500;
        }
        debugmsg( "unknown monster size for corpse" );
        return 0;
    }

    int ret = get_var( "volume", integral ? type->integral_volume : type->volume );

    // For items counted per charge the above volume is per stack so adjust dependent upon charges
    if( count_by_charges() || made_of( LIQUID ) ) {
        ret *= charges;
        ret /= type->stack_size;
    }

    // Non-rigid containers add the volume of the content
    if( type->container && !type->container->rigid ) {
        for( auto &elem : contents ) {
            ret += elem.volume();
        }
    }

    // Non-rigid magazines add volume proportional to the stack size of any loaded ammo
    if( is_magazine() && !type->magazine->rigid && ammo_remaining() > 0 && ammo_data() ) {
        ret += ammo_remaining() / ammo_data()->stack_size;
        ret += ammo_remaining() % ammo_data()->stack_size != 0;
    }

    // Some magazines sit (partly) flush with the item so add less extra volume
    if( magazine_current() ) {
        ret += std::max( magazine_current()->volume() - type->magazine_well, 0 );
    }

    if (is_gun()) {
        for( auto &elem : contents ) {
            if( elem.is_gunmod() ) {
                ret += elem.volume( true );
            }
        }

        // @todo implement stock_length property for guns
        if (has_flag("COLLAPSIBLE_STOCK")) {
            // consider only the base size of the gun (without mods)
            int tmpvol = get_var( "volume", type->volume - type->gun->barrel_length );
            if     ( tmpvol <=  3 ) ; // intentional NOP
            else if( tmpvol <=  5 ) ret -= 2;
            else if( tmpvol <=  6 ) ret -= 3;
            else if( tmpvol <=  8 ) ret -= 4;
            else if( tmpvol <= 11 ) ret -= 5;
            else if( tmpvol <= 16 ) ret -= 6;
            else                    ret -= 7;
        }

        if( has_gunmod( "barrel_small" ) != -1 ) {
            ret -= type->gun->barrel_length;
        }
    }

// tool mods also add volume
    if (has_flag("ATOMIC_AMMO")) {
        ret += 1;
    }

    return ret;
}

int item::attack_time() const
{
    int ret = 65 + 4 * volume() + weight() / 60;
    return ret;
}

int item::damage_bash() const
{
    int total = type->melee_dam;
    if( is_null() ) {
        return 0;
    }
    total -= total * (damage * 0.1);
    if(has_flag("REDUCED_BASHING")) {
        total *= 0.5;
    }
    if (total > 0) {
        return total;
    } else {
        return 0;
    }
}

int item::damage_cut() const
{
    int total = type->melee_cut;
    if (is_gun()) {
        static const std::string FLAG_BAYONET( "BAYONET" );
        for( auto &elem : contents ) {
            if( elem.has_flag( FLAG_BAYONET ) ) {
                return elem.type->melee_cut;
            }
        }
    }

    if( is_null() ) {
        return 0;
    }

    total -= total * (damage * 0.1);
    if (total > 0) {
        return total;
    } else {
        return 0;
    }
}

void item::unset_flags()
{
    item_tags.clear();
}

bool item::has_flag( const std::string &f ) const
{
    bool ret = false;
    // TODO: this might need checking against the firing code, that code should use the
    // auxiliary gun mod item directly (and call has_flag on it, *not* on the gun),
    // e.g. for the NEVER_JAMS flag, that should not be inherited to the gun mod
    if (is_gun()) {
        if (is_in_auxiliary_mode()) {
            item const* gunmod = active_gunmod();
            if( gunmod != NULL )
                ret = gunmod->has_flag(f);
            if (ret) return ret;
        } else {
            for( auto &elem : contents ) {
                // Don't report flags from active gunmods for the gun.
                if( elem.has_flag( f ) && !( elem.is_auxiliary_gunmod() || elem.is_magazine() ) ) {
                    ret = true;
                    return ret;
                }
            }
        }
    }
    // other item type flags
    ret = type->item_tags.count(f);
    if (ret) {
        return ret;
    }

    // now check for item specific flags
    ret = item_tags.count(f);
    return ret;
}

bool item::has_any_flag( const std::vector<std::string>& flags ) const
{
    for( auto &flag : flags ) {
        if( has_flag( flag ) ) {
            return true;
        }
    }

    return false;
}

bool item::has_property( const std::string& prop ) const {
   return type->properties.find(prop) != type->properties.end();
}

std::string item::get_property_string( const std::string &prop, const std::string& def ) const
{
    const auto it = type->properties.find(prop);
    return it != type->properties.end() ? it->second : def;
}

long item::get_property_long( const std::string& prop, long def ) const
{
    const auto it = type->properties.find( prop );
    if  (it != type->properties.end() ) {
        char *e = nullptr;
        long  r = std::strtol( it->second.c_str(), &e, 10 );
        if( it->second.size() && *e == '\0' ) {
            return r;
        }
        debugmsg("invalid property '%s' for item '%s'", prop.c_str(), tname().c_str());
    }
    return def;
}

int item::get_quality( const std::string &quality_id ) const
{
    int return_quality = INT_MIN;
    for( const auto &quality : type->qualities ) {
        if( quality.first == quality_id ) {
            return_quality = quality.second;
        }
    }
    for( auto &itm : contents ) {
        return_quality = std::max( return_quality, itm.get_quality( quality_id ) );
    }

    return return_quality;
}

bool item::has_quality( std::string quality_id ) const
{
    return has_quality( quality_id, 1 );
}

bool item::has_quality( std::string quality_id, int quality_value ) const
{
    if( get_quality( quality_id ) >= quality_value ) {
        return true;
    }
    return false;
}

bool item::has_technique( const matec_id & tech ) const
{
    return type->techniques.count( tech ) > 0 || techniques.count( tech ) > 0;
}

void item::add_technique( const matec_id & tech )
{
    techniques.insert( tech );
}

std::set<matec_id> item::get_techniques() const
{
    std::set<matec_id> result = type->techniques;
    result.insert( techniques.begin(), techniques.end() );
    return result;
}

int item::has_gunmod( const itype_id& mod_type ) const
{
    if( !is_gun() ) {
        return -1;
    }
    for( size_t i = 0; i < contents.size(); i++ ) {
        if( contents[i].is_gunmod() && contents[i].typeId() == mod_type ) {
            return i;
        }
    }
    return -1;
}

bool item::is_going_bad() const
{
    const it_comest *comest = dynamic_cast<const it_comest *>(type);
    if( comest != nullptr && comest->spoils > 0) {
        return ((float)rot / (float)comest->spoils) > 0.9;
    }
    return false;
}

bool item::rotten() const
{
    const it_comest *comest = dynamic_cast<const it_comest *>( type );
    if( comest != nullptr && comest->spoils > 0 ) {
        return rot > comest->spoils;
    }
    return false;
}

bool item::has_rotten_away() const
{
    const it_comest *comest = dynamic_cast<const it_comest *>( type );
    if( comest != nullptr && comest->spoils > 0 ) {
        // Twice the regular shelf life and it's gone.
        return rot > comest->spoils * 2;
    }
    return false;
}

float item::get_relative_rot()
{
    const it_comest *comest = dynamic_cast<const it_comest *>( type );
    if( comest != nullptr && comest->spoils > 0 ) {
        return static_cast<float>( rot ) / comest->spoils;
    }
    return 0;
}

void item::set_relative_rot( float rel_rot )
{
    const it_comest *comest = dynamic_cast<const it_comest *>( type );
    if( comest != nullptr && comest->spoils > 0 ) {
        rot = rel_rot * comest->spoils;
        // calc_rot uses last_rot_check (when it's not 0) instead of bday.
        // this makes sure the rotting starts from now, not from bday.
        last_rot_check = calendar::turn;
        fridge = 0;
        active = !rotten();
    }
}

void item::calc_rot(const tripoint &location)
{
    const int now = calendar::turn;
    if ( last_rot_check + 10 < now ) {
        const int since = ( last_rot_check == 0 ? bday : last_rot_check );
        const int until = ( fridge > 0 ? fridge : now );
        if ( since < until ) {
            // rot (outside of fridge) from bday/last_rot_check until fridge/now
            int old = rot;
            rot += get_rot_since( since, until, location );
            add_msg( m_debug, "r: %s %d,%d %d->%d", type->id.c_str(), since, until, old, rot );
        }
        last_rot_check = now;

        if (fridge > 0) {
            // Flat 20%, rot from time of putting it into fridge up to now
            rot += (now - fridge) * 0.2;
            fridge = 0;
        }
        // item stays active to let the item counter work
        if( item_counter == 0 && rotten() ) {
            active = false;
        }
    }
}

bool item::is_auxiliary_gunmod() const
{
    return type->gunmod && type->gun;
}

int item::get_storage() const
{
    auto t = find_armor_data();
    if( t == nullptr )
        return 0;

    // it_armor::storage is unsigned char
    return static_cast<int> (static_cast<unsigned int>( t->storage ) );
}

int item::get_env_resist() const
{
    const auto t = find_armor_data();
    if( t == nullptr ) {
        return 0;
    }
    // it_armor::env_resist is unsigned char
    return static_cast<int>( static_cast<unsigned int>( t->env_resist ) );
}

bool item::is_power_armor() const
{
    const auto t = find_armor_data();
    if( t == nullptr ) {
        return false;
    }
    return t->power_armor;
}

int item::get_encumber() const
{
    const auto t = find_armor_data();
    if( t == nullptr ) {
        // handle wearable guns (eg. shoulder strap) as special case
        return is_gun() ? volume() / 3 : 0;
    }
    // it_armor::encumber is signed char
    int encumber = static_cast<int>( t->encumber );

    // Ammo belts add encumbrance proportional to their length
    if( is_magazine() && !type->magazine->rigid && ammo_data() ) {
        encumber += ammo_remaining() / ammo_data()->stack_size;
        encumber += ammo_remaining() % ammo_data()->stack_size != 0;
    }

    // Fit checked before changes, fitting shouldn't reduce penalties from patching.
    if( item::item_tags.count("FIT") ) {
        encumber = std::max( encumber / 2, encumber - 10 );
    }
    // Good items to test this stuff on:
    // Hoodies (3 thickness), jumpsuits (2 thickness, 3 encumbrance),
    // Nomes socks (2 thickness, 0 encumbrance)
    // When a common item has 90%+ coverage, 15/15 protection and <=5 encumbrance,
    // it's a sure sign something has to be nerfed.
    if( item::item_tags.count("wooled") ) {
        encumber += 3;
    }
    if( item::item_tags.count("furred") ){
        encumber += 5;
    }
    // Don't let dual-armor-modded items get below 10 encumbrance after fitting
    // Also prevent 0 encumbrance armored underwear
    if( item::item_tags.count("leather_padded") ) {
        encumber = std::max( 15, encumber + 7 );
    }
    if( item::item_tags.count("kevlar_padded") ) {
        encumber = std::max( 13, encumber + 5 );
    }

    return encumber;
}

int item::get_layer() const
{
    if( has_flag("SKINTIGHT") ) {
        return UNDERWEAR;
    } else if( has_flag("WAIST") ) {
        return WAIST_LAYER;
    } else if( has_flag("OUTER") ) {
        return OUTER_LAYER;
    } else if( has_flag("BELTED") ) {
        return BELTED_LAYER;
    }
    return REGULAR_LAYER;
}

int item::get_coverage() const
{
    const auto t = find_armor_data();
    if( t == nullptr ) {
        return 0;
    }
    // it_armor::coverage is unsigned char
    return static_cast<int>( static_cast<unsigned int>( t->coverage ) );
}

int item::get_thickness() const
{
    const auto t = find_armor_data();
    if( t == nullptr ) {
        return 0;
    }
    // it_armor::thickness is unsigned char
    return static_cast<int>( static_cast<unsigned int>( t->thickness) );
}

int item::get_warmth() const
{
    int fur_lined = 0;
    int wool_lined = 0;
    const auto t = find_armor_data();
    if( t == nullptr ){
        return 0;
    }
    // it_armor::warmth is signed char
    int result = static_cast<int>( t->warmth );

    if (item::item_tags.count("furred") > 0){
        fur_lined = 35 * (float(get_coverage()) / 100);
    }
    if (item::item_tags.count("wooled") > 0){
        wool_lined = 20 * (float(get_coverage()) / 100);
    }
        return result + fur_lined + wool_lined;
}


int item::brewing_time() const
{
    float season_mult = ( (float)ACTIVE_WORLD_OPTIONS["SEASON_LENGTH"] ) / 14;
    unsigned int b_time = dynamic_cast<const it_comest*>(type)->brewtime;
    int ret = b_time * season_mult;
    return ret;
}

bool item::can_revive() const
{
    if( is_corpse() && corpse->has_flag( MF_REVIVES ) && damage < CORPSE_PULP_THRESHOLD ) {
        return true;
    }
    return false;
}

bool item::ready_to_revive( const tripoint &pos ) const
{
    if(can_revive() == false) {
        return false;
    }
    int age_in_hours = (int(calendar::turn) - bday) / HOURS( 1 );
    age_in_hours -= int((float)burnt / volume() * 24);
    if( damage > 0 ) {
        age_in_hours /= (damage + 1);
    }
    int rez_factor = 48 - age_in_hours;
    if( age_in_hours > 6 && (rez_factor <= 0 || one_in(rez_factor)) ) {
        // If we're a special revival zombie, wait to get up until the player is nearby.
        const bool isReviveSpecial = has_flag("REVIVE_SPECIAL");
        if( isReviveSpecial ) {
            const int distance = rl_dist( pos, g->u.pos() );
            if (distance > 3) {
                return false;
            }
            if (!one_in(distance + 1)) {
                return false;
            }
        }

        return true;
    }
    return false;
}

bool item::goes_bad() const
{
    if (!is_food()) {
        return false;
    }
    const auto food = dynamic_cast<const it_comest*>(type);
    return (food->spoils != 0);
}

bool item::count_by_charges() const
{
    return type->count_by_charges();
}

bool item::craft_has_charges()
{
    if (count_by_charges()) {
        return true;
    } else if (ammo_type() == "NULL") {
        return true;
    }

    return false;
}

long item::num_charges()
{
    if (is_gun()) {
        if (is_in_auxiliary_mode()) {
            item* gunmod = active_gunmod();
            if (gunmod != NULL)
                return gunmod->charges;
        } else {
            return charges;
        }
    }
    if( is_gunmod() && is_in_auxiliary_mode() ) {
        return charges;
    }
    return 0;
}

int item::bash_resist(bool /*to_self*/) const
{
    float resist = 0;
    float l_padding = 0;
    float k_padding = 0;
    int eff_thickness = 1;
    // With the multiplying and dividing in previous code, the following
    // is a coefficient equivalent to the bonuses and maluses hardcoded in
    // previous versions. Adjust to make you happier/sadder.
    float adjustment = 1.5;

    static constexpr float max_value = 10.0f;
    static constexpr float stepness = -0.8f;
    static constexpr float center_of_S = 2.0f;

    if (is_null()) {
        return resist;
    }
    if (item::item_tags.count("leather_padded") > 0){

        l_padding = max_value / ( 1 + exp( stepness * ( get_thickness() - center_of_S )));
    }
    if (item::item_tags.count("kevlar_padded") > 0){
        k_padding = max_value / ( 1 + exp( stepness * ( get_thickness() - center_of_S )));
    }
    std::vector<material_type*> mat_types = made_of_types();
    // Armor gets an additional multiplier.
    if (is_armor()) {
        // base resistance
        eff_thickness = ((get_thickness() - damage <= 0) ? 1 : (get_thickness() - damage));
    }

    for (auto mat : mat_types) {
        resist += mat->bash_resist();
    }
    // Average based on number of materials.
    resist /= mat_types.size();

    return lround((resist * eff_thickness * adjustment) + l_padding + k_padding);
}

int item::cut_resist(bool /*to_self*/) const
{
    float resist = 0;
    float l_padding = 0;
    float k_padding = 0;
    int eff_thickness = 1;
    // With the multiplying and dividing in previous code, the following
    // is a coefficient equivalent to the bonuses and maluses hardcoded in
    // previous versions. Adjust to make you happier/sadder.
    float adjustment = 1.5;

    if (is_null()) {
        return resist;
    }
    if (item::item_tags.count("leather_padded") > 0){
        static constexpr float max_value = 10.0f;
        static constexpr float stepness = -0.8f;
        static constexpr float center_of_S = 2.0f;
        l_padding = max_value / ( 1 + exp( stepness * ( get_thickness() - center_of_S )));
    }
    if (item::item_tags.count("kevlar_padded") > 0){
        static constexpr float max_value = 15.0f;
        static constexpr float stepness = -0.5f;
        static constexpr float center_of_S = 2.0f;
        k_padding = max_value / ( 1 + exp( stepness * ( get_thickness() - center_of_S )));
    }
    std::vector<material_type*> mat_types = made_of_types();
    // Armor gets an additional multiplier.
    if (is_armor()) {
        // base resistance
        eff_thickness = ((get_thickness() - damage <= 0) ? 1 : (get_thickness() - damage));
    }

    for (auto mat : mat_types) {
        resist += mat->cut_resist();
    }
    // Average based on number of materials.
    resist /= mat_types.size();

    return lround((resist * eff_thickness * adjustment) + l_padding + k_padding);
}

int item::stab_resist(bool to_self) const
{
    // Better than hardcoding it in multiple places
    return (int)(0.8f * cut_resist( to_self ));
}

int item::acid_resist( bool to_self ) const
{
    if( to_self ) {
        // Currently no items are damaged by acid
        return INT_MAX;
    }

    float resist = 0.0;
    if( is_null() ) {
        return 0.0;
    }

    std::vector<material_type*> mat_types = made_of_types();
    // Not sure why cut and bash get an armor thickness bonus but acid doesn't,
    // but such is the way of the code.

    for( auto mat : mat_types ) {
        resist += mat->acid_resist();
    }
    // Average based on number of materials.
    resist /= mat_types.size();
    const int env = get_env_resist();
    if( !to_self && env < 10 ) {
        // Low env protection means it doesn't prevent acid seeping in.
        resist *= env / 10.0f;
    }

    return lround(resist);
}

int item::fire_resist( bool to_self ) const
{
    float resist = 0.0;
    if( is_null() ) {
        return 0.0;
    }

    std::vector<material_type*> mat_types = made_of_types();

    for( auto mat : mat_types ) {
        resist += mat->fire_resist();
    }
    // Average based on number of materials.
    resist /= mat_types.size();
    const int env = get_env_resist();
    if( !to_self && env < 10 ) {
        // Iron resists immersion in magma, iron-clad knight won't.
        resist *= env / 10.0f;
    }

    return lround(resist);
}

int item::chip_resistance( bool worst ) const
{
    if( damage > MAX_ITEM_DAMAGE ) {
        return 0;
    }

    int res = worst ? INT_MAX : INT_MIN;
    for( const auto &mat : made_of_types() ) {
        const int val = mat->chip_resist();
        res = worst ? std::min( res, val ) : std::max( res, val );
    }

    if( res == INT_MAX || res == INT_MIN ) {
        return 2;
    }

    if( res <= 0 ) {
        return 0;
    }

    // An item's current state of damage can make it more susceptible to being damaged
    // 10% less resistance for each point of damage
    res = res * ( 10 - std::max<int>( 0, damage ) ) / 10;

    return res;
}

int item::damage_resist( damage_type dt, bool to_self ) const
{
    switch( dt ) {
        case DT_NULL:
        case NUM_DT:
            return 0;
        case DT_TRUE:
        case DT_BIOLOGICAL:
        case DT_ELECTRIC:
        case DT_COLD:
            // Currently hardcoded:
            // Items can never be damaged by those types
            // But they provide 0 protection from them
            return to_self ? INT_MAX : 0;
        case DT_BASH:
            return bash_resist( to_self );
        case DT_CUT:
            return cut_resist ( to_self );
        case DT_ACID:
            return acid_resist( to_self );
        case DT_STAB:
            return stab_resist( to_self );
        case DT_HEAT:
            return fire_resist( to_self );
        default:
            debugmsg( "Invalid damage type: %d", dt );
    }

    return 0;
}

bool item::is_two_handed( const player &u ) const
{
    if( has_flag("ALWAYS_TWOHAND") ) {
        return true;
    }
    ///\EFFECT_STR determines which weapons can be wielded with one hand
    return ((weight() / 113) > u.str_cur * 4);
}

const std::vector<std::string> &item::made_of() const
{
    const static std::vector<std::string> null_material = {"null"};
    if( is_null() ) {
        // pass, we're not made of anything at the moment.
        return null_material;
    } else if( is_corpse() ) {
        return corpse->mat;
    }
    return type->materials;
}

std::vector<material_type*> item::made_of_types() const
{
    std::vector<std::string> materials_composed_of = made_of();
    std::vector<material_type*> material_types_composed_of;
    material_type *next_material;

    for (auto mat_id : materials_composed_of) {
        next_material = material_type::find_material(mat_id);
        material_types_composed_of.push_back(next_material);
    }
    return material_types_composed_of;
}

bool item::made_of_any( const std::vector<std::string> &mat_idents ) const
{
    for( auto candidate_material : mat_idents ) {
        for( auto target_material : made_of() ) {
            if( candidate_material == target_material ) {
                return true;
            }
        }
    }
    return false;
}

bool item::only_made_of( const std::vector<std::string> &mat_idents ) const
{
    for( auto target_material : made_of() ) {
        bool found = false;
        for( auto candidate_material : mat_idents ) {
            if( candidate_material == target_material ) {
                found = true;
                break;
            }
        }
        if( !found ) {
            return false;
        }
    }
    return true;
}

bool item::made_of( const std::string &mat_ident ) const
{
    if( is_null() ) {
        return false;
    }

    const auto &materials = made_of();
    return std::find( materials.begin(), materials.end(), mat_ident ) != materials.end();
}

bool item::made_of(phase_id phase) const
{
    if (is_null()) {
        return false;
    }
    return (type->phase == phase);
}


bool item::conductive() const
{
    if (is_null()) {
        return false;
    }

    // If any material does not resist electricity we are conductive.
    for (auto mat : made_of_types()) {
        if (!mat->is_null() && mat->elec_resist() <= 0) {
            return true;
        }
    }
    return false;
}

bool item::destroyed_at_zero_charges() const
{
    return (is_ammo() || is_food());
}

bool item::is_var_veh_part() const
{
    return type->variable_bigness.get() != nullptr;
}

bool item::is_gun() const
{
    return type->gun.get() != nullptr;
}

bool item::is_firearm() const
{
    static const std::string primitive_flag( "PRIMITIVE_RANGED_WEAPON" );
    return is_gun() && !has_flag( primitive_flag );
}

bool item::is_silent() const
{
    return gun_noise().volume < 5;
}

bool item::is_gunmod() const
{
    return type->gunmod.get() != nullptr;
}

bool item::is_bionic() const
{
    return type->bionic.get() != nullptr;
}

bool item::is_magazine() const
{
    return type->magazine.get() != nullptr;
}

bool item::is_ammo() const
{
    return type->ammo.get() != nullptr;
}

bool item::is_food(player const*u) const
{
    if (!u)
        return is_food();

    if( is_null() )
        return false;

    if (type->is_food())
        return true;

    if( u->has_active_bionic( "bio_batteries" ) && is_ammo() && ammo_type() == "battery" ) {
        return true;
    }

    if( ( u->has_active_bionic( "bio_reactor" ) || u->has_active_bionic( "bio_advreactor" ) ) && is_ammo() && ( ammo_type() == "reactor_slurry" || ammo_type() == "plutonium" ) ) {
        return true;
    }
    if (u->has_active_bionic("bio_furnace") && flammable() && typeId() != "corpse")
        return true;
    return false;
}

bool item::is_food_container(player const*u) const
{
    return (contents.size() >= 1 && contents[0].is_food(u));
}

bool item::is_food() const
{
    if( is_null() )
        return false;

    if (type->is_food())
        return true;
    return false;
}

bool item::is_food_container() const
{
    return (contents.size() >= 1 && contents[0].is_food());
}

bool item::is_corpse() const
{
    return typeId() == "corpse" && corpse != nullptr;
}

const mtype *item::get_mtype() const
{
    return corpse;
}

void item::set_mtype( const mtype * const m )
{
    // This is potentially dangerous, e.g. for corpse items, which *must* have a valid mtype pointer.
    if( m == nullptr ) {
        debugmsg( "setting item::corpse of %s to NULL", tname().c_str() );
        return;
    }
    corpse = m;
}

bool item::is_ammo_container() const
{
    return (contents.size() >= 1 && contents[0].is_ammo());
}

bool item::is_weap() const
{
    if( is_null() )
        return false;

    if (is_gun() || is_food() || is_ammo() || is_food_container() || is_armor() ||
            is_book() || is_tool() || is_bionic() || is_gunmod())
        return false;
    return (type->melee_dam > 7 || type->melee_cut > 5);
}

bool item::is_bashing_weapon() const
{
    if( is_null() )
        return false;

    return (type->melee_dam >= 8);
}

bool item::is_cutting_weapon() const
{
    if( is_null() )
        return false;

    return (type->melee_cut >= 8 && !has_flag("SPEAR"));
}

const islot_armor *item::find_armor_data() const
{
    if( type->armor ) {
        return type->armor.get();
    }
    // Currently the only way to make a non-armor item into armor is to install a gun mod.
    // The gunmods are stored in the items contents, as are the contents of a container, and the
    // tools in a tool belt (a container actually), or the ammo in a quiver (container again).
    if( is_gun() ) {
        for( auto &mod : contents ) {
            if( mod.type->armor ) {
                return mod.type->armor.get();
            }
        }
    }
    return nullptr;
}

bool item::is_armor() const
{
    return find_armor_data() != nullptr || has_flag( "IS_ARMOR" );
}

bool item::is_book() const
{
    return type->book.get() != nullptr;
}

bool item::is_container() const
{
    return type->container.get() != nullptr;
}

bool item::is_watertight_container() const
{
    return type->container && type->container->watertight && type->container->seals;
}

bool item::is_sealable_container() const
{
    return type->container && type->container->seals;
}

bool item::is_container_empty() const
{
    return contents.empty();
}

bool item::is_container_full() const
{
    if( is_container_empty() ) {
        return false;
    }
    return get_remaining_capacity_for_liquid( contents[0] ) == 0;
}

bool item::is_salvageable() const
{
    if( is_null() ) {
        return false;
    }
    return !has_flag("NO_SALVAGE");
}

bool item::is_disassemblable() const
{
    if( is_null() ) {
        return false;
    }
    return get_disassemble_recipe(typeId()) != NULL;
}

bool item::is_funnel_container(int &bigger_than) const
{
    if ( ! is_watertight_container() ) {
        return false;
    }
    // todo; consider linking funnel to item or -making- it an active item
    if ( type->container->contains <= bigger_than ) {
        return false; // skip contents check, performance
    }
    if (
        contents.empty() ||
        contents[0].typeId() == "water" ||
        contents[0].typeId() == "water_acid" ||
        contents[0].typeId() == "water_acid_weak") {
        bigger_than = type->container->contains;
        return true;
    }
    return false;
}

bool item::is_emissive() const
{
    return light.luminance > 0 || type->light_emission > 0;
}

bool item::is_tool() const
{
    if( is_null() )
        return false;

    return type->is_tool();
}

bool item::is_tool_reversible() const
{
    const it_tool *source = dynamic_cast<const it_tool *>( type );
    if( source != nullptr && source->revert_to != "null" ) {
        item revert( source->revert_to, 0 );
        npc n;
        revert.type->invoke( &n, &revert, tripoint(-999, -999, -999) );
        const it_tool *target = dynamic_cast<const it_tool *>( revert.type );
        if ( target != nullptr ) {
            return ( source->id == target->id );
        }
    }
    return false;
}

bool item::is_software() const
{
    return type->software.get() != nullptr;
}

bool item::is_artifact() const
{
    return type->artifact.get() != nullptr;
}

int item::get_chapters() const
{
    if( !type->book ) {
        return 0;
    }
    return type->book->chapters;
}

int item::get_remaining_chapters( const player &u ) const
{
    const auto var = string_format( "remaining-chapters-%d", u.getID() );
    return get_var( var, get_chapters() );
}

void item::mark_chapter_as_read( const player &u )
{
    const int remain = std::max( 0, get_remaining_chapters( u ) - 1 );
    const auto var = string_format( "remaining-chapters-%d", u.getID() );
    set_var( var, remain );
}

const material_type &item::get_random_material() const
{
    if( type->materials.empty() ) {
        return *material_type::find_material( "null" );
    }
    return *material_type::find_material( random_entry( type->materials ) );
}

const material_type &item::get_base_material() const
{
    if( type->materials.empty() ) {
        return *material_type::find_material( "null" );
    }
    return *material_type::find_material( type->materials.front() );
}

bool item::operator<(const item& other) const
{
    const item_category &cat_a = get_category();
    const item_category &cat_b = other.get_category();
    if(cat_a != cat_b) {
        return cat_a < cat_b;
    } else {
        const item *me = is_container() && !contents.empty() ? &contents[0] : this;
        const item *rhs = other.is_container() && !other.contents.empty() ? &other.contents[0] : &other;

        if (me->type->id == rhs->type->id) {
            return me->charges < rhs->charges;
        } else {
            std::string n1 = me->type->nname(1);
            std::string n2 = rhs->type->nname(1);
            return std::lexicographical_compare( n1.begin(), n1.end(),
                                                 n2.begin(), n2.end(), sort_case_insensitive_less() );
        }
    }
}

int item::reload_time( const player &u ) const
{
    int ret = 0;

    if (is_gun()) {
        const auto reloading = type->gun.get();
        ret = reloading->reload_time;
        if (charges == 0) {
            int spare_mag = has_gunmod("spare_mag");
            if (spare_mag != -1 && contents[spare_mag].charges > 0) {
                ret -= int(double(ret) * 0.9);
            }
        }
        double skill_bonus = double(u.get_skill_level(reloading->skill_used)) * .075;
        if (skill_bonus > .75) {
            skill_bonus = .75;
        }
        ret -= int(double(ret) * skill_bonus);
    } else if (is_tool()) {
        ret = 100 + volume() + (weight() / 113);
    }

    if (has_flag("STR_RELOAD")) {
        ///\EFFECT_STR reduces reload time of some weapons
        ret -= u.str_cur * 20;
    }
    if (ret < 25) {
        ret = 25;
    }
    ret += u.encumb(bp_hand_l) * 1.5;
    ret += u.encumb(bp_hand_r) * 1.5;
    return ret;
}

item* item::active_gunmod()
{
    return const_cast<item*>( const_cast<const item*>( this )->active_gunmod() );
}

item const* item::active_gunmod() const
{
    if( is_in_auxiliary_mode() ) {
        for( auto &elem : contents ) {
            if( elem.is_gunmod() && elem.is_in_auxiliary_mode() ) {
                return &elem;
            }
        }
    }
    return nullptr;
}

bool item::is_in_auxiliary_mode() const
{
    return get_gun_mode() == "MODE_AUX";
}

void item::set_auxiliary_mode()
{
    set_gun_mode( "MODE_AUX" );
}

std::string item::get_gun_mode() const
{
    // has_flag() calls get_gun_mode(), so this:
    const std::string default_mode = type->item_tags.count( "BURST_ONLY" ) ? "MODE_BURST" : "NULL";
    return get_var( GUN_MODE_VAR_NAME, default_mode );
}

void item::set_gun_mode( const std::string &mode )
{
    // a gun mode only makes sense on things that can fire, all other items are ignored!
    if( !is_gun() ) {
        return;
    }
    if( mode.empty() || mode == "NULL" ) {
        erase_var( GUN_MODE_VAR_NAME );
    } else {
        set_var( GUN_MODE_VAR_NAME, mode );
    }
}

void item::next_mode()
{
    auto mode = get_gun_mode();
    if( mode == "NULL" && has_flag("MODE_BURST") ) {
        set_gun_mode("MODE_BURST");
    } else if( mode == "NULL" || mode == "MODE_BURST" ) {
        // mode is MODE_BURST, or item has no MODE_BURST flag and mode is NULL
        // Enable the first mod with an AUX firing mode.
        for( auto &elem : contents ) {
            if( elem.is_auxiliary_gunmod() ) {
                set_auxiliary_mode();
                elem.set_auxiliary_mode();
                return;
            }
        }
        if( has_flag( "REACH_ATTACK" ) ) {
            set_gun_mode( "MODE_REACH" );
        } else {
            set_gun_mode( "NULL" );
        }
    } else if( is_in_auxiliary_mode() ) {
        size_t i = 0;
        // Advance to next aux mode, or if there isn't one, normal mode
        for( ; i < contents.size(); i++ ) {
            if( contents[i].is_gunmod() && contents[i].is_in_auxiliary_mode() ) {
                contents[i].set_gun_mode( "NULL" );
                break;
            }
        }
        for( i++; i < contents.size(); i++ ) {
            if( contents[i].is_auxiliary_gunmod() ) {
                contents[i].set_auxiliary_mode();
                break;
            }
        }
        if( i == contents.size() ) {
            if( has_flag( "REACH_ATTACK" ) ) {
                set_gun_mode( "MODE_REACH" );
            } else {
                set_gun_mode( "NULL" );
            }
        }
    } else if( mode == "MODE_REACH" ) {
        set_gun_mode( "NULL" );
    }
    // ensure MODE_BURST for BURST_ONLY weapons
    mode = get_gun_mode();
    if( mode == "NULL" && has_flag( "BURST_ONLY" ) ) {
        set_gun_mode( "MODE_BURST" );
    }
}

skill_id item::gun_skill() const
{
    if( !is_gun() ) {
        return NULL_ID;
    }
    return type->gun->skill_used;
}

skill_id item::weap_skill() const
{
    if( !is_weap() && !is_tool() ) {
        return NULL_ID;
    }

    if (type->melee_dam >= type->melee_cut) return skill_bashing;
    if (has_flag("STAB")) return skill_stabbing;
    return skill_cutting;
}

skill_id item::skill() const
{
    if( is_gunmod() ) {
        return type->gunmod->skill_used;
    } else if ( is_gun() ) {
        return type->gun->skill_used;
    } else if( type->book && type->book->skill ) {
        return type->book->skill;
    }
    return NULL_ID;
}

int item::gun_dispersion( bool with_ammo ) const
{
    if( !is_gun() ) {
        return 0;
    }
    int dispersion_sum = type->gun->dispersion;
    for( auto & elem : contents ) {
        if( elem.is_gunmod() ) {
            dispersion_sum += elem.type->gunmod->dispersion;
        }
    }
    dispersion_sum += damage * 60;
    dispersion_sum = std::max(dispersion_sum, 0);
    if( with_ammo && ammo_data() ) {
        dispersion_sum += ammo_data()->ammo->dispersion;
    }
    dispersion_sum = std::max(dispersion_sum, 0);
    return dispersion_sum;
}

// Sight dispersion and aim speed pick the best sight bonus to use.
// The best one is the fastest one whose dispersion is under the threshold.
// If you provide a threshold of -1, it just gives lowest dispersion.
int item::sight_dispersion( int aim_threshold ) const
{
    if (!is_gun()) {
        return 0;
    }
    const auto gun = type->gun.get();
    int best_dispersion = gun->sight_dispersion;
    int best_aim_speed = INT_MAX;
    if( gun->sight_dispersion < aim_threshold || aim_threshold == -1 ) {
        best_aim_speed = gun->aim_speed;
    }
    for( auto &elem : contents ) {
        if( elem.is_gunmod() ) {
            const auto mod = elem.type->gunmod.get();
            if( mod->sight_dispersion != -1 && mod->aim_speed != -1 &&
                ( ( aim_threshold == -1 && mod->sight_dispersion < best_dispersion ) ||
                  ( mod->sight_dispersion < aim_threshold && mod->aim_speed < best_aim_speed ) ) ) {
                best_aim_speed = mod->aim_speed;
                best_dispersion = mod->sight_dispersion;
            }
        }
    }
    return best_dispersion;
}

// This method should never be called if the threshold exceeds the accuracy of the available sights.
int item::aim_speed( int aim_threshold ) const
{
    if (!is_gun()) {
        return 0;
    }
    const auto gun = type->gun.get();
    int best_dispersion = gun->sight_dispersion;
    int best_aim_speed = INT_MAX;
    if( gun->sight_dispersion <= aim_threshold || aim_threshold == -1 ) {
        best_aim_speed = gun->aim_speed;
    }
    for( auto &elem : contents ) {
        if( elem.is_gunmod() ) {
            const auto mod = elem.type->gunmod.get();
            if( mod->sight_dispersion != -1 && mod->aim_speed != -1 &&
                ((aim_threshold == -1 && mod->sight_dispersion < best_dispersion ) ||
                 (mod->sight_dispersion <= aim_threshold &&
                  mod->aim_speed < best_aim_speed)) ) {
                best_aim_speed = mod->aim_speed;
                best_dispersion = mod->sight_dispersion;
            }
        }
    }
    return best_aim_speed;
}

int item::gun_damage( bool with_ammo ) const
{
    if( !is_gun() ) {
        return 0;
    }
    int ret = type->gun->damage;
    if( with_ammo && ammo_data() ) {
        ret += ammo_data()->ammo->damage;
    }
    for( auto & elem : contents ) {
        if( elem.is_gunmod() ) {
            ret += elem.type->gunmod->damage;
        }
    }
    ret -= damage * 2;
    return ret;
}

int item::gun_pierce( bool with_ammo ) const
{
    if( !is_gun() ) {
        return 0;
    }
    int ret = type->gun->pierce;
    if( with_ammo && ammo_data() ) {
        ret += ammo_data()->ammo->pierce;
    }
    for( auto &elem : contents ) {
        if( elem.is_gunmod() ) {
            ret += elem.type->gunmod->pierce;
        }
    }
    // TODO: item::damage is not used here, but it is in item::gun_damage?
    return ret;
}

int item::burst_size() const
{
    if( !is_gun() ) {
        return 0;
    }
    // No burst fire for gunmods right now.
    if( is_in_auxiliary_mode() ) {
        return 1;
    }
    int ret = type->gun->burst;
    for( auto &elem : contents ) {
        if( elem.is_gunmod() ) {
            ret += elem.type->gunmod->burst;
        }
    }
    if( ret < 0 ) {
        return 0;
    }
    return ret;
}

int item::gun_recoil( bool with_ammo ) const
{
    if( !is_gun() ) {
        return 0;
    }
    int ret = type->gun->recoil;
    if( with_ammo && ammo_data() ) {
        ret += ammo_data()->ammo->recoil;
    }
    for( auto & elem : contents ) {
        if( elem.is_gunmod() ) {
            ret += elem.type->gunmod->recoil;
        }
    }
    ret += 15 * damage;
    return ret;
}

int item::gun_range( bool with_ammo ) const
{
    if( !is_gun() ) {
        return 0;
    }
    int ret = type->gun->range;
    for( auto & elem : contents ) {
        if( elem.is_gunmod() ) {
            ret += elem.type->gunmod->range;
        }
    }
    if( has_flag( "NO_AMMO" ) && !ammo_data() ) {
        return ret;
    }
    if( with_ammo && is_charger_gun() ) {
        ret += 5 + charges * 5;
    } else if( with_ammo && ammo_data() ) {
        ret += ammo_data()->ammo->range;
    }
    return std::max( 0, ret );
}

int item::gun_range( const player *p ) const
{
    const item *gunmod = active_gunmod();
    if( gunmod != nullptr ) {
        return gunmod->gun_range( p );
    }
    int ret = gun_range( true );
    if( p == nullptr ) {
        return ret;
    }
    if( !p->can_use( *this, false ) ) {
        return 0;
    }

    // Reduce bow range until player has twice minimm required strength
    if( has_flag( "STR_DRAW" ) ) {
        ret -= std::max( 0, type->min_str * 2 - p->get_str() );
    }

    return std::max( 0, ret );
}

long item::ammo_remaining() const
{
    const item *mag = magazine_current();
    if( mag ) {
        return mag->ammo_remaining();
    }

    if( is_tool() || is_gun() ) {
        // includes auxiliary gunmods
        return charges;
    }

    if( is_magazine() ) {
        long res = 0;
        for( const auto& e : contents ) {
            res += e.charges;
        }
        return res;
    }

    return 0;
}

long item::ammo_capacity() const
{
    long res = 0;

    const item *mag = magazine_current();
    if( mag ) {
        return mag->ammo_capacity();
    }

    if( is_tool() ) {
        res = type->maximum_charges();

        if( has_flag("DOUBLE_AMMO") ) {
            res *= 2;
        }
        if( has_flag("ATOMIC_AMMO") ) {
            res *= 100;
        }
    }

    if( is_gun() ) {
        res = type->gun->clip;
    }

    if( is_magazine() ) {
        res = type->magazine->capacity;
    }

    if( has_flag("NO_AMMO") ) {
        res = 0;
    }

    return res;
}

long item::ammo_required() const {
    long res = 0;

    if( is_tool() ) {
        res = std::max( type->charges_to_use(), 0 );
    }

    if( is_gun() ) {
        if( has_flag( "NO_AMMO" ) ) {
            res = 0;
        } else if( has_flag( "FIRE_100" ) ) {
            res = 100;
        } else if( has_flag( "FIRE_50" ) ) {
            res = 50;
        } else if( has_flag( "FIRE_20" ) ) {
            res = 20;
        } else {
            res = 1;
        }
    }

    return res;
}

bool item::ammo_consume( int qty, const tripoint& pos ) {
    if( qty < 0 ) {
        debugmsg( "Cannot consume negative quantity of ammo for %s", tname().c_str() );
        return false;
    }

    item *mag = magazine_current();
    if( mag ) {
        auto res = mag->ammo_consume( qty, pos );
        if( res && ammo_remaining() == 0 ) {
            if( mag->has_flag( "MAG_DESTROY" ) ) {
                contents.erase( std::remove_if( contents.begin(), contents.end(), [&mag]( const item& e ) {
                    return mag == &e;
                } ) );
            } else if ( mag->has_flag( "MAG_EJECT" ) ) {
                g->m.add_item( pos, *mag );
                contents.erase( std::remove_if( contents.begin(), contents.end(), [&mag]( const item& e ) {
                    return mag == &e;
                } ) );
            }
        }
        return res;
    }

    if( qty > ammo_remaining() ) {
        return false;
    }

    if( is_magazine() ) {
        while( contents.size() ) {
            auto& e = *contents.rbegin();
            if( qty > e.charges ) {
                qty -= e.charges;
                contents.pop_back();
            } else {
                e.charges -= qty;
                break;
            }
        }
        return true;
    }

    if( is_tool() || is_gun() ) {
        charges -= qty;
        if( charges == 0 ) {
            unset_curammo();
        }
        return true;
    }

    return false;
}

const itype * item::ammo_data() const
{
    const item *mag = magazine_current();
    if( mag ) {
        return mag->ammo_data();
    }

    if( is_ammo() ) {
        return type;
    }

    if( is_magazine() ) {
        return !contents.empty() ? contents[0].ammo_data() : nullptr;
    }

    return curammo;
}

itype_id item::ammo_current() const
{
    const auto ammo = ammo_data();
    return ammo ? ammo->id : "null";
}

ammotype item::ammo_type( bool conversion ) const
{
    if( conversion ) {
        if( has_flag( "ATOMIC_AMMO" ) ) {
            return "plutonium";
        }
        for( const auto &mod : contents ) {
            if( mod.is_gunmod() && !mod.is_auxiliary_gunmod() && mod.ammo_type() != "NULL" ) {
                return mod.ammo_type();
            }
        }
    }

    if( is_gun() ) {
        return type->gun->ammo;
    } else if( is_tool() ) {
        return dynamic_cast<const it_tool*>( type )->ammo_id;
    } else if( is_magazine() ) {
        return type->magazine->type;
    } else if( is_ammo() ) {
        return type->ammo->type;
    } else if( is_gunmod() ) {
        return type->gunmod->newtype;
    }
    return "NULL";
}

bool item::magazine_integral() const
{
    // finds first ammo type which specifies at least one magazine
    const auto& mags = type->magazines;
    return std::none_of( mags.begin(), mags.end(), []( const std::pair<ammotype, const std::set<itype_id>>& e ) {
        return e.second.size();
    } );
}

itype_id item::magazine_default( bool conversion ) const
{
    auto mag = type->magazine_default.find( ammo_type( conversion ) );
    return mag != type->magazine_default.end() ? mag->second : "null";
}

std::set<itype_id> item::magazine_compatible( bool conversion ) const
{
    auto mags = type->magazines.find( ammo_type( conversion ) );
    return mags != type->magazines.end() ? mags->second : std::set<itype_id>();
}

item * item::magazine_current()
{
    auto iter = std::find_if( contents.begin(), contents.end(), []( const item& it ) {
        return it.is_magazine();
    });
    return iter != contents.end() ? &*iter : nullptr;
}

const item * item::magazine_current() const
{
    return const_cast<item *>(this)->magazine_current();
}

bool item::gunmod_compatible( const item& mod, bool alert ) const
{
    if( !mod.is_gunmod() ) {
        debugmsg( "Tried checking compatibility of non-gunmod" );
        return false;
    }

    std::string msg;

    if( !is_gun() ) {
        msg = string_format( _( "That %s is not a weapon." ), tname().c_str() );

    } else if( is_gunmod() ) {
        msg = string_format( _( "That %s is a gunmod, it can not be modded." ), tname().c_str() );

    } else if( has_gunmod( mod.typeId() ) != -1 ) {
        msg = string_format( _( "Your %1$s already has a %2$s." ), tname().c_str(), mod.tname( 1 ).c_str() );

    } else if( !type->gun->valid_mod_locations.count( mod.type->gunmod->location ) ) {
        msg = string_format( _( "Your %s doesn't have a slot for this mod." ), tname().c_str() );

    } else if( get_free_mod_locations( mod.type->gunmod->location ) <= 0 ) {
        msg = string_format( _( "Your %1$s doesn't have enough room for another %2$s mod." ), tname().c_str(), _( mod.type->gunmod->location.c_str() ) );

    } else if( ammo_remaining() > 0 || magazine_current() ) {
        msg = string_format( _( "Unload your %s before trying to modify it." ), tname().c_str() );

    } else if( gun_skill() == skill_id( "pistol" ) && !mod.type->gunmod->used_on_pistol ) {
        msg = string_format( _( "That %s cannot be attached to a handgun." ), mod.tname().c_str() );

    } else if( gun_skill() == skill_id( "shotgun" ) && !mod.type->gunmod->used_on_shotgun ) {
        msg = string_format( _( "That %s cannot be attached to a shotgun." ), mod.tname().c_str() );

    } else if( gun_skill() == skill_id( "smg" ) && !mod.type->gunmod->used_on_smg ) {
        msg = string_format( _( "That %s cannot be attached to a submachine gun." ), mod.tname().c_str() );

    } else if( gun_skill() == skill_id( "rifle" ) && !mod.type->gunmod->used_on_rifle ) {
        msg = string_format( _( "That %s cannot be attached to a rifle." ), mod.tname().c_str() );

    } else if( gun_skill() == skill_id( "archery" ) && !mod.type->gunmod->used_on_bow && ammo_type() == "arrow" ) {
        msg = string_format( _( "That %s cannot be attached to a bow." ), mod.tname().c_str() );

    } else if( gun_skill() == skill_id( "archery" ) && !mod.type->gunmod->used_on_crossbow && ( ammo_type() == "bolt" || typeId() == "bullet_crossbow" ) ) {
        msg = string_format( _( "That %s cannot be attached to a crossbow." ), mod.tname().c_str() );

    } else if( gun_skill() == skill_id( "launcher" ) && !mod.type->gunmod->used_on_launcher ) {
        msg = string_format( _( "That %s cannot be attached to a launcher." ), mod.tname().c_str() );

    } else if( typeId() == "hand_crossbow" && !mod.type->gunmod->used_on_pistol ) {
        msg = string_format( _("Your %s isn't big enough to use that mod.'"), tname().c_str() );

    } else if ( !mod.type->gunmod->acceptable_ammo_types.empty() && !mod.type->gunmod->acceptable_ammo_types.count( ammo_type( false ) ) ) {
        msg = string_format( _( "That %1$s cannot be used on a %2$s." ), mod.tname( 1 ).c_str(), ammo_name( ammo_type( false ) ).c_str() );

    } else if( mod.typeId() == "waterproof_gunmod" && has_flag( "WATERPROOF_GUN" ) ) {
        msg = string_format( _( "Your %s is already waterproof." ), tname().c_str() );

    } else if( mod.typeId() == "tuned_mechanism" && has_flag( "NEVER_JAMS" ) ) {
        msg = string_format( _( "This %s is eminently reliable. You can't improve upon it this way." ), tname().c_str() );

    } else if( mod.typeId() == "brass_catcher" && has_flag( "RELOAD_EJECT" ) ) {
        msg = string_format( _( "You cannot attach a brass catcher to your %s." ), tname().c_str() );

    } else {
        return true;
    }

    if( alert ) {
        add_msg( m_info, msg.c_str() );
    }
    return false;
}

const use_function *item::get_use( const std::string &use_name ) const
{
    if( type != nullptr && type->get_use( use_name ) != nullptr ) {
        return type->get_use( use_name );
    }

    for( const auto &elem : contents ) {
        const auto fun = elem.get_use( use_name );
        if( fun != nullptr ) {
            return fun;
        }
    }

    return nullptr;
}

item *item::get_usable_item( const std::string &use_name )
{
    if( type != nullptr && type->get_use( use_name ) != nullptr ) {
        return this;
    }

    for( auto &elem : contents ) {
        const auto fun = elem.get_use( use_name );
        if( fun != nullptr ) {
            return &elem;
        }
    }

    return nullptr;
}

item_location item::pick_reload_ammo( player &u, bool interactive ) const
{
    std::set<ammotype> ammo_types; // any ammo for empty detachable or integral magazines
    std::set<itype_id> item_types; // specific ammo for partially loaded detachable or integral magazines
    std::set<itype_id> compat_mag; // compatible magazine types for items that reload using them

<<<<<<< HEAD
=======
    // @todo deprecate handling of spare magazine as special case
    auto spare = has_gunmod( "spare_mag" );
    if( spare >= 0 ) {
        if( ammo_remaining() <= 0 && contents[spare].charges > 0 ) {
            return item_location( u, this );
        }
        if( contents[spare].charges < ammo_remaining() ) {
            if( contents[spare].charges > 0 || ammo_remaining() > 0 ) {
                item_types.insert( ammo_current() ); // gun or spare mag partially loaded
            } else {
                ammo_types.insert( ammo_type() ); // neither loaded
            }
        }
    }

>>>>>>> e6d22fce
    // checks if item reloadable and if so appends to either ammo_type or item_type
    auto wants_ammo = [&ammo_types,&item_types,&compat_mag]( const item& it ) {
        if( !it.has_flag( "NO_RELOAD" ) ) {
            if( it.magazine_integral() || it.is_magazine() ) {
                if( it.ammo_remaining() < it.ammo_capacity() ) {
                    if( it.ammo_remaining() > 0 ) {
                        item_types.insert( it.ammo_current() );
                    } else {
                        ammo_types.insert( it.ammo_type() );
                    }
                }
            } else if( !it.magazine_current() ) {
                const auto mags = it.magazine_compatible();
                compat_mag.insert( mags.begin(), mags.end() );
            }
        }
    };

    // consider both the item and any attached gunmods
    wants_ammo( *this );
    if( is_gun() ) {
        std::for_each( contents.begin(), contents.end(), wants_ammo );
    }

    std::vector<item_location> ammo_list;

    auto filter = [&item_types,&ammo_types,&compat_mag]( const item *e ) -> bool {
        if( e->is_ammo() ) {
            return item_types.count( e->ammo_current() ) || ammo_types.count( e->ammo_type() );
        } else if ( e->is_magazine() ) {
            return compat_mag.count( e->typeId() );
        } else if( e->is_ammo_container() ) {
            return item_types.count( e->contents[0].ammo_current() ) || ammo_types.count( e->contents[0].ammo_type() );
        } else {
            return false;
        }
    };

    // first check the inventory for suitable ammo
    u.visit_items( [&ammo_list,&filter,&u]( const item *node, const item * ) {
        if( filter( node ) ) {
            ammo_list.emplace_back( item_location( u, node ) );
        }
        return ( node->is_magazine() || node->is_container() || node->is_gun() || node->is_tool() ) ? VisitResponse::SKIP : VisitResponse::NEXT;
    });

    for( const auto &pos : closest_tripoints_first( 1, u.pos() ) ) {
        // next check for items on adjacent map tiles
        if( g->m.accessible_items( u.pos(), pos, 1 ) ) {
            for( auto& e : g->m.i_at( pos ) ) {
                e.visit_items( [&ammo_list,&filter,&pos]( const item *node, const item * ) {
                    if( filter( node ) ) {
                        ammo_list.emplace_back( pos, node );
                    }
                    return ( node->is_magazine() || node->is_container() || node->is_gun() || node->is_tool() ) ? VisitResponse::SKIP : VisitResponse::NEXT;
                });
            }
        }
    }

    if( ammo_list.empty() ) {
        if( interactive ) {
            u.add_msg_if_player( m_info, _( "Out of %s!" ), is_gun() ? _("ammo") : ammo_name( ammo_type() ).c_str() );
        }
        return item_location();
    }

    std::sort( ammo_list.begin(), ammo_list.end(), []( const item_location& lhs, const item_location& rhs ) {
        return rhs.get_item()->ammo_remaining() < lhs.get_item()->ammo_remaining();
    } );

    if( ammo_list.size() == 1 || !interactive ) {
        return std::move( ammo_list[0] );
    }

    // If interactive and more than one option prompt the user for a selection
    uimenu menu;
    menu.text = string_format( _("Reload %s" ), tname().c_str() );
    menu.return_invalid = true;

    // Construct item names
    std::vector<std::string> names;
    std::transform( ammo_list.begin(), ammo_list.end(), std::back_inserter( names ), []( item_location& e ) {
        const item *it = e.get_item();
        if( it->is_magazine() && it->ammo_data() ) {
            //~ magazine with ammo (count)
            return string_format( _( "%s with %s (%d)" ), it->type->nname( 1 ).c_str(),
                                  it->ammo_data()->nname( it->ammo_remaining() ).c_str(), it->ammo_remaining() );
        } else {
            return it->display_name();
        }
    } );

    // Get location descriptions
    std::vector<std::string> where;
    std::transform( ammo_list.begin(), ammo_list.end(), std::back_inserter( where ), []( item_location& e ) {
        return e.describe( &g->u );
    } );

    // Pads elements to match longest member and return length
    auto pad = []( std::vector<std::string>& vec, int n, int t ) -> int {
        for( const auto& e : vec ) {
            n = std::max( n, utf8_width( e, true ) + t );
        };
        for( auto& e : vec ) {
            e += std::string( n - utf8_width( e, true ), ' ' );
        }
        return n;
    };

    // Pad the first column including 4 trailing spaces
    int w = pad( names, utf8_width( menu.text, true ), 6 );
    menu.text.insert( 0, 2, ' ' ); // add space for UI hotkeys
    menu.text += std::string( w + 2 - utf8_width( menu.text, true ), ' ' );
    menu.w_width += w + 2;

    // Pad the location similarly (excludes leading "| " and trailing " ")
    w = pad( where, utf8_width( _( "| Location " ) ) - 3, 6 );
    menu.text += _("| Location " );
    menu.text += std::string( w + 3 - utf8_width( _( "| Location " ) ), ' ' );
    menu.w_width += w + 3;

    // We only show ammo statistics for guns and magazines
    if( is_gun() || is_magazine() ) {
        menu.text += _( "| Damage  | Pierce  | Range   | Accuracy" );
        menu.w_width += 40;
    }

    menu.w_width += 6; // include space for borders

    // center dialog
    menu.w_y = std::max( ( TERMX / 2 ) - int( menu.w_width / 2 ) , 0 );
    menu.w_y = std::max( ( TERMY / 2 ) - int( (ammo_list.size() + 3 ) / 2 ) , 0 );

    std::string lastreload = "";
    if( uistate.lastreload.find( ammo_type() ) != uistate.lastreload.end() ) {
        lastreload = uistate.lastreload[ ammo_type() ];
    }

    for( auto i = 0; i != (int) ammo_list.size(); ++i ) {
        const item *it = ammo_list[i].get_item();
        std::string row = names[i] + "| " + where[i] + " ";

        if( is_gun() || is_magazine() ) {
            const itype *curammo = it->ammo_data(); // nullptr for empty magazines
            if( curammo ) {
                row += string_format( "| %-7d | %-7d | %-7d | %-7d",
                                      curammo->ammo->damage, curammo->ammo->pierce,
                                      curammo->ammo->range, 100 - curammo->ammo->dispersion );
            } else {
                row += "|         |         |         |         ";
            }
        }

        menu.addentry( i, true, i + 'a', row );
        if( lastreload == it->type->id ) {
            menu.selected = i;
        }
    }

    menu.query();
    if( menu.ret < 0 || menu.ret >= ( int ) ammo_list.size() ) {
        // invalid selection / escaped from the menu
        if( interactive ) {
            u.add_msg_if_player( m_info, _( "Never mind." ) );
        }
        return item_location();
    }

    item_location sel = std::move( ammo_list[menu.ret] );
    uistate.lastreload[ ammo_type() ] = sel.get_item()->type->id;
    return sel;
}

// Helper to handle ejecting casings from guns that require them to be manually extracted.
static void eject_casings( player &p, item& target )
{
    const auto curammo = target.ammo_data();

    if( !target.has_flag( "RELOAD_EJECT" ) || !curammo ||
        curammo->ammo->casing == "NULL" || curammo->ammo->casing.empty() ) {
        return;
    }

    // Casings need a count of one to stack properly.
    item casing( curammo->ammo->casing, calendar::turn );
    casing.charges = 1;

    // Drop all the casings on the ground under the player.
    for( auto i = target.get_var( "CASINGS", 0 ); i > 0 ; --i ) {
        g->m.add_item_or_charges( p.posx(), p.posy(), casing );
    }

    target.erase_var( "CASINGS" );
}

bool item::reload( player &u, int pos )
{
    return reload( u, item_location( u, &u.i_at( pos ) ) );
}

bool item::reload( player &u, item_location loc )
{
    item *ammo = loc.get_item();
    if( ammo == nullptr || ammo->is_null() ) {
        debugmsg( "Tried to reload using non-existent ammo" );
        return false;
    }

    // Handle ammo in containers, currently only gasoline and quivers
    item *container = nullptr;
    if ( (ammo->is_container() || ammo->type->can_use("QUIVER")) && !ammo->contents.empty() ) {
        container = ammo;
        ammo = &ammo->contents[0];
    }

    // Chance to fail pulling an arrow at lower levels
    if( container && container->type->can_use( "QUIVER" ) ) {
        int archery = u.skillLevel( skill_id( "archery" ) );
        ///\EFFECT_ARCHERY increases reliability of pulling arrows from a quiver
        if( archery <= 2 && one_in( 10 ) ) {
            u.moves -= 30;
            u.add_msg_if_player( _( "You try to pull a %1$s from your %2$s, but fail!" ),
                                ammo->tname().c_str(), container->type_name().c_str() );
            return false;
        }
        u.add_msg_if_player( _( "You pull a %1$s from your %2$s and nock it." ),
                             ammo->tname().c_str(), container->type_name().c_str() );
    }

    // First determine what we are trying to reload
    long qty = 0;
    item *target = nullptr;

    if( is_gun() ) {
        // In order of preference reload active gunmod, gun, spare magazine, any other auxiliary gunmod
        std::vector<item *> opts = { active_gunmod(), this };
        std::transform(contents.begin(), contents.end(), std::back_inserter(opts), [](item& mod){
            return mod.is_auxiliary_gunmod() ? &mod : nullptr;
        });

        for( auto e : opts ) {
            if( e != nullptr ) {
                if( e->magazine_integral() ) {
                    if( e->ammo_type() == ammo->ammo_type() &&
                        (!e->ammo_remaining() || e->ammo_current() == ammo->typeId()) &&
                        e->ammo_remaining() < e->ammo_capacity() ) {

                        qty = e->has_flag( "RELOAD_ONE" ) ? 1 : e->ammo_capacity() - e->ammo_remaining();
                        target = e;
                        break;
                    }
                } else if( !e->magazine_current() && e->ammo_type() == ammo->ammo_type() ) {
                    target = e;
                    break;
                }
            }
        }
    } else if( is_tool() || is_magazine() ) {
        qty = ammo_capacity() - ammo_remaining();
        if( ammo_type() == ammo->ammo_type() && qty > 0 ) {
            target = this;
        }
    }

    // If we found a suitable target, try and reload it
    if ( target ) {

        eject_casings( u, *target );

        if( target->is_magazine() ) {
            qty = std::min( qty, ammo->charges );
            target->contents.emplace_back( *ammo );
            target->contents.back().charges = qty;
            ammo->charges -= qty;

        } else if ( !target->magazine_integral() ) {
            target->contents.emplace_back( *ammo );
            loc.remove_item();

        } else {
            target->set_curammo( *ammo );

            if( ammo_type() == "plutonium" ) {
                // always consume at least one cell but never more than actually available
                auto cells = std::min( qty / PLUTONIUM_CHARGES + ( qty % PLUTONIUM_CHARGES != 0 ), ammo->charges );
                ammo->charges -= cells;
                // any excess is wasted rather than overfilling the target
                target->charges += std::min( cells * PLUTONIUM_CHARGES, qty );
            } else {
                qty = std::min( qty, ammo->charges );
                ammo->charges   -= qty;
                target->charges += qty;
            }
        }

        if( ammo->charges == 0 ) {
            if( container != nullptr ) {
                container->contents.erase(container->contents.begin());
                u.inv.restack(&u); // emptied containers do not stack with non-empty ones
            } else {
                loc.remove_item();
            }
        }
        return true;
    }
    return false;
}

bool item::burn(int amount)
{
    if( amount < 0 ) {
        return false;
    }

    if( !count_by_charges() ) {
        burnt += amount;
        return burnt >= volume() * 3;
    }

    amount *= rng( type->stack_size / 2, type->stack_size );
    if( charges <= amount ) {
        return true;
    }

    charges -= amount;
    return false;
}

bool item::flammable() const
{
    int flammability = 0;
    for( auto mat : made_of_types() ) {
        flammability += mat->fire_resist();
    }

    if( flammability == 0 ) {
        return true;
    }

    if( made_of("nomex") ) {
        return false;
    }

    if( made_of("paper") || made_of("powder") || made_of("plastic") ) {
        return true;
    }

    int vol = volume();
    if( ( made_of( "wood" ) || made_of( "veggy" ) ) && ( burnt < 1 || vol <= 10 ) ) {
        return true;
    }

    if( ( made_of("cotton") || made_of("wool") ) && ( burnt / ( vol + 1 ) <= 1 ) ) {
        return true;
    }

    return false;
}

std::ostream & operator<<(std::ostream & out, const item * it)
{
    out << "item(";
    if(!it)
    {
        out << "NULL)";
        return out;
    }
    out << it->tname() << ")";
    return out;
}

std::ostream & operator<<(std::ostream & out, const item & it)
{
    out << (&it);
    return out;
}


itype_id item::typeId() const
{
    if (!type) {
        return "null";
    }
    return type->id;
}

bool item::getlight(float & luminance, int & width, int & direction ) const
{
    luminance = 0;
    width = 0;
    direction = 0;
    if ( light.luminance > 0 ) {
        luminance = (float)light.luminance;
        if ( light.width > 0 ) { // width > 0 is a light arc
            width = light.width;
            direction = light.direction;
        }
        return true;
    } else {
        const int lumint = getlight_emit();
        if ( lumint > 0 ) {
            luminance = (float)lumint;
            return true;
        }
    }
    return false;
}

int item::getlight_emit() const
{
    float lumint = type->light_emission;

    if ( lumint == 0 ) {
        return 0;
    }
    if ( has_flag("CHARGEDIM") && is_tool() && !has_flag("USE_UPS")) {
        const auto tool = dynamic_cast<const it_tool *>(type);
        int maxcharge = tool->max_charges;
        // Falloff starts at 1/5 total charge and scales linearly from there to 0.
        if( maxcharge > 0 && charges < maxcharge / 5 ) {
            lumint *= (float)charges * 5.0 / (float)maxcharge;
        }
    }
    return lumint;
}

long item::get_remaining_capacity_for_liquid(const item &liquid) const
{
    if ( has_valid_capacity_for_liquid( liquid ) != L_ERR_NONE) {
        return 0;
    }

    if (liquid.is_ammo() && (is_tool() || is_gun())) {
        // for filling up chainsaws, jackhammers and flamethrowers
        long max = 0;
        if (is_tool()) {
            const auto tool = dynamic_cast<const it_tool *>(type);
            max = tool->max_charges;
        } else {
            max = type->gun->clip;
        }
        return max - charges;
    }

    const auto total_capacity = liquid.liquid_charges( type->container->contains );

    long remaining_capacity = total_capacity;
    if (!contents.empty()) {
        remaining_capacity -= contents[0].charges;
    }
    return remaining_capacity;
}

item::LIQUID_FILL_ERROR item::has_valid_capacity_for_liquid(const item &liquid) const
{
    if (liquid.is_ammo() && (is_tool() || is_gun())) {
        // for filling up chainsaws, jackhammers and flamethrowers
        ammotype ammo = "NULL";
        int max = 0;

        if (is_tool()) {
            const auto tool = dynamic_cast<const it_tool *>(type);
            ammo = tool->ammo_id;
            max = tool->max_charges;
        } else {
            ammo = type->gun->ammo;
            max = type->gun->clip;
        }

        ammotype liquid_type = liquid.ammo_type();

        if (ammo != liquid_type) {
            return L_ERR_NOT_CONTAINER;
        }

        if (max <= 0 || charges >= max) {
            return L_ERR_FULL;
        }

        if (charges > 0 && has_curammo() && ammo_current() != liquid.type->id) {
            return L_ERR_NO_MIX;
        }
    }

    if (!is_container()) {
        return L_ERR_NOT_CONTAINER;
    }

    if (contents.empty()) {
        if ( !type->container->watertight ) {
            return L_ERR_NOT_WATERTIGHT;
        } else if( !type->container->seals) {
            return L_ERR_NOT_SEALED;
        }
    } else { // Not empty
        if ( contents[0].type->id != liquid.type->id ) {
            return L_ERR_NO_MIX;
        }
    }

    if (!contents.empty()) {
        const auto total_capacity = liquid.liquid_charges( type->container->contains);
        if( (total_capacity - contents[0].charges) <= 0) {
            return L_ERR_FULL;
        }
    }
    return L_ERR_NONE;
}

int item::amount_of(const itype_id &it, bool used_as_tool) const
{
    int count = 0;
    // Check that type matches, and (if not used as tool), it
    // is not a pseudo item.
    if (type->id == it && (used_as_tool || !has_flag("PSEUDO"))) {
        if (contents.empty()) {
            // Only use empty container
            count++;
        }
    }
    for( auto &elem : contents ) {
        count += elem.amount_of( it, used_as_tool );
    }
    return count;
}

bool item::use_amount(const itype_id &it, long &quantity, std::list<item> &used)
{
    // First, check contents
    for( auto a = contents.begin(); a != contents.end() && quantity > 0; ) {
        if (a->use_amount(it, quantity, used)) {
            a = contents.erase(a);
        } else {
            ++a;
        }
    }
    // Now check the item itself
    if (type->id == it && quantity > 0 && contents.empty()) {
        used.push_back(*this);
        quantity--;
        return true;
    } else {
        return false;
    }
}

bool item::fill_with( item &liquid, std::string &err )
{
    LIQUID_FILL_ERROR lferr = has_valid_capacity_for_liquid( liquid );
    switch ( lferr ) {
        case L_ERR_NONE :
            break;
        case L_ERR_NO_MIX:
            err = string_format( _( "You can't mix loads in your %s." ), tname().c_str() );
            return false;
        case L_ERR_NOT_CONTAINER:
            err = string_format( _( "That %1$s won't hold %2$s." ), tname().c_str(), liquid.tname().c_str());
            return false;
        case L_ERR_NOT_WATERTIGHT:
            err = string_format( _( "That %s isn't water-tight." ), tname().c_str());
            return false;
        case L_ERR_NOT_SEALED:
            err = string_format( _( "You can't seal that %s!" ), tname().c_str());
            return false;
        case L_ERR_FULL:
            err = string_format( _( "Your %1$s can't hold any more %2$s." ), tname().c_str(), liquid.tname().c_str());
            return false;
        default:
            err = string_format( _( "Unimplemented liquid fill error '%s'." ),lferr);
            return false;
    }

    const long remaining_capacity = get_remaining_capacity_for_liquid( liquid );
    const long amount = std::min( remaining_capacity, liquid.charges );

    if( !is_container_empty() ) {
        contents[0].charges += amount;
    } else {
        item liquid_copy = liquid;
        liquid_copy.charges = amount;
        put_in( liquid_copy );
    }
    liquid.charges -= amount;

    return true;
}

long item::charges_of(const itype_id &it) const
{
    long count = 0;

    if (((type->id == it) || (is_tool() && (dynamic_cast<const it_tool *>(type))->subtype == it)) && contents.empty()) {
        // If we're specifically looking for a container, only say we have it if it's empty.
        if (charges < 0) {
            count++;
        } else {
            count += charges;
        }
    } else {
        for( const auto &elem : contents ) {
            count += elem.charges_of( it );
        }
    }
    return count;
}

bool item::use_charges(const itype_id &it, long &quantity, std::list<item> &used)
{
    // First, check contents
    for( auto a = contents.begin(); a != contents.end() && quantity > 0; ) {
        if (a->use_charges(it, quantity, used)) {
            a = contents.erase(a);
        } else {
            ++a;
        }
    }
    // Now check the item itself
    if( !((type->id == it) || (is_tool() && (dynamic_cast<const it_tool *>(type))->subtype == it)) ||
        quantity <= 0 || !contents.empty() ) {
        return false;
    }
    if (charges <= quantity) {
        used.push_back(*this);
        if (charges < 0) {
            quantity--;
        } else {
            quantity -= charges;
        }
        charges = 0;
        return destroyed_at_zero_charges();
    }
    used.push_back(*this);
    used.back().charges = quantity;
    charges -= quantity;
    quantity = 0;
    return false;
}

void item::set_snippet( const std::string &snippet_id )
{
    if( is_null() ) {
        return;
    }
    if( type->snippet_category.empty() ) {
        debugmsg("can not set description for item %s without snippet category", type->id.c_str() );
        return;
    }
    const int hash = SNIPPET.get_snippet_by_id( snippet_id );
    if( SNIPPET.get( hash ).empty() ) {
        debugmsg("snippet id %s is not contained in snippet category %s", snippet_id.c_str(), type->snippet_category.c_str() );
        return;
    }
    note = hash;
}

const item_category &item::get_category() const
{
    if(is_container() && !contents.empty()) {
        return contents[0].get_category();
    }
    if(type != 0) {
        if(type->category == 0) {
            // Category not set? Set it now.
            itype *t = const_cast<itype *>(type);
            t->category = item_controller->get_category(item_controller->calc_category(t));
        }
        return *type->category;
    }
    // null-item -> null-category
    static item_category null_category;
    return null_category;
}

bool item_matches_locator(const item &it, const itype_id &id, int)
{
    return it.typeId() == id;
}

bool item_matches_locator(const item &, int locator_pos, int item_pos)
{
    return item_pos == locator_pos;
}

bool item_matches_locator(const item &it, const item *other, int)
{
    return &it == other;
}

iteminfo::iteminfo(std::string Type, std::string Name, std::string Fmt,
                   double Value, bool _is_int, std::string Plus,
                   bool NewLine, bool LowerIsBetter, bool DrawName)
{
    sType = Type;
    sName = replace_colors(Name);
    sFmt = replace_colors(Fmt);
    is_int = _is_int;
    dValue = Value;
    std::stringstream convert;
    if (_is_int) {
        int dIn0i = int(Value);
        convert << dIn0i;
    } else {
        convert.precision(2);
        convert << std::fixed << Value;
    }
    sValue = convert.str();
    sPlus = Plus;
    bNewLine = NewLine;
    bLowerIsBetter = LowerIsBetter;
    bDrawName = DrawName;
}

void item::detonate( const tripoint &p ) const
{
    if (type == NULL || type->explosion_on_fire_data.power < 0) {
        return;
    }

    g->explosion( p, type->explosion_on_fire_data.power, type->explosion_on_fire_data.distance_factor,
                     type->explosion_on_fire_data.shrapnel, type->explosion_on_fire_data.fire );
}

bool item_ptr_compare_by_charges( const item *left, const item *right)
{
    if(left->contents.empty()) {
        return false;
    } else if( right->contents.empty()) {
        return true;
    } else {
        return right->contents[0].charges < left->contents[0].charges;
    }
}

bool item_compare_by_charges( const item& left, const item& right)
{
    return item_ptr_compare_by_charges( &left, &right);
}

//return value is number of arrows/bolts quivered
int item::quiver_store_arrow( item &arrow)
{
    if( arrow.charges <= 0 ) {
        return 0;
    }

    //item is valid quiver to store items in if it satisfies these conditions:
    // a) is a quiver
    // b) has some arrow already, but same type is ok
    // c) quiver isn't full

    if( !type->can_use( "QUIVER")) {
        return 0;
    }

    if( !contents.empty() && contents[0].type->id != arrow.type->id) {
        return 0;
    }

    long max_arrows = (long)max_charges_from_flag( "QUIVER");
    if( !contents.empty() && contents[0].charges >= max_arrows) {
        return 0;
    }

    // check ends, now store.
    if( contents.empty()) {
        item quivered_arrow( arrow);
        quivered_arrow.charges = std::min( max_arrows, arrow.charges);
        put_in( quivered_arrow);
        arrow.charges -= quivered_arrow.charges;
        return quivered_arrow.charges;
    } else {
        int quivered = std::min( max_arrows - contents[0].charges, arrow.charges);
        contents[0].charges += quivered;
        arrow.charges -= quivered;
        return quivered;
    }
}

//used to implement charges for items that aren't tools (e.g. quivers)
//flagName arg is the flag's name before the underscore and integer on the end
//e.g. for "QUIVER_20" flag, flagName = "QUIVER"
int item::max_charges_from_flag(std::string flagName)
{
    item* it = this;
    int maxCharges = 0;

    //loop through item's flags, looking for flag that matches flagName
    for( auto flag : it->type->item_tags ) {

        if(flag.substr(0, flagName.size()) == flagName ) {
            //get the substring of the flag starting w/ digit after underscore
            std::stringstream ss(flag.substr(flagName.size() + 1, flag.size()));

            //attempt to store that stringstream into maxCharges and error if there's a problem
            if(!(ss >> maxCharges)) {
                debugmsg("Error parsing %s_n tag (item::max_charges_from_flag)"), flagName.c_str();
                maxCharges = -1;
            }
            break;
        }
    }

    return maxCharges;
}

static const std::string USED_BY_IDS( "USED_BY_IDS" );
bool item::already_used_by_player(const player &p) const
{
    const auto it = item_vars.find( USED_BY_IDS );
    if( it == item_vars.end() ) {
        return false;
    }
    // USED_BY_IDS always starts *and* ends with a ';', the search string
    // ';<id>;' matches at most one part of USED_BY_IDS, and only when exactly that
    // id has been added.
    const std::string needle = string_format( ";%d;", p.getID() );
    return it->second.find( needle ) != std::string::npos;
}

void item::mark_as_used_by_player(const player &p)
{
    std::string &used_by_ids = item_vars[ USED_BY_IDS ];
    if( used_by_ids.empty() ) {
        // *always* start with a ';'
        used_by_ids = ";";
    }
    // and always end with a ';'
    used_by_ids += string_format( "%d;", p.getID() );
}

static inline VisitResponse visit_internal( const std::function<VisitResponse(item *, item *)>& func, item *node, item *parent ) {
    switch( func( node, parent ) ) {
        case VisitResponse::ABORT:
            return VisitResponse::ABORT;

        case VisitResponse::NEXT:
            for( auto& e : node->contents ) {
                if( visit_internal( func, &e, node ) == VisitResponse::ABORT ) {
                    return VisitResponse::ABORT;
                }
            }
        /* intentional fallthrough */

        case VisitResponse::SKIP:
            return VisitResponse::NEXT;
    }

    /* never reached but suppresses GCC warning */
    return VisitResponse::ABORT;
}

VisitResponse item::visit_items( const std::function<VisitResponse(item *, item *)>& func )
{
    return visit_internal( func, this, nullptr );
}

VisitResponse item::visit_items( const std::function<VisitResponse(const item *, const item *)>& func ) const
{
    return visit_internal( func, const_cast<item *>( this ), nullptr );
}

item * item::find_parent( item& it )
{
    item *res = nullptr;
    if( visit_items( [&]( item *node, item *parent ){
        if( node == &it ) {
            res = parent;
            return VisitResponse::ABORT;
        }
        return VisitResponse::NEXT;
    } ) != VisitResponse::ABORT ) {
        debugmsg( "Tried to find item parent using an item that doesn't contain it" );
    }
    return res;
}

const item * item::find_parent( const item& it ) const
{
    return const_cast<item *>( this )->find_parent( const_cast<item&>( it ) );
}

bool item::contains( const std::function<bool(const item&)>& filter ) const {
    return visit_items( [&filter] ( const item *node, const item * ) {
        return filter( *node ) ? VisitResponse::ABORT : VisitResponse::NEXT;
    }) == VisitResponse::ABORT;
}

bool item::can_holster ( const item& obj, bool ignore ) const {
    if( !type->can_use("holster") ) {
        return false; // item is not a holster
    }

    auto ptr = dynamic_cast<const holster_actor *>(type->get_use("holster")->get_actor_ptr());
    if( !ptr->can_holster(obj) ) {
        return false; // item is not a suitable holster for obj
    }

    if( !ignore && (int) contents.size() >= ptr->multi ) {
        return false; // item is already full
    }

    return true;
}


const itype *item::get_curammo() const
{
    return curammo;
}

bool item::has_curammo() const
{
    return curammo != nullptr;
}

void item::unset_curammo()
{
    curammo = nullptr;
}

void item::set_curammo( const itype_id &type )
{
    if( type == "null" ) {
        unset_curammo();
        return;
    }
    const auto at = item_controller->find_template( type );
    if( !at->ammo ) {
        // Much code expects curammo to be a valid ammo, or null, make sure this assumption
        // is correct
        debugmsg( "Tried to set non-ammo type %s as curammo of %s", type.c_str(), tname().c_str() );
        return;
    }
    curammo = at;
}

void item::set_curammo( const item &ammo )
{
    if( ammo.is_null() ) {
        unset_curammo();
        return;
    }
    const auto at = ammo.type;
    if( !at->ammo ) {
        debugmsg( "Tried to set non-ammo type %s as curammo of %s", ammo.type->id.c_str(),
                  tname().c_str() );
        return;
    }
    curammo = at;
}

std::string item::components_to_string() const
{
    typedef std::map<std::string, int> t_count_map;
    t_count_map counts;
    for( const auto &elem : components ) {
        const std::string name = elem.display_name();
        counts[name]++;
    }
    std::ostringstream buffer;
    for(t_count_map::const_iterator a = counts.begin(); a != counts.end(); ++a) {
        if (a != counts.begin()) {
            buffer << _(", ");
        }
        if (a->second != 1) {
            buffer << string_format(_("%d x %s"), a->second, a->first.c_str());
        } else {
            buffer << a->first;
        }
    }
    return buffer.str();
}

bool item::needs_processing() const
{
    return active || has_flag("RADIO_ACTIVATION") ||
           ( is_container() && !contents.empty() && contents[0].needs_processing() ) ||
           is_artifact();
}

int item::processing_speed() const
{
    if( is_food() && !( item_tags.count("HOT") || item_tags.count("COLD") ) ) {
        // Hot and cold food need turn-by-turn updates.
        // If they ever become a performance problem, update process_food to handle them occasionally.
        return 600;
    }
    if( is_corpse() ) {
        return 100;
    }
    // Unless otherwise indicated, update every turn.
    return 1;
}

bool item::process_food( player * /*carrier*/, const tripoint &pos )
{
    calc_rot( g->m.getabs( pos ) );
    if( item_tags.count( "HOT" ) > 0 ) {
        item_counter--;
        if( item_counter == 0 ) {
            item_tags.erase( "HOT" );
        }
    } else if( item_tags.count( "COLD" ) > 0 ) {
        item_counter--;
        if( item_counter == 0 ) {
            item_tags.erase( "COLD" );
        }
    }
    return false;
}

bool item::process_artifact( player *carrier, const tripoint & /*pos*/ )
{
    if( !is_artifact() ) {
        return false;
    }
    // Artifacts are currently only useful for the player character, the messages
    // don't consider npcs. Also they are not processed when laying on the ground.
    // TODO: change game::process_artifact to work with npcs,
    // TODO: consider moving game::process_artifact here.
    if( carrier == &g->u ) {
        g->process_artifact( this, carrier );
    }
    // Artifacts are never consumed
    return false;
}

bool item::process_corpse( player *carrier, const tripoint &pos )
{
    // some corpses rez over time
    if( corpse == nullptr ) {
        return false;
    }
    if( !ready_to_revive( pos ) ) {
        return false;
    }

    active = false;
    if( rng( 0, volume() ) > burnt && g->revive_corpse( pos, *this ) ) {
        if( carrier == nullptr ) {
            if( g->u.sees( pos ) ) {
                if( corpse->in_species( ROBOT ) ) {
                    add_msg( m_warning, _( "A nearby robot has repaired itself and stands up!" ) );
                } else {
                    add_msg( m_warning, _( "A nearby corpse rises and moves towards you!" ) );
                }
            }
        } else {
            //~ %s is corpse name
            carrier->add_memorial_log( pgettext( "memorial_male", "Had a %s revive while carrying it." ),
                                       pgettext( "memorial_female", "Had a %s revive while carrying it." ),
                                       tname().c_str() );
            if( corpse->in_species( ROBOT ) ) {
                carrier->add_msg_if_player( m_warning, _( "Oh dear god, a robot you're carrying has started moving!" ) );
            } else {
                carrier->add_msg_if_player( m_warning, _( "Oh dear god, a corpse you're carrying has started moving!" ) );
            }
        }
        // Destroy this corpse item
        return true;
    }

    return false;
}

bool item::process_litcig( player *carrier, const tripoint &pos )
{
    field_id smoke_type;
    if( has_flag( "TOBACCO" ) ) {
        smoke_type = fd_cigsmoke;
    } else {
        smoke_type = fd_weedsmoke;
    }
    // if carried by someone:
    if( carrier != nullptr ) {
        // only puff every other turn
        if( item_counter % 2 == 0 ) {
            int duration = 10;
            if( carrier->has_trait( "TOLERANCE" ) ) {
                duration = 5;
            } else if( carrier->has_trait( "LIGHTWEIGHT" ) ) {
                duration = 20;
            }
            carrier->add_msg_if_player( m_neutral, _( "You take a puff of your %s." ), tname().c_str() );
            if( has_flag( "TOBACCO" ) ) {
                carrier->add_effect( effect_cig, duration );
            } else {
                carrier->add_effect( effect_weed_high, duration / 2 );
            }
            g->m.add_field( tripoint( pos.x + rng( -1, 1 ), pos.y + rng( -1, 1 ), pos.z ), smoke_type, 2, 0 );
            carrier->moves -= 15;
        }

        if( ( carrier->has_effect( effect_shakes ) && one_in( 10 ) ) ||
            ( carrier->has_trait( "JITTERY" ) && one_in( 200 ) ) ) {
            carrier->add_msg_if_player( m_bad, _( "Your shaking hand causes you to drop your %s." ),
                                        tname().c_str() );
            g->m.add_item_or_charges( tripoint( pos.x + rng( -1, 1 ), pos.y + rng( -1, 1 ), pos.z ), *this, 2 );
            return true; // removes the item that has just been added to the map
        }
    } else {
        // If not carried by someone, but laying on the ground:
        // release some smoke every five ticks
        if( item_counter % 5 == 0 ) {
            g->m.add_field( tripoint( pos.x + rng( -2, 2 ), pos.y + rng( -2, 2 ), pos.z ), smoke_type, 1, 0 );
            // lit cigarette can start fires
            if( g->m.flammable_items_at( pos ) ||
                g->m.has_flag( "FLAMMABLE", pos ) ||
                g->m.has_flag( "FLAMMABLE_ASH", pos ) ) {
                g->m.add_field( pos, fd_fire, 1, 0 );
            }
        }
    }

    item_counter--;
    // cig dies out
    if( item_counter == 0 ) {
        if( carrier != nullptr ) {
            carrier->add_msg_if_player( m_neutral, _( "You finish your %s." ), tname().c_str() );
        }
        if( type->id == "cig_lit" ) {
            make( "cig_butt" );
        } else if( type->id == "cigar_lit" ) {
            make( "cigar_butt" );
        } else { // joint
            make( "joint_roach" );
            if( carrier != nullptr ) {
                carrier->add_effect( effect_weed_high, 10 ); // one last puff
                g->m.add_field( tripoint( pos.x + rng( -1, 1 ), pos.y + rng( -1, 1 ), pos.z ), fd_weedsmoke, 2, 0 );
                weed_msg( carrier );
            }
        }
        active = false;
    }
    // Item remains
    return false;
}

bool item::process_cable( player *p, const tripoint &pos )
{
    if( get_var( "state" ) != "pay_out_cable" ) {
        return false;
    }

    int source_x = get_var( "source_x", 0 );
    int source_y = get_var( "source_y", 0 );
    int source_z = get_var( "source_z", 0 );
    tripoint source( source_x, source_y, source_z );

    tripoint relpos = g->m.getlocal( source );
    auto veh = g->m.veh_at( relpos );
    if( veh == nullptr || source_z != g->get_levz() ) {
        if( p != nullptr && p->has_item(this) ) {
            p->add_msg_if_player(m_bad, _("You notice the cable has come loose!"));
        }
        reset_cable(p);
        return false;
    }

    tripoint abspos = g->m.getabs( pos );

    int distance = rl_dist( abspos, source );
    int max_charges = type->maximum_charges();
    charges = max_charges - distance;

    if( charges < 1 ) {
        if( p != nullptr && p->has_item(this) ) {
            p->add_msg_if_player(m_bad, _("The over-extended cable breaks loose!"));
        }
        reset_cable(p);
    }

    return false;
}

void item::reset_cable( player* p )
{
    int max_charges = type->maximum_charges();

    set_var( "state", "attach_first" );
    active = false;
    charges = max_charges;

    if ( p != nullptr ) {
        p->add_msg_if_player(m_info, _("You reel in the cable."));
        p->moves -= charges * 10;
    }
}

bool item::process_wet( player * /*carrier*/, const tripoint & /*pos*/ )
{
    item_counter--;
    if( item_counter == 0 ) {
        const it_tool *tool = dynamic_cast<const it_tool *>( type );
        if( tool != nullptr && tool->revert_to != "null" ) {
            make( tool->revert_to );
        }
        item_tags.erase( "WET" );
        active = false;
    }
    // Always return true so our caller will bail out instead of processing us as a tool.
    return true;
}

bool item::process_tool( player *carrier, const tripoint &pos )
{
    const auto tmp = dynamic_cast<const it_tool *>( type );
    long charges_used = 0;
    // Some tools (bombs) use charges as a countdown timer.
    if( tmp->turns_per_charge > 0 && int( calendar::turn ) % tmp->turns_per_charge == 0 ) {
        charges_used = 1;
    }
    if( charges_used > 0 ) {
        // UPS charges can only be taken from a player, it does not work
        // when the item is on the ground.
        if( carrier != nullptr && has_flag( "USE_UPS" ) ) {
            //With the new UPS system, we'll want to use any charges built up in the tool before pulling from the UPS
            if( charges > charges_used ) {
                charges -= charges_used;
                charges_used = 0;
            } else if( carrier->use_charges_if_avail( "UPS", charges_used ) ) {
                charges_used = 0;
            }
        } else if( charges > 0 ) {
            charges -= charges_used;
            charges_used = 0;
        }
    }
    // charges_used is 0 when the tool did not require charges at
    // this turn or the required charges have been consumed.
    // Otherwise the required charges are not available, shut the tool down.
    if( charges_used == 0 ) {
        // TODO: iuse functions should expect a nullptr as player, but many of them
        // don't and therefore will fail.
        tmp->tick( carrier != nullptr ? carrier : &g->u, this, pos );
        if( charges == -1 ) {
            // Signal that the item has destroyed itself.
            return true;
        }
    } else {
        if( carrier != nullptr && has_flag( "USE_UPS" ) && charges < charges_used ) {
            carrier->add_msg_if_player( m_info, _( "You need an UPS to run %s!" ), tname().c_str() );
        }
        // TODO: iuse functions should expect a nullptr as player, but many of them
        // don't and therefor will fail.
        tmp->invoke( carrier != nullptr ? carrier : &g->u, this, pos );
        if( tmp->revert_to == "null" ) {
            return true; // reverts to nothing -> destroy the item
        }
        make( tmp->revert_to );
        active = false;
    }
    // Keep the item
    return false;
}

bool item::is_charger_gun() const
{
    return has_flag( CHARGER_GUN_FLAG_NAME );
}

bool item::deactivate_charger_gun()
{
    if( !is_charger_gun() ) {
        return false;
    }
    charges = 0;
    active = false;
    return true;
}

bool item::activate_charger_gun( player &u )
{
    if( !is_charger_gun() ) {
        return false;
    }
    if( u.has_charges( "UPS", 1 ) ) {
        u.add_msg_if_player( m_info, _( "Your %s starts charging." ), tname().c_str() );
        charges = 0;
        poison = 0;
        set_curammo( CHARGER_GUN_AMMO_ID );
        active = true;
    } else {
        u.add_msg_if_player( m_info, _( "You need a powered UPS." ) );
    }
    return true;
}

bool item::update_charger_gun_ammo()
{
    if( !is_charger_gun() ) {
        return false;
    }
    if( ammo_current() != CHARGER_GUN_AMMO_ID ) {
        set_curammo( CHARGER_GUN_AMMO_ID );
    }
    const auto tmpammo = ammo_data()->ammo.get();

    long charges = num_charges();
    tmpammo->damage = charges * charges;
    tmpammo->pierce = ( charges >= 4 ? ( charges - 3 ) * 2.5 : 0 );
    if( charges <= 4 ) {
        tmpammo->dispersion = 210 - charges * 30;
    } else {
        tmpammo->dispersion = charges * ( charges - 4 );
        tmpammo->dispersion = 15 * charges * ( charges - 4 );
    }
    tmpammo->recoil = tmpammo->dispersion * .8;
    tmpammo->ammo_effects.clear();
    if( charges == 8 ) {
        tmpammo->ammo_effects.insert( "EXPLOSIVE_BIG" );
    } else if( charges >= 7 ) {
        tmpammo->ammo_effects.insert( "EXPLOSIVE" );
    } else if( charges >= 6 ) {
        tmpammo->ammo_effects.insert( "EXPLOSIVE_SMALL" );
    }
    if( charges >= 5 ) {
        tmpammo->ammo_effects.insert( "FLAME" );
    } else if( charges >= 4 ) {
        tmpammo->ammo_effects.insert( "INCENDIARY" );
    }
    return true;
}

bool item::process_charger_gun( player *carrier, const tripoint &pos )
{
    if( carrier == nullptr || this != &carrier->weapon ) {
        // Either on the ground or in the inventory of the player, in both cases:
        // stop charging.
        deactivate_charger_gun();
        return false;
    }
    if( charges == 8 ) { // Maintaining charge takes less power.
        if( carrier->use_charges_if_avail( "UPS", 4 ) ) {
            poison++;
        } else {
            poison--;
        }
        if( poison >= 3  &&  one_in( 20 ) ) {   // 3 turns leeway, then it may discharge.
            //~ %s is weapon name
            carrier->add_memorial_log( pgettext( "memorial_male", "Accidental discharge of %s." ),
                                       pgettext( "memorial_female", "Accidental discharge of %s." ),
                                       tname().c_str() );
            carrier->add_msg_player_or_npc( m_bad, _( "Your %s discharges!" ), _( "<npcname>'s %s discharges!" ), tname().c_str() );
            tripoint target( pos.x + rng( -12, 12 ), pos.y + rng( -12, 12 ), pos.z );
            carrier->fire_gun( target );
        } else {
            carrier->add_msg_player_or_npc( m_warning, _( "Your %s beeps alarmingly." ), _( "<npcname>'s %s beeps alarmingly." ), tname().c_str() );
        }
    } else { // We're chargin it up!
        if( carrier->use_charges_if_avail( "UPS", 1 + charges ) ) {
            poison++;
        } else {
            poison--;
        }
        if( poison >= charges ) {
            charges++;
            poison = 0;
        }
    }
    if( poison < 0 ) {
        carrier->add_msg_if_player( m_neutral, _( "Your %s spins down." ), tname().c_str() );
        charges--;
        poison = charges - 1;
    }
    if( charges <= 0 ) {
        active = false;
    }
    return false;
}

bool item::process( player *carrier, const tripoint &pos, bool activate )
{
    const bool preserves = type->container && type->container->preserves;
    for( auto it = contents.begin(); it != contents.end(); ) {
        if( preserves ) {
            // Simulate that the item has already "rotten" up to last_rot_check, but as item::rot
            // is not changed, the item is still fresh.
            it->last_rot_check = calendar::turn;
        }
        if( it->process( carrier, pos, activate ) ) {
            it = contents.erase( it );
        } else {
            ++it;
        }
    }
    if( activate ) {
        return type->invoke( carrier != nullptr ? carrier : &g->u, this, pos );
    }
    // How this works: it checks what kind of processing has to be done
    // (e.g. for food, for drying towels, lit cigars), and if that matches,
    // call the processing function. If that function returns true, the item
    // has been destroyed by the processing, so no further processing has to be
    // done.
    // Otherwise processing continues. This allows items that are processed as
    // food and as litcig and as ...

    // Remaining stuff is only done for active items.
    if( !active ) {
        return false;
    }
    if( is_food() &&  process_food( carrier, pos ) ) {
        return true;
    }
    if( is_corpse() && process_corpse( carrier, pos ) ) {
        return true;
    }
    if( has_flag( "WET" ) && process_wet( carrier, pos ) ) {
        // Drying items are never destroyed, but we want to exit so they don't get processed as tools.
        return false;
    }
    if( has_flag( "LITCIG" ) && process_litcig( carrier, pos ) ) {
        return true;
    }
    if( has_flag( "CABLE_SPOOL" ) ) {
        // DO NOT process this as a tool! It really isn't!
        return process_cable(carrier, pos);
    }
    if( is_tool() && process_tool( carrier, pos ) ) {
        return true;
    }
    if( is_charger_gun() && process_charger_gun( carrier, pos ) ) {
        return true;
    }
    return false;
}

bool item::reduce_charges( long quantity )
{
    if( !count_by_charges() ) {
        debugmsg( "Tried to remove %s by charges, but item is not counted by charges", tname().c_str() );
        return false;
    }
    if( quantity > charges ) {
        debugmsg( "Charges: Tried to remove charges that do not exist, removing maximum available charges instead" );
    }
    if( charges <= quantity ) {
        return true;
    }
    charges -= quantity;
    return false;
}

bool item::has_effect_when_wielded( art_effect_passive effect ) const
{
    if( !type->artifact ) {
        return false;
    }
    auto &ew = type->artifact->effects_wielded;
    if( std::find( ew.begin(), ew.end(), effect ) != ew.end() ) {
        return true;
    }
    return false;
}

bool item::has_effect_when_worn( art_effect_passive effect ) const
{
    if( !type->artifact ) {
        return false;
    }
    auto &ew = type->artifact->effects_worn;
    if( std::find( ew.begin(), ew.end(), effect ) != ew.end() ) {
        return true;
    }
    return false;
}

bool item::has_effect_when_carried( art_effect_passive effect ) const
{
    if( !type->artifact ) {
        return false;
    }
    auto &ec = type->artifact->effects_carried;
    if( std::find( ec.begin(), ec.end(), effect ) != ec.end() ) {
        return true;
    }
    for( auto &i : contents ) {
        if( i.has_effect_when_carried( effect ) ) {
            return true;
        }
    }
    return false;
}

bool item::is_seed() const
{
    return type->seed.get() != nullptr;
}

int item::get_plant_epoch() const
{
    if( !type->seed ) {
        return 0;
    }
    // 91 days is the approximate length of a real world season
    // Growing times have been based around 91 rather than the default of 14 to give
    // more accuracy for longer season lengths
    // Note that it is converted based on the season_length option!
    // Also note that seed->grow is the time it takes from seeding to harvest, this is
    // divied by 3 to get the time it takes from one plant state to the next.
    return DAYS( type->seed->grow * calendar::season_length() / ( 91 * 3 ) );
}

std::string item::get_plant_name() const
{
    if( !type->seed ) {
        return std::string{};
    }
    return type->seed->plant_name;
}

bool item::is_dangerous() const
{
    // Note: doesn't handle the pipebomb or radio bombs
    // Consider flagging dangerous items with an explicit flag instead
    static const std::string explosion_string( "explosion" );
    if( type->can_use( explosion_string ) ) {
        return true;
    }

    return std::any_of( contents.begin(), contents.end(), []( const item &it ) {
        return it.is_dangerous();
    } );
}

std::string item::type_name( unsigned int quantity ) const
{
    const auto iter = item_vars.find( "name" );
    if( corpse != nullptr && typeId() == "corpse" ) {
        if( name.empty() ) {
            return rmp_format( ngettext( "<item_name>%s corpse",
                                         "<item_name>%s corpses", quantity ),
                               corpse->nname().c_str() );
        } else {
            return rmp_format( ngettext( "<item_name>%s corpse of %s",
                                         "<item_name>%s corpses of %s", quantity ),
                               corpse->nname().c_str(), name.c_str() );
        }
    } else if( typeId() == "blood" ) {
        if( corpse == nullptr || corpse->id == NULL_ID ) {
            return rm_prefix( ngettext( "<item_name>human blood",
                                        "<item_name>human blood", quantity ) );
        } else {
            return rmp_format( ngettext( "<item_name>%s blood",
                                         "<item_name>%s blood",  quantity ),
                               corpse->nname().c_str() );
        }
    } else if( iter != item_vars.end() ) {
        return iter->second;
    } else {
        return type->nname( quantity );
    }
}

std::string item::nname( const itype_id &id, unsigned int quantity )
{
    const auto t = find_type( id );
    return t->nname( quantity );
}

bool item::count_by_charges( const itype_id &id )
{
    const auto t = find_type( id );
    return t->count_by_charges();
}

bool item::type_is_defined( const itype_id &id )
{
    return item_controller->has_template( id );
}

itype *item::find_type( const itype_id &type )
{
    return item_controller->find_template( type );
}

int item::get_gun_ups_drain() const
{
    int draincount = 0;
    if( type->gun.get() != nullptr ){
        draincount += type->gun->ups_charges;
        for( auto &mod : contents ){
            if( mod.is_gunmod() && mod.type->gunmod->ups_charges > 0 ){
                draincount += mod.type->gunmod->ups_charges;
            }
        }
    }
    return draincount;
}

bool item::has_label() const
{
    return has_var( "item_label" );
}

std::string item::label( unsigned int quantity ) const
{
    if ( has_label() ) {
        return get_var( "item_label" );
    }

    return type_name( quantity );
}

item_category::item_category() : id(), name(), sort_rank( 0 )
{
}

item_category::item_category( const std::string &id_, const std::string &name_,
                              int sort_rank_ )
    : id( id_ ), name( name_ ), sort_rank( sort_rank_ )
{
}

bool item_category::operator<( const item_category &rhs ) const
{
    if( sort_rank != rhs.sort_rank ) {
        return sort_rank < rhs.sort_rank;
    }
    if( name != rhs.name ) {
        return name < rhs.name;
    }
    return id < rhs.id;
}

bool item_category::operator==( const item_category &rhs ) const
{
    return sort_rank == rhs.sort_rank && name == rhs.name && id == rhs.id;
}

bool item_category::operator!=( const item_category &rhs ) const
{
    return !( *this == rhs );
}<|MERGE_RESOLUTION|>--- conflicted
+++ resolved
@@ -4211,24 +4211,6 @@
     std::set<itype_id> item_types; // specific ammo for partially loaded detachable or integral magazines
     std::set<itype_id> compat_mag; // compatible magazine types for items that reload using them
 
-<<<<<<< HEAD
-=======
-    // @todo deprecate handling of spare magazine as special case
-    auto spare = has_gunmod( "spare_mag" );
-    if( spare >= 0 ) {
-        if( ammo_remaining() <= 0 && contents[spare].charges > 0 ) {
-            return item_location( u, this );
-        }
-        if( contents[spare].charges < ammo_remaining() ) {
-            if( contents[spare].charges > 0 || ammo_remaining() > 0 ) {
-                item_types.insert( ammo_current() ); // gun or spare mag partially loaded
-            } else {
-                ammo_types.insert( ammo_type() ); // neither loaded
-            }
-        }
-    }
-
->>>>>>> e6d22fce
     // checks if item reloadable and if so appends to either ammo_type or item_type
     auto wants_ammo = [&ammo_types,&item_types,&compat_mag]( const item& it ) {
         if( !it.has_flag( "NO_RELOAD" ) ) {
