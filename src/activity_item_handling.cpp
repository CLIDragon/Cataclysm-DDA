--- conflicted
+++ resolved
@@ -2994,20 +2994,12 @@
                 // its frozen
                 continue;
             }
-<<<<<<< HEAD
             int consume_moves = -Pickup::cost_to_move_item( p, it ) * std::max( rl_dist( p.pos(),
-                                g->m.getlocal( loc ) ), 1 );
+                                here.getlocal( loc ) ), 1 );
             consume_moves += to_moves<int>( p.get_consume_time( it ) );
-            item_location item_loc( map_cursor( g->m.getlocal( loc ) ), &comest );
+            item_location item_loc( map_cursor( here.getlocal( loc ) ), &comest );
 
             p.consume( item_loc );
-
-=======
-            p.mod_moves( -Pickup::cost_to_move_item( p, it ) * std::max( rl_dist( p.pos(),
-                         here.getlocal( loc ) ), 1 ) );
-            item_location item_loc( map_cursor( here.getlocal( loc ) ), &it );
-            avatar_action::eat( g->u, item_loc );
->>>>>>> aa547fd5
             // eat() may have removed the item, so check its still there.
             if( item_loc.get_item() && item_loc->is_container() ) {
                 item_loc->on_contents_changed();
