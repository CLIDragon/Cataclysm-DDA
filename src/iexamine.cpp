--- conflicted
+++ resolved
@@ -1506,15 +1506,11 @@
             } else {
               seed.bday = 0;
             }
-<<<<<<< HEAD
-            
-=======
             // The plant furniture has the NOITEM token wich prevents adding items on that square,
             // spawned items are moved to an adjacent field instead, but the fertilizer token
             // must be on the square of the plant, therefor this hack:
             const auto old_furn = m->furn( examx, examy );
             m->furn_set( examx, examy, f_null );
->>>>>>> 889ed360
             m->spawn_item( examx, examy, "fertilizer", 1, 1, (int)calendar::turn );
             m->furn_set( examx, examy, old_furn );
         }
