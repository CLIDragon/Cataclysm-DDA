#include "effect.h"

#include "debug.h"
#include "json.h"
#include "messages.h"
#include "output.h"
#include "player.h"
<<<<<<< HEAD
#include "messages.h"
#include "json.h"
=======
#include "rng.h"
#include "string_formatter.h"
#include "translations.h"
>>>>>>> f6e62f3e

#include <map>
#include <sstream>

namespace
{
std::map<efftype_id, effect_type> effect_types;
}

/** @relates string_id */
template<>
const effect_type &string_id<effect_type>::obj() const
{
    const auto iter = effect_types.find( *this );
    if( iter == effect_types.end() ) {
        debugmsg( "invalid effect type id %s", c_str() );
        static const effect_type dummy{};
        return dummy;
    }
    return iter->second;
}

/** @relates string_id */
template<>
bool string_id<effect_type>::is_valid() const
{
    return effect_types.count( *this ) > 0;
}

const efftype_id effect_weed_high( "weed_high" );

void weed_msg( player &p )
{
    const time_duration howhigh = p.get_effect_dur( effect_weed_high );
    ///\EFFECT_INT changes messages when smoking weed
    int smarts = p.get_int();
    if( howhigh > 125_turns && one_in( 7 ) ) {
        int msg = rng( 0, 5 );
        switch( msg ) {
            case 0: // Freakazoid
                p.add_msg_if_player(
                    _( "The scariest thing in the world would be... if all the air in the world turned to WOOD!" ) );
                return;
            case 1: // Simpsons
                p.add_msg_if_player(
                    _( "Could Jesus microwave a burrito so hot, that he himself couldn't eat it?" ) );
                p.mod_hunger( 2 );
                return;
            case 2:
                if( smarts > 8 ) { // Timothy Leary
                    p.add_msg_if_player( _( "Science is all metaphor." ) );
                } else if( smarts < 3 ) { // It's Always Sunny in Philadelphia
                    p.add_msg_if_player( _( "Science is a liar sometimes." ) );
                } else { // Durr
                    p.add_msg_if_player( _( "Science is... wait, what was I talking about again?" ) );
                }
                return;
            case 3: // Dazed and Confused
                p.add_msg_if_player(
                    _( "Behind every good man there is a woman, and that woman was Martha Washington, man." ) );
                if( one_in( 2 ) ) {
                    p.add_msg_if_player(
                        _( "Every day, George would come home, and she would have a big fat bowl waiting for him when he came in the door, man." ) );
                    if( one_in( 2 ) ) {
                        p.add_msg_if_player( _( "She was a hip, hip, hip lady, man." ) );
                    }
                }
                return;
            case 4:
                if( p.has_amount( "money_bundle", 1 ) ) { // Half Baked
                    p.add_msg_if_player( _( "You ever see the back of a twenty dollar bill... on weed?" ) );
                    if( one_in( 2 ) ) {
                        p.add_msg_if_player(
                            _( "Oh, there's some crazy shit, man.  There's a dude in the bushes.  Has he got a gun?  I dunno!" ) );
                        if( one_in( 3 ) ) {
                            p.add_msg_if_player( _( "RED TEAM GO, RED TEAM GO!" ) );
                        }
                    }
                } else if( p.has_amount( "holybook_bible", 1 ) ) {
                    p.add_msg_if_player( _( "You have a sudden urge to flip your bible open to Genesis 1:29..." ) );
                } else { // Big Lebowski
                    p.add_msg_if_player( _( "That rug really tied the room together..." ) );
                }
                return;
            case 5:
                p.add_msg_if_player( _( "I used to do drugs...  I still do, but I used to, too." ) );
            default:
                return;
        }
    } else if( howhigh > 100_turns && one_in( 5 ) ) {
        int msg = rng( 0, 5 );
        switch( msg ) {
            case 0: // Bob Marley
                p.add_msg_if_player( _( "The herb reveals you to yourself." ) );
                return;
            case 1: // Freakazoid
                p.add_msg_if_player(
                    _( "Okay, like, the scariest thing in the world would be... if like you went to grab something and it wasn't there!" ) );
                return;
            case 2: // Simpsons
                p.add_msg_if_player( _( "They call them fingers, but I never see them fing." ) );
                if( smarts > 2 && one_in( 2 ) ) {
                    p.add_msg_if_player( _( "... oh, there they go." ) );
                }
                return;
            case 3: // Bill Hicks
                p.add_msg_if_player(
                    _( "You suddenly realize that all matter is merely energy condensed to a slow vibration, and we are all one consciousness experiencing itself subjectively." ) );
                return;
            case 4: // Steve Martin
                p.add_msg_if_player( _( "I usually only smoke in the late evening." ) );
                if( one_in( 4 ) ) {
                    p.add_msg_if_player(
                        _( "Oh, occasionally the early evening, but usually the late evening, or the mid-evening." ) );
                }
                if( one_in( 4 ) ) {
                    p.add_msg_if_player( _( "Just the early evening, mid-evening and late evening." ) );
                }
                if( one_in( 4 ) ) {
                    p.add_msg_if_player(
                        _( "Occasionally, early afternoon, early mid-afternoon, or perhaps the late mid-afternoon." ) );
                }
                if( one_in( 4 ) ) {
                    p.add_msg_if_player( _( "Oh, sometimes the early-mid-late-early-morning." ) );
                }
                if( smarts > 2 ) {
                    p.add_msg_if_player( _( "...But never at dusk." ) );
                }
                return;
            case 5:
            default:
                return;
        }
    } else if( howhigh > 50_turns && one_in( 3 ) ) {
        int msg = rng( 0, 5 );
        switch( msg ) {
            case 0: // Cheech and Chong
                p.add_msg_if_player( _( "Dave's not here, man." ) );
                return;
            case 1: // Real Life
                p.add_msg_if_player( _( "Man, a cheeseburger sounds SO awesome right now." ) );
                p.mod_hunger( 4 );
                if( p.has_trait( trait_id( "VEGETARIAN" ) ) ) {
                    p.add_msg_if_player( _( "Eh... maybe not." ) );
                } else if( p.has_trait( trait_id( "LACTOSE" ) ) ) {
                    p.add_msg_if_player( _( "I guess, maybe, without the cheese... yeah." ) );
                }
                return;
            case 2: // Dazed and Confused
                p.add_msg_if_player( _( "Walkin' down the hall, by myself, smokin' a j with fifty elves." ) );
                return;
            case 3: // Half Baked
                p.add_msg_if_player( _( "That weed was the shiz-nittlebam snip-snap-sack." ) );
                return;
            case 4:
                weed_msg( p ); // re-roll
            case 5:
            default:
                return;
        }
    }
}

static void extract_effect( JsonObject &j,
                            std::unordered_map<std::tuple<std::string, bool, std::string, std::string>, double> &data,
                            const std::string &mod_type, std::string data_key, std::string type_key, std::string arg_key )
{
    double val = 0;
    double reduced_val = 0;
    if( j.has_member( mod_type ) ) {
        JsonArray jsarr = j.get_array( mod_type );
        val = jsarr.get_float( 0 );
        // If a second value exists use it, else reduced_val = val.
        if( jsarr.size() >= 2 ) {
            reduced_val = jsarr.get_float( 1 );
        } else {
            reduced_val = val;
        }
    }
    // Store values if they aren't zero.
    if( val != 0 ) {
        data[std::make_tuple( data_key, false, type_key, arg_key )] = val;
    }
    if( reduced_val != 0 ) {
        data[std::make_tuple( data_key, true, type_key, arg_key )] = reduced_val;
    }
}

bool effect_type::load_mod_data( JsonObject &jsobj, const std::string &member )
{
    if( jsobj.has_object( member ) ) {
        JsonObject j = jsobj.get_object( member );

        // Stats first
        //                          json field                  type key    arg key
        extract_effect( j, mod_data, "str_mod",          member, "STR",      "min" );
        extract_effect( j, mod_data, "dex_mod",          member, "DEX",      "min" );
        extract_effect( j, mod_data, "per_mod",          member, "PER",      "min" );
        extract_effect( j, mod_data, "int_mod",          member, "INT",      "min" );
        extract_effect( j, mod_data, "speed_mod",        member, "SPEED",    "min" );

        // Then pain
        extract_effect( j, mod_data, "pain_amount",      member, "PAIN",     "amount" );
        extract_effect( j, mod_data, "pain_min",         member, "PAIN",     "min" );
        extract_effect( j, mod_data, "pain_max",         member, "PAIN",     "max" );
        extract_effect( j, mod_data, "pain_max_val",     member, "PAIN",     "max_val" );
        extract_effect( j, mod_data, "pain_chance",      member, "PAIN",     "chance_top" );
        extract_effect( j, mod_data, "pain_chance_bot",  member, "PAIN",     "chance_bot" );
        extract_effect( j, mod_data, "pain_tick",        member, "PAIN",     "tick" );

        // Then hurt
        extract_effect( j, mod_data, "hurt_amount",      member, "HURT",     "amount" );
        extract_effect( j, mod_data, "hurt_min",         member, "HURT",     "min" );
        extract_effect( j, mod_data, "hurt_max",         member, "HURT",     "max" );
        extract_effect( j, mod_data, "hurt_chance",      member, "HURT",     "chance_top" );
        extract_effect( j, mod_data, "hurt_chance_bot",  member, "HURT",     "chance_bot" );
        extract_effect( j, mod_data, "hurt_tick",        member, "HURT",     "tick" );

        // Then sleep
        extract_effect( j, mod_data, "sleep_amount",     member, "SLEEP",    "amount" );
        extract_effect( j, mod_data, "sleep_min",        member, "SLEEP",    "min" );
        extract_effect( j, mod_data, "sleep_max",        member, "SLEEP",    "max" );
        extract_effect( j, mod_data, "sleep_chance",     member, "SLEEP",    "chance_top" );
        extract_effect( j, mod_data, "sleep_chance_bot", member, "SLEEP",    "chance_bot" );
        extract_effect( j, mod_data, "sleep_tick",       member, "SLEEP",    "tick" );

        // Then pkill
        extract_effect( j, mod_data, "pkill_amount",     member, "PKILL",    "amount" );
        extract_effect( j, mod_data, "pkill_min",        member, "PKILL",    "min" );
        extract_effect( j, mod_data, "pkill_max",        member, "PKILL",    "max" );
        extract_effect( j, mod_data, "pkill_max_val",    member, "PKILL",    "max_val" );
        extract_effect( j, mod_data, "pkill_chance",     member, "PKILL",    "chance_top" );
        extract_effect( j, mod_data, "pkill_chance_bot", member, "PKILL",    "chance_bot" );
        extract_effect( j, mod_data, "pkill_tick",       member, "PKILL",    "tick" );

        // Then stim
        extract_effect( j, mod_data, "stim_amount",      member, "STIM",     "amount" );
        extract_effect( j, mod_data, "stim_min",         member, "STIM",     "min" );
        extract_effect( j, mod_data, "stim_max",         member, "STIM",     "max" );
        extract_effect( j, mod_data, "stim_min_val",     member, "STIM",     "min_val" );
        extract_effect( j, mod_data, "stim_max_val",     member, "STIM",     "max_val" );
        extract_effect( j, mod_data, "stim_chance",      member, "STIM",     "chance_top" );
        extract_effect( j, mod_data, "stim_chance_bot",  member, "STIM",     "chance_bot" );
        extract_effect( j, mod_data, "stim_tick",        member, "STIM",     "tick" );

        // Then health
        extract_effect( j, mod_data, "health_amount",    member, "HEALTH",   "amount" );
        extract_effect( j, mod_data, "health_min",       member, "HEALTH",   "min" );
        extract_effect( j, mod_data, "health_max",       member, "HEALTH",   "max" );
        extract_effect( j, mod_data, "health_min_val",   member, "HEALTH",   "min_val" );
        extract_effect( j, mod_data, "health_max_val",   member, "HEALTH",   "max_val" );
        extract_effect( j, mod_data, "health_chance",    member, "HEALTH",   "chance_top" );
        extract_effect( j, mod_data, "health_chance_bot", member, "HEALTH",   "chance_bot" );
        extract_effect( j, mod_data, "health_tick",      member, "HEALTH",   "tick" );

        // Then health mod
        extract_effect( j, mod_data, "h_mod_amount",     member, "H_MOD",    "amount" );
        extract_effect( j, mod_data, "h_mod_min",        member, "H_MOD",    "min" );
        extract_effect( j, mod_data, "h_mod_max",        member, "H_MOD",    "max" );
        extract_effect( j, mod_data, "h_mod_min_val",    member, "H_MOD",    "min_val" );
        extract_effect( j, mod_data, "h_mod_max_val",    member, "H_MOD",    "max_val" );
        extract_effect( j, mod_data, "h_mod_chance",     member, "H_MOD",    "chance_top" );
        extract_effect( j, mod_data, "h_mod_chance_bot", member, "H_MOD",    "chance_bot" );
        extract_effect( j, mod_data, "h_mod_tick",       member, "H_MOD",    "tick" );

        // Then radiation
        extract_effect( j, mod_data, "rad_amount",       member, "RAD",      "amount" );
        extract_effect( j, mod_data, "rad_min",          member, "RAD",      "min" );
        extract_effect( j, mod_data, "rad_max",          member, "RAD",      "max" );
        extract_effect( j, mod_data, "rad_max_val",      member, "RAD",      "max_val" );
        extract_effect( j, mod_data, "rad_chance",       member, "RAD",      "chance_top" );
        extract_effect( j, mod_data, "rad_chance_bot",   member, "RAD",      "chance_bot" );
        extract_effect( j, mod_data, "rad_tick",         member, "RAD",      "tick" );

        // Then hunger
        extract_effect( j, mod_data, "hunger_amount",    member, "HUNGER",   "amount" );
        extract_effect( j, mod_data, "hunger_min",       member, "HUNGER",   "min" );
        extract_effect( j, mod_data, "hunger_max",       member, "HUNGER",   "max" );
        extract_effect( j, mod_data, "hunger_min_val",   member, "HUNGER",   "min_val" );
        extract_effect( j, mod_data, "hunger_max_val",   member, "HUNGER",   "max_val" );
        extract_effect( j, mod_data, "hunger_chance",    member, "HUNGER",   "chance_top" );
        extract_effect( j, mod_data, "hunger_chance_bot", member, "HUNGER",   "chance_bot" );
        extract_effect( j, mod_data, "hunger_tick",      member, "HUNGER",   "tick" );

        // Then thirst
        extract_effect( j, mod_data, "thirst_amount",    member, "THIRST",   "amount" );
        extract_effect( j, mod_data, "thirst_min",       member, "THIRST",   "min" );
        extract_effect( j, mod_data, "thirst_max",       member, "THIRST",   "max" );
        extract_effect( j, mod_data, "thirst_min_val",   member, "THIRST",   "min_val" );
        extract_effect( j, mod_data, "thirst_max_val",   member, "THIRST",   "max_val" );
        extract_effect( j, mod_data, "thirst_chance",    member, "THIRST",   "chance_top" );
        extract_effect( j, mod_data, "thirst_chance_bot", member, "THIRST",   "chance_bot" );
        extract_effect( j, mod_data, "thirst_tick",      member, "THIRST",   "tick" );

        // Then fatigue
        extract_effect( j, mod_data, "fatigue_amount",    member, "FATIGUE",  "amount" );
        extract_effect( j, mod_data, "fatigue_min",       member, "FATIGUE",  "min" );
        extract_effect( j, mod_data, "fatigue_max",       member, "FATIGUE",  "max" );
        extract_effect( j, mod_data, "fatigue_min_val",   member, "FATIGUE",  "min_val" );
        extract_effect( j, mod_data, "fatigue_max_val",   member, "FATIGUE",  "max_val" );
        extract_effect( j, mod_data, "fatigue_chance",    member, "FATIGUE",  "chance_top" );
        extract_effect( j, mod_data, "fatigue_chance_bot", member, "FATIGUE",  "chance_bot" );
        extract_effect( j, mod_data, "fatigue_tick",      member, "FATIGUE",  "tick" );

        // Then stamina
        extract_effect( j, mod_data, "stamina_amount",    member, "STAMINA",  "amount" );
        extract_effect( j, mod_data, "stamina_min",       member, "STAMINA",  "min" );
        extract_effect( j, mod_data, "stamina_max",       member, "STAMINA",  "max" );
        extract_effect( j, mod_data, "stamina_max_val",   member, "STAMINA",  "max_val" );
        extract_effect( j, mod_data, "stamina_chance",    member, "STAMINA",  "chance_top" );
        extract_effect( j, mod_data, "stamina_chance_bot", member, "STAMINA",  "chance_bot" );
        extract_effect( j, mod_data, "stamina_tick",      member, "STAMINA",  "tick" );

        // Then coughing
        extract_effect( j, mod_data, "cough_chance",     member, "COUGH",    "chance_top" );
        extract_effect( j, mod_data, "cough_chance_bot", member, "COUGH",    "chance_bot" );
        extract_effect( j, mod_data, "cough_tick",       member, "COUGH",    "tick" );

        // Then vomiting
        extract_effect( j, mod_data, "vomit_chance",     member, "VOMIT",    "chance_top" );
        extract_effect( j, mod_data, "vomit_chance_bot", member, "VOMIT",    "chance_bot" );
        extract_effect( j, mod_data, "vomit_tick",       member, "VOMIT",    "tick" );

        // Then healing effects
        extract_effect( j, mod_data, "healing_rate",    member, "HEAL_RATE",  "amount" );
        extract_effect( j, mod_data, "healing_head",    member, "HEAL_HEAD",  "amount" );
        extract_effect( j, mod_data, "healing_torso",   member, "HEAL_TORSO", "amount" );

        return true;
    } else {
        return false;
    }
}

effect_type::effect_type() : max_duration( 0_turns ), int_dur_factor( 0_turns ) {}

effect_rating effect_type::get_rating() const
{
    return rating;
}

bool effect_type::use_name_ints() const
{
    return name.size() > 1;
}

bool effect_type::use_desc_ints( bool reduced ) const
{
    if( reduced ) {
        return ( static_cast<size_t>( max_intensity ) <= reduced_desc.size() );
    } else {
        return ( static_cast<size_t>( max_intensity ) <= desc.size() );
    }
}

game_message_type effect_type::gain_game_message_type() const
{
    switch( rating ) {
        case e_good:
            return m_good;
        case e_bad:
            return m_bad;
        case e_neutral:
            return m_neutral;
        case e_mixed:
            return m_mixed;
        default:
            return m_neutral;  // Should never happen
    }
}
game_message_type effect_type::lose_game_message_type() const
{
    switch( rating ) {
        case e_good:
            return m_bad;
        case e_bad:
            return m_good;
        case e_neutral:
            return m_neutral;
        case e_mixed:
            return m_mixed;
        default:
            return m_neutral;  // Should never happen
    }
}
std::string effect_type::get_apply_message() const
{
    return apply_message;
}
std::string effect_type::get_apply_memorial_log() const
{
    return apply_memorial_log;
}
std::string effect_type::get_remove_message() const
{
    return remove_message;
}
std::string effect_type::get_remove_memorial_log() const
{
    return remove_memorial_log;
}
bool effect_type::get_main_parts() const
{
    return main_parts_only;
}
bool effect_type::is_show_in_info() const
{
    return show_in_info;
}
bool effect_type::load_miss_msgs( JsonObject &jo, const std::string &member )
{
    if( jo.has_array( member ) ) {
        JsonArray outer = jo.get_array( member );
        while( outer.has_more() ) {
            JsonArray inner = outer.next_array();
            miss_msgs.push_back( std::make_pair( inner.get_string( 0 ), inner.get_int( 1 ) ) );
        }
        return true;
    }
    return false;
}
bool effect_type::load_decay_msgs( JsonObject &jo, const std::string &member )
{
    if( jo.has_array( member ) ) {
        JsonArray outer = jo.get_array( member );
        while( outer.has_more() ) {
            JsonArray inner = outer.next_array();
            std::string msg = inner.get_string( 0 );
            std::string r = inner.get_string( 1 );
            game_message_type rate = m_neutral;
            if( r == "good" ) {
                rate = m_good;
            } else if( r == "neutral" ) {
                rate = m_neutral;
            } else if( r == "bad" ) {
                rate = m_bad;
            } else if( r == "mixed" ) {
                rate = m_mixed;
            } else {
                rate = m_neutral;
            }
            decay_msgs.push_back( std::make_pair( msg, rate ) );
        }
        return true;
    }
    return false;
}

effect effect::null_effect;

bool effect::is_null() const
{
    return this == &null_effect;
}

std::string effect::disp_name() const
{
    if( eff_type->name.empty() ) {
        debugmsg( "No names for effect type, ID: %s", eff_type->id.c_str() );
        return "";
    }

    // End result should look like "name (l. arm)" or "name [intensity] (l. arm)"
    std::ostringstream ret;
    if( eff_type->use_name_ints() ) {
        const translation &d_name = eff_type->name[ std::min<size_t>( intensity,
                                                      eff_type->name.size() ) - 1 ];
        if( d_name.empty() ) {
            return std::string();
        }
        ret << d_name.translated();
    } else {
        if( eff_type->name[0].empty() ) {
            return std::string();
        }
        ret << eff_type->name[0].translated();
        if( intensity > 1 ) {
            if( eff_type->id == "bandaged" || eff_type->id == "disinfected" ) {
                ret << " [" << texitify_healing_power( intensity ) << "]";
            } else {
                ret << " [" << intensity << "]";
            }
        }
    }
    if( bp != num_bp ) {
        ret << " (" << body_part_name( bp ).c_str() << ")";
    }

    return ret.str();
}

// Used in disp_desc()
struct desc_freq {
    double chance;
    int val;
    std::string pos_string;
    std::string neg_string;

    desc_freq( double c, int v, const std::string &pos, const std::string &neg ) : chance( c ),
        val( v ), pos_string( pos ), neg_string( neg ) {};
};

std::string effect::disp_desc( bool reduced ) const
{
    std::ostringstream ret;
    // First print stat changes, adding + if value is positive
    int tmp = get_avg_mod( "STR", reduced );
    if( tmp > 0 ) {
        ret << string_format( _( "Strength +%d;  " ), tmp );
    } else if( tmp < 0 ) {
        ret << string_format( _( "Strength %d;  " ), tmp );
    }
    tmp = get_avg_mod( "DEX", reduced );
    if( tmp > 0 ) {
        ret << string_format( _( "Dexterity +%d;  " ), tmp );
    } else if( tmp < 0 ) {
        ret << string_format( _( "Dexterity %d;  " ), tmp );
    }
    tmp = get_avg_mod( "PER", reduced );
    if( tmp > 0 ) {
        ret << string_format( _( "Perception +%d;  " ), tmp );
    } else if( tmp < 0 ) {
        ret << string_format( _( "Perception %d;  " ), tmp );
    }
    tmp = get_avg_mod( "INT", reduced );
    if( tmp > 0 ) {
        ret << string_format( _( "Intelligence +%d;  " ), tmp );
    } else if( tmp < 0 ) {
        ret << string_format( _( "Intelligence %d;  " ), tmp );
    }
    tmp = get_avg_mod( "SPEED", reduced );
    if( tmp > 0 ) {
        ret << string_format( _( "Speed +%d;  " ), tmp );
    } else if( tmp < 0 ) {
        ret << string_format( _( "Speed %d;  " ), tmp );
    }
    // Newline if necessary
    if( !ret.str().empty() ) {
        ret << "\n";
    }

    // Then print pain/damage/coughing/vomiting, we don't display pkill, health, or radiation
    std::vector<std::string> constant;
    std::vector<std::string> frequent;
    std::vector<std::string> uncommon;
    std::vector<std::string> rare;
    std::vector<desc_freq> values;
    // Add various desc_freq structs to values. If more effects wish to be placed in the descriptions this is the
    // place to add them.
    int val = 0;
    val = get_avg_mod( "PAIN", reduced );
    values.push_back( desc_freq( get_percentage( "PAIN", val, reduced ), val, _( "pain" ),
                                 _( "pain" ) ) );
    val = get_avg_mod( "HURT", reduced );
    values.push_back( desc_freq( get_percentage( "HURT", val, reduced ), val, _( "damage" ),
                                 _( "damage" ) ) );
    val = get_avg_mod( "STAMINA", reduced );
    values.push_back( desc_freq( get_percentage( "STAMINA", val, reduced ), val,
                                 _( "stamina recovery" ), _( "fatigue" ) ) );
    val = get_avg_mod( "THIRST", reduced );
    values.push_back( desc_freq( get_percentage( "THIRST", val, reduced ), val, _( "thirst" ),
                                 _( "quench" ) ) );
    val = get_avg_mod( "HUNGER", reduced );
    values.push_back( desc_freq( get_percentage( "HUNGER", val, reduced ), val, _( "hunger" ),
                                 _( "sate" ) ) );
    val = get_avg_mod( "FATIGUE", reduced );
    values.push_back( desc_freq( get_percentage( "FATIGUE", val, reduced ), val, _( "sleepiness" ),
                                 _( "rest" ) ) );
    val = get_avg_mod( "COUGH", reduced );
    values.push_back( desc_freq( get_percentage( "COUGH", val, reduced ), val, _( "coughing" ),
                                 _( "coughing" ) ) );
    val = get_avg_mod( "VOMIT", reduced );
    values.push_back( desc_freq( get_percentage( "VOMIT", val, reduced ), val, _( "vomiting" ),
                                 _( "vomiting" ) ) );
    val = get_avg_mod( "SLEEP", reduced );
    values.push_back( desc_freq( get_percentage( "SLEEP", val, reduced ), val, _( "blackouts" ),
                                 _( "blackouts" ) ) );

    for( auto &i : values ) {
        if( i.val > 0 ) {
            // +50% chance, every other step
            if( i.chance >= 50.0 ) {
                constant.push_back( i.pos_string );
                // +1% chance, every 100 steps
            } else if( i.chance >= 1.0 ) {
                frequent.push_back( i.pos_string );
                // +.4% chance, every 250 steps
            } else if( i.chance >= .4 ) {
                uncommon.push_back( i.pos_string );
                // <.4% chance
            } else if( i.chance > 0 ) {
                rare.push_back( i.pos_string );
            }
        } else if( i.val < 0 ) {
            // +50% chance, every other step
            if( i.chance >= 50.0 ) {
                constant.push_back( i.neg_string );
                // +1% chance, every 100 steps
            } else if( i.chance >= 1.0 ) {
                frequent.push_back( i.neg_string );
                // +.4% chance, every 250 steps
            } else if( i.chance >= .4 ) {
                uncommon.push_back( i.neg_string );
                // <.4% chance
            } else if( i.chance > 0 ) {
                rare.push_back( i.neg_string );
            }
        }
    }
    if( constant.size() > 0 ) {
        ret << _( "Const: " ) << enumerate_as_string( constant ) << " ";
    }
    if( frequent.size() > 0 ) {
        ret << _( "Freq: " ) << enumerate_as_string( frequent ) << " ";
    }
    if( uncommon.size() > 0 ) {
        ret << _( "Unfreq: " ) << enumerate_as_string( uncommon ) << " ";
    }
    if( rare.size() > 0 ) {
        ret << _( "Rare: " ) << enumerate_as_string( rare ); // No space needed at the end
    }

    // Newline if necessary
    if( !ret.str().empty() ) {
        ret << "\n";
    }

    std::string tmp_str;
    if( eff_type->use_desc_ints( reduced ) ) {
        if( reduced ) {
            tmp_str = eff_type->reduced_desc[intensity - 1];
        } else {
            tmp_str = eff_type->desc[intensity - 1];
        }
    } else {
        if( reduced ) {
            tmp_str = eff_type->reduced_desc[0];
        } else {
            tmp_str = eff_type->desc[0];
        }
    }
    // Then print the effect description
    if( use_part_descs() ) {
        ret << string_format( _( tmp_str.c_str() ), body_part_name( bp ).c_str() );
    } else {
        if( !tmp_str.empty() ) {
            ret << _( tmp_str.c_str() );
        }
    }

    return ret.str();
}

std::string effect::disp_short_desc( bool reduced ) const
{
    if( eff_type->use_desc_ints( reduced ) ) {
        if( reduced ) {
            return eff_type->reduced_desc[intensity - 1];
        } else {
            return eff_type->desc[intensity - 1];
        }
    } else {
        if( reduced ) {
            return eff_type->reduced_desc[0];
        } else {
            return eff_type->desc[0];
        }
    }
}

void effect::decay( std::vector<efftype_id> &rem_ids, std::vector<body_part> &rem_bps,
                    const time_point &time, const bool player )
{
    // Decay duration if not permanent
    if( !is_permanent() ) {
        mod_duration( -1_turns, player );
    }

    // Decay intensity if supposed to do so
    // @todo: Remove effects that would decay to 0 intensity?
    if( intensity > 1 && eff_type->int_decay_tick != 0 &&
        to_turn<int>( time ) % eff_type->int_decay_tick == 0 ) {
        set_intensity( intensity + eff_type->int_decay_step, player );
    }

    // Add to removal list if duration is <= 0
    if( duration <= 0_turns ) {
        rem_ids.push_back( get_id() );
        rem_bps.push_back( bp );
    }
}

bool effect::use_part_descs() const
{
    return eff_type->part_descs;
}

time_duration effect::get_duration() const
{
    return duration;
}
time_duration effect::get_max_duration() const
{
    return eff_type->max_duration;
}
void effect::set_duration( const time_duration dur, bool alert )
{
    duration = dur;
    // Cap to max_duration if it exists
    if( eff_type->max_duration > 0_turns && duration > eff_type->max_duration ) {
        duration = eff_type->max_duration;
    }

    // Force intensity if it is duration based
    if( eff_type->int_dur_factor != 0_turns ) {
        // + 1 here so that the lowest is intensity 1, not 0
        set_intensity( duration / eff_type->int_dur_factor + 1, alert );
    }

    add_msg( m_debug, "ID: %s, Duration %d", get_id().c_str(), to_turns<int>( duration ) );
}
void effect::mod_duration( const time_duration dur, bool alert )
{
    set_duration( duration + dur, alert );
}
void effect::mult_duration( double dur, bool alert )
{
    set_duration( duration * dur, alert );
}

time_point effect::get_start_time() const
{
    return start_time;
}

body_part effect::get_bp() const
{
    return bp;
}
void effect::set_bp( body_part part )
{
    bp = part;
}

bool effect::is_permanent() const
{
    return permanent;
}
void effect::pause_effect()
{
    permanent = true;
}
void effect::unpause_effect()
{
    permanent = false;
}

int effect::get_intensity() const
{
    return intensity;
}
int effect::get_max_intensity() const
{
    return eff_type->max_intensity;
}

int effect::set_intensity( int val, bool alert )
{
    if( intensity < 1 ) {
        // Fix bad intensity
        add_msg( m_debug, "Bad intensity, ID: %s", get_id().c_str() );
        intensity = 1;
    }

    val = std::max( std::min( val, eff_type->max_intensity ), 1 );
    if( val == intensity ) {
        // Nothing to change
        return intensity;
    }

    if( alert && val < intensity && val - 1 < int( eff_type->decay_msgs.size() ) ) {
        add_msg( eff_type->decay_msgs[ val - 1 ].second,
                 eff_type->decay_msgs[ val - 1 ].first.c_str() );
    }

    int old_intensity = intensity;
    intensity = val;
    if( old_intensity != intensity ) {
        add_msg( m_debug, "%s intensity %d->%d", get_id().c_str(), old_intensity, intensity );
    }

    return intensity;
}

int effect::mod_intensity( int mod, bool alert )
{
    return set_intensity( intensity + mod, alert );
}

const std::vector<trait_id> &effect::get_resist_traits() const
{
    return eff_type->resist_traits;
}
const std::vector<efftype_id> &effect::get_resist_effects() const
{
    return eff_type->resist_effects;
}
const std::vector<efftype_id> &effect::get_removes_effects() const
{
    return eff_type->removes_effects;
}
const std::vector<efftype_id> effect::get_blocks_effects() const
{
    std::vector<efftype_id> ret = eff_type->removes_effects;
    ret.insert( ret.end(), eff_type->blocks_effects.begin(), eff_type->blocks_effects.end() );
    return ret;
}

int effect::get_mod( std::string arg, bool reduced ) const
{
    auto &mod_data = eff_type->mod_data;
    double min = 0;
    double max = 0;
    // Get the minimum total
    auto found = mod_data.find( std::make_tuple( "base_mods", reduced, arg, "min" ) );
    if( found != mod_data.end() ) {
        min += found->second;
    }
    found = mod_data.find( std::make_tuple( "scaling_mods", reduced, arg, "min" ) );
    if( found != mod_data.end() ) {
        min += found->second * ( intensity - 1 );
    }
    // Get the maximum total
    found = mod_data.find( std::make_tuple( "base_mods", reduced, arg, "max" ) );
    if( found != mod_data.end() ) {
        max += found->second;
    }
    found = mod_data.find( std::make_tuple( "scaling_mods", reduced, arg, "max" ) );
    if( found != mod_data.end() ) {
        max += found->second * ( intensity - 1 );
    }
    if( int( max ) != 0 ) {
        // Return a random value between [min, max]
        return int( rng( min, max ) );
    } else {
        // Else return the minimum value
        return min;
    }
}

int effect::get_avg_mod( std::string arg, bool reduced ) const
{
    auto &mod_data = eff_type->mod_data;
    double min = 0;
    double max = 0;
    // Get the minimum total
    auto found = mod_data.find( std::make_tuple( "base_mods", reduced, arg, "min" ) );
    if( found != mod_data.end() ) {
        min += found->second;
    }
    found = mod_data.find( std::make_tuple( "scaling_mods", reduced, arg, "min" ) );
    if( found != mod_data.end() ) {
        min += found->second * ( intensity - 1 );
    }
    // Get the maximum total
    found = mod_data.find( std::make_tuple( "base_mods", reduced, arg, "max" ) );
    if( found != mod_data.end() ) {
        max += found->second;
    }
    found = mod_data.find( std::make_tuple( "scaling_mods", reduced, arg, "max" ) );
    if( found != mod_data.end() ) {
        max += found->second * ( intensity - 1 );
    }
    if( int( max ) != 0 ) {
        // Return an average of min and max
        return int( ( min + max ) / 2 );
    } else {
        // Else return the minimum value
        return min;
    }
}

int effect::get_amount( std::string arg, bool reduced ) const
{
    int intensity_capped = ( ( eff_type->max_effective_intensity > 0 ) ? std::min(
                                 eff_type->max_effective_intensity, intensity ) : intensity );
    auto &mod_data = eff_type->mod_data;
    double ret = 0;
    auto found = mod_data.find( std::make_tuple( "base_mods", reduced, arg, "amount" ) );
    if( found != mod_data.end() ) {
        ret += found->second;
    }
    found = mod_data.find( std::make_tuple( "scaling_mods", reduced, arg, "amount" ) );
    if( found != mod_data.end() ) {
        ret += found->second * ( intensity_capped - 1 );
    }
    return int( ret );
}

int effect::get_min_val( std::string arg, bool reduced ) const
{
    auto &mod_data = eff_type->mod_data;
    double ret = 0;
    auto found = mod_data.find( std::make_tuple( "base_mods", reduced, arg, "min_val" ) );
    if( found != mod_data.end() ) {
        ret += found->second;
    }
    found = mod_data.find( std::make_tuple( "scaling_mods", reduced, arg, "min_val" ) );
    if( found != mod_data.end() ) {
        ret += found->second * ( intensity - 1 );
    }
    return int( ret );
}

int effect::get_max_val( std::string arg, bool reduced ) const
{
    auto &mod_data = eff_type->mod_data;
    double ret = 0;
    auto found = mod_data.find( std::make_tuple( "base_mods", reduced, arg, "max_val" ) );
    if( found != mod_data.end() ) {
        ret += found->second;
    }
    found = mod_data.find( std::make_tuple( "scaling_mods", reduced, arg, "max_val" ) );
    if( found != mod_data.end() ) {
        ret += found->second * ( intensity - 1 );
    }
    return int( ret );
}

bool effect::get_sizing( const std::string &arg ) const
{
    if( arg == "PAIN" ) {
        return eff_type->pain_sizing;
    } else if( arg == "HURT" ) {
        return eff_type->hurt_sizing;
    }
    return false;
}

double effect::get_percentage( std::string arg, int val, bool reduced ) const
{
    auto &mod_data = eff_type->mod_data;
    auto found_top_base = mod_data.find( std::make_tuple( "base_mods", reduced, arg, "chance_top" ) );
    auto found_top_scale = mod_data.find( std::make_tuple( "scaling_mods", reduced, arg,
                                          "chance_top" ) );
    // Convert to int or 0
    int top_base = 0;
    int top_scale = 0;
    if( found_top_base != mod_data.end() ) {
        top_base = found_top_base->second;
    }
    if( found_top_scale != mod_data.end() ) {
        top_scale = found_top_scale->second * ( intensity - 1 );
    }
    // Check chances if value is 0 (so we can check valueless effects like vomiting)
    // Else a nonzero value overrides a 0 chance for default purposes
    if( val == 0 ) {
        // If both top values <= 0 then it should never trigger
        if( top_base <= 0 && top_scale <= 0 ) {
            return 0;
        }
        // It will also never trigger if top_base + top_scale <= 0
        if( top_base + top_scale <= 0 ) {
            return 0;
        }
    }

    // We only need to calculate these if we haven't already returned
    int bot_base = 0;
    int bot_scale = 0;
    int tick = 0;
    auto found_bot_base = mod_data.find( std::make_tuple( "base_mods", reduced, arg, "chance_bot" ) );
    auto found_bot_scale = mod_data.find( std::make_tuple( "scaling_mods", reduced, arg,
                                          "chance_bot" ) );
    auto found_tick_base = mod_data.find( std::make_tuple( "base_mods", reduced, arg, "tick" ) );
    auto found_tick_scale = mod_data.find( std::make_tuple( "scaling_mods", reduced, arg, "tick" ) );
    if( found_bot_base != mod_data.end() ) {
        bot_base = found_bot_base->second;
    }
    if( found_bot_scale != mod_data.end() ) {
        bot_scale = found_bot_scale->second * ( intensity - 1 );
    }
    if( found_tick_base != mod_data.end() ) {
        tick += found_tick_base->second;
    }
    if( found_tick_scale != mod_data.end() ) {
        tick += found_tick_scale->second * ( intensity - 1 );
    }
    // Tick is the exception where tick = 0 means tick = 1
    if( tick == 0 ) {
        tick = 1;
    }

    double ret = 0;
    // If both bot values are zero the formula is one_in(top), else the formula is x_in_y(top, bot)
    if( bot_base != 0 && bot_scale != 0 ) {
        if( bot_base + bot_scale == 0 ) {
            // Special crash avoidance case, in most effect fields 0 = "nothing happens"
            // so assume false here for consistency
            ret = 0;
        } else {
            // Cast to double here to allow for partial percentages
            ret = 100 * double( top_base + top_scale ) / double( bot_base + bot_scale );
        }
    } else {
        // Cast to double here to allow for partial percentages
        ret = 100 / double( top_base + top_scale );
    }
    // Divide by ticks between rolls
    if( tick > 1 ) {
        ret = ret / tick;
    }
    return ret;
}

bool effect::activated( const time_point &when, std::string arg, int val, bool reduced,
                        double mod ) const
{
    auto &mod_data = eff_type->mod_data;
    auto found_top_base = mod_data.find( std::make_tuple( "base_mods", reduced, arg, "chance_top" ) );
    auto found_top_scale = mod_data.find( std::make_tuple( "scaling_mods", reduced, arg,
                                          "chance_top" ) );
    // Convert to int or 0
    int top_base = 0;
    int top_scale = 0;
    if( found_top_base != mod_data.end() ) {
        top_base = found_top_base->second;
    }
    if( found_top_scale != mod_data.end() ) {
        top_scale = found_top_scale->second * ( intensity - 1 );
    }
    // Check chances if value is 0 (so we can check valueless effects like vomiting)
    // Else a nonzero value overrides a 0 chance for default purposes
    if( val == 0 ) {
        // If both top values <= 0 then it should never trigger
        if( top_base <= 0 && top_scale <= 0 ) {
            return false;
        }
        // It will also never trigger if top_base + top_scale <= 0
        if( top_base + top_scale <= 0 ) {
            return false;
        }
    }

    // We only need to calculate these if we haven't already returned
    int bot_base = 0;
    int bot_scale = 0;
    int tick = 0;
    auto found_bot_base = mod_data.find( std::make_tuple( "base_mods", reduced, arg, "chance_bot" ) );
    auto found_bot_scale = mod_data.find( std::make_tuple( "scaling_mods", reduced, arg,
                                          "chance_bot" ) );
    auto found_tick_base = mod_data.find( std::make_tuple( "base_mods", reduced, arg, "tick" ) );
    auto found_tick_scale = mod_data.find( std::make_tuple( "scaling_mods", reduced, arg, "tick" ) );
    if( found_bot_base != mod_data.end() ) {
        bot_base = found_bot_base->second;
    }
    if( found_bot_scale != mod_data.end() ) {
        bot_scale = found_bot_scale->second * ( intensity - 1 );
    }
    if( found_tick_base != mod_data.end() ) {
        tick += found_tick_base->second;
    }
    if( found_tick_scale != mod_data.end() ) {
        tick += found_tick_scale->second * ( intensity - 1 );
    }
    // Tick is the exception where tick = 0 means tick = 1
    if( tick == 0 ) {
        tick = 1;
    }

    // Check if tick allows for triggering. If both bot values are zero the formula is
    // x_in_y(1, top) i.e. one_in(top), else the formula is x_in_y(top, bot),
    // mod multiplies the overall percentage chances

    // has to be an && here to avoid undefined behavior of turn % 0
    if( tick > 0 && ( when - calendar::time_of_cataclysm ) % time_duration::from_turns( tick ) == 0 ) {
        if( bot_base != 0 && bot_scale != 0 ) {
            if( bot_base + bot_scale == 0 ) {
                // Special crash avoidance case, in most effect fields 0 = "nothing happens"
                // so assume false here for consistency
                return false;
            } else {
                return x_in_y( ( top_base + top_scale ) * mod, ( bot_base + bot_scale ) );
            }
        } else {
            return x_in_y( mod, top_base + top_scale );
        }
    }
    return false;
}

double effect::get_addict_mod( const std::string &arg, int addict_level ) const
{
    // TODO: convert this to JSON id's and values once we have JSON'ed addictions
    if( arg == "PKILL" ) {
        if( eff_type->pkill_addict_reduces ) {
            return 1.0 / std::max( static_cast<double>( addict_level ) * 2.0, 1.0 );
        } else {
            return 1.0;
        }
    } else {
        return 1.0;
    }
}

bool effect::get_harmful_cough() const
{
    return eff_type->harmful_cough;
}
int effect::get_dur_add_perc() const
{
    return eff_type->dur_add_perc;
}
time_duration effect::get_int_dur_factor() const
{
    return eff_type->int_dur_factor;
}
int effect::get_int_add_val() const
{
    return eff_type->int_add_val;
}

std::vector<std::pair<std::string, int>> effect::get_miss_msgs() const
{
    return eff_type->miss_msgs;
}
std::string effect::get_speed_name() const
{
    // USes the speed_mod_name if one exists, else defaults to the first entry in "name".
    // But make sure the name for this intensity actually exists!
    if( !eff_type->speed_mod_name.empty() ) {
        return _( eff_type->speed_mod_name.c_str() );
    } else if( eff_type->use_name_ints() ) {
        return eff_type->name[ std::min<size_t>( intensity, eff_type->name.size() ) - 1 ].translated();
    } else if( !eff_type->name.empty() ) {
        return eff_type->name[0].translated();
    } else {
        return "";
    }
}

bool effect::impairs_movement() const
{
    return eff_type->impairs_movement;
}

const effect_type *effect::get_effect_type() const
{
    return eff_type;
}

// This contains all the effects checked in move_effects
// It's here and not in json because it is hardcoded anyway
static const std::unordered_set<efftype_id> hardcoded_movement_impairing = {{
        efftype_id( "beartrap" ),
        efftype_id( "crushed" ),
        efftype_id( "downed" ),
        efftype_id( "grabbed" ),
        efftype_id( "heavysnare" ),
        efftype_id( "in_pit" ),
        efftype_id( "lightsnare" ),
        efftype_id( "tied" ),
        efftype_id( "webbed" ),
    }
};

void load_effect_type( JsonObject &jo )
{
    effect_type new_etype;
    new_etype.id = efftype_id( jo.get_string( "id" ) );

    if( jo.has_member( "name" ) ) {
        JsonArray jsarr = jo.get_array( "name" );
        while( jsarr.has_more() ) {
            translation name;
            if( !jsarr.read_next( name ) ) {
                jsarr.throw_error( "Error reading effect names" );
            }
            new_etype.name.emplace_back( name );
        }
    } else {
        new_etype.name.emplace_back();
    }
    new_etype.speed_mod_name = jo.get_string( "speed_name", "" );

    if( jo.has_member( "desc" ) ) {
        JsonArray jsarr = jo.get_array( "desc" );
        while( jsarr.has_more() ) {
            new_etype.desc.push_back( jsarr.next_string() );
        }
    } else {
        new_etype.desc.push_back( "" );
    }
    if( jo.has_member( "reduced_desc" ) ) {
        JsonArray jsarr = jo.get_array( "reduced_desc" );
        while( jsarr.has_more() ) {
            new_etype.reduced_desc.push_back( jsarr.next_string() );
        }
    } else {
        new_etype.reduced_desc = new_etype.desc;
    }

    new_etype.part_descs = jo.get_bool( "part_descs", false );

    if( jo.has_member( "rating" ) ) {
        std::string r = jo.get_string( "rating" );
        if( r == "good" ) {
            new_etype.rating = e_good;
        } else if( r == "neutral" ) {
            new_etype.rating = e_neutral;
        } else if( r == "bad" ) {
            new_etype.rating = e_bad;
        } else if( r == "mixed" ) {
            new_etype.rating = e_mixed;
        } else {
            new_etype.rating = e_neutral;
        }
    } else {
        new_etype.rating = e_neutral;
    }
    new_etype.apply_message = jo.get_string( "apply_message", "" );
    new_etype.remove_message = jo.get_string( "remove_message", "" );
    new_etype.apply_memorial_log = jo.get_string( "apply_memorial_log", "" );
    new_etype.remove_memorial_log = jo.get_string( "remove_memorial_log", "" );

    for( auto &&f : jo.get_string_array( "resist_traits" ) ) {
        new_etype.resist_traits.push_back( trait_id( f ) );
    }
    for( auto &&f : jo.get_string_array( "resist_effects" ) ) {
        new_etype.resist_effects.push_back( efftype_id( f ) );
    }
    for( auto &&f : jo.get_string_array( "removes_effects" ) ) {
        new_etype.removes_effects.push_back( efftype_id( f ) );
    }
    for( auto &&f : jo.get_string_array( "blocks_effects" ) ) {
        new_etype.blocks_effects.push_back( efftype_id( f ) );
    }

    new_etype.max_intensity = jo.get_int( "max_intensity", 1 );
    new_etype.max_duration = time_duration::from_turns( jo.get_int( "max_duration", 0 ) );
    new_etype.dur_add_perc = jo.get_int( "dur_add_perc", 100 );
    new_etype.int_add_val = jo.get_int( "int_add_val", 0 );
    new_etype.int_decay_step = jo.get_int( "int_decay_step", -1 );
    new_etype.int_decay_tick = jo.get_int( "int_decay_tick", 0 );
    new_etype.int_dur_factor = time_duration::from_turns( jo.get_int( "int_dur_factor", 0 ) );

    new_etype.load_miss_msgs( jo, "miss_messages" );
    new_etype.load_decay_msgs( jo, "decay_messages" );

    new_etype.main_parts_only = jo.get_bool( "main_parts_only", false );
    new_etype.show_in_info = jo.get_bool( "show_in_info", false );
    new_etype.pkill_addict_reduces = jo.get_bool( "pkill_addict_reduces", false );

    new_etype.pain_sizing = jo.get_bool( "pain_sizing", false );
    new_etype.hurt_sizing = jo.get_bool( "hurt_sizing", false );
    new_etype.harmful_cough = jo.get_bool( "harmful_cough", false );

    new_etype.max_effective_intensity = jo.get_int( "max_effective_intensity", 0 );

    new_etype.load_mod_data( jo, "base_mods" );
    new_etype.load_mod_data( jo, "scaling_mods" );

    new_etype.impairs_movement = hardcoded_movement_impairing.count( new_etype.id ) > 0;

    effect_types[new_etype.id] = new_etype;

}

void reset_effect_types()
{
    effect_types.clear();
}

void effect_type::register_ma_buff_effect( const effect_type &eff )
{
    if( eff.id.is_valid() ) {
        debugmsg( "effect id %s of a martial art buff is already used as id for an effect",
                  eff.id.c_str() );
        return;
    }
    effect_types.insert( std::make_pair( eff.id, eff ) );
}

void effect::serialize( JsonOut &json ) const
{
    json.start_object();
    json.member( "eff_type", eff_type != NULL ? eff_type->id.str() : "" );
    json.member( "duration", duration );
    json.member( "bp", static_cast<int>( bp ) );
    json.member( "permanent", permanent );
    json.member( "intensity", intensity );
    json.member( "start_turn", start_time );
    json.end_object();
}
void effect::deserialize( JsonIn &jsin )
{
    JsonObject jo = jsin.get_object();
    const efftype_id id( jo.get_string( "eff_type" ) );
    eff_type = &id.obj();
    jo.read( "duration", duration );
    bp = static_cast<body_part>( jo.get_int( "bp" ) );
    permanent = jo.get_bool( "permanent" );
    intensity = jo.get_int( "intensity" );
    start_time = calendar::time_of_cataclysm;
    jo.read( "start_turn", start_time );
}

std::string texitify_base_healing_power( const int power )
{
    if( power == 1 ) {
        return _( "very poor" );
    } else if( power == 2 ) {
        return _( "poor" );
    } else if( power == 3 ) {
        return _( "decent" );
    } else if( power == 4 ) {
        return _( "good" );
    } else if( power >= 5 ) {
        return _( "great" );
    }
    if( power < 1 ) {
        debugmsg( "Tried to convert zero or negative value." );
    }
    return "";
}

std::string texitify_healing_power( const int power )
{
    if( power >= 1 && power <= 2 ) {
        return _( "poor" );
    } else if( power >= 3 && power <= 4 ) {
        return _( "decent" );
    } else if( power >= 5 && power <= 6 ) {
        return _( "average" );
    } else if( power >= 7 && power <= 8 ) {
        return _( "good" );
    } else if( power >= 9 && power <= 10 ) {
        return _( "very good" );
    } else if( power >= 11 && power <= 12 ) {
        return _( "great" );
    } else if( power >= 13 && power <= 14 ) {
        return _( "outstanding" );
    } else if( power >= 15 ) {
        return _( "perfect" );
    }
    if( power < 1 ) {
        debugmsg( "Converted value out of bounds." );
    }
    return "";
}<|MERGE_RESOLUTION|>--- conflicted
+++ resolved
@@ -5,14 +5,9 @@
 #include "messages.h"
 #include "output.h"
 #include "player.h"
-<<<<<<< HEAD
-#include "messages.h"
-#include "json.h"
-=======
 #include "rng.h"
 #include "string_formatter.h"
 #include "translations.h"
->>>>>>> f6e62f3e
 
 #include <map>
 #include <sstream>
