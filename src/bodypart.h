--- conflicted
+++ resolved
@@ -3,12 +3,9 @@
 #define BODYPART_H
 
 #include <string>
-<<<<<<< HEAD
+#include <array>
 #include "string_id.h"
 #include "int_id.h"
-=======
-#include <array>
->>>>>>> 302670f0
 
 class JsonObject;
 
