#include "monster.h"

#include <algorithm>
#include <array>
#include <cmath>
#include <memory>
#include <optional>
#include <sstream>
#include <string>
#include <tuple>

#include "ascii_art.h"
#include "avatar.h"
#include "bodypart.h"
#include "catacharset.h"
#include "character.h"
#include "colony.h"
#include "coordinate_conversions.h"
#include "coordinates.h"
#include "creature_tracker.h"
#include "cursesdef.h"
#include "debug.h"
#include "effect.h"
#include "effect_source.h"
#include "event.h"
#include "event_bus.h"
#include "explosion.h"
#include "faction.h"
#include "field_type.h"
#include "game.h"
#include "game_constants.h"
#include "harvest.h"
#include "item.h"
#include "item_group.h"
#include "itype.h"
#include "line.h"
#include "make_static.h"
#include "map.h"
#include "map_iterator.h"
#include "mapdata.h"
#include "mattack_common.h"
#include "melee.h"
#include "messages.h"
#include "mission.h"
#include "mod_manager.h"
#include "mondeath.h"
#include "mondefense.h"
#include "monfaction.h"
#include "mongroup.h"
#include "morale_types.h"
#include "mtype.h"
#include "mutation.h"
#include "npc.h"
#include "options.h"
#include "output.h"
#include "overmapbuffer.h"
#include "pimpl.h"
#include "projectile.h"
#include "rng.h"
#include "sounds.h"
#include "string_formatter.h"
#include "text_snippets.h"
#include "translations.h"
#include "trap.h"
#include "type_id.h"
#include "units.h"
#include "veh_type.h"
#include "vehicle.h"
#include "vpart_position.h"
#include "viewer.h"
#include "weakpoint.h"
#include "weather.h"

static const anatomy_id anatomy_default_anatomy( "default_anatomy" );

static const damage_type_id damage_bash( "bash" );
static const damage_type_id damage_bullet( "bullet" );
static const damage_type_id damage_cut( "cut" );
static const damage_type_id damage_electric( "electric" );
static const damage_type_id damage_heat( "heat" );
static const damage_type_id damage_stab( "stab" );

static const efftype_id effect_badpoison( "badpoison" );
static const efftype_id effect_beartrap( "beartrap" );
static const efftype_id effect_bleed( "bleed" );
static const efftype_id effect_blind( "blind" );
static const efftype_id effect_bouldering( "bouldering" );
static const efftype_id effect_cramped_space( "cramped_space" );
static const efftype_id effect_critter_underfed( "critter_underfed" );
static const efftype_id effect_critter_well_fed( "critter_well_fed" );
static const efftype_id effect_crushed( "crushed" );
static const efftype_id effect_deaf( "deaf" );
static const efftype_id effect_disarmed( "disarmed" );
static const efftype_id effect_docile( "docile" );
static const efftype_id effect_downed( "downed" );
static const efftype_id effect_dripping_mechanical_fluid( "dripping_mechanical_fluid" );
static const efftype_id effect_emp( "emp" );
static const efftype_id effect_fake_common_cold( "fake_common_cold" );
static const efftype_id effect_fake_flu( "fake_flu" );
static const efftype_id effect_grabbing( "grabbing" );
static const efftype_id effect_has_bag( "has_bag" );
static const efftype_id effect_heavysnare( "heavysnare" );
static const efftype_id effect_hit_by_player( "hit_by_player" );
static const efftype_id effect_in_pit( "in_pit" );
static const efftype_id effect_leashed( "leashed" );
static const efftype_id effect_lightsnare( "lightsnare" );
static const efftype_id effect_maimed_arm( "maimed_arm" );
static const efftype_id effect_monster_armor( "monster_armor" );
static const efftype_id effect_monster_saddled( "monster_saddled" );
static const efftype_id effect_natures_commune( "natures_commune" );
static const efftype_id effect_no_sight( "no_sight" );
static const efftype_id effect_onfire( "onfire" );
static const efftype_id effect_pacified( "pacified" );
static const efftype_id effect_paralyzepoison( "paralyzepoison" );
static const efftype_id effect_pet( "pet" );
static const efftype_id effect_photophobia( "photophobia" );
static const efftype_id effect_poison( "poison" );
static const efftype_id effect_psi_stunned( "psi_stunned" );
static const efftype_id effect_ridden( "ridden" );
static const efftype_id effect_run( "run" );
static const efftype_id effect_slippery_terrain( "slippery_terrain" );
static const efftype_id effect_spooked( "spooked" );
static const efftype_id effect_spooked_recent( "spooked_recent" );
static const efftype_id effect_stunned( "stunned" );
static const efftype_id effect_supercharged( "supercharged" );
static const efftype_id effect_tied( "tied" );
static const efftype_id effect_tpollen( "tpollen" );
static const efftype_id effect_venom_dmg( "venom_dmg" );
static const efftype_id effect_venom_player1( "venom_player1" );
static const efftype_id effect_venom_player2( "venom_player2" );
static const efftype_id effect_venom_weaken( "venom_weaken" );
static const efftype_id effect_webbed( "webbed" );
static const efftype_id effect_worked_on( "worked_on" );

static const emit_id emit_emit_shock_cloud( "emit_shock_cloud" );
static const emit_id emit_emit_shock_cloud_big( "emit_shock_cloud_big" );

static const flag_id json_flag_DISABLE_FLIGHT( "DISABLE_FLIGHT" );
static const flag_id json_flag_GRAB( "GRAB" );
static const flag_id json_flag_GRAB_FILTER( "GRAB_FILTER" );

static const itype_id itype_milk( "milk" );
static const itype_id itype_milk_raw( "milk_raw" );

static const material_id material_bone( "bone" );
static const material_id material_flesh( "flesh" );
static const material_id material_hflesh( "hflesh" );
static const material_id material_iflesh( "iflesh" );
static const material_id material_iron( "iron" );
static const material_id material_steel( "steel" );
static const material_id material_stone( "stone" );
static const material_id material_veggy( "veggy" );

static const mfaction_str_id monfaction_acid_ant( "acid_ant" );
static const mfaction_str_id monfaction_ant( "ant" );
static const mfaction_str_id monfaction_bee( "bee" );
static const mfaction_str_id monfaction_nether_player_hate( "nether_player_hate" );
static const mfaction_str_id monfaction_wasp( "wasp" );

<<<<<<< HEAD
static const mon_flag_str_id mon_flag_ANIMAL( "ANIMAL" );
static const mon_flag_str_id mon_flag_AQUATIC( "AQUATIC" );
static const mon_flag_str_id mon_flag_ATTACK_LOWER( "ATTACK_LOWER" );
static const mon_flag_str_id mon_flag_ATTACK_UPPER( "ATTACK_UPPER" );
static const mon_flag_str_id mon_flag_BADVENOM( "BADVENOM" );
static const mon_flag_str_id mon_flag_CAN_DIG( "CAN_DIG" );
static const mon_flag_str_id mon_flag_CLIMBS( "CLIMBS" );
static const mon_flag_str_id mon_flag_CORNERED_FIGHTER( "CORNERED_FIGHTER" );
static const mon_flag_str_id mon_flag_DIGS( "DIGS" );
static const mon_flag_str_id mon_flag_DORMANT( "DORMANT" );
static const mon_flag_str_id mon_flag_EATS( "EATS" );
static const mon_flag_str_id mon_flag_ELECTRIC( "ELECTRIC" );
static const mon_flag_str_id mon_flag_ELECTRIC_FIELD( "ELECTRIC_FIELD" );
static const mon_flag_str_id mon_flag_ELECTRONIC( "ELECTRONIC" );
static const mon_flag_str_id mon_flag_FILTHY( "FILTHY" );
static const mon_flag_str_id mon_flag_FIREY( "FIREY" );
static const mon_flag_str_id mon_flag_FLIES( "FLIES" );
static const mon_flag_str_id mon_flag_GOODHEARING( "GOODHEARING" );
static const mon_flag_str_id mon_flag_GRABS( "GRABS" );
static const mon_flag_str_id mon_flag_HAS_MIND( "HAS_MIND" );
static const mon_flag_str_id mon_flag_HEARS( "HEARS" );
static const mon_flag_str_id mon_flag_HIT_AND_RUN( "HIT_AND_RUN" );
static const mon_flag_str_id mon_flag_HUMAN( "HUMAN" );
static const mon_flag_str_id mon_flag_IMMOBILE( "IMMOBILE" );
static const mon_flag_str_id mon_flag_KEEP_DISTANCE( "KEEP_DISTANCE" );
static const mon_flag_str_id mon_flag_MILKABLE( "MILKABLE" );
static const mon_flag_str_id mon_flag_NEMESIS( "NEMESIS" );
static const mon_flag_str_id mon_flag_NEVER_WANDER( "NEVER_WANDER" );
static const mon_flag_str_id mon_flag_NOHEAD( "NOHEAD" );
static const mon_flag_str_id mon_flag_NO_BREATHE( "NO_BREATHE" );
static const mon_flag_str_id mon_flag_NO_BREED( "NO_BREED" );
static const mon_flag_str_id mon_flag_NO_FUNG_DMG( "NO_FUNG_DMG" );
static const mon_flag_str_id mon_flag_PARALYZEVENOM( "PARALYZEVENOM" );
static const mon_flag_str_id mon_flag_PATH_AVOID_DANGER_1( "PATH_AVOID_DANGER_1" );
static const mon_flag_str_id mon_flag_PATH_AVOID_DANGER_2( "PATH_AVOID_DANGER_2" );
static const mon_flag_str_id mon_flag_PATH_AVOID_FALL( "PATH_AVOID_FALL" );
static const mon_flag_str_id mon_flag_PATH_AVOID_FIRE( "PATH_AVOID_FIRE" );
static const mon_flag_str_id mon_flag_PET_MOUNTABLE( "PET_MOUNTABLE" );
static const mon_flag_str_id mon_flag_PET_WONT_FOLLOW( "PET_WONT_FOLLOW" );
static const mon_flag_str_id mon_flag_PHOTOPHOBIC( "PHOTOPHOBIC" );
static const mon_flag_str_id mon_flag_PLASTIC( "PLASTIC" );
static const mon_flag_str_id mon_flag_PRIORITIZE_TARGETS( "PRIORITIZE_TARGETS" );
static const mon_flag_str_id mon_flag_QUEEN( "QUEEN" );
static const mon_flag_str_id mon_flag_REVIVES( "REVIVES" );
static const mon_flag_str_id mon_flag_REVIVES_HEALTHY( "REVIVES_HEALTHY" );
static const mon_flag_str_id mon_flag_RIDEABLE_MECH( "RIDEABLE_MECH" );
static const mon_flag_str_id mon_flag_SEES( "SEES" );
static const mon_flag_str_id mon_flag_SMELLS( "SMELLS" );
static const mon_flag_str_id mon_flag_STUN_IMMUNE( "STUN_IMMUNE" );
static const mon_flag_str_id mon_flag_SUNDEATH( "SUNDEATH" );
static const mon_flag_str_id mon_flag_SWIMS( "SWIMS" );
static const mon_flag_str_id mon_flag_VENOM( "VENOM" );
static const mon_flag_str_id mon_flag_WARM( "WARM" );
static const mon_flag_str_id mon_flag_WIELDED_WEAPON( "WIELDED_WEAPON" );

=======
>>>>>>> 5ed50241
static const species_id species_AMPHIBIAN( "AMPHIBIAN" );
static const species_id species_CYBORG( "CYBORG" );
static const species_id species_FISH( "FISH" );
static const species_id species_FUNGUS( "FUNGUS" );
static const species_id species_HORROR( "HORROR" );
static const species_id species_LEECH_PLANT( "LEECH_PLANT" );
static const species_id species_MAMMAL( "MAMMAL" );
static const species_id species_MIGO( "MIGO" );
static const species_id species_MOLLUSK( "MOLLUSK" );
static const species_id species_NETHER( "NETHER" );
static const species_id species_PLANT( "PLANT" );
static const species_id species_PSI_NULL( "PSI_NULL" );
static const species_id species_ROBOT( "ROBOT" );
static const species_id species_ZOMBIE( "ZOMBIE" );
static const species_id species_nether_player_hate( "nether_player_hate" );


static const ter_str_id ter_t_gas_pump( "t_gas_pump" );
static const ter_str_id ter_t_gas_pump_a( "t_gas_pump_a" );

static const trait_id trait_ANIMALDISCORD( "ANIMALDISCORD" );
static const trait_id trait_ANIMALDISCORD2( "ANIMALDISCORD2" );
static const trait_id trait_ANIMALEMPATH( "ANIMALEMPATH" );
static const trait_id trait_ANIMALEMPATH2( "ANIMALEMPATH2" );
static const trait_id trait_BEE( "BEE" );
static const trait_id trait_FLOWERS( "FLOWERS" );
static const trait_id trait_INATTENTIVE( "INATTENTIVE" );
static const trait_id trait_KILLER( "KILLER" );
static const trait_id trait_MYCUS_FRIEND( "MYCUS_FRIEND" );
static const trait_id trait_PHEROMONE_AMPHIBIAN( "PHEROMONE_AMPHIBIAN" );
static const trait_id trait_PHEROMONE_INSECT( "PHEROMONE_INSECT" );
static const trait_id trait_PHEROMONE_MAMMAL( "PHEROMONE_MAMMAL" );
static const trait_id trait_TERRIFYING( "TERRIFYING" );
static const trait_id trait_THRESH_MYCUS( "THRESH_MYCUS" );

struct pathfinding_settings;

// Limit the number of iterations for next upgrade_time calculations.
// This also sets the percentage of monsters that will never upgrade.
// The rough formula is 2^(-x), e.g. for x = 5 it's 0.03125 (~ 3%).
static constexpr int UPGRADE_MAX_ITERS = 5;

static const std::map<creature_size, translation> size_names {
    { creature_size::tiny, to_translation( "size adj", "tiny" ) },
    { creature_size::small, to_translation( "size adj", "small" ) },
    { creature_size::medium, to_translation( "size adj", "medium" ) },
    { creature_size::large, to_translation( "size adj", "large" ) },
    { creature_size::huge, to_translation( "size adj", "huge" ) },
};

static const std::map<monster_attitude, std::pair<std::string, color_id>> attitude_names {
    {monster_attitude::MATT_FRIEND, {translate_marker( "Friendly." ), def_h_white}},
    {monster_attitude::MATT_FPASSIVE, {translate_marker( "Passive." ), def_h_white}},
    {monster_attitude::MATT_FLEE, {translate_marker( "Fleeing!" ), def_c_green}},
    {monster_attitude::MATT_FOLLOW, {translate_marker( "Tracking." ), def_c_yellow}},
    {monster_attitude::MATT_IGNORE, {translate_marker( "Ignoring." ), def_c_light_gray}},
    {monster_attitude::MATT_ATTACK, {translate_marker( "Hostile!" ), def_c_red}},
    {monster_attitude::MATT_NULL, {translate_marker( "BUG: Behavior unnamed." ), def_h_red}},
};

static int compute_kill_xp( const mtype_id &mon_type )
{
    return mon_type->difficulty + mon_type->difficulty_base;
}

monster::monster()
{
    unset_dest();
    wandf = 0;
    hp = 60;
    moves = 0;
    friendly = 0;
    anger = 0;
    morale = 2;
    faction = mfaction_id( 0 );
    no_extra_death_drops = false;
    dead = false;
    death_drops = true;
    made_footstep = false;
    hallucination = false;
    ignoring = 0;
    upgrades = false;
    upgrade_time = -1;
    stomach_timer = calendar::turn;
    last_updated = calendar::turn_zero;
    biosig_timer = calendar::before_time_starts;
    udder_timer = calendar::turn;
    horde_attraction = MHA_NULL;
    aggro_character = true;
    set_anatomy( anatomy_default_anatomy );
    set_body();
}

monster::monster( const mtype_id &id ) : monster()
{
    type = &id.obj();
    moves = type->speed;
    Creature::set_speed_base( type->speed );
    hp = type->hp;
    for( const auto &sa : type->special_attacks ) {
        mon_special_attack &entry = special_attacks[sa.first];
        entry.cooldown = rng( 0, sa.second->cooldown );
    }
    anger = type->agro;
    morale = type->morale;
    stomach_size = type->stomach_size;
    faction = type->default_faction;
    upgrades = type->upgrades && ( type->half_life || type->age_grow );
    reproduces = type->reproduces && type->baby_timer && !monster::has_flag( mon_flag_NO_BREED );
    biosignatures = type->biosignatures;
    if( monster::has_flag( mon_flag_AQUATIC ) ) {
        fish_population = dice( 1, 20 );
    }
    if( monster::has_flag( mon_flag_RIDEABLE_MECH ) ) {
        itype_id mech_bat = itype_id( type->mech_battery );
        const itype &type = *item::find_type( mech_bat );
        int max_charge = type.magazine->capacity;
        item mech_bat_item = item( mech_bat, calendar::turn_zero );
        mech_bat_item.ammo_consume( rng( 0, max_charge ), tripoint_zero, nullptr );
        battery_item = cata::make_value<item>( mech_bat_item );
    }
    if( monster::has_flag( mon_flag_PET_MOUNTABLE ) ) {
        if( !type->mount_items.tied.is_empty() ) {
            itype_id tied_item_id = itype_id( type->mount_items.tied );
            item tied_item_item = item( tied_item_id, calendar::turn_zero );
            add_effect( effect_leashed, 1_turns, true );
            tied_item = cata::make_value<item>( tied_item_item );
        }
        if( !type->mount_items.tack.is_empty() ) {
            itype_id tack_item_id = itype_id( type->mount_items.tack );
            item tack_item_item = item( tack_item_id, calendar::turn_zero );
            add_effect( effect_monster_saddled, 1_turns, true );
            tack_item = cata::make_value<item>( tack_item_item );
        }
        if( !type->mount_items.armor.is_empty() ) {
            itype_id armor_item_id = itype_id( type->mount_items.armor );
            item armor_item_item = item( armor_item_id, calendar::turn_zero );
            add_effect( effect_monster_armor, 1_turns, true );
            armor_item = cata::make_value<item>( armor_item_item );
        }
        if( !type->mount_items.storage.is_empty() ) {
            itype_id storage_item_id = itype_id( type->mount_items.storage );
            item storage_item_item = item( storage_item_id, calendar::turn_zero );
            add_effect( effect_has_bag, 1_turns, true );
            tack_item = cata::make_value<item>( storage_item_item );
        }
    }
    aggro_character = type->aggro_character;
}

monster::monster( const mtype_id &id, const tripoint &p ) : monster( id )
{
    set_pos_only( p );
    unset_dest();
}

monster::monster( const monster & ) = default;
monster::monster( monster && ) noexcept( map_is_noexcept ) = default;
monster::~monster() = default;
monster &monster::operator=( const monster & ) = default;
monster &monster::operator=( monster && ) noexcept( string_is_noexcept ) = default;

void monster::on_move( const tripoint_abs_ms &old_pos )
{
    Creature::on_move( old_pos );
    if( old_pos == get_location() ) {
        return;
    }
    g->update_zombie_pos( *this, old_pos, get_location() );
    if( has_effect( effect_ridden ) && mounted_player &&
        mounted_player->get_location() != get_location() ) {
        add_msg_debug( debugmode::DF_MONSTER, "Ridden monster %s moved independently and dumped player",
                       get_name() );
        mounted_player->forced_dismount();
    }
    if( has_dest() && get_location() == get_dest() ) {
        unset_dest();
    }
}

void monster::poly( const mtype_id &id )
{
    double hp_percentage = static_cast<double>( hp ) / static_cast<double>( type->hp );
    if( !no_extra_death_drops ) {
        generate_inventory();
    }
    type = &id.obj();
    moves = 0;
    Creature::set_speed_base( type->speed );
    anger = type->agro;
    morale = type->morale;
    hp = static_cast<int>( hp_percentage * type->hp );
    special_attacks.clear();
    for( const auto &sa : type->special_attacks ) {
        mon_special_attack &entry = special_attacks[sa.first];
        entry.cooldown = sa.second->cooldown;
    }
    faction = type->default_faction;
    upgrades = type->upgrades;
    reproduces = type->reproduces;
    biosignatures = type->biosignatures;
    aggro_character = type->aggro_character;
}

bool monster::can_upgrade() const
{
    return upgrades && get_option<float>( "MONSTER_UPGRADE_FACTOR" ) > 0.0;
}

// For master special attack.
void monster::hasten_upgrade()
{
    if( !can_upgrade() || upgrade_time < 1 ) {
        return;
    }

    const int scaled_half_life = type->half_life * get_option<float>( "MONSTER_UPGRADE_FACTOR" );
    upgrade_time -= rng( 1, scaled_half_life );
    if( upgrade_time < 0 ) {
        upgrade_time = 0;
    }
}

int monster::get_upgrade_time() const
{
    return upgrade_time;
}

// Sets time to upgrade to 0.
void monster::allow_upgrade()
{
    upgrade_time = 0;
}

// This will disable upgrades in case max iters have been reached.
// Checking for return value of -1 is necessary.
int monster::next_upgrade_time()
{
    if( type->age_grow > 0 ) {
        return type->age_grow;
    }
    const int scaled_half_life = type->half_life * get_option<float>( "MONSTER_UPGRADE_FACTOR" );
    int day = 1; // 1 day of guaranteed evolve time
    for( int i = 0; i < UPGRADE_MAX_ITERS; i++ ) {
        if( one_in( 2 ) ) {
            day += rng( 0, scaled_half_life );
            return day;
        } else {
            day += scaled_half_life;
        }
    }
    // didn't manage to upgrade, shouldn't ever then
    upgrades = false;
    return -1;
}

void monster::try_upgrade( bool pin_time )
{
    if( !can_upgrade() ) {
        return;
    }

    const int current_day = to_days<int>( calendar::turn - calendar::turn_zero );
    //This should only occur when a monster is created or upgraded to a new form
    if( upgrade_time < 0 ) {
        upgrade_time = next_upgrade_time();
        if( upgrade_time < 0 ) {
            return;
        }
        if( pin_time || type->age_grow > 0 ) {
            // offset by today, always true for growing creatures
            upgrade_time += current_day;
        } else {
            // offset by starting season
            // TODO: revisit this and make it simpler
            upgrade_time += to_days<int>( calendar::start_of_cataclysm - calendar::turn_zero );
        }
    }

    // Here we iterate until we either are before upgrade_time or can't upgrade any more.
    // This is so that late into game new monsters can 'catch up' with all that half-life
    // upgrades they'd get if we were simulating whole world.
    while( true ) {
        if( upgrade_time > current_day ) {
            // not yet
            return;
        }

        if( type->upgrade_into ) {
            //If we upgrade into a blacklisted monster, treat it as though we are non-upgradeable
            if( MonsterGroupManager::monster_is_blacklisted( type->upgrade_into ) ) {
                return;
            }
            poly( type->upgrade_into );
        } else {
            mtype_id new_type;
            if( type->upgrade_multi_range ) {
                bool ret_default = false;
                std::vector<MonsterGroupResult> res = MonsterGroupManager::GetResultFromGroup(
                        type->upgrade_group, nullptr, nullptr, false, &ret_default );
                if( !res.empty() && !ret_default ) {
                    // Set the type to poly the current monster (preserves inventory)
                    new_type = res.front().name;
                    res.front().pack_size--;
                    for( const MonsterGroupResult &mgr : res ) {
                        if( !mgr.name ) {
                            continue;
                        }
                        for( int i = 0; i < mgr.pack_size; i++ ) {
                            tripoint spawn_pos;
                            if( g->find_nearby_spawn_point( pos(), mgr.name, 1, *type->upgrade_multi_range,
                                                            spawn_pos, false, false ) ) {
                                monster *spawned = g->place_critter_at( mgr.name, spawn_pos );
                                if( spawned ) {
                                    spawned->friendly = friendly;
                                }
                            }
                        }
                    }
                }
            } else {
                new_type = MonsterGroupManager::GetRandomMonsterFromGroup( type->upgrade_group );
            }
            if( !new_type.is_empty() ) {
                if( new_type ) {
                    poly( new_type );
                } else {
                    // "upgrading" to mon_null
                    if( type->upgrade_null_despawn ) {
                        g->remove_zombie( *this );
                    } else {
                        die( nullptr );
                    }
                    return;
                }
            }
        }

        if( !upgrades ) {
            // upgraded into a non-upgradeable monster
            return;
        }

        const int next_upgrade = next_upgrade_time();
        if( next_upgrade < 0 ) {
            // hit never_upgrade
            return;
        }
        upgrade_time += next_upgrade;
    }
}

void monster::try_reproduce()
{
    if( !reproduces ) {
        return;
    }
    // This can happen if the monster type has changed (from reproducing to non-reproducing monster)
    if( !type->baby_timer ) {
        return;
    }

    if( !baby_timer && amount_eaten >= stomach_size ) {
        // Assume this is a freshly spawned monster (because baby_timer is not set yet), set the point when it reproduce to somewhere in the future.
        // Monsters need to have eaten eat to start their pregnancy timer, but that's all.
        baby_timer.emplace( calendar::turn + *type->baby_timer );
    }

    bool season_spawn = false;
    bool season_match = true;

    // only 50% of animals should reproduce
    bool female = one_in( 2 );
    for( const std::string &elem : type->baby_flags ) {
        if( elem == "SUMMER" || elem == "WINTER" || elem == "SPRING" || elem == "AUTUMN" ) {
            season_spawn = true;
        }
    }

    map &here = get_map();
    // add a decreasing chance of additional spawns when "catching up" an existing animal.
    int chance = -1;
    while( true ) {
        if( !baby_timer.has_value() || *baby_timer > calendar::turn ) {
            return;
        }

        if( season_spawn ) {
            season_match = false;
            for( const std::string &elem : type->baby_flags ) {
                if( ( season_of_year( *baby_timer ) == SUMMER && elem == "SUMMER" ) ||
                    ( season_of_year( *baby_timer ) == WINTER && elem == "WINTER" ) ||
                    ( season_of_year( *baby_timer ) == SPRING && elem == "SPRING" ) ||
                    ( season_of_year( *baby_timer ) == AUTUMN && elem == "AUTUMN" ) ) {
                    season_match = true;
                }
            }
        }

        chance += 2;
        if( has_flag( mon_flag_EATS ) && has_effect( effect_critter_underfed ) ) {
            chance += 1; //Reduce the chances but don't prevent birth if the animal is not eating.
        }
        if( season_match && female && one_in( chance ) ) {
            int spawn_cnt = rng( 1, type->baby_count );
            if( type->baby_monster ) {
                here.add_spawn( type->baby_monster, spawn_cnt, pos() );
            } else {
                here.add_item_or_charges( pos(), item( type->baby_egg, *baby_timer, spawn_cnt ), true );
            }
        }
        *baby_timer += *type->baby_timer;
    }
}

void monster::refill_udders()
{
    if( type->starting_ammo.empty() ) {
        debugmsg( "monster %s has no starting ammo to refill udders", get_name() );
        return;
    }
    if( ammo.empty() ) {
        // legacy animals got empty ammo map, fill them up now if needed.
        ammo[type->starting_ammo.begin()->first] = type->starting_ammo.begin()->second;
    }
    auto current_milk = ammo.find( itype_milk_raw );
    if( current_milk == ammo.end() ) {
        current_milk = ammo.find( itype_milk );
        if( current_milk != ammo.end() ) {
            // take this opportunity to update milk udders to raw_milk
            ammo[itype_milk_raw] = current_milk->second;
            // Erase old key-value from map
            ammo.erase( current_milk );
        }
    }
    // if we got here, we got milk.
    if( current_milk->second == type->starting_ammo.begin()->second ) {
        // already full up
        return;
    }
    if( ( !has_flag( mon_flag_EATS ) || has_effect( effect_critter_well_fed ) ) ) {
        if( calendar::turn - udder_timer > 1_days ) {
            // You milk once a day. Monsters with the EATS flag need to be well fed or they won't refill their udders.
            ammo.begin()->second = type->starting_ammo.begin()->second;
            udder_timer = calendar::turn;
        }
    }
}

void monster::reset_digestion()
{
    if( calendar::turn - stomach_timer > 3_days ) {
        //If the player hasn't been around, assume critters have been operating at a subsistence level.
        //Otherwise everything will constantly be underfed. We only run this on load to prevent problems.
        remove_effect( effect_critter_underfed );
        remove_effect( effect_critter_well_fed );
        amount_eaten = 0;
        stomach_timer = calendar::turn;
    }
}

void monster::digest_food()
{
    if( calendar::turn - stomach_timer > 1_days ) {
        if( ( amount_eaten >= stomach_size ) && !has_effect( effect_critter_underfed ) ) {
            add_effect( effect_critter_well_fed, 24_hours );
        } else if( ( amount_eaten < ( stomach_size / 10 ) ) && !has_effect( effect_critter_well_fed ) ) {
            add_effect( effect_critter_underfed, 24_hours );
        }
        amount_eaten = 0;
        stomach_timer = calendar::turn;
    }
}

void monster::try_biosignature()
{
    if( is_hallucination() ) {
        return;
    }

    if( !biosignatures ) {
        return;
    }
    if( !type->biosig_timer ) {
        return;
    }
    if( has_effect( effect_critter_underfed ) ) {
        return;
    }

    if( !biosig_timer ) {
        biosig_timer.emplace( calendar::turn + *type->biosig_timer );
    }
    map &here = get_map();
    int counter = 0;
    while( true ) {
        // don't catch up too much, otherwise on some scenarios,
        // we could have years worth of poop just deposited on the floor.
        if( *biosig_timer > calendar::turn || counter > 50 ) {
            return;
        }
        here.add_item_or_charges( pos(), item( type->biosig_item, *biosig_timer, 1 ), true );
        *biosig_timer += *type->biosig_timer;
        counter += 1;
    }
}

void monster::spawn( const tripoint &p )
{
    set_pos_only( p );
    unset_dest();
}

void monster::spawn( const tripoint_abs_ms &loc )
{
    set_location( loc );
    unset_dest();
}

std::string monster::get_name() const
{
    return name( 1 );
}

std::string monster::name( unsigned int quantity ) const
{
    if( !type ) {
        debugmsg( "monster::name empty type!" );
        return std::string();
    }
    std::string result = type->nname( quantity );
    if( !nickname.empty() ) {
        return nickname;
    }
    if( !unique_name.empty() ) {
        //~ %1$s: monster name, %2$s: unique name
        result = string_format( pgettext( "unique monster name", "%1$s: %2$s" ),
                                result, unique_name );
    }
    if( !mission_fused.empty() ) {
        //~ name when a monster fuses with a mission target
        result = string_format( pgettext( "fused mission monster", "*%s" ), result );
    }
    return result;
}

// TODO: MATERIALS put description in materials.json?
std::string monster::name_with_armor() const
{
    std::string ret;
    if( made_of( material_iflesh ) ) {
        ret = _( "carapace" );
    } else if( made_of( material_veggy ) ) {
        ret = _( "thick bark" );
    } else if( made_of( material_bone ) ) {
        ret = _( "exoskeleton" );
    } else if( made_of( material_flesh ) || made_of( material_hflesh ) ) {
        ret = _( "thick hide" );
    } else if( made_of( material_iron ) || made_of( material_steel ) ) {
        ret = _( "armor plating" );
    } else if( made_of( phase_id::LIQUID ) ) {
        ret = _( "dense jelly mass" );
    } else {
        ret = _( "armor" );
    }
    if( has_effect( effect_monster_armor ) && !inv.empty() ) {
        for( const item &armor : inv ) {
            if( armor.is_pet_armor( true ) ) {
                ret += string_format( _( "wearing %1$s" ), armor.tname( 1 ) );
                break;
            }
        }
    }

    return ret;
}

std::string monster::disp_name( bool possessive, bool capitalize_first ) const
{
    if( !possessive ) {
        return string_format( capitalize_first ? _( "The %s" ) : _( "the %s" ), name() );
    } else {
        return string_format( capitalize_first ? _( "The %s's" ) : _( "the %s's" ), name() );
    }
}

std::string monster::skin_name() const
{
    return name_with_armor();
}

void monster::get_HP_Bar( nc_color &color, std::string &text ) const
{
    std::tie( text, color ) = ::get_hp_bar( hp, type->hp, true );
}

std::pair<std::string, nc_color> monster::get_attitude() const
{
    const auto att = attitude_names.at( attitude( &get_player_character() ) );
    return {
        _( att.first ),
        all_colors.get( att.second )
    };
}

static std::pair<std::string, nc_color> hp_description( int cur_hp, int max_hp )
{
    std::string damage_info;
    nc_color col;
    if( cur_hp >= max_hp ) {
        damage_info = _( "It is uninjured." );
        col = c_green;
    } else if( cur_hp >= max_hp * 0.8 ) {
        damage_info = _( "It is lightly injured." );
        col = c_light_green;
    } else if( cur_hp >= max_hp * 0.6 ) {
        damage_info = _( "It is moderately injured." );
        col = c_yellow;
    } else if( cur_hp >= max_hp * 0.3 ) {
        damage_info = _( "It is heavily injured." );
        col = c_yellow;
    } else if( cur_hp >= max_hp * 0.1 ) {
        damage_info = _( "It is severely injured." );
        col = c_light_red;
    } else {
        damage_info = _( "It is nearly dead!" );
        col = c_red;
    }

    if( debug_mode ) {
        damage_info += "  ";
        damage_info += string_format( _( "%1$d/%2$d HP" ), cur_hp, max_hp );
    }

    return std::make_pair( damage_info, col );
}

std::string monster::speed_description( float mon_speed_rating,
                                        bool immobile,
                                        const speed_description_id &speed_desc )
{
    if( speed_desc.is_null() || !speed_desc.is_valid() ) {
        return std::string();
    }

    const avatar &ply = get_avatar();
    double player_runcost = ply.run_cost( 100 );
    if( player_runcost <= 0.00 ) {
        player_runcost = 0.01f;
    }

    // tpt = tiles per turn
    const double player_tpt = ply.get_speed() / player_runcost;
    double ratio_tpt = player_tpt == 0.00 ?
                       100.00 : mon_speed_rating / player_tpt;
    ratio_tpt *= immobile ? 0.00 : 1.00;

    for( const speed_description_value &speed_value : speed_desc->values() ) {
        if( ratio_tpt >= speed_value.value() ) {
            return random_entry( speed_value.descriptions(), translation() ).translated();
        }
    }

    return std::string();
}

int monster::print_info( const catacurses::window &w, int vStart, int vLines, int column ) const
{
    const int vEnd = vStart + vLines;
    const int max_width = getmaxx( w ) - column - 1;
    std::ostringstream oss;

    oss << get_tag_from_color( c_white ) << _( "Origin: " );
    oss << enumerate_as_string( type->src.begin(),
    type->src.end(), []( const std::pair<mtype_id, mod_id> &source ) {
        return string_format( "'%s'", source.second->name() );
    }, enumeration_conjunction::arrow );
    oss << "</color>" << "\n";

    if( debug_mode ) {
        oss << colorize( type->id.str(), c_white );
    }
    oss << "\n";

    // Print health bar, monster name, then statuses on the first line.
    nc_color bar_color = c_white;
    std::string bar_str;
    get_HP_Bar( bar_color, bar_str );
    oss << get_tag_from_color( bar_color ) << bar_str << "</color>";
    oss << "<color_white>" << std::string( 5 - utf8_width( bar_str ), '.' ) << "</color> ";
    oss << get_tag_from_color( basic_symbol_color() ) << name() << "</color> ";
    oss << "<color_h_white>" << get_effect_status() << "</color>";
    vStart += fold_and_print( w, point( column, vStart ), max_width, c_white, oss.str() );

    Character &pc = get_player_character();
    bool sees_player = sees( pc );
    const bool player_knows = !pc.has_trait( trait_INATTENTIVE );

    // Hostility indicator on the second line.
    std::pair<std::string, nc_color> att = get_attitude();
    if( player_knows ) {
        mvwprintz( w, point( column, vStart++ ), att.second, att.first );
    }

    // Awareness indicator in the third line.
    std::string senses_str = sees_player ? _( "Can see to your current location" ) :
                             _( "Can't see to your current location" );

    if( player_knows ) {
        vStart += fold_and_print( w, point( column, vStart ), max_width, player_knows &&
                                  sees_player ? c_red : c_green,
                                  senses_str );
    }

    const std::string speed_desc = speed_description(
                                       speed_rating(),
                                       has_flag( mon_flag_IMMOBILE ),
                                       type->speed_desc );
    vStart += fold_and_print( w, point( column, vStart ), max_width, c_white, speed_desc );

    // Monster description on following lines.
    std::vector<std::string> lines = foldstring( type->get_description(), max_width );
    int numlines = lines.size();
    for( int i = 0; i < numlines && vStart < vEnd; i++ ) {
        mvwprintz( w, point( column, vStart++ ), c_light_gray, lines[i] );
    }

    if( !mission_fused.empty() ) {
        // Mission monsters fused into this monster
        const std::string fused_desc = string_format( _( "Parts of %s protrude from its body." ),
                                       enumerate_as_string( mission_fused ) );
        lines = foldstring( fused_desc, max_width );
        numlines = lines.size();
        for( int i = 0; i < numlines && vStart < vEnd; i++ ) {
            mvwprintz( w, point( column, ++vStart ), c_light_gray, lines[i] );
        }
    }

    // Riding indicator on next line after description.
    if( has_effect( effect_ridden ) && mounted_player ) {
        mvwprintz( w, point( column, ++vStart ), c_white, _( "Rider: %s" ), mounted_player->disp_name() );
    }

    // Show monster size on the last line
    if( size_bonus > 0 ) {
        mvwprintz( w, point( column, ++vStart ), c_light_gray, _( " It is %s." ),
                   size_names.at( get_size() ) );
    }

    if( get_option<bool>( "ENABLE_ASCII_ART" ) ) {
        const ascii_art_id art = type->get_picture_id();
        if( art.is_valid() ) {
            for( const std::string &line : art->picture ) {
                fold_and_print( w, point( column, ++vStart ), max_width, c_white, line );
            }
        }
    }
    return ++vStart;
}

std::string monster::extended_description() const
{
    std::string ss;
    Character &pc = get_player_character();
    const bool player_knows = !pc.has_trait( trait_INATTENTIVE );
    const std::pair<std::string, nc_color> att = get_attitude();

    std::string att_colored = colorize( att.first, att.second );
    std::string difficulty_str;
    if( debug_mode ) {
        difficulty_str = _( "Difficulty " ) + std::to_string( type->difficulty );
    } else {
        if( type->difficulty < 3 ) {
            difficulty_str = _( "<color_light_gray>Minimal threat.</color>" );
        } else if( type->difficulty < 10 ) {
            difficulty_str = _( "<color_light_gray>Mildly dangerous.</color>" );
        } else if( type->difficulty < 20 ) {
            difficulty_str = _( "<color_light_red>Dangerous.</color>" );
        } else if( type->difficulty < 30 ) {
            difficulty_str = _( "<color_red>Very dangerous.</color>" );
        } else if( type->difficulty < 50 ) {
            difficulty_str = _( "<color_red>Extremely dangerous.</color>" );
        } else {
            difficulty_str = _( "<color_red>Fatally dangerous!</color>" );
        }
    }

    ss += _( "Origin: " );
    ss += enumerate_as_string( type->src.begin(),
    type->src.end(), []( const std::pair<mtype_id, mod_id> &source ) {
        return string_format( "'%s'", source.second->name() );
    }, enumeration_conjunction::arrow );

    ss += "\n--\n";

    if( debug_mode ) {
        ss += type->id.str();
        ss += "\n";
    }

    ss += string_format( _( "This is a %s. %s%s" ), name(),
                         player_knows ? att_colored + " " : std::string(),
                         difficulty_str ) + "\n";
    if( !get_effect_status().empty() ) {
        ss += string_format( _( "<stat>It is %s.</stat>" ), get_effect_status() ) + "\n";
    }

    ss += "--\n";
    const std::pair<std::string, nc_color> hp_bar = hp_description( hp, type->hp );
    ss += colorize( hp_bar.first, hp_bar.second ) + "\n";

    const std::string speed_desc = speed_description(
                                       speed_rating(),
                                       has_flag( mon_flag_IMMOBILE ),
                                       type->speed_desc );
    ss += speed_desc + "\n";

    ss += "--\n";
    ss += string_format( "<dark>%s</dark>", type->get_description() ) + "\n";
    ss += "--\n";
    if( !mission_fused.empty() ) {
        // Mission monsters fused into this monster
        const std::string fused_desc = string_format( _( "Parts of %s protrude from its body." ),
                                       enumerate_as_string( mission_fused ) );
        ss += string_format( "<dark>%s</dark>", fused_desc ) + "\n";
        ss += "--\n";
    }

    ss += string_format( _( "It is %s in size." ),
                         size_names.at( get_size() ) ) + "\n";

    std::vector<std::string> types = type->species_descriptions();
    if( type->has_flag( mon_flag_ANIMAL ) ) {
        types.emplace_back( _( "an animal" ) );
    }
    if( !types.empty() ) {
        ss += string_format( _( "It is %s." ),
                             enumerate_as_string( types ) ) + "\n";
    }

    using flag_description = std::pair<const mon_flag_id, std::string>;
    const auto describe_flags = [this, &ss](
                                    const std::string_view format,
                                    const std::vector<flag_description> &flags_names,
    const std::string &if_empty = "" ) {
        std::string flag_descriptions = enumerate_as_string( flags_names.begin(),
        flags_names.end(), [this]( const flag_description & fd ) {
            return type->has_flag( fd.first ) ? fd.second : "";
        } );
        if( !flag_descriptions.empty() ) {
            ss += string_format( format, flag_descriptions ) + "\n";
        } else if( !if_empty.empty() ) {
            ss += if_empty + "\n";
        }
    };

    using property_description = std::pair<bool, std::string>;
    const auto describe_properties = [&ss](
                                         const std::string_view format,
                                         const std::vector<property_description> &property_names,
    const std::string &if_empty = "" ) {
        std::string property_descriptions = enumerate_as_string( property_names.begin(),
        property_names.end(), []( const property_description & pd ) {
            return pd.first ? pd.second : "";
        } );
        if( !property_descriptions.empty() ) {
            ss += string_format( format, property_descriptions ) + "\n";
        } else if( !if_empty.empty() ) {
            ss += if_empty + "\n";
        }
    };

    describe_flags( _( "It has the following senses: %s." ), {
        {mon_flag_HEARS, pgettext( "Hearing as sense", "hearing" )},
        {mon_flag_SEES, pgettext( "Sight as sense", "sight" )},
        {mon_flag_SMELLS, pgettext( "Smell as sense", "smell" )},
    }, _( "It doesn't have senses." ) );

    describe_properties( _( "It can %s." ), {
        {swims(), pgettext( "Swim as an action", "swim" )},
        {flies(), pgettext( "Fly as an action", "fly" )},
        {can_dig(), pgettext( "Dig as an action", "dig" )},
        {climbs(), pgettext( "Climb as an action", "climb" )}
    } );

    describe_flags( _( "<bad>In fight it can %s.</bad>" ), {
        {mon_flag_GRABS, pgettext( "Grab as an action", "grab" )},
        {mon_flag_VENOM, pgettext( "Poison as an action", "poison" )},
        {mon_flag_PARALYZEVENOM, pgettext( "Paralyze as an action", "paralyze" )}
    } );

    if( !type->has_flag( mon_flag_NOHEAD ) ) {
        ss += std::string( _( "It has a head." ) ) + "\n";
    }

    if( debug_mode ) {
        ss += "--\n";

        ss += string_format( _( "Current Speed: %1$d" ), get_speed() ) + "\n";
        ss += string_format( _( "Anger: %1$d" ), anger ) + "\n";
        ss += string_format( _( "Friendly: %1$d" ), friendly ) + "\n";
        ss += string_format( _( "Morale: %1$d" ), morale ) + "\n";
        if( aggro_character ) {
            ss += string_format( _( "<color_red>Agressive towards characters</color>" ) ) + "\n";
        }

        const time_duration current_time = calendar::turn - calendar::turn_zero;
        ss += string_format( _( "Current Time: Turn %1$d  |  Day: %2$d" ),
                             to_turns<int>( current_time ),
                             to_days<int>( current_time ) ) + "\n";

        ss += string_format( _( "Upgrade time: %1$d (turns left %2$d) %3$s" ),
                             upgrade_time,
                             to_turns<int>( time_duration::from_days( upgrade_time ) - current_time ),
                             can_upgrade() ? "" : _( "<color_red>(can't upgrade)</color>" ) ) + "\n";

        if( !special_attacks.empty() ) {
            ss += string_format( _( "%d special attack(s): " ), special_attacks.size() );
            for( const auto &attack : special_attacks ) {
                ss += string_format( _( "%s, cooldown %d; " ), attack.first.c_str(), attack.second.cooldown );
            }
            ss += "\n";
        }

        if( baby_timer.has_value() ) {
            ss += string_format( _( "Reproduce time: %1$d (turns left %2$d) %3$s" ),
                                 to_turn<int>( baby_timer.value() ),
                                 to_turn<int>( baby_timer.value() - current_time ),
                                 reproduces ? "" : _( "<color_red>(can't reproduce)</color>" ) ) + "\n";
        }

        if( biosig_timer.has_value() ) {
            ss += string_format( _( "Biosignature time: %1$d (turns left %2$d) %3$s" ),
                                 to_turn<int>( biosig_timer.value() ),
                                 to_turn<int>( biosig_timer.value()  - current_time ),
                                 biosignatures ? "" : _( "<color_red>(no biosignature)</color>" ) ) + "\n";
        }

        if( lifespan_end.has_value() ) {
            ss += string_format( _( "Lifespan end time: %1$d (turns left %2$d)" ),
                                 to_turn<int>( lifespan_end.value() ),
                                 to_turn<int>( lifespan_end.value() - current_time ) );
        } else {
            ss += "Lifespan end time: n/a <color_yellow>(indefinite)</color>";
        }
    }

    return replace_colors( ss );
}

const std::string &monster::symbol() const
{
    return type->sym;
}

nc_color monster::basic_symbol_color() const
{
    return type->color;
}

nc_color monster::symbol_color() const
{
    return color_with_effects();
}

bool monster::is_symbol_highlighted() const
{
    return friendly != 0;
}

nc_color monster::color_with_effects() const
{
    nc_color ret = type->color;
    if( has_effect( effect_beartrap ) || has_effect( effect_stunned ) ||
        has_effect( effect_psi_stunned ) || has_effect( effect_downed ) ||
        has_effect( effect_tied ) ||
        has_effect( effect_lightsnare ) || has_effect( effect_heavysnare ) ) {
        ret = hilite( ret );
    }
    if( has_effect( effect_pacified ) ) {
        ret = invert_color( ret );
    }
    if( has_effect( effect_onfire ) ) {
        ret = red_background( ret );
    }
    return ret;
}

bool monster::avoid_trap( const tripoint & /* pos */, const trap &tr ) const
{
    // The trap position is not used, monsters are to stupid to remember traps. Actually, they do
    // not even see them.
    // Traps are on the ground, digging monsters go below, fliers and climbers go above.
    if( digging() || flies() ) {
        return true;
    }

    if( type->trap_avoids.count( tr.id ) > 0 ) {
        return true;
    }

    return dice( 3, type->sk_dodge + 1 ) >= dice( 3, tr.get_avoidance() );
}

bool monster::has_flag( const mon_flag_id &f ) const
{
    return type->has_flag( f );
}

bool monster::has_flag( const flag_id f ) const
{
    mon_flag_str_id checked( f.c_str() );
    add_msg_debug( debugmode::DF_MONSTER,
                   "Monster %s checked for flag %s", name(),
                   f.c_str() );
    if( checked.is_valid() ) {
        return has_flag( checked );
    } else {
        return has_effect_with_flag( f );
    }
}

bool monster::can_see() const
{
    return has_flag( mon_flag_SEES ) && !effect_cache[VISION_IMPAIRED];
}

bool monster::can_hear() const
{
    return has_flag( mon_flag_HEARS ) && !has_effect( effect_deaf );
}

bool monster::can_submerge() const
{
    return ( has_flag( mon_flag_NO_BREATHE ) || swims() || has_flag( mon_flag_AQUATIC ) ) &&
           !has_flag( mon_flag_ELECTRONIC );
}

bool monster::can_drown() const
{
    return !swims() && !has_flag( mon_flag_AQUATIC ) &&
           !has_flag( mon_flag_NO_BREATHE ) && !flies();
}

bool monster::can_climb() const
{
    return climbs() || flies();
}

bool monster::digging() const
{
    return digs() || ( can_dig() && underwater );
}

bool monster::can_dig() const
{
    return has_flag( mon_flag_CAN_DIG );
}

bool monster::digs() const
{
    return has_flag( mon_flag_DIGS );
}

bool monster::flies() const
{
    return has_flag( mon_flag_FLIES ) && !has_effect_with_flag( json_flag_DISABLE_FLIGHT );
}

bool monster::climbs() const
{
    return has_flag( mon_flag_CLIMBS );
}

bool monster::swims() const
{
    return has_flag( mon_flag_SWIMS );
}

bool monster::can_act() const
{
    return moves > 0 &&
           ( effects->empty() ||
             ( !has_effect( effect_stunned ) && !has_effect( effect_psi_stunned ) &&
               !has_effect( effect_downed ) && !has_effect( effect_webbed ) ) );
}

int monster::sight_range( const float light_level ) const
{
    // Non-aquatic monsters can't see much when submerged
    if( !can_see() || effect_cache[VISION_IMPAIRED] ||
        ( underwater && !swims() && !has_flag( mon_flag_AQUATIC ) && !digging() ) ) {
        return 1;
    }
    static const float default_daylight = default_daylight_level();
    if( light_level == 0 ) {
        return type->vision_night;
    } else if( light_level >= default_daylight ) {
        return type->vision_day;
    }
    int range = ( light_level * type->vision_day + ( default_daylight - light_level ) *
                  type->vision_night ) / default_daylight;

    return range;
}

bool monster::made_of( const material_id &m ) const
{
    return type->made_of( m );
}

bool monster::made_of_any( const std::set<material_id> &ms ) const
{
    return type->made_of_any( ms );
}

bool monster::shearable() const
{
    return type->shearing.valid();
}

bool monster::made_of( phase_id p ) const
{
    return type->phase == p;
}

bool monster::is_pet() const
{
    return friendly == -1 && has_effect( effect_pet );
}

bool monster::is_pet_follow() const
{
    return is_pet() && !has_flag( mon_flag_PET_WONT_FOLLOW );
}

bool monster::has_intelligence() const
{
    return has_flag( mon_flag_PATH_AVOID_FALL ) ||
           has_flag( mon_flag_PATH_AVOID_FIRE ) ||
           has_flag( mon_flag_PATH_AVOID_DANGER_1 ) ||
           has_flag( mon_flag_PATH_AVOID_DANGER_2 ) ||
           has_flag( mon_flag_PRIORITIZE_TARGETS ) ||
           get_pathfinding_settings().avoid_sharp ||
           get_pathfinding_settings().avoid_traps;
}

std::vector<material_id> monster::get_absorb_material() const
{
    return type->absorb_material;
}

void monster::set_patrol_route( const std::vector<point> &patrol_pts_rel_ms )
{
    const tripoint_abs_ms base_abs_ms = project_to<coords::ms>( global_omt_location() );
    for( const point &patrol_pt : patrol_pts_rel_ms ) {
        patrol_route.push_back( base_abs_ms + patrol_pt );
    }
    next_patrol_point = 0;
}

void monster::shift( const point & )
{
    // TODO: migrate this to absolute coords and get rid of shift()
    path.clear();
}

bool monster::has_dest() const
{
    return goal.has_value();
}

tripoint_abs_ms monster::get_dest() const
{
    return goal ? *goal : get_location();
}

void monster::set_dest( const tripoint_abs_ms &p )
{
    goal = p;
}

void monster::unset_dest()
{
    goal = std::nullopt;
    path.clear();
}

bool monster::is_wandering() const
{
    return !has_dest() && patrol_route.empty();
}

void monster::wander_to( const tripoint_abs_ms &p, int f )
{
    wander_pos = p;
    wandf = f;
}

Creature *monster::attack_target()
{
    if( !has_dest() ) {
        return nullptr;
    }

    Creature *target = get_creature_tracker().creature_at( get_dest() );
    if( target == nullptr || target == this ||
        attitude_to( *target ) == Attitude::FRIENDLY || !sees( *target ) || target->is_hallucination() ) {
        return nullptr;
    }

    return target;
}

void monster::witness_thievery( item *it )
{
    add_msg( m_bad, _( "%1$s saw the %2$s being stolen!" ), get_name(), it->tname() );
    std::vector<npc *> friends;
    for( npc &guy : g->all_npcs() ) {
        if( guy.get_faction() && guy.get_faction()->mon_faction == faction.id() ) {
            friends.push_back( &guy );
        }
    }
    if( friends.empty() ) {
        aggro_character = true;
        anger = 100;
        return;
    }
    std::sort( friends.begin(), friends.end(), npc::theft_witness_compare );
    friends[0]->witness_thievery( it );
}

bool monster::is_fleeing( Character &u ) const
{
    if( effect_cache[FLEEING] ) {
        return true;
    }
    if( anger >= 100 || morale >= 100 ) {
        return false;
    }
    monster_attitude att = attitude( &u );
    return att == MATT_FLEE || ( att == MATT_FOLLOW && rl_dist( pos(), u.pos() ) <= 4 );
}

Creature::Attitude monster::attitude_to( const Creature &other ) const
{
    const monster *m = other.is_monster() ? static_cast< const monster *>( &other ) : nullptr;
    const Character *p = other.as_character();
    if( m != nullptr ) {
        if( m == this ) {
            return Attitude::FRIENDLY;
        }

        mf_attitude faction_att = faction.obj().attitude( m->faction );
        if( ( friendly != 0 && m->friendly != 0 ) ||
            ( friendly == 0 && m->friendly == 0 && faction_att == MFA_FRIENDLY ) ) {
            // Friendly (to player) monsters are friendly to each other
            // Unfriendly monsters go by faction attitude
            return Attitude::FRIENDLY;
            // NOLINTNEXTLINE(bugprone-branch-clone)
        } else if( friendly == 0 && m->friendly == 0 && faction_att == MFA_HATE ) {
            // Stuff that hates a specific faction will always attack that faction
            return Attitude::HOSTILE;
        } else if( ( friendly == 0 && m->friendly == 0 && faction_att == MFA_NEUTRAL ) ||
                   morale < 0 || anger < 10 ) {
            // Stuff that won't attack is neutral to everything
            return Attitude::NEUTRAL;
        } else {
            return Attitude::HOSTILE;
        }
    } else if( p != nullptr ) {
        switch( attitude( p ) ) {
            case MATT_FRIEND:
                return Attitude::FRIENDLY;
            case MATT_FPASSIVE:
            case MATT_FLEE:
            case MATT_IGNORE:
            case MATT_FOLLOW:
                return Attitude::NEUTRAL;
            case MATT_ATTACK:
                return Attitude::HOSTILE;
            case MATT_NULL:
            case NUM_MONSTER_ATTITUDES:
                break;
        }
    }
    // Should not happen!, creature should be either player or monster
    return Attitude::NEUTRAL;
}

monster_attitude monster::attitude( const Character *u ) const
{
    // override for the Personal Portal Storms Mod
    // if the monster is a nether portal monster and the character is an NPC then ignore
    if( u != nullptr && faction == monfaction_nether_player_hate && u->is_npc() &&
        get_option<bool>( "PORTAL_STORM_IGNORE_NPC" ) ) {
        // portal storm creatures ignore NPCs no matter what with this mod on
        return MATT_FPASSIVE;
    }

    if( friendly != 0 ) {
        if( has_effect( effect_docile ) ) {
            return MATT_FPASSIVE;
        }
        if( u != nullptr ) {
            if( u->is_avatar() ) {
                return MATT_FRIEND;
            }
            if( u->is_npc() ) {
                // Zombies don't understand not attacking NPCs, but dogs and bots should.
                if( u->get_attitude() != NPCATT_KILL && !type->in_species( species_ZOMBIE ) ) {
                    return MATT_FRIEND;
                }
                if( u->is_hallucination() ) {
                    return MATT_IGNORE;
                }
            }
        }
    }
    if( effect_cache[FLEEING] ) {
        return MATT_FLEE;
    }

    int effective_anger  = anger;
    int effective_morale = morale;

    if( u != nullptr ) {
        if( faction == monfaction_bee ) {
            if( u->has_trait( trait_BEE ) ) {
                return MATT_FRIEND;
            } else if( u->has_trait( trait_FLOWERS ) ) {
                effective_anger -= 10;
            }
        }
        auto *u_fac = u->get_faction();
        if( u_fac && u_fac->mon_faction && faction == u_fac->mon_faction ) {
            return MATT_FRIEND;
        }

        if( type->in_species( species_FUNGUS ) && ( u->has_trait( trait_THRESH_MYCUS ) ||
                u->has_trait( trait_MYCUS_FRIEND ) ) ) {
            return MATT_FRIEND;
        }

        if( effective_anger >= 10 &&
            type->in_species( species_MAMMAL ) && u->has_trait( trait_PHEROMONE_MAMMAL ) ) {
            effective_anger -= 20;
        }

        if( effective_anger >= 10 &&
            type->in_species( species_AMPHIBIAN ) && u->has_trait( trait_PHEROMONE_AMPHIBIAN ) ) {
            effective_anger -= 20;
        }

        if( ( faction == monfaction_acid_ant || faction == monfaction_ant || faction == monfaction_bee ||
              faction == monfaction_wasp ) && effective_anger >= 10 && u->has_trait( trait_PHEROMONE_INSECT ) ) {
            effective_anger -= 20;
        }

        if( u->has_trait( trait_TERRIFYING ) ) {
            effective_morale -= 10;
        }

        if( has_flag( mon_flag_ANIMAL ) ) {
            if( u->has_effect( effect_natures_commune ) ) {
                effective_anger -= 10;
                if( effective_anger < 10 ) {
                    effective_morale += 55;
                }
            }
            if( u->has_trait( trait_ANIMALEMPATH ) ) {
                effective_anger -= 10;
                if( effective_anger < 10 ) {
                    effective_morale += 55;
                }
            } else if( u->has_trait( trait_ANIMALEMPATH2 ) ) {
                effective_anger -= 20;
                if( effective_anger < 20 ) {
                    effective_morale += 80;
                }
            } else if( u->has_trait( trait_ANIMALDISCORD ) ) {
                if( effective_anger >= 10 ) {
                    effective_anger += 10;
                }
                if( effective_anger < 10 ) {
                    effective_morale -= 5;
                }
            } else if( u->has_trait( trait_ANIMALDISCORD2 ) ) {
                if( effective_anger >= 20 ) {
                    effective_anger += 20;
                }
                if( effective_anger < 20 ) {
                    effective_morale -= 5;
                }
            }
        }

        for( const trait_id &mut : u->get_mutations() ) {
            const mutation_branch &branch = *mut;
            if( branch.ignored_by.empty() && branch.anger_relations.empty() ) {
                continue;
            }
            for( const species_id &spe : branch.ignored_by ) {
                if( type->in_species( spe ) ) {
                    return MATT_IGNORE;
                }
            }
            for( const std::pair<const species_id, int> &elem : branch.anger_relations ) {
                if( type->in_species( elem.first ) ) {
                    effective_anger += elem.second;
                }
            }
        }
    }

    if( effective_morale < 0 ) {
        if( effective_morale + effective_anger > 0 && get_hp() > get_hp_max() / 3 ) {
            return MATT_FOLLOW;
        }
        return MATT_FLEE;
    }

    if( effective_anger <= 0 ) {
        if( get_hp() <= 0.6 * get_hp_max() ) {
            return MATT_FLEE;
        } else {
            return MATT_IGNORE;
        }
    }

    if( effective_anger < 10 ) {
        return MATT_FOLLOW;
    }

    if( has_flag( mon_flag_KEEP_DISTANCE ) &&
        rl_dist( get_location(), get_dest() ) < type->tracking_distance ) {
        return MATT_FLEE;
    }

    if( u != nullptr && !aggro_character && !u->is_monster() ) {
        return MATT_IGNORE;
    }

    return MATT_ATTACK;
}

int monster::hp_percentage() const
{
    return get_hp( bodypart_id( "torso" ) ) * 100 / get_hp_max();
}

int monster::get_eff_per() const
{
    return std::min( type->vision_night, type->vision_day );
}

void monster::process_triggers()
{
    process_trigger( mon_trigger::STALK, [this]() {
        return anger > 0 && one_in( 5 ) ? 1 : 0;
    } );

    process_trigger( mon_trigger::BRIGHT_LIGHT, [this]() {
        int ret = 0;
        static const int dim_light = round( .75 * default_daylight_level() );
        int light = round( get_map().ambient_light_at( pos() ) );
        if( light >= dim_light ) {
            ret += 10;
        }
        return ret;
    } );

    process_trigger( mon_trigger::FIRE, [this]() {
        int ret = 0;
        map &here = get_map();
        const field_type_id fd_fire = ::fd_fire; // convert to int_id once
        for( const tripoint &p : here.points_in_radius( pos(), 3 ) ) {
            // note using `has_field_at` without bound checks,
            // as points that come from `points_in_radius` are guaranteed to be in bounds
            const int fire_intensity =
                here.has_field_at( p, false ) ? 5 * here.get_field_intensity( p, fd_fire ) : 0;
            ret += fire_intensity;
        }
        return ret;
    } );

    if( morale != type->morale && one_in( 4 ) &&
        ( ( std::abs( morale - type->morale ) > 15 ) || one_in( 2 ) ) ) {
        if( morale < type->morale ) {
            morale++;
        } else {
            morale--;
        }
    }

    if( anger != type->agro && one_in( 4 ) &&
        ( ( std::abs( anger - type->agro ) > 15 ) || one_in( 2 ) ) ) {
        if( anger < type->agro ) {
            anger++;
        } else {
            anger--;
        }
    }

    // If we got angry at characters have a chance at calming down
    if( anger == type->agro && aggro_character && !type->aggro_character && !x_in_y( anger, 100 ) ) {
        add_msg_debug( debugmode::DF_MONSTER, "%s's character aggro reset", name() );
        aggro_character = false;
    }

    // Cap values at [-100, 100] to prevent perma-angry moose etc.
    morale = std::min( 100, std::max( -100, morale ) );
    anger  = std::min( 100, std::max( -100, anger ) );
}

// This adjusts anger/morale levels given a single trigger.
void monster::process_trigger( mon_trigger trig, int amount )
{
    if( type->has_anger_trigger( trig ) ) {
        anger += amount;
    }
    if( type->has_fear_trigger( trig ) ) {
        morale -= amount;
    }
    if( type->has_placate_trigger( trig ) ) {
        anger -= amount;
    }
}

void monster::process_trigger( mon_trigger trig, const std::function<int()> &amount_func )
{
    if( type->has_anger_trigger( trig ) ) {
        anger += amount_func();
    }
    if( type->has_fear_trigger( trig ) ) {
        morale -= amount_func();
    }
    if( type->has_placate_trigger( trig ) ) {
        anger -= amount_func();
    }
}

bool monster::is_underwater() const
{
    return underwater && can_submerge();
}

bool monster::is_on_ground() const
{
    // TODO: actually make this work
    return false;
}

bool monster::has_weapon() const
{
    return has_flag( mon_flag_WIELDED_WEAPON ) && !has_effect( effect_disarmed ) &&
           !has_effect( effect_maimed_arm ); // monsters can actually have weapons, silly
}

bool monster::is_warm() const
{
    return has_flag( mon_flag_WARM );
}

bool monster::in_species( const species_id &spec ) const
{
    return type->in_species( spec );
}

bool monster::is_elec_immune() const
{
    return is_immune_damage( damage_electric );
}

bool monster::is_immune_effect( const efftype_id &effect ) const
{
    if( effect == effect_onfire ) {
        return is_immune_damage( damage_heat ) ||
               made_of( phase_id::LIQUID ) ||
               has_flag( mon_flag_FIREY );
    }

    if( effect == effect_bleed ) {
        return ( type->bloodType() == fd_null || type->bleed_rate == 0 );
    }

    if( effect == effect_venom_dmg ||
        effect == effect_venom_player1 ||
        effect == effect_venom_player2 ) {
        return ( !made_of( material_flesh ) && !made_of( material_iflesh ) ) ||
               type->in_species( species_NETHER ) || type->in_species( species_MIGO ) ||
               type->in_species( species_LEECH_PLANT );
    }

    if( effect == effect_paralyzepoison ||
        effect == effect_badpoison ||
        effect == effect_venom_weaken ||
        effect == effect_poison ) {
        return type->in_species( species_ZOMBIE ) || type->in_species( species_NETHER ) ||
               type->in_species( species_MIGO ) ||
               !made_of_any( Creature::cmat_flesh ) || type->in_species( species_LEECH_PLANT );
    }

    if( effect == effect_tpollen ) {
        return type->in_species( species_PLANT );
    }

    if( effect == effect_stunned ) {
        return has_flag( mon_flag_STUN_IMMUNE );
    }

    if( effect == effect_downed ) {
        if( type->bodytype == "insect" || type->bodytype == "flying insect" || type->bodytype == "spider" ||
            type->bodytype == "crab" ) {
            return x_in_y( 3, 4 );
        } else return type->bodytype == "snake" || type->bodytype == "blob" || type->bodytype == "fish" ||
                          has_flag( mon_flag_FLIES ) || has_flag( mon_flag_IMMOBILE );
    }
    return false;
}

bool monster::is_immune_damage( const damage_type_id &dt ) const
{
    if( !dt->mon_immune_flags.empty() ) {
        for( const std::string &mf : dt->mon_immune_flags ) {
            if( has_flag( mon_flag_id( mf ) ) ) {
                return true;
            }
        }
    }
    // FIXME: Hardcoded damage type specific immunities
    if( dt == damage_heat && ( made_of( material_steel ) || made_of( material_stone ) ) ) {
        return true;
    }
    if( dt == damage_electric && type->sp_defense == &mdefense::zapback ) {
        return true;
    }

    return false;
}

void monster::make_bleed( const effect_source &source, time_duration duration, int intensity,
                          bool permanent, bool force, bool defferred )
{
    if( type->bleed_rate == 0 ) {
        return;
    }

    duration = ( duration * type->bleed_rate ) / 100;
    if( type->in_species( species_ROBOT ) ) {
        add_effect( source, effect_dripping_mechanical_fluid, duration, bodypart_str_id::NULL_ID() );
    } else {
        add_effect( source, effect_bleed, duration, bodypart_str_id::NULL_ID(), permanent, intensity, force,
                    defferred );
    }
}

bool monster::is_dead_state() const
{
    return hp <= 0;
}

bool monster::block_hit( Creature *, bodypart_id &, damage_instance & )
{
    return false;
}

const weakpoint *monster::absorb_hit( const weakpoint_attack &attack, const bodypart_id &,
                                      damage_instance &dam )
{
    resistances r = resistances( *this );
    const weakpoint *wp = type->weakpoints.select_weakpoint( attack );
    wp->apply_to( r );
    for( damage_unit &elem : dam.damage_units ) {
        add_msg_debug( debugmode::DF_MONSTER,
                       "Dam Type: %s :: Dam Amt: %.1f :: Ar Pen: %.1f :: Armor Mult: %.1f",
                       elem.type.c_str(), elem.amount, elem.res_pen, elem.res_mult );
        add_msg_debug( debugmode::DF_MONSTER,
                       "Weakpoint: %s :: Armor Mult: %.1f :: Armor Penalty: %.1f :: Resist: %.1f",
                       wp->id, wp->armor_mult.count( elem.type ) > 0 ? wp->armor_mult.at( elem.type ) : 0.f,
                       wp->armor_penalty.count( elem.type ) > 0 ? wp->armor_penalty.at( elem.type ) : 0.f,
                       r.get_effective_resist( elem ) );
        elem.amount -= std::min( r.get_effective_resist( elem ) +
                                 get_worn_armor_val( elem.type ), elem.amount );
    }
    wp->apply_to( dam, attack.is_crit );
    return wp;
}

bool monster::melee_attack( Creature &target )
{
    return melee_attack( target, get_hit() );
}

bool monster::melee_attack( Creature &target, float accuracy )
{
    // Note: currently this method must consume move even if attack hasn't actually happen
    // otherwise infinite loop will happen
    mod_moves( -type->attack_cost );
    if( /*This happens sometimes*/ this == &target || !is_adjacent( &target, true ) ) {
        return false;
    }
    if( !sees( target ) && !target.is_hallucination() ) {
        debugmsg( "Z-Level view violation: %s tried to attack %s.", disp_name(), target.disp_name() );
        return false;
    }

    const int monster_hit_roll = melee::melee_hit_range( accuracy );
    int hitspread = target.deal_melee_attack( this, monster_hit_roll );
    if( type->melee_dice == 0 ) {
        // We don't hit, so just return
        return true;
    }

    Character &player_character = get_player_character();
    if( target.is_avatar() ||
        ( target.is_npc() && player_character.attitude_to( target ) == Attitude::FRIENDLY ) ) {
        // Make us a valid target for a few turns
        add_effect( effect_hit_by_player, 3_turns );
    }

    if( has_flag( mon_flag_HIT_AND_RUN ) ) {
        add_effect( effect_run, 4_turns );
    }

    const bool u_see_me = player_character.sees( *this );
    const bool u_see_my_spot = player_character.sees( this->pos() );
    const bool u_see_target = player_character.sees( target );

    damage_instance damage = !is_hallucination() ? type->melee_damage : damage_instance();
    if( !is_hallucination() && type->melee_dice > 0 ) {
        damage.add_damage( damage_bash, dice( type->melee_dice, type->melee_sides ) );
    }

    dealt_damage_instance dealt_dam;

    if( hitspread >= 0 ) {
        target.deal_melee_hit( this, hitspread, false, damage, dealt_dam );
    }

    const int total_dealt = dealt_dam.total_damage();
    if( hitspread < 0 ) {
        bool monster_missed = monster_hit_roll < 0.0;
        // Miss
        if( u_see_my_spot && !target.in_sleep_state() ) {
            if( target.is_avatar() ) {
                if( monster_missed ) {
                    add_msg( _( "%s misses you." ), u_see_me ? disp_name( false, true ) : _( "Something" ) );
                } else {
                    add_msg( _( "You dodge %s." ), u_see_me ? disp_name() : _( "something" ) );
                }
            } else if( target.is_npc() ) {
                if( monster_missed ) {
                    add_msg( _( "%1$s misses %2$s!" ),
                             u_see_me ? disp_name( false, true ) : _( "Something" ), target.disp_name() );
                } else {
                    add_msg( _( "%1$s dodges %2$s attack." ),
                             target.disp_name(), u_see_me ? name() : _( "something" ) );
                }
            }
        } else if( target.is_avatar() ) {
            add_msg( _( "You dodge an attack from an unseen source." ) );
        }
    } else if( is_hallucination() || total_dealt > 0 ) {
        // Hallucinations always produce messages but never actually deal damage
        if( u_see_my_spot ) {
            if( target.is_avatar() ) {
                sfx::play_variant_sound( "melee_attack", "monster_melee_hit",
                                         sfx::get_heard_volume( target.pos() ) );
                sfx::do_player_death_hurt( dynamic_cast<Character &>( target ), false );
                //~ 1$s is attacker name, 2$s is bodypart name in accusative.
                add_msg( m_bad, _( "%1$s hits your %2$s." ), u_see_me ? disp_name( false, true ) : _( "Something" ),
                         body_part_name_accusative( dealt_dam.bp_hit ) );
            } else if( target.is_npc() ) {
                if( has_effect( effect_ridden ) && has_flag( mon_flag_RIDEABLE_MECH ) &&
                    pos() == player_character.pos() ) {
                    //~ %1$s: name of your mount, %2$s: target NPC name, %3$d: damage value
                    add_msg( m_good, _( "Your %1$s hits %2$s for %3$d damage!" ), name(), target.disp_name(),
                             total_dealt );
                } else {
                    //~ %1$s: attacker name, %2$s: target NPC name, %3$s: bodypart name in accusative
                    add_msg( _( "%1$s hits %2$s %3$s." ), u_see_me ? disp_name( false, true ) : _( "Something" ),
                             target.disp_name( true ),
                             body_part_name_accusative( dealt_dam.bp_hit ) );
                }
            } else {
                if( has_effect( effect_ridden ) && has_flag( mon_flag_RIDEABLE_MECH ) &&
                    pos() == player_character.pos() ) {
                    //~ %1$s: name of your mount, %2$s: target creature name, %3$d: damage value
                    add_msg( m_good, _( "Your %1$s hits %2$s for %3$d damage!" ), get_name(), target.disp_name(),
                             total_dealt );
                }
                if( get_option<bool>( "LOG_MONSTER_ATTACK_MONSTER" ) ) {
                    if( !u_see_me && u_see_target ) {
                        add_msg( _( "Something hits the %1$s!" ), target.disp_name() );
                    } else if( !u_see_target ) {
                        add_msg( _( "The %1$s hits something!" ), name() );
                    } else {
                        //~ %1$s: attacker name, %2$s: target creature name
                        add_msg( _( "The %1$s hits %2$s!" ), name(), target.disp_name() );
                    }
                }
            }
        } else if( target.is_avatar() ) {
            //~ %s is bodypart name in accusative.
            add_msg( m_bad, _( "Something hits your %s." ),
                     body_part_name_accusative( dealt_dam.bp_hit ) );
        }
    } else {
        // No damage dealt
        if( u_see_my_spot ) {
            if( target.is_avatar() ) {
                //~ 1$s is attacker name, 2$s is bodypart name in accusative, 3$s is armor name
                add_msg( _( "%1$s hits your %2$s, but your %3$s protects you." ), u_see_me ? disp_name( false,
                         true ) : _( "Something" ),
                         body_part_name_accusative( dealt_dam.bp_hit ), target.skin_name() );
            } else if( target.is_npc() ) {
                //~ $1s is monster name, %2$s is that monster target name,
                //~ $3s is target bodypart name in accusative, $4s is the monster target name,
                //~ 5$s is target armor name.
                add_msg( _( "%1$s hits %2$s %3$s but is stopped by %4$s %5$s." ), u_see_me ? disp_name( false,
                         true ) : _( "Something" ),
                         target.disp_name( true ),
                         body_part_name_accusative( dealt_dam.bp_hit ),
                         target.disp_name( true ),
                         target.skin_name() );
            } else if( get_option<bool>( "LOG_MONSTER_ATTACK_MONSTER" ) ) {
                //~ $1s is monster name, %2$s is that monster target name,
                //~ $3s is target armor name.
                add_msg( _( "%1$s hits %2$s but is stopped by its %3$s." ),
                         u_see_me ? disp_name( false, true ) : _( "Something" ),
                         target.disp_name(),
                         target.skin_name() );
            }
        } else if( target.is_avatar() ) {
            //~ 1$s is bodypart name in accusative, 2$s is armor name.
            add_msg( _( "Something hits your %1$s, but your %2$s protects you." ),
                     body_part_name_accusative( dealt_dam.bp_hit ), target.skin_name() );
        }
    }

    target.check_dead_state();

    if( is_hallucination() ) {
        if( one_in( 7 ) ) {
            die( nullptr );
        }
        return true;
    }

    if( total_dealt <= 0 ) {
        return true;
    }

    // Add any on damage effects
    for( const mon_effect_data &eff : type->atk_effs ) {
        if( x_in_y( eff.chance, 100 ) ) {
            const bodypart_id affected_bp = eff.affect_hit_bp ? dealt_dam.bp_hit :  eff.bp.id();
            target.add_effect( eff.id, time_duration::from_turns( rng( eff.duration.first,
                               eff.duration.second ) ), affected_bp, eff.permanent, rng( eff.intensity.first,
                                       eff.intensity.second ) );
            target.add_msg_if_player( m_mixed, eff.message, name() );
        }
    }

    const int stab_cut = dealt_dam.type_damage( damage_cut ) + dealt_dam.type_damage( damage_stab );

    if( stab_cut > 0 && has_flag( mon_flag_VENOM ) ) {
        target.add_msg_if_player( m_bad, _( "You're envenomed!" ) );
        target.add_effect( effect_poison, 3_minutes );
    }

    if( stab_cut > 0 && has_flag( mon_flag_BADVENOM ) ) {
        target.add_msg_if_player( m_bad,
                                  _( "You feel venom flood your body, wracking you with pain…" ) );
        target.add_effect( effect_badpoison, 4_minutes );
    }

    if( stab_cut > 0 && has_flag( mon_flag_PARALYZEVENOM ) ) {
        target.add_msg_if_player( m_bad, _( "You feel venom enter your body!" ) );
        target.add_effect( effect_paralyzepoison, 10_minutes );
    }
    return true;
}

void monster::deal_projectile_attack( Creature *source, dealt_projectile_attack &attack,
                                      bool print_messages, const weakpoint_attack &wp_attack )
{
    const projectile &proj = attack.proj;
    double &missed_by = attack.missed_by; // We can change this here
    const auto &effects = proj.proj_effects;

    // Whip has a chance to scare wildlife even if it misses
    if( effects.count( "WHIP" ) && type->in_category( "WILDLIFE" ) && one_in( 3 ) ) {
        add_effect( effect_run, rng( 3_turns, 5_turns ) );
    }

    if( missed_by > 1.0 ) {
        // Total miss
        return;
    }

    // if it's a headshot with no head, make it not a headshot
    if( missed_by < accuracy_headshot && has_flag( mon_flag_NOHEAD ) ) {
        missed_by = accuracy_headshot;
    }

    Creature::deal_projectile_attack( source, attack, print_messages, wp_attack );

    if( !is_hallucination() && attack.hit_critter == this ) {
        // Maybe TODO: Get difficulty from projectile speed/size/missed_by
        on_hit( source, bodypart_id( "torso" ), INT_MIN, &attack );
    }
}

void monster::deal_damage_handle_type( const effect_source &source, const damage_unit &du,
                                       bodypart_id bp, int &damage, int &pain )
{
    const int adjusted_damage = du.amount * du.damage_multiplier * du.unconditional_damage_mult;
    if( is_immune_damage( du.type ) ) {
        return; // immunity
    }
    // FIXME: Hardcoded damage type effects (bash, bullet)
    if( du.type == damage_bash ) {
        if( has_flag( mon_flag_PLASTIC ) ) {
            damage += du.amount / rng( 2, 4 ); // lessened effect
            pain += du.amount / 4;
            return;
        }
    }
    if( du.type == damage_bullet || du.type->edged ) {
        make_bleed( source, 1_minutes * rng( 0, adjusted_damage ) );
    }

    Creature::deal_damage_handle_type( source, du,  bp, damage, pain );
}

int monster::heal( const int delta_hp, bool overheal )
{
    const int maxhp = type->hp;
    if( delta_hp <= 0 || ( hp >= maxhp && !overheal ) ) {
        return 0;
    }

    const int old_hp = hp;
    hp += delta_hp;
    if( hp > maxhp && !overheal ) {
        hp = maxhp;
    }
    return hp - old_hp;
}

void monster::set_hp( const int hp )
{
    this->hp = hp;
}

void monster::apply_damage( Creature *source, bodypart_id /*bp*/, int dam,
                            const bool /*bypass_med*/ )
{
    if( is_dead_state() ) {
        return;
    }
    hp -= dam;
    if( hp < 1 ) {
        set_killer( source );
    } else if( dam > 0 ) {
        process_trigger( mon_trigger::HURT, 1 + static_cast<int>( dam / 3 ) );
        // Get angry at characters if hurt by one
        if( source != nullptr && !aggro_character && !source->is_monster() && !source->is_fake() ) {
            aggro_character = true;
        }
    }
}

void monster::die_in_explosion( Creature *source )
{
    hp = -9999; // huge to trigger explosion and prevent corpse item
    die( source );
}

void monster::heal_bp( bodypart_id, int dam )
{
    heal( dam );
}

bool monster::movement_impaired()
{
    return effect_cache[MOVEMENT_IMPAIRED];
}

bool monster::move_effects( bool )
{
    // This function is relatively expensive, we want that cached
    // IMPORTANT: If adding any new effects here, make SURE to
    // add them to hardcoded_movement_impairing in effect.cpp
    if( !effect_cache[MOVEMENT_IMPAIRED] ) {
        return true;
    }

    map &here = get_map();
    bool u_see_me = get_player_view().sees( *this );
    if( has_effect( effect_tied ) ) {
        // friendly pet, will stay tied down and obey.
        if( friendly == -1 ) {
            return false;
        }
        // non-friendly monster will struggle to get free occasionally.
        // some monsters can't be tangled up with a net/bolas/lasso etc.
        bool immediate_break = type->in_species( species_FISH ) || type->in_species( species_MOLLUSK ) ||
                               type->in_species( species_ROBOT ) || type->bodytype == "snake" || type->bodytype == "blob";
        if( !immediate_break && rng( 0, 900 ) > type->melee_dice * type->melee_sides * 1.5 ) {
            if( u_see_me && get_option<bool>( "LOG_MONSTER_MOVE_EFFECTS" ) ) {
                add_msg( _( "The %s struggles to break free of its bonds." ), name() );
            }
        } else if( immediate_break ) {
            remove_effect( effect_tied );
            if( tied_item ) {
                if( u_see_me && get_option<bool>( "LOG_MONSTER_MOVE_EFFECTS" ) ) {
                    add_msg( _( "The %s easily slips out of its bonds." ), name() );
                }
                here.add_item_or_charges( pos(), *tied_item );
                tied_item.reset();
            }
        } else {
            if( tied_item ) {
                const bool broken = rng( type->melee_dice * type->melee_sides, std::min( 10000,
                                         type->melee_dice * type->melee_sides * 250 ) ) > 800;
                if( !broken ) {
                    here.add_item_or_charges( pos(), *tied_item );
                }
                tied_item.reset();
                if( u_see_me && get_option<bool>( "LOG_MONSTER_MOVE_EFFECTS" ) ) {
                    if( broken ) {
                        add_msg( _( "The %s snaps the bindings holding it down." ), name() );
                    } else {
                        add_msg( _( "The %s breaks free of the bindings holding it down." ), name() );
                    }
                }
            }
            remove_effect( effect_tied );
        }
        return false;
    }
    if( has_effect( effect_downed ) ) {
        if( rng( 0, 40 ) > type->melee_dice * type->melee_sides * 1.5 ) {
            if( u_see_me && get_option<bool>( "LOG_MONSTER_MOVE_EFFECTS" ) ) {
                add_msg( _( "The %s struggles to stand." ), name() );
            }
        } else {
            if( u_see_me && get_option<bool>( "LOG_MONSTER_MOVE_EFFECTS" ) ) {
                add_msg( _( "The %s climbs to its feet!" ), name() );
            }
            remove_effect( effect_downed );
        }
        return false;
    }
    if( has_effect( effect_webbed ) ) {
        if( x_in_y( type->melee_dice * type->melee_sides, 6 * get_effect_int( effect_webbed ) ) ) {
            if( u_see_me && get_option<bool>( "LOG_MONSTER_MOVE_EFFECTS" ) ) {
                add_msg( _( "The %s breaks free of the webs!" ), name() );
            }
            remove_effect( effect_webbed );
        }
        return false;
    }
    if( has_effect( effect_lightsnare ) ) {
        if( x_in_y( type->melee_dice * type->melee_sides, 12 ) ) {
            remove_effect( effect_lightsnare );
            if( u_see_me && get_option<bool>( "LOG_MONSTER_MOVE_EFFECTS" ) ) {
                add_msg( _( "The %s escapes the light snare!" ), name() );
            }
        }
        return false;
    }
    if( has_effect( effect_heavysnare ) ) {
        if( type->melee_dice * type->melee_sides >= 7 ) {
            if( x_in_y( type->melee_dice * type->melee_sides, 32 ) ) {
                remove_effect( effect_heavysnare );
                here.spawn_item( pos(), "rope_6" );
                here.spawn_item( pos(), "snare_trigger" );
                if( u_see_me && get_option<bool>( "LOG_MONSTER_MOVE_EFFECTS" ) ) {
                    add_msg( _( "The %s escapes the heavy snare!" ), name() );
                }
            }
        }
        return false;
    }
    if( has_effect( effect_beartrap ) ) {
        if( type->melee_dice * type->melee_sides >= 18 ) {
            if( x_in_y( type->melee_dice * type->melee_sides, 200 ) ) {
                remove_effect( effect_beartrap );
                if( u_see_me && get_option<bool>( "LOG_MONSTER_MOVE_EFFECTS" ) ) {
                    add_msg( _( "The %s escapes the bear trap!" ), name() );
                }
            }
        }
        return false;
    }
    if( has_effect( effect_crushed ) ) {
        if( x_in_y( type->melee_dice * type->melee_sides, 100 ) ) {
            remove_effect( effect_crushed );
            if( u_see_me && get_option<bool>( "LOG_MONSTER_MOVE_EFFECTS" ) ) {
                add_msg( _( "The %s frees itself from the rubble!" ), name() );
            }
        }
        return false;
    }
    if( has_effect( effect_worked_on ) ) {
        return false;
    }

    // If we ever get more effects that force movement on success this will need to be reworked to
    // only trigger success effects if /all/ rolls succeed
    if( has_effect( effect_in_pit ) ) {
        if( rng( 0, 40 ) > type->melee_dice * type->melee_sides ) {
            return false;
        } else {
            if( u_see_me && get_option<bool>( "LOG_MONSTER_MOVE_EFFECTS" ) ) {
                add_msg( _( "The %s escapes the pit!" ), name() );
            }
            remove_effect( effect_in_pit );
        }
    }
    if( has_effect_with_flag( json_flag_GRAB ) ) {
        // Pretty hacky, but monsters have no stats
        map &here = get_map();
        creature_tracker &creatures = get_creature_tracker();
        const tripoint_range<tripoint> &surrounding = here.points_in_radius( pos(), 1, 0 );
        for( const effect &grab : get_effects_with_flag( json_flag_GRAB ) ) {
            // Is our grabber around?
            monster *grabber = nullptr;
            for( const tripoint loc : surrounding ) {
                monster *mon = creatures.creature_at<monster>( loc );
                if( mon && mon->has_effect_with_flag( json_flag_GRAB_FILTER ) ) {
                    add_msg_debug( debugmode::DF_MATTACK, "Grabber %s found", mon->name() );
                    grabber = mon;
                    break;
                }
            }

            if( grabber == nullptr ) {
                remove_effect( grab.get_id() );
                add_msg_debug( debugmode::DF_MATTACK, "Orphan grab found and removed" );
                if( u_see_me && get_option<bool>( "LOG_MONSTER_MOVE_EFFECTS" ) ) {
                    add_msg( _( "The %s is no longer grabbed!" ), name() );
                }
                continue;
            }
            int monster = type->melee_skill + type->melee_damage.total_damage();
            int grab_str = get_effect_int( grab.get_id() );
            add_msg_debug( debugmode::DF_MONSTER, "%s attempting to break grab %s, success %d in intensity %d",
                           get_name(), grab.get_id().c_str(), monster, grabber );
            if( !x_in_y( monster, grab_str ) ) {
                return false;
            } else {
                if( u_see_me && get_option<bool>( "LOG_MONSTER_MOVE_EFFECTS" ) ) {
                    add_msg( _( "The %s breaks free from the %s's grab!" ), name(), grabber->name() );
                }
                remove_effect( grab.get_id() );
            }
        }
    }
    return true;
}

std::string monster::get_effect_status() const
{
    std::vector<std::string> effect_status;
    for( auto &elem : *effects ) {
        for( auto &_it : elem.second ) {
            if( elem.first->is_show_in_info() ) {
                effect_status.push_back( _it.second.disp_name() );
            }
        }
    }

    return enumerate_as_string( effect_status );
}

int monster::get_worn_armor_val( const damage_type_id &dt ) const
{
    if( !has_effect( effect_monster_armor ) ) {
        return 0;
    }
    if( armor_item ) {
        return armor_item->resist( dt );
    }
    return 0;
}

int monster::get_armor_type( const damage_type_id &dt, bodypart_id /*bp*/ ) const
{
    return get_worn_armor_val( dt ) + type->armor.type_resist( dt ) + get_armor_res_bonus( dt );
}

float monster::get_hit_base() const
{
    return type->melee_skill;
}

float monster::get_dodge_base() const
{
    return type->sk_dodge;
}

float monster::hit_roll() const
{
    float hit = get_hit();
    if( has_effect( effect_bouldering ) ) {
        hit /= 4;
    }

    return melee::melee_hit_range( hit );
}

bool monster::has_grab_break_tec() const
{
    return false;
}

float monster::stability_roll() const
{
    int size_bonus = 0;
    switch( type->size ) {
        case creature_size::tiny:
            size_bonus -= 7;
            break;
        case creature_size::small:
            size_bonus -= 3;
            break;
        case creature_size::large:
            size_bonus += 5;
            break;
        case creature_size::huge:
            size_bonus += 10;
            break;
        case creature_size::medium:
            break; // keep default
        case creature_size::num_sizes:
            debugmsg( "ERROR: Invalid Creature size class." );
            break;
    }

    int stability = dice( type->melee_sides, type->melee_dice ) + size_bonus;
    if( has_effect( effect_stunned ) ) {
        stability -= rng( 1, 5 );
    }
    return stability;
}

float monster::get_dodge() const
{
    if( has_effect( effect_downed ) ) {
        return 0.0f;
    }

    float ret = Creature::get_dodge();
    if( has_effect( effect_lightsnare ) || has_effect( effect_heavysnare ) ||
        has_effect( effect_beartrap ) || has_effect( effect_tied ) ) {
        ret /= 2;
    }

    if( has_effect( effect_bouldering ) ) {
        ret /= 4;
    }

    return ret;
}

float monster::get_melee() const
{
    return type->melee_skill;
}

float monster::dodge_roll() const
{
    return get_dodge() * 5;
}

bool monster::can_attack_high() const
{
    return  !( ( type->size < creature_size::medium && !has_flag( mon_flag_FLIES ) &&
                 !has_flag( mon_flag_ATTACK_UPPER ) ) || has_flag( mon_flag_ATTACK_LOWER ) )  ;
}

int monster::get_grab_strength() const
{
    return type->grab_strength;
}

void monster::add_grab( bodypart_str_id bp )
{
    add_effect( effect_grabbing, 1_days, true, 1 );
    grabbed_limbs.insert( bp );
}

void monster::remove_grab( bodypart_str_id bp )
{
    grabbed_limbs.erase( bp );
    if( grabbed_limbs.empty() ) {
        add_effect( effect_grabbing, 1_days, true, 1 );
    }
}

bool monster::is_grabbing( bodypart_str_id bp )
{
    return has_effect( effect_grabbing ) && grabbed_limbs.find( bp ) != grabbed_limbs.end();
}

float monster::fall_damage_mod() const
{
    if( flies() ) {
        return 0.0f;
    }

    switch( type->size ) {
        case creature_size::tiny:
            return 0.2f;
        case creature_size::small:
            return 0.6f;
        case creature_size::medium:
            return 1.0f;
        case creature_size::large:
            return 1.4f;
        case creature_size::huge:
            return 2.0f;
        case creature_size::num_sizes:
            debugmsg( "ERROR: Invalid Creature size class." );
            return 0.0f;
    }

    return 0.0f;
}

int monster::impact( const int force, const tripoint &p )
{
    if( force <= 0 ) {
        return force;
    }

    const float mod = fall_damage_mod();
    int total_dealt = 0;
    if( get_map().has_flag( ter_furn_flag::TFLAG_SHARP, p ) ) {
        const int cut_damage = std::max( 0.0f, 10 * mod - get_armor_type( damage_cut,
                                         bodypart_id( "torso" ) ) );
        apply_damage( nullptr, bodypart_id( "torso" ), cut_damage );
        total_dealt += 10 * mod;
    }

    const int bash_damage = std::max( 0.0f, force * mod - get_armor_type( damage_bash,
                                      bodypart_id( "torso" ) ) );
    apply_damage( nullptr, bodypart_id( "torso" ), bash_damage );
    total_dealt += force * mod;

    add_effect( effect_downed, time_duration::from_turns( rng( 0, mod * 3 + 1 ) ) );

    return total_dealt;
}

void monster::reset_bonuses()
{
    effect_cache.reset();

    Creature::reset_bonuses();
}

void monster::reset_stats()
{
    // Nothing here yet
}

void monster::reset_special( const std::string &special_name )
{
    set_special( special_name, type->special_attacks.at( special_name )->cooldown );
}

void monster::reset_special_rng( const std::string &special_name )
{
    set_special( special_name, rng( 0, type->special_attacks.at( special_name )->cooldown ) );
}

void monster::set_special( const std::string &special_name, int time )
{
    special_attacks[ special_name ].cooldown = time;
}

void monster::disable_special( const std::string &special_name )
{
    special_attacks.at( special_name ).enabled = false;
}

bool monster::special_available( const std::string_view special_name ) const
{
    std::map<std::string, mon_special_attack>::const_iterator iter = special_attacks.find(
                special_name );
    return iter != special_attacks.end() && iter->second.enabled && iter->second.cooldown == 0;
}

bool monster::has_special( const std::string &special_name ) const
{
    std::map<std::string, mon_special_attack>::const_iterator iter = special_attacks.find(
                special_name );
    return iter != special_attacks.end() && iter->second.enabled;
}

void monster::explode()
{
    // Handled in mondeath::normal
    // +1 to avoid overflow when evaluating -hp
    hp = INT_MIN + 1;
}

void monster::process_turn()
{
    map &here = get_map();
    if( !is_hallucination() ) {
        for( const std::pair<const emit_id, time_duration> &e : type->emit_fields ) {
            if( !calendar::once_every( e.second ) ) {
                continue;
            }
            const emit_id emid = e.first;
            if( emid == emit_emit_shock_cloud ) {
                if( has_effect( effect_emp ) ) {
                    continue; // don't emit electricity while EMPed
                } else if( has_effect( effect_supercharged ) ) {
                    here.emit_field( pos(), emit_emit_shock_cloud_big );
                    continue;
                }
            }
            here.emit_field( pos(), emid );
        }
    }

    // Special attack cooldowns are updated here.
    // Loop through the monster's special attacks, same as monster::move.
    for( const auto &sp_type : type->special_attacks ) {
        const std::string &special_name = sp_type.first;
        const auto local_iter = special_attacks.find( special_name );
        if( local_iter == special_attacks.end() ) {
            continue;
        }
        mon_special_attack &local_attack_data = local_iter->second;
        if( !local_attack_data.enabled ) {
            continue;
        }

        if( local_attack_data.cooldown > 0 ) {
            local_attack_data.cooldown--;
        }
    }
    creature_tracker &creatures = get_creature_tracker();
    // Persist grabs as long as there's an adjacent target.
    if( has_effect_with_flag( json_flag_GRAB_FILTER ) ) {
        bool remove = true;
        for( const tripoint &dest : here.points_in_radius( pos(), 1, 0 ) ) {
            const Creature *const you = creatures.creature_at<Creature>( dest );
            if( you && you->has_effect_with_flag( json_flag_GRAB ) ) {
                add_msg_debug( debugmode::DF_MATTACK, "Grabbed creature %s found, persisting grab.",
                               you->get_name() );
                remove = false;
            }
        }
        if( remove ) {
            for( const effect &eff : get_effects_with_flag( json_flag_GRAB_FILTER ) ) {
                const efftype_id effid = eff.get_id();
                remove_effect( effid );
                add_msg_debug( debugmode::DF_MATTACK, "Grab filter effect %s removed.", effid.c_str() );
            }
        }
    }
    // We update electrical fields here since they act every turn.
    if( has_flag( mon_flag_ELECTRIC_FIELD ) && !is_hallucination() ) {
        if( has_effect( effect_emp ) ) {
            if( calendar::once_every( 10_turns ) ) {
                sounds::sound( pos(), 5, sounds::sound_t::combat, _( "hummmmm." ), false, "humming", "electric" );
            }
        } else {
            weather_manager &weather = get_weather();
            for( const tripoint &zap : here.points_in_radius( pos(), 1 ) ) {
                const map_stack items = here.i_at( zap );
                for( const item &item : items ) {
                    if( item.made_of( phase_id::LIQUID ) && item.flammable() ) { // start a fire!
                        here.add_field( zap, fd_fire, 2, 1_minutes );
                        sounds::sound( pos(), 30, sounds::sound_t::combat,  _( "fwoosh!" ), false, "fire", "ignition" );
                        break;
                    }
                }
                if( zap != pos() ) {
                    explosion_handler::emp_blast( zap ); // Fries electronics due to the intensity of the field
                }
                const ter_id t = here.ter( zap );
                if( t == ter_t_gas_pump || t == ter_t_gas_pump_a ) {
                    if( one_in( 4 ) ) {
                        explosion_handler::explosion( this, pos(), 40, 0.8, true );
                        add_msg_if_player_sees( zap, m_warning, _( "The %s explodes in a fiery inferno!" ),
                                                here.tername( zap ) );
                    } else {
                        add_msg_if_player_sees( zap, m_warning, _( "Lightning from %1$s engulfs the %2$s!" ),
                                                name(), here.tername( zap ) );
                        here.add_field( zap, fd_fire, 1, 2_turns );
                    }
                }
            }
            if( weather.lightning_active && !has_effect( effect_supercharged ) &&
                here.is_outside( pos() ) ) {
                weather.lightning_active = false; // only one supercharge per strike
                sounds::sound( pos(), 300, sounds::sound_t::combat, _( "BOOOOOOOM!!!" ), false, "environment",
                               "thunder_near" );
                sounds::sound( pos(), 20, sounds::sound_t::combat, _( "vrrrRRRUUMMMMMMMM!" ), false, "explosion",
                               "default" );
                Character &player_character = get_player_character();
                if( player_character.sees( pos() ) ) {
                    add_msg( m_bad, _( "Lightning strikes the %s!" ), name() );
                    add_msg( m_bad, _( "Your vision goes white!" ) );
                    player_character.add_effect( effect_blind, rng( 1_minutes, 2_minutes ) );
                }
                add_effect( effect_supercharged, 12_hours );
            } else if( has_effect( effect_supercharged ) && calendar::once_every( 5_turns ) ) {
                sounds::sound( pos(), 20, sounds::sound_t::combat, _( "VMMMMMMMMM!" ), false, "humming",
                               "electric" );
            }
        }
    }

    Creature::process_turn();
}

void monster::die( Creature *nkiller )
{
    if( dead ) {
        // We are already dead, don't die again, note that monster::dead is
        // *only* set to true in this function!
        return;
    }
    // We were carrying a creature, deposit the rider
    if( has_effect( effect_ridden ) && mounted_player ) {
        mounted_player->forced_dismount();
    }
    g->set_critter_died();
    dead = true;
    set_killer( nkiller );
    if( get_killer() != nullptr ) {
        Character *ch = get_killer()->as_character();
        if( !is_hallucination() && ch != nullptr ) {
            cata::event e = cata::event::make<event_type::character_kills_monster>( ch->getID(), type->id,
                            compute_kill_xp( type->id ) );
            get_event_bus().send_with_talker( ch, this, e );
            if( ch->is_avatar() && ch->has_trait( trait_KILLER ) ) {
                if( one_in( 4 ) ) {
                    const translation snip = SNIPPET.random_from_category( "killer_on_kill" ).value_or( translation() );
                    ch->add_msg_if_player( m_good, "%s", snip );
                }
                ch->add_morale( MORALE_KILLER_HAS_KILLED, 5, 10, 6_hours, 4_hours );
                ch->rem_morale( MORALE_KILLER_NEED_TO_KILL );
            }
        }
    }
    map &here = get_map();
    creature_tracker &creatures = get_creature_tracker();
    if( has_effect_with_flag( json_flag_GRAB_FILTER ) ) {
        // Need to filter out which limb we were grabbing before death
        for( const tripoint &player_pos : here.points_in_radius( pos(), 1, 0 ) ) {
            Creature *you = creatures.creature_at( player_pos );
            if( !you || !you->has_effect_with_flag( json_flag_GRAB ) ) {
                continue;
            }
            // ...but if there are no grabbers around we can just skip to the end
            bool grabbed = false;
            for( const tripoint &mon_pos : here.points_in_radius( player_pos, 1, 0 ) ) {
                const monster *const mon = creatures.creature_at<monster>( mon_pos );
                // No persisting our grabs from beyond the grave, but we also don't get to remove the effect early
                if( mon && mon->has_effect_with_flag( json_flag_GRAB_FILTER ) && mon != this ) {
                    grabbed = true;
                    break;
                }
            }
            if( !grabbed ) {
                you->add_msg_player_or_npc( m_good, _( "The last enemy holding you collapses!" ),
                                            _( "The last enemy holding <npcname> collapses!" ) );
                // A loop for safety
                for( const effect &grab : you->get_effects_with_flag( json_flag_GRAB ) ) {
                    you->remove_effect( grab.get_id() );
                }
                continue;
            }
            // Iterate through all your grabs to figure out which one this critter held
            for( const effect &grab : you->get_effects_with_flag( json_flag_GRAB ) ) {
                if( is_grabbing( grab.get_bp().id() ) ) {
                    const effect_type effid = *grab.get_effect_type();
                    you->remove_effect( effid.id, grab.get_bp() );
                }
            }
        }
    }

    // If we're a queen, make nearby groups of our type start to die out
    if( !is_hallucination() && has_flag( mon_flag_QUEEN ) ) {
        // The submap coordinates of this monster, monster groups coordinates are
        // submap coordinates.
        const tripoint abssub = ms_to_sm_copy( here.getabs( pos() ) );
        // Do it for overmap above/below too
        for( const tripoint &p : points_in_radius( abssub, HALF_MAPSIZE, 1 ) ) {
            // TODO: fix point types
            for( mongroup *&mgp : overmap_buffer.groups_at( tripoint_abs_sm( p ) ) ) {
                if( MonsterGroupManager::IsMonsterInGroup( mgp->type, type->id ) ) {
                    mgp->dying = true;
                }
            }
        }
    }
    mission::on_creature_death( *this );

    // Hallucinations always just disappear
    if( is_hallucination() ) {
        mdeath::disappear( *this );
        return;
    }

    add_msg_if_player_sees( *this, m_good, type->mdeath_effect.death_message.translated(), name() );

    if( type->mdeath_effect.has_effect ) {
        //Not a hallucination, go process the death effects.
        spell death_spell = type->mdeath_effect.sp.get_spell( *this );
        if( killer != nullptr && !type->mdeath_effect.sp.self &&
            death_spell.is_target_in_range( *this, killer->pos() ) ) {
            death_spell.cast_all_effects( *this, killer->pos() );
        } else if( type->mdeath_effect.sp.self ) {
            death_spell.cast_all_effects( *this, pos() );
        }
    }

    // scale overkill damage by enchantments
    if( nkiller && ( nkiller->is_npc() || nkiller->is_avatar() ) ) {
        int current_hp = get_hp();
        current_hp = nkiller->as_character()->enchantment_cache->modify_value(
                         enchant_vals::mod::OVERKILL_DAMAGE, current_hp );
        set_hp( current_hp );
    }

    item_location corpse;
    // drop a corpse, or not - this needs to happen after the spell, for e.g. revivification effects
    switch( type->mdeath_effect.corpse_type ) {
        case mdeath_type::NORMAL:
            corpse =  mdeath::normal( *this );
            break;
        case mdeath_type::BROKEN:
            mdeath::broken( *this );
            break;
        case mdeath_type::SPLATTER:
            corpse = mdeath::splatter( *this );
            break;
        default:
            break;
    }

    if( death_drops ) {
        // Drop items stored in optionals
        move_special_item_to_inv( tack_item );
        move_special_item_to_inv( armor_item );
        move_special_item_to_inv( storage_item );
        move_special_item_to_inv( tied_item );

        if( has_effect( effect_heavysnare ) ) {
            add_item( item( "rope_6", calendar::turn_zero ) );
            add_item( item( "snare_trigger", calendar::turn_zero ) );
        }
    }

    if( death_drops && !no_extra_death_drops ) {
        drop_items_on_death( corpse.get_item() );
        spawn_dissectables_on_death( corpse.get_item() );
    }
    if( death_drops && !is_hallucination() ) {
        for( const item &it : inv ) {
            if( it.has_var( "DESTROY_ITEM_ON_MON_DEATH" ) ) {
                continue;
            }
            if( corpse ) {
                corpse->force_insert_item( it, pocket_type::CONTAINER );
            } else {
                get_map().add_item_or_charges( pos(), it );
            }
        }
        for( const item &it : dissectable_inv ) {
            if( corpse ) {
                corpse->put_in( it, pocket_type::CORPSE );
            } else {
                get_map().add_item( pos(), it );
            }
        }
    }
    if( corpse ) {
        corpse->process( get_map(), nullptr, corpse.position() );
        corpse.make_active();
    }

    // Adjust anger/morale of nearby monsters, if they have the appropriate trigger and are friendly
    // Keep filtering on the dying monsters' triggers to preserve current functionality
    bool trigger = type->has_anger_trigger( mon_trigger::FRIEND_DIED ) ||
                   type->has_fear_trigger( mon_trigger::FRIEND_DIED ) ||
                   type->has_placate_trigger( mon_trigger::FRIEND_DIED );

    if( trigger ) {
        int light = g->light_level( posz() );
        map &here = get_map();
        for( monster &critter : g->all_monsters() ) {
            // Do we actually care about this faction?
            if( critter.faction->attitude( faction ) != MFA_FRIENDLY ) {
                continue;
            }

            if( here.sees( critter.pos(), pos(), light ) ) {
                // Anger trumps fear trumps ennui
                if( critter.type->has_anger_trigger( mon_trigger::FRIEND_DIED ) ) {
                    critter.anger += 15;
                    if( nkiller != nullptr && !nkiller->is_monster() && !nkiller->is_fake() ) {
                        // A character killed our friend
                        add_msg_debug( debugmode::DF_MONSTER, "%s's character aggro triggered by killing a friendly %s",
                                       critter.name(), name() );
                        critter.aggro_character = true;
                    }
                } else if( critter.type->has_fear_trigger( mon_trigger::FRIEND_DIED ) ) {
                    critter.morale -= 15;
                } else if( critter.type->has_placate_trigger( mon_trigger::FRIEND_DIED ) ) {
                    critter.anger -= 15;
                }
            }
        }
    }
}

units::energy monster::use_mech_power( units::energy amt )
{
    if( is_hallucination() || !has_flag( mon_flag_RIDEABLE_MECH ) || !battery_item ) {
        return 0_kJ;
    }
    const int max_drain = battery_item->ammo_remaining();
    const int consumption = std::min( static_cast<int>( units::to_kilojoule( amt ) ), max_drain );
    battery_item->ammo_consume( consumption, pos(), nullptr );
    return units::from_kilojoule( consumption );
}

int monster::mech_str_addition() const
{
    return type->mech_str_bonus;
}

bool monster::check_mech_powered() const
{
    if( is_hallucination() || !has_flag( mon_flag_RIDEABLE_MECH ) || !battery_item ) {
        return false;
    }
    if( battery_item->ammo_remaining() <= 0 ) {
        return false;
    }
    const itype &type = *battery_item->type;
    if( battery_item->ammo_remaining() <= type.magazine->capacity / 10 && one_in( 10 ) ) {
        add_msg( m_bad, _( "Your %s emits a beeping noise as its batteries start to get low." ),
                 get_name() );
    }
    return true;
}

void monster::generate_inventory( bool disableDrops )
{
    if( is_hallucination() ) {
        return;
    }
    if( type->death_drops.is_empty() ) {
        return;
    }

    std::vector<item> new_items = item_group::items_from( type->death_drops,
                                  calendar::start_of_cataclysm,
                                  spawn_flags::use_spawn_rate );

    for( item &it : new_items ) {
        if( has_flag( mon_flag_FILTHY ) ) {
            if( ( it.is_armor() || it.is_pet_armor() ) && !it.is_gun() ) {
                // handle wearable guns as a special case
                it.set_flag( STATIC( flag_id( "FILTHY" ) ) );
            }
        }
        inv.push_back( it );
    }
    no_extra_death_drops = disableDrops;
}

void monster::drop_items_on_death( item *corpse )
{
    if( is_hallucination() ) {
        return;
    }
    if( type->death_drops.is_empty() ) {
        return;
    }

    std::vector<item> new_items = item_group::items_from( type->death_drops,
                                  calendar::start_of_cataclysm,
                                  spawn_flags::use_spawn_rate );

    for( item &e : new_items ) {
        e.randomize_rot();
    }

    // for non corpses this is much simpler
    if( !corpse ) {
        for( item &it : new_items ) {
            get_map().add_item_or_charges( pos(), it );
        }
        return;
    }

    // first put "on" things that are wearable
    for( item &it : new_items ) {
        if( has_flag( mon_flag_FILTHY ) ) {
            if( ( it.is_armor() || it.is_pet_armor() ) && !it.is_gun() ) {
                // handle wearable guns as a special case
                it.set_flag( STATIC( flag_id( "FILTHY" ) ) );
            }
        }

        // add stuff that could be worn or strapped to the creature
        if( it.is_armor() ) {
            corpse->force_insert_item( it, pocket_type::CONTAINER );
        }
    }

    // then nest the rest in those "worn" items if possible
    // TODO: disable the backup, only spawn items here that actually fit in something
    for( item &it : new_items ) {
        // add stuff that could be worn or strapped to the creature
        if( !it.is_armor() ) {
            std::pair<item_location, item_pocket *> current_best;
            for( item *worn_it : corpse->all_items_top() ) {
                item_location loc;
                std::pair<item_location, item_pocket *> internal_pocket =
                    worn_it->best_pocket( it, loc, nullptr, false, true );
                if( internal_pocket.second != nullptr &&
                    ( current_best.second == nullptr ||
                      current_best.second->better_pocket( *internal_pocket.second, it ) ) ) {
                    current_best = internal_pocket;
                }
            }
            if( current_best.second != nullptr ) {
                current_best.second->insert_item( it );
            } else {
                corpse->force_insert_item( it, pocket_type::CONTAINER );
            }
        }
    }
}

void monster::spawn_dissectables_on_death( item *corpse )
{
    if( is_hallucination() ) {
        return;
    }
    if( type->dissect.is_empty() ) {
        return;
    }

    for( const harvest_entry &entry : *type->dissect ) {
        std::vector<item> dissectables = item_group::items_from( item_group_id( entry.drop ),
                                         calendar::turn,
                                         spawn_flags::use_spawn_rate );
        for( item &dissectable : dissectables ) {
            dissectable.dropped_from = entry.type;
            for( const flag_id &flg : entry.flags ) {
                dissectable.set_flag( flg );
            }
            for( const fault_id &flt : entry.faults ) {
                dissectable.faults.emplace( flt );
            }
            if( corpse ) {
                corpse->put_in( dissectable, pocket_type::CORPSE );
            } else {
                get_map().add_item_or_charges( pos(), dissectable );
            }
        }
    }
}

void monster::process_one_effect( effect &it, bool is_new )
{
    // Monsters don't get trait-based reduction, but they do get effect based reduction
    bool reduced = resists_effect( it );
    const auto get_effect = [&it, is_new]( const std::string & arg, bool reduced ) {
        if( is_new ) {
            return it.get_amount( arg, reduced );
        }
        return it.get_mod( arg, reduced );
    };

    mod_speed_bonus( get_effect( "SPEED", reduced ) );
    mod_dodge_bonus( get_effect( "DODGE", reduced ) );
    mod_hit_bonus( get_effect( "HIT", reduced ) );
    mod_bash_bonus( get_effect( "BASH", reduced ) );
    mod_cut_bonus( get_effect( "CUT", reduced ) );
    mod_size_bonus( get_effect( "SIZE", reduced ) );

    int val = get_effect( "HURT", reduced );
    if( val > 0 ) {
        if( is_new || it.activated( calendar::turn, "HURT", val, reduced, 1 ) ) {
            apply_damage( it.get_source().resolve_creature(), bodypart_id( "torso" ), val );
        }
    }

    const efftype_id &id = it.get_id();
    // TODO: MATERIALS use fire resistance
    if( it.impairs_movement() ) {
        effect_cache[MOVEMENT_IMPAIRED] = true;
    } else if( id == effect_onfire ) {
        int dam = 0;
        if( made_of( material_veggy ) ) {
            dam = rng( 10, 20 );
        } else if( made_of( material_flesh ) || made_of( material_iflesh ) ) {
            dam = rng( 5, 10 );
        }

        dam -= get_armor_type( damage_heat, bodypart_id( "torso" ) );
        if( dam > 0 ) {
            apply_damage( it.get_source().resolve_creature(), bodypart_id( "torso" ), dam );
        } else {
            it.set_duration( 0_turns );
        }
    } else if( id == effect_run ) {
        effect_cache[FLEEING] = true;
    } else if( id == effect_no_sight || id == effect_blind ) {
        effect_cache[VISION_IMPAIRED] = true;
    } else if( ( id == effect_bleed || id == effect_dripping_mechanical_fluid ) &&
               x_in_y( it.get_intensity(), it.get_max_intensity() ) ) {
        // this is for balance only
        it.mod_duration( -rng( 1_turns, it.get_int_dur_factor() / 2 ) );
        bleed();
        if( id == effect_bleed ) {
            // monsters are simplified so they just take damage from bleeding
            apply_damage( it.get_source().resolve_creature(), bodypart_id( "torso" ), 1 );
        }
    } else if( id == effect_fake_common_cold ) {
        if( calendar::once_every( time_duration::from_seconds( rng( 30, 300 ) ) ) && one_in( 2 ) ) {
            sounds::sound( pos(), 4, sounds::sound_t::speech, _( "a hacking cough." ), false, "misc", "cough" );
        }

        avatar &you = get_avatar(); // No NPCs for now.
        if( rl_dist( pos(), you.pos() ) <= 1 ) {
            you.get_sick( false );
        }
    } else if( id == effect_fake_flu ) {
        // Need to define the two separately because it's theoretically (and realistically) possible to have both flu and cold at once, both for players and monsters.
        if( calendar::once_every( time_duration::from_seconds( rng( 30, 300 ) ) ) && one_in( 2 ) ) {
            sounds::sound( pos(), 4, sounds::sound_t::speech, _( "a hacking cough." ), false, "misc", "cough" );
        }

        avatar &you = get_avatar(); // No NPCs for now.
        if( rl_dist( pos(), you.pos() ) <= 1 ) {
            you.get_sick( true );
        }
    }
}

void monster::process_effects()
{
    // Monster only effects
    for( auto &elem : *effects ) {
        for( auto &_effect_it : elem.second ) {
            process_one_effect( _effect_it.second, false );
        }
    }

    // Like with player/NPCs - keep the speed above 0
    const int min_speed_bonus = -0.75 * get_speed_base();
    if( get_speed_bonus() < min_speed_bonus ) {
        set_speed_bonus( min_speed_bonus );
    }

    Character &player_character = get_player_character();
    //If this monster has the ability to heal in combat, do it now.
    int regeneration_amount = type->regenerates;
    //Apply effect-triggered regeneartion modifiers
    for( const auto &regeneration_modifier : type->regeneration_modifiers ) {
        if( has_effect( regeneration_modifier.first ) ) {
            regeneration_amount += regeneration_modifier.second;
        }
    }
    //Prevent negative regeneration
    if( regeneration_amount < 0 ) {
        regeneration_amount = 0;
    }
    const int healed_amount = heal( regeneration_amount );
    if( healed_amount > 0 && one_in( 2 ) ) {
        std::string healing_format_string;
        if( healed_amount >= 50 ) {
            healing_format_string = _( "The %s is visibly regenerating!" );
        } else if( healed_amount >= 10 ) {
            healing_format_string = _( "The %s seems a little healthier." );
        } else {
            healing_format_string = _( "The %s is healing slowly." );
        }
        add_msg_if_player_sees( *this, m_warning, healing_format_string, name() );
    }

    if( type->regenerates_in_dark ) {
        const float light = get_map().ambient_light_at( pos() );
        // Magic number 10000 was chosen so that a floodlight prevents regeneration in a range of 20 tiles
        if( heal( static_cast<int>( 50.0 *  std::exp( - light * light / 10000 ) )  > 0 && one_in( 2 ) ) ) {
            add_msg_if_player_sees( *this, m_warning, _( "The %s uses the darkness to regenerate." ), name() );
        }
    }

    if( has_effect( effect_critter_well_fed ) && one_in( 90 ) ) {
        heal( 1 );
    }

    //We already check these timers on_load, but adding a random chance for them to go off here
    //will make it so that the player needn't leave the area and return for critters to poop,
    //become hungry, evolve, have babies, or refill udders.
    if( one_in( 30000 ) ) {
        try_upgrade( false );
        try_reproduce();
        try_biosignature();

        if( amount_eaten > 0 ) {
            if( has_flag( mon_flag_EATS ) ) {
                digest_food();
            } else {
                amount_eaten = 0;
            }
        }

        if( has_flag( mon_flag_MILKABLE ) ) {
            refill_udders();
        }
    }

    //Monster will regen morale and aggression if it is at/above max HP
    //It regens more morale and aggression if is currently fleeing.
    if( type->regen_morale && hp >= type->hp ) {
        if( is_fleeing( player_character ) ) {
            morale = type->morale;
            anger = type->agro;
        }
        if( morale < type->morale ) {
            morale += 1;
        }
        if( anger < type->agro ) {
            anger += 1;
        }
        if( morale < 0 && morale < type->morale ) {
            morale += 5;
            morale = std::min( morale, type->morale );
        }
        if( anger < 0 && anger < type->agro ) {
            anger += 5;
            anger = std::min( anger, type->agro );
        }
    }

    if( has_flag( mon_flag_CORNERED_FIGHTER ) ) {
        map &here = get_map();
        creature_tracker &creatures = get_creature_tracker();
        for( const tripoint &p : here.points_in_radius( pos(), 2 ) ) {
            const monster *const mon = creatures.creature_at<monster>( p );
            const Character *const guy = creatures.creature_at<Character>( p );
            if( mon && mon != this && mon->faction->attitude( faction ) != MFA_FRIENDLY &&
                !has_effect( effect_spooked ) && morale <= 0 ) {
                if( !has_effect( effect_spooked_recent ) ) {
                    add_effect( effect_spooked, 3_turns, false );
                    add_effect( effect_spooked_recent, 9_turns, false );
                } else {
                    if( morale < type->morale ) {
                        morale = type->morale;
                        anger = type->agro;
                    }
                }
            }
            if( guy ) {
                monster_attitude att = attitude( guy );
                if( ( friendly == 0 ) && ( att == MATT_FOLLOW || att == MATT_FLEE ) &&
                    !has_effect( effect_spooked ) ) {
                    if( !has_effect( effect_spooked_recent ) ) {
                        add_effect( effect_spooked, 3_turns, false );
                        add_effect( effect_spooked_recent, 9_turns, false );
                    } else {
                        if( morale < type->morale ) {
                            morale = type->morale;
                            anger = type->agro;
                        }
                    }
                }
            }
        }
    }

    if( has_flag( mon_flag_PHOTOPHOBIC ) && get_map().ambient_light_at( pos() ) >= 30.0f ) {
        add_msg_if_player_sees( *this, m_good, _( "The shadow withers in the light!" ), name() );
        add_effect( effect_photophobia, 5_turns, true );
    }

    // If this critter dies in sunlight, check & assess damage.
    if( has_flag( mon_flag_SUNDEATH ) && g->is_in_sunlight( pos() ) ) {
        add_msg_if_player_sees( *this, m_good, _( "The %s burns horribly in the sunlight!" ), name() );
        apply_damage( nullptr, bodypart_id( "torso" ), 100 );
        if( hp < 0 ) {
            hp = 0;
        }
    }

    // Check to see if critter slips on bile or whatever.
    if( has_effect( effect_slippery_terrain ) && !is_immune_effect( effect_downed ) && !flies() &&
        !digging() && !has_effect( effect_downed ) ) {
        map &here = get_map();
        if( here.has_flag( ter_furn_flag::TFLAG_FLAT, pos() ) ) {
            int intensity = get_effect_int( effect_slippery_terrain );
            intensity -= 1;
            //ROAD tiles are hard, flat surfaces, and easier to slip on.
            if( here.has_flag( ter_furn_flag::TFLAG_ROAD, pos() ) ) {
                intensity++;
            }
            int slipchance = ( round( get_speed() / 50 ) - round( get_dodge() / 3 ) );
            if( intensity + slipchance > dice( 1, 12 ) ) {
                add_effect( effect_downed, rng( 1_turns, 2_turns ) );
                add_msg_if_player_sees( pos(), m_info, _( "The %1s slips and falls!" ),
                                        name() );
            }
        }
    }

    // Apply or remove the cramped_space effect, which needs specific information about the monster's surroundings.
    map &here = get_map();
    const tripoint z_pos = pos();
    const optional_vpart_position vp = here.veh_at( z_pos );
    if( has_effect( effect_cramped_space ) && !vp.has_value() ) {
        remove_effect( effect_cramped_space );
    }
    if( vp.has_value() ) {
        vehicle &veh = vp->vehicle();
        units::volume capacity = 0_ml;
        units::volume free_cargo = 0_ml;
        auto cargo_parts = veh.get_parts_at( z_pos, "CARGO", part_status_flag::any );
        for( vehicle_part *&part : cargo_parts ) {
            vehicle_stack contents = veh.get_items( *part );
            const vpart_info &vpinfo = part->info();
            if( !vp.part_with_feature( "CARGO_PASSABLE", false ) ) {
                capacity += vpinfo.size;
                free_cargo += contents.free_volume();
            }
        }
        const creature_size size = get_size();
        if( capacity > 0_ml ) {
            // Open-topped vehicle parts have more room, and are always free space for fliers.
            if( !veh.enclosed_at( z_pos ) ) {
                free_cargo *= 1.2;
                if( flies() ) {
                    remove_effect( effect_cramped_space );
                    return;
                }
            }
            if( ( size == creature_size::tiny && free_cargo < 15625_ml ) ||
                ( size == creature_size::small && free_cargo < 31250_ml ) ||
                ( size == creature_size::medium && free_cargo < 62500_ml ) ||
                ( size == creature_size::large && free_cargo < 125000_ml ) ||
                ( size == creature_size::huge && free_cargo < 250000_ml ) ) {
                if( !has_effect( effect_cramped_space ) ) {
                    add_effect( effect_cramped_space, 2_turns, true );
                }
                return;
            }
        }
        if( get_size() == creature_size::huge && !vp.part_with_feature( "AISLE", false ) &&
            !vp.part_with_feature( "HUGE_OK", false ) ) {
            if( !has_effect( effect_cramped_space ) ) {
                add_effect( effect_cramped_space, 2_turns, true );
            }
            return;
        }
        remove_effect( effect_cramped_space );
    }

    Creature::process_effects();
}

bool monster::make_fungus()
{
    if( is_hallucination() ) {
        return true;
    }
    if( type->in_species( species_FUNGUS ) ) { // No friendly-fungalizing ;-)
        return true;
    }
    if( !made_of( material_flesh ) && !made_of( material_hflesh ) &&
        !made_of( material_veggy ) && !made_of( material_iflesh ) &&
        !made_of( material_bone ) ) {
        // No fungalizing robots or weird stuff (mi-gos are technically fungi, blobs are goo)
        return true;
    }
    if( type->has_flag( mon_flag_NO_FUNG_DMG ) ) {
        return true; // Return true when monster is immune to fungal damage.
    }
    if( type->fungalize_into.is_empty() ) {
        return false;
    }

    const std::string old_name = name();
    poly( type->fungalize_into );

    add_msg_if_player_sees( pos(), m_info, _( "The spores transform %1$s into a %2$s!" ),
                            old_name, name() );

    return true;
}

void monster::make_friendly()
{
    unset_dest();
    friendly = rng( 5, 30 ) + rng( 0, 20 );
}

void monster::make_ally( const monster &z )
{
    friendly = z.friendly;
    faction = z.faction;
}

void monster::add_item( const item &it )
{
    inv.push_back( it );
}

bool monster::is_hallucination() const
{
    return hallucination;
}

bool monster::is_electrical() const
{
    return in_species( species_ROBOT ) || has_flag( mon_flag_ELECTRIC ) || in_species( species_CYBORG );
}

bool monster::is_nether() const
{
    return in_species( species_HORROR ) || in_species( species_NETHER ) ||
           in_species( species_nether_player_hate );
}

// The logic is If PSI_NULL, no -> If HAS_MIND, yes -> if ZOMBIE, no -> if HUMAN, yes -> else, no
bool monster::has_mind() const
{
    return ( ( !in_species( species_PSI_NULL ) && has_flag( mon_flag_HAS_MIND ) ) ||
             ( !in_species( species_PSI_NULL ) && !in_species( species_ZOMBIE ) &&
               has_flag( mon_flag_HUMAN ) ) );
}

field_type_id monster::bloodType() const
{
    if( is_hallucination() ) {
        return fd_null;
    }
    return type->bloodType();
}
field_type_id monster::gibType() const
{
    if( is_hallucination() ) {
        return fd_null;
    }
    return type->gibType();
}

creature_size monster::get_size() const
{
    return static_cast<creature_size>( type->size + size_bonus );
}

units::mass monster::get_weight() const
{
    return units::operator*( type->weight, get_size() / type->size );
}

units::mass monster::weight_capacity() const
{
    return type->weight * type->mountable_weight_ratio;
}

units::volume monster::get_volume() const
{
    return units::operator*( type->volume, get_size() / type->size );
}

void monster::add_msg_if_npc( const std::string &msg ) const
{
    add_msg_if_player_sees( *this, replace_with_npc_name( msg ) );
}

void monster::add_msg_player_or_npc( const std::string &/*player_msg*/,
                                     const std::string &npc_msg ) const
{
    add_msg_if_player_sees( *this, replace_with_npc_name( npc_msg ) );
}

void monster::add_msg_if_npc( const game_message_params &params, const std::string &msg ) const
{
    add_msg_if_player_sees( *this, params, replace_with_npc_name( msg ) );
}

void monster::add_msg_debug_if_npc( debugmode::debug_filter type, const std::string &msg ) const
{
    add_msg_debug_if_player_sees( *this, type, replace_with_npc_name( msg ) );
}

void monster::add_msg_player_or_npc( const game_message_params &params,
                                     const std::string &/*player_msg*/, const std::string &npc_msg ) const
{
    add_msg_if_player_sees( *this, params, replace_with_npc_name( npc_msg ) );
}

void monster::add_msg_debug_player_or_npc( debugmode::debug_filter type,
        const std::string &/*player_msg*/,
        const std::string &npc_msg ) const
{
    add_msg_debug_if_player_sees( *this, type, replace_with_npc_name( npc_msg ) );
}

units::mass monster::get_carried_weight() const
{
    units::mass total_weight = 0_gram;
    if( tack_item ) {
        total_weight += tack_item->weight();
    }
    if( storage_item ) {
        total_weight += storage_item->weight();
    }
    if( armor_item ) {
        total_weight += armor_item->weight();
    }
    for( const item &it : inv ) {
        total_weight += it.weight();
    }
    return total_weight;
}

units::volume monster::get_carried_volume() const
{
    units::volume total_volume = 0_ml;
    for( const item &it : inv ) {
        total_volume += it.volume();
    }
    return total_volume;
}

void monster::move_special_item_to_inv( cata::value_ptr<item> &it )
{
    if( it ) {
        add_item( *it );
        it.reset();
    }
}

bool monster::is_dead() const
{
    return dead || is_dead_state();
}

bool monster::is_nemesis() const
{
    return has_flag( mon_flag_NEMESIS );
}

void monster::init_from_item( item &itm )
{
    if( itm.is_corpse() ) {
        set_speed_base( get_speed_base() * 0.8 );
        const int burnt_penalty = itm.burnt;
        hp = static_cast<int>( hp * 0.7 );
        if( itm.damage_level() > 0 ) {
            set_speed_base( speed_base / ( itm.damage_level() + 1 ) );
            hp /= itm.damage_level() + 1;
        }

        hp -= burnt_penalty;

        // HP can be 0 or less, in this case revive_corpse will just deactivate the corpse
        if( hp > 0 && type->has_flag( mon_flag_REVIVES_HEALTHY ) ) {
            hp = type->hp;
            set_speed_base( type->speed );
        }
        const std::string up_time = itm.get_var( "upgrade_time" );
        if( !up_time.empty() ) {
            upgrade_time = std::stoi( up_time );
        }
        for( item *it : itm.all_items_top( pocket_type::CONTAINER ) ) {
            if( it->is_armor() ) {
                it->set_flag( STATIC( flag_id( "FILTHY" ) ) );
            }
            inv.push_back( *it );
            itm.remove_item( *it );
        }
        //Move dissectables (installed bionics, etc)
        for( item *dissectable : itm.all_items_top( pocket_type::CORPSE ) ) {
            dissectable_inv.push_back( *dissectable );
            itm.remove_item( *dissectable );
        }
    } else {
        // must be a robot
        const int damfac = itm.max_damage() - std::max( 0, itm.damage() ) + 1;
        // One hp at least, everything else would be unfair (happens only to monster with *very* low hp),
        hp = std::max( 1, hp * damfac / ( itm.max_damage() + 1 ) );
    }
}

item monster::to_item() const
{
    if( type->revert_to_itype.is_empty() ) {
        return item();
    }
    // Birthday is wrong, but the item created here does not use it anyway (I hope).
    item result( type->revert_to_itype, calendar::turn );
    const int damfac = std::max( 1, ( result.max_damage() + 1 ) * hp / type->hp );
    result.set_damage( std::max( 0, ( result.max_damage() + 1 ) - damfac ) );
    return result;
}

float monster::power_rating() const
{
    // This should probably be replaced by something based on difficulty,
    // at least for smarter critters using it for evaluation.
    float ret = get_size() - 2.0f; // Zed gets 1, cat -1, hulk 3
    ret += is_ranged_attacker() ? 2.0f : 0.0f;
    // Hostile stuff gets a big boost
    // Neutral moose will still get burned if it comes close
    return ret;
}

float monster::speed_rating() const
{
    float ret = get_speed() / 100.0f;
    const auto leap = type->special_attacks.find( "leap" );
    if( leap != type->special_attacks.end() ) {
        // TODO: Make this calculate sane values here
        ret += 0.5f;
    }

    return ret;
}

void monster::on_dodge( Creature *, float )
{
    // Currently does nothing, later should handle faction relations
}

void monster::on_hit( Creature *source, bodypart_id,
                      float, dealt_projectile_attack const *const proj )
{
    if( is_hallucination() ) {
        return;
    }

    if( rng( 0, 100 ) <= static_cast<int>( type->def_chance ) ) {
        type->sp_defense( *this, source, proj );
    }

    // Adjust anger/morale of nearby monsters, if they have the appropriate trigger and are friendly
    // Keep filtering on the hit monsters' triggers to preserve current functionality
    bool trigger = type->has_anger_trigger( mon_trigger::FRIEND_ATTACKED ) ||
                   type->has_fear_trigger( mon_trigger::FRIEND_ATTACKED ) ||
                   type->has_placate_trigger( mon_trigger::FRIEND_ATTACKED );

    if( trigger ) {
        int light = g->light_level( posz() );
        map &here = get_map();
        for( monster &critter : g->all_monsters() ) {
            // Do we actually care about this faction?
            if( critter.faction->attitude( faction ) != MFA_FRIENDLY ) {
                continue;
            }

            if( here.sees( critter.pos(), pos(), light ) ) {
                // Anger trumps fear trumps ennui
                if( critter.type->has_anger_trigger( mon_trigger::FRIEND_ATTACKED ) ) {
                    critter.anger += 15;
                    if( source != nullptr && !source->is_monster() && !source->is_fake() ) {
                        // A character attacked our friend
                        add_msg_debug( debugmode::DF_MONSTER, "%s's character aggro triggered by attacking a friendly %s",
                                       critter.name(), name() );
                        critter.aggro_character = true;
                    }
                } else if( critter.type->has_fear_trigger( mon_trigger::FRIEND_ATTACKED ) ) {
                    critter.morale -= 15;
                } else if( critter.type->has_placate_trigger( mon_trigger::FRIEND_ATTACKED ) ) {
                    critter.anger -= 15;
                }
            }
        }
    }
    if( source != nullptr ) {
        if( Character *attacker = source->as_character() ) {
            type->families.practice_hit( *attacker );
        }
    }

    check_dead_state();
    // TODO: Faction relations
}

int monster::get_hp_max( const bodypart_id & ) const
{
    return type->hp;
}

int monster::get_hp_max() const
{
    return type->hp;
}

int monster::get_hp( const bodypart_id & ) const
{
    return hp;
}

int monster::get_hp() const
{
    return hp;
}

float monster::get_mountable_weight_ratio() const
{
    return type->mountable_weight_ratio;
}

void monster::hear_sound( const tripoint &source, const int vol, const int dist,
                          bool provocative )
{
    if( !can_hear() ) {
        return;
    }

    const bool goodhearing = has_flag( mon_flag_GOODHEARING );
    const int volume = goodhearing ? 2 * vol - dist : vol - dist;
    // Error is based on volume, louder sound = less error
    if( volume <= 0 ) {
        return;
    }

    int tmp_provocative = provocative || volume >= normal_roll( 30, 5 );
    // already following a more interesting sound
    if( provocative_sound && !tmp_provocative && wandf > 0 ) {
        return;
    }

    int max_error = 0;
    if( volume < 2 ) {
        max_error = 10;
    } else if( volume < 5 ) {
        max_error = 5;
    } else if( volume < 10 ) {
        max_error = 3;
    } else if( volume < 20 ) {
        max_error = 1;
    }

    tripoint_abs_ms target = get_map().getglobal( source ) + point( rng( -max_error, max_error ),
                             rng( -max_error, max_error ) );
    // target_z will require some special check due to soil muffling sounds

    const int wander_turns = volume * ( goodhearing ? 6 : 1 );
    // again, already following a more interesting sound
    if( wander_turns < wandf ) {
        return;
    }
    // only trigger this if the monster is not friendly or the source isn't the player
    if( friendly == 0 || source != get_player_character().pos() ) {
        process_trigger( mon_trigger::SOUND, volume );
    }
    provocative_sound = tmp_provocative;
    if( morale >= 0 && anger >= 10 ) {
        // TODO: Add a proper check for fleeing attitude
        // but cache it nicely, because this part is called a lot
        wander_to( target, wander_turns );
    } else if( morale < 0 ) {
        // Monsters afraid of sound should not go towards sound.
        // Move towards a point on the opposite side of us from the target.
        // TODO: make the destination scale with the sound and handle
        // the case when (x,y) is the same by picking a random direction
        tripoint_abs_ms away = get_location() + ( get_location() - target );
        away.z() = posz();
        wander_to( away, wander_turns );
    }
}

monster_horde_attraction monster::get_horde_attraction()
{
    if( horde_attraction == MHA_NULL ) {
        horde_attraction = static_cast<monster_horde_attraction>( rng( 1, 5 ) );
    }
    return horde_attraction;
}

void monster::set_horde_attraction( monster_horde_attraction mha )
{
    horde_attraction = mha;
}

bool monster::will_join_horde( int size )
{
    const monster_horde_attraction mha = get_horde_attraction();
    if( this->has_flag( mon_flag_IMMOBILE ) || this->has_flag( mon_flag_NEVER_WANDER ) ) {
        return false; //immobile monsters should never join a horde. Same with Never Wander monsters.
    }
    if( mha == MHA_NEVER ) {
        return false;
    }
    if( mha == MHA_ALWAYS ) {
        return true;
    }
    if( get_map().has_flag( ter_furn_flag::TFLAG_INDOORS, pos() ) &&
        ( mha == MHA_OUTDOORS || mha == MHA_OUTDOORS_AND_LARGE ) ) {
        return false;
    }
    if( size < 3 && ( mha == MHA_LARGE || mha == MHA_OUTDOORS_AND_LARGE ) ) {
        return false;
    }
    return true;
}

void monster::on_unload()
{
    last_updated = calendar::turn;
}

void monster::on_load()
{
    try_upgrade( false );
    try_reproduce();
    try_biosignature();
    reset_digestion();

    //Clean up runaway values for monsters which eat but don't digest yet.
    if( amount_eaten > 0 ) {
        if( has_flag( mon_flag_EATS ) ) {
            digest_food();
        } else {
            amount_eaten = 0;
        }
    }

    if( has_flag( mon_flag_MILKABLE ) ) {
        refill_udders();
    }

    const time_duration dt = calendar::turn - last_updated;
    last_updated = calendar::turn;
    if( dt <= 0_turns ) {
        return;
    }

    if( morale != type->morale ) { // if works, will put into helper function
        int dt_left_m = to_turns<int>( dt );

        if( std::abs( morale - type->morale ) > 15 ) {
            const int adjust_by_m = std::min( ( dt_left_m / 4 ),
                                              ( std::abs( morale - type->morale ) - 15 ) );
            dt_left_m -= adjust_by_m * 4;
            if( morale < type->morale ) {
                morale += adjust_by_m;
            } else {
                morale -= adjust_by_m;
            }
        }

        // Avoiding roll_remainder - PC out of situation, monster can calm down
        if( morale < type->morale ) {
            morale += std::min( static_cast<int>( std::ceil( dt_left_m / 8.0 ) ),
                                std::abs( morale - type->morale ) );
        } else {
            morale -= std::min( ( dt_left_m / 8 ),
                                std::abs( morale - type->morale ) );
        }
    }
    if( anger != type->agro ) {
        int dt_left_a = to_turns<int>( dt );

        if( std::abs( anger - type->agro ) > 15 ) {
            const int adjust_by_a = std::min( ( dt_left_a / 4 ),
                                              ( std::abs( anger - type->agro ) - 15 ) );
            dt_left_a -= adjust_by_a * 4;
            if( anger < type->agro ) {
                anger += adjust_by_a;
            } else {
                anger -= adjust_by_a;
            }
        }

        if( anger > type->agro ) {
            anger -= std::min( static_cast<int>( std::ceil( dt_left_a / 8.0 ) ),
                               std::abs( anger - type->agro ) );
        } else {
            anger += std::min( ( dt_left_a / 8 ),
                               std::abs( anger - type->agro ) );
        }
        // If we got angry at characters have a chance at calming down
        if( aggro_character && !type->aggro_character && !x_in_y( anger, 100 ) ) {
            add_msg_debug( debugmode::DF_MONSTER, "%s's character aggro reset", name() );
            aggro_character = false;
        }
    }

    // TODO: regen_morale
    float regen = type->regenerates;
    if( regen <= 0 ) {
        if( has_flag( mon_flag_REVIVES ) && !has_flag( mon_flag_DORMANT ) ) {
            regen = 0.02f * type->hp / to_turns<int>( 1_hours );
        } else if( made_of( material_flesh ) || made_of( material_iflesh ) ||
                   made_of( material_veggy ) ) {
            // Most living stuff here
            regen = 0.005f * type->hp / to_turns<int>( 1_hours );
        }
    }
    const int heal_amount = roll_remainder( regen * to_turns<int>( dt ) );
    const int healed = heal( heal_amount );
    int healed_speed = 0;
    if( get_speed_base() < type->speed ) {
        const int old_speed = get_speed_base();
        if( hp >= type->hp ) {
            set_speed_base( type->speed );
        } else {
            const int speed_delta = std::max( healed * type->speed / type->hp, 1 );
            set_speed_base( std::min( old_speed + speed_delta, type->speed ) );
        }
        healed_speed = get_speed_base() - old_speed;
    }

    // Update special attacks' cooldown
    for( const auto &sp_type : type->special_attacks ) {
        const std::string &special_name = sp_type.first;
        const auto local_iter = special_attacks.find( special_name );
        if( local_iter == special_attacks.end() ) {
            continue;
        }
        mon_special_attack &local_attack_data = local_iter->second;
        if( !local_attack_data.enabled ) {
            continue;
        }

        if( local_attack_data.cooldown > 0 ) {
            local_attack_data.cooldown = std::max( 0, local_attack_data.cooldown - to_turns<int>( dt ) );
        }
    }

    add_msg_debug( debugmode::DF_MONSTER, "on_load() by %s, %d turns, healed %d hp, %d speed",
                   name(), to_turns<int>( dt ), healed, healed_speed );
}

const pathfinding_settings &monster::get_pathfinding_settings() const
{
    return type->path_settings;
}

std::set<tripoint> monster::get_path_avoid() const
{
    std::set<tripoint> ret;

    map &here = get_map();
    int radius = std::min( sight_range( here.ambient_light_at( pos() ) ), 5 );

    for( const tripoint &p : here.points_in_radius( pos(), radius ) ) {
        if( !can_move_to( p ) ) {
            if( bash_skill() <= 0 || !here.is_bashable( p ) ) {
                ret.insert( p );
            }
        }
    }

    if( has_flag( mon_flag_PRIORITIZE_TARGETS ) ) {
        radius = 2;
    } else if( has_flag( mon_flag_PATH_AVOID_DANGER_1 ) ||
               has_flag( mon_flag_PATH_AVOID_DANGER_2 ) ) {
        radius = 1;
    } else {
        return ret;
    }
    for( Creature *critter : here.get_creatures_in_radius( pos(), radius ) ) {
        ret.insert( critter->pos() );
    }

    return ret;
}<|MERGE_RESOLUTION|>--- conflicted
+++ resolved
@@ -157,7 +157,6 @@
 static const mfaction_str_id monfaction_nether_player_hate( "nether_player_hate" );
 static const mfaction_str_id monfaction_wasp( "wasp" );
 
-<<<<<<< HEAD
 static const mon_flag_str_id mon_flag_ANIMAL( "ANIMAL" );
 static const mon_flag_str_id mon_flag_AQUATIC( "AQUATIC" );
 static const mon_flag_str_id mon_flag_ATTACK_LOWER( "ATTACK_LOWER" );
@@ -213,8 +212,6 @@
 static const mon_flag_str_id mon_flag_WARM( "WARM" );
 static const mon_flag_str_id mon_flag_WIELDED_WEAPON( "WIELDED_WEAPON" );
 
-=======
->>>>>>> 5ed50241
 static const species_id species_AMPHIBIAN( "AMPHIBIAN" );
 static const species_id species_CYBORG( "CYBORG" );
 static const species_id species_FISH( "FISH" );
