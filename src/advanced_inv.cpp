#include "game.h"
#include "keypress.h"
#include "output.h"
#include "map.h"
#include <map>
#include <set>
#include <algorithm>
#include <string>
#include <fstream>
#include <sstream>
#include <math.h>
#include <vector>
#include <iterator>
#include "catacharset.h"
#include "translations.h"
#include "uistate.h"
#include "helper.h"
#include "item_factory.h"
#include "auto_pickup.h"
#ifdef _MSC_VER
// MSVC doesn't have c99-compatible "snprintf", so do what picojson does and use _snprintf_s instead
#define snprintf _snprintf_s
#endif

#include "advanced_inv.h"

#define ADVINVOFS 7
// abstract of selected origin which can be inventory, or  map tile / vehicle storage / aggregate

int getsquare(int c , int &off_x, int &off_y, std::string &areastring, advanced_inv_area *squares)
{
    int ret=-1;
    if (!( c >= 0 && c <= 10 )) return ret;
    ret=c;
    off_x = squares[ret].offx;
    off_y = squares[ret].offy;
    areastring = squares[ret].name;
    return ret;
}

int getsquare(char c , int &off_x, int &off_y, std::string &areastring, advanced_inv_area *squares)
{
    int ret=-1;
    switch(c)
    {
        case '0':
        case 'I':
            ret=0;
            break;
        case '1':
        case 'B':
            ret=1;
            break;
        case '2':
        case 'J':
            ret=2;
            break;
        case '3':
        case 'N':
            ret=3;
            break;
        case '4':
        case 'H':
            ret=4;
            break;
        case '5':
        case 'G':
            ret=5;
            break;
        case '6':
        case 'L':
            ret=6;
            break;
        case '7':
        case 'Y':
            ret=7;
            break;
        case '8':
        case 'K':
            ret=8;
            break;
        case '9':
        case 'U':
            ret=9;
            break;
        case 'a':
            ret=10;
            break;
        default :
            return -1;
    }
    return getsquare(ret,off_x,off_y,areastring, squares);
}

void advanced_inventory::print_items(advanced_inventory_pane &pane, bool active)
{
    std::vector<advanced_inv_listitem> &items = pane.items;
    WINDOW* window = pane.window;
    int page = pane.page;
    int selected_index = pane.index;
    bool isinventory = ( pane.area == 0 );
    bool isall = ( pane.area == 10 );
    int itemsPerPage;
    itemsPerPage = getmaxy( window ) - ADVINVOFS; // fixme
    int columns = getmaxx( window );
    int rightcol = columns - 8;
    int amount_column = columns - 15;
    nc_color norm = active ? c_white : c_dkgray;
    std::string spaces(getmaxx(window)-4, ' ');
    bool compact=(TERMX<=100);

    if(isinventory) {
        int hrightcol = columns//right align
			- helper::to_string(g->u.convert_weight(g->u.weight_carried())).length() - 3//"xxx.y/"
			- helper::to_string(g->u.convert_weight(g->u.weight_capacity())).length() - 3//"xxx.y_"
			- helper::to_string(g->u.volume_carried()).length() - 1//"xxx/"
			- helper::to_string(g->u.volume_capacity() - 2).length() - 1;//"xxx|"
        nc_color color = c_ltgreen;//red color if overload
        if (g->u.weight_carried() > g->u.weight_capacity()) {
        	color = c_red;
        }
        mvwprintz( window, 4, hrightcol, color, "%.1f", g->u.convert_weight(g->u.weight_carried()) );
        wprintz(window, c_ltgray, "/%.1f ", g->u.convert_weight(g->u.weight_capacity()) );
		if (g->u.volume_carried() > g->u.volume_capacity() - 2)
		{
			color = c_red;
		}
		else
		{
			color = c_ltgreen;
		}
        wprintz(window, color, "%d", g->u.volume_carried() );
        wprintz(window, c_ltgray, "/%d ", g->u.volume_capacity() - 2 );
    } else {
        int hrightcol=rightcol; // intentionally -not- shifting rightcol since heavy items are rare, and we're stingy on screenspace
        if (g->u.convert_weight(squares[pane.area].weight) > 9.9 ) {
          hrightcol--;
          if (g->u.convert_weight(squares[pane.area].weight) > 99.9 ) { // not uncommon
            hrightcol--;
            if (g->u.convert_weight(squares[pane.area].weight) > 999.9 ) {
              hrightcol--;
              if (g->u.convert_weight(squares[pane.area].weight) > 9999.9 ) { // hohum. time to consider tile destruction and sinkholes elsewhere?
                hrightcol--;
              }
            }
          }
        }
        if ( squares[pane.area].volume > 999 ) { // pile 'o dead bears
          hrightcol--;
          if ( squares[pane.area].volume > 9999 ) { // theoretical limit; 1024*9
            hrightcol--;
          }
        }

        mvwprintz( window, 4, hrightcol, norm, "%3.1f %3d", g->u.convert_weight(squares[pane.area].weight), squares[pane.area].volume);
    }

    mvwprintz( window, 5, ( compact ? 1 : 4 ), c_ltgray, _("Name (charges)") );
    if (isinventory) {
        //~ advanced inventory; "amount", "weight", "volume"; 14 letters
        mvwprintz( window, 5, rightcol - 7, c_ltgray, _("amt weight vol") );
    } else if (isall) {
        //~ advanced inventory; "source", "weight", "volume"; 14 letters
        mvwprintz( window, 5, rightcol - 7, c_ltgray, _("src weight vol") );
    } else {
        //~ advanced inventory; "weight", "volume"; 14 letters, right-aligned
        mvwprintz( window, 5, rightcol - 7, c_ltgray, _("    weight vol") );
    }

    for(int i = page * itemsPerPage , x = 0 ; i < items.size() && x < itemsPerPage ; i++ ,x++) {
      if ( items[i].volume == -8 ) { // I'm a header!
        mvwprintz(window,6+x,( columns - items[i].name.size()-6 )/2,c_cyan, "[%s]", items[i].name.c_str() );
      } else {
        nc_color thiscolor = active ? items[i].it->color(&g->u) : norm;
        nc_color thiscolordark = c_dkgray;

        if(active && selected_index == x)
        {
            thiscolor = hilite(thiscolor);
            thiscolordark = hilite(thiscolordark);
            if ( compact ) {
                mvwprintz(window,6+x,1,thiscolor, "  %s", spaces.c_str());
            } else {
                mvwprintz(window,6+x,1,thiscolor, ">>%s", spaces.c_str());
            }

        }
        mvwprintz(window, 6 + x, ( compact ? 1 : 4 ), thiscolor, "%s", items[i].it->tname().c_str() );

        if(items[i].it->charges > 0) {
            wprintz(window, thiscolor, " (%d)",items[i].it->charges);
        } else if(items[i].it->contents.size() == 1 && items[i].it->contents[0].charges > 0) {
            wprintz(window, thiscolor, " (%d)",items[i].it->contents[0].charges);
        }

        if( isinventory && items[i].stacks > 1 ) {
            mvwprintz(window, 6 + x, amount_column, thiscolor, "x %d", items[i].stacks);
        } else if ( isall ) {
            mvwprintz(window, 6 + x, amount_column, thiscolor, "%s", squares[items[i].area].shortname.c_str());
        }
//mvwprintz(window, 6 + x, amount_column-3, thiscolor, "%d", items[i].cat);
        int xrightcol=rightcol;
        if (g->u.convert_weight(items[i].weight) > 9.9 ) {
          xrightcol--;
          if (g->u.convert_weight(items[i].weight) > 99.9 ) {
            xrightcol--;
            if (g->u.convert_weight(items[i].weight) > 999.9 ) { // anything beyond this is excessive. Enjoy your clear plastic bottle of neutronium
              xrightcol--;
            }
          }
        }
        if ( items[i].volume > 999 ) { // does not exist, but can fit in 1024 tile limit
          xrightcol--;
          if ( items[i].volume > 9999 ) { // oh hey what about z levels. best give up now
            xrightcol--;
          }
        }
        mvwprintz(window, 6 + x, xrightcol, (g->u.convert_weight(items[i].weight) > 0 ? thiscolor : thiscolordark),
            "%3.1f", g->u.convert_weight(items[i].weight) );

        wprintz(window, (items[i].volume > 0 ? thiscolor : thiscolordark), " %3d", items[i].volume );
        if(active && items[i].autopickup==true) {
          mvwprintz(window,6+x,1, magenta_background(items[i].it->color(&g->u)),"%s",(compact?items[i].it->tname().substr(0,1):">").c_str());
        }
      }
    }
}

// should probably move to an adv_inv_pane class
enum advanced_inv_sortby {
    SORTBY_NONE = 1 , SORTBY_NAME, SORTBY_WEIGHT, SORTBY_VOLUME, SORTBY_CHARGES, SORTBY_CATEGORY, NUM_SORTBY
};

struct advanced_inv_sort_case_insensitive_less : public std::binary_function< char,char,bool > {
    bool operator () (char x, char y) const {
        return toupper( static_cast< unsigned char >(x)) < toupper( static_cast< unsigned char >(y));
    }
};

struct advanced_inv_sorter {
    int sortby;
    advanced_inv_sorter(int sort) { sortby=sort; };
    bool operator()(const advanced_inv_listitem& d1, const advanced_inv_listitem& d2) {
        if ( sortby != SORTBY_NAME ) {
            switch(sortby) {
                case SORTBY_WEIGHT: {
                    if ( d1.weight != d2.weight ) return d1.weight > d2.weight;
                    break;
                }
                case SORTBY_VOLUME: {
                    if ( d1.volume != d2.volume ) return d1.volume > d2.volume;
                    break;
                }
                case SORTBY_CHARGES: {
                    if ( d1.it->charges != d2.it->charges ) return d1.it->charges > d2.it->charges;
                    break;
                }
                case SORTBY_CATEGORY: {
                    if ( d1.cat != d2.cat ) {
                      return *d1.cat < *d2.cat;
                    } else if ( d1.volume == -8 ) {
                      return true;
                    } else if ( d2.volume == -8 ) {
                      return false;
                    }
                    break;
                }
                default: return d1.idx > d2.idx; break;
            };
        }
        // secondary sort by name
        std::string n1;
        std::string n2;
		if (d1.name_without_prefix == d2.name_without_prefix){//if names without prefix equal, compare full name
			n1 = d1.name;
			n2 = d2.name;
		} else {//else compare name without prefix
			n1 = d1.name_without_prefix;
			n2 = d2.name_without_prefix;
		}
        return std::lexicographical_compare( n1.begin(), n1.end(),
				n2.begin(), n2.end(), advanced_inv_sort_case_insensitive_less() );
    };
};

void advanced_inv_menu_square(advanced_inv_area* squares, uimenu *menu )
{
    int ofs=-25-4;
    int sel=menu->selected+1;
    for ( int i=1; i < 10; i++ ) {
        char key=(char)(i+48);
        char bracket[3]="[]";
        if ( squares[i].vstor >= 0 ) strcpy(bracket,"<>");
        bool canputitems=( squares[i].canputitems && menu->entries[i-1].enabled ? true : false);
        nc_color bcolor = ( canputitems ? ( sel == i ? h_cyan : c_cyan ) : c_dkgray );
        nc_color kcolor = ( canputitems ? ( sel == i ? h_ltgreen : c_ltgreen ) : c_dkgray );
        mvwprintz(menu->window,squares[i].hscreenx+5,squares[i].hscreeny+ofs, bcolor, "%c", bracket[0]);
        wprintz(menu->window, kcolor, "%c", key);
        wprintz(menu->window, bcolor, "%c", bracket[1]);
    }
}

void advanced_inv_print_header(advanced_inv_area* squares, advanced_inventory_pane &pane, int sel=-1 )
{
    WINDOW* window=pane.window;
    int area=pane.area;
    int wwidth=getmaxx(window);
    int ofs=wwidth-25-2-14;
    for ( int i=0; i < 11; i++ ) {
        char key=( i == 0 ? 'I' : ( i == 10 ? 'A' : (char)(i+48) ) );
        char bracket[3]="[]";
        if ( squares[i].vstor >= 0 ) strcpy(bracket,"<>");
        nc_color bcolor = ( squares[i].canputitems ? ( area == i || ( area == 10 && i != 0 ) ? c_cyan : c_ltgray ) : c_red );
        nc_color kcolor = ( squares[i].canputitems ? ( area == i ? c_ltgreen : ( i == sel ? c_cyan : c_ltgray ) ) : c_red );
        mvwprintz(window,squares[i].hscreenx,squares[i].hscreeny+ofs, bcolor, "%c", bracket[0]);
        wprintz(window, kcolor, "%c", key);
        wprintz(window, bcolor, "%c", bracket[1]);
    }
}

void advanced_inv_update_area( advanced_inv_area &area, game *g )
{
    int i = area.id;
    player u = g->u;
    area.x = g->u.posx+area.offx;
    area.y = g->u.posy+area.offy;
    area.size = 0;
    area.veh = NULL;
    area.vstor = -1;
    area.desc = "";
    if( i > 0 && i < 10 ) {
        int vp = 0;
        area.veh = g->m.veh_at( u.posx+area.offx,u.posy+area.offy, vp );
        if ( area.veh ) {
            area.vstor = area.veh->part_with_feature(vp, "CARGO", false);
        }
        if ( area.vstor >= 0 ) {
            area.desc = area.veh->name;
            area.canputitems=true;
            area.size = area.veh->parts[area.vstor].items.size();
            area.max_size = MAX_ITEM_IN_VEHICLE_STORAGE;
            area.max_volume = area.veh->max_volume(area.vstor);
        } else {
            area.canputitems = g->m.can_put_items(u.posx+area.offx, u.posy+area.offy);
            area.size = g->m.i_at(u.posx+area.offx,u.posy+area.offy).size();
            area.max_size = MAX_ITEM_IN_SQUARE;
            area.max_volume = g->m.max_volume(u.posx+area.offx,u.posy+area.offy);
            if (g->m.graffiti_at(u.posx+area.offx,u.posy+area.offy).contents) {
                area.desc = g->m.graffiti_at(u.posx+area.offx,u.posy+area.offy).contents->c_str();
            }
        }
    } else if ( i == 0 ) {
        area.size=u.inv.size();
        area.canputitems=true;
    } else {
        area.desc = _("All 9 squares");
        area.canputitems=true;
    }
    area.volume=0; // must update in main function
    area.weight=0; // must update in main function
}

std::string center_text(const char *str, int width)
{
    std::string spaces;
    int numSpaces = width - strlen(str);
    for (int i = 0; i < numSpaces / 2; i++) {
        spaces += " ";
    }
    return spaces + std::string(str);
}

void advanced_inventory::init(game *gp, player *pp)
{
    this->g = gp;
    this->p = pp;

    advanced_inv_area initsquares[11] = {
        {0, 2, 25, 0, 0, 0, 0, _("Inventory"), "IN", false, NULL, -1, 0, "", 0, 0, 0, 0 },
        {1, 3, 30, -1, 1, 0, 0, _("South West"), "SW", false, NULL, -1, 0, "", 0, 0, 0, 0 },
        {2, 3, 33, 0, 1, 0, 0, _("South"), "S", false, NULL, -1, 0, "", 0, 0, 0, 0 },
        {3, 3, 36, 1, 1, 0, 0, _("South East"), "SE", false, NULL, -1, 0, "", 0, 0, 0, 0 },
        {4, 2, 30, -1, 0, 0, 0, _("West"), "W", false, NULL, -1, 0, "", 0, 0, 0, 0 },
        {5, 2, 33, 0, 0, 0, 0, _("Directly below you"), "DN", false, NULL, -1, 0, "", 0, 0, 0, 0 },
        {6, 2, 36, 1, 0, 0, 0, _("East"), "E", false, NULL, -1, 0, "", 0, 0, 0, 0 },
        {7, 1, 30, -1, -1, 0, 0, _("North West"), "NW", false, NULL, -1, 0, "", 0, 0, 0, 0 },
        {8, 1, 33, 0, -1, 0, 0, _("North"), "N", false, NULL, -1, 0, "", 0, 0, 0, 0 },
        {9, 1, 36, 1, -1, 0, 0, _("North East"), "NE", false, NULL, -1, 0, "", 0, 0, 0, 0 },
        {10, 3, 25, 0, 0, 0, 0, _("Surrounding area"), "AL", false, NULL, -1, 0, "", 0, 0, 0, 0 }
    };
    for ( int i = 0; i < 11; i++ ) {
        squares[i] = initsquares[i];
        advanced_inv_update_area(squares[i], g);
    }

    panes[left].pos = 0;
    panes[left].area = 10;
    panes[right].pos = 1;
    panes[right].area = isinventory;

    panes[left].sortby = uistate.adv_inv_leftsort;
    panes[right].sortby = uistate.adv_inv_rightsort;
    panes[left].area = uistate.adv_inv_leftarea;
    panes[right].area = uistate.adv_inv_rightarea;
    bool moved = ( uistate.adv_inv_last_coords.x != p->posx || uistate.adv_inv_last_coords.y != p->posy );
    if ( !moved || panes[left].area == isinventory ) {
        panes[left].index = uistate.adv_inv_leftindex;
        panes[left].page = uistate.adv_inv_leftpage;
    }
    if ( !moved || panes[right].area == isinventory ) {
        panes[right].index = uistate.adv_inv_rightindex;
        panes[right].page = uistate.adv_inv_rightpage;
    }

    panes[left].filter = uistate.adv_inv_leftfilter;
    panes[right].filter = uistate.adv_inv_rightfilter;


    checkshowmsg = false;
    showmsg = false;

    itemsPerPage = 10;
    w_height = (TERMY < min_w_height + head_height) ? min_w_height : TERMY - head_height;
    w_width = (TERMX < min_w_width) ? min_w_width : (TERMX > max_w_width) ? max_w_width : (int)TERMX;

    headstart = 0; //(TERMY>w_height)?(TERMY-w_height)/2:0;
    colstart = (TERMX > w_width) ? (TERMX - w_width) / 2 : 0;

    // todo: awaiting ui::menu // last_tmpdest=-1;
    exit = false;
    redraw = true;
    recalc = true;
    lastCh = 0;

    src = left; // the active screen , 0 for left , 1 for right.
    dest = right;
    max_inv = inv_chars.size() - p->worn.size() - ( p->is_armed() ? 1 : 0 );
    examineScroll = false;
    filter_edit = false;
}

bool cached_lcmatch(const std::string &str, const std::string &findstr, std::map<std::string, bool> & filtercache)
{
    if ( filtercache.find(str) == filtercache.end() ) {
        std::string ret = "";
        ret.reserve( str.size() );
        transform( str.begin(), str.end(), std::back_inserter(ret), tolower );
        bool ismatch = ( ret.find( findstr ) != -1 );
        filtercache[ str ] = ismatch;
        return ismatch;
    } else {
        return filtercache[ str ];
    }
}


void advanced_inventory::recalc_pane(int i)
{
    panes[i].recalc = false;
    bool filtering = ( panes[i].filter.size() > 0 );
    player &u = *p;
    map &m = g->m;
    int idest = (i == left ? right : left);
    panes[i].items.clear();
    std::set<std::string> has_category;
    panes[i].numcats = 0;
    int avolume = 0;
    int aweight = 0;

    if(panes[i].area == isinventory) {
       const invslice & stacks = u.inv.slice(0, u.inv.size());
        for (unsigned x = 0; x < stacks.size(); ++x ) {
            item &item = stacks[x]->front();
            advanced_inv_listitem it;
            it.name = item.tname();
            it.name_without_prefix = item.tname( false );
            if ( filtering && ! cached_lcmatch(it.name, panes[i].filter, panes[i].filtercache ) ) {
                continue;
            }
            it.idx = x;
            // todo: for the love of gods create a u.inv.stack_by_int()
            int size = u.inv.stack_by_letter(item.invlet).size();
            if ( size < 1 ) {
                size = 1;
            }
            it.autopickup = hasPickupRule(it.name);
            it.stacks = size;
            it.weight = item.weight() * size;
            it.volume = item.volume() * size;
            it.cat = &(item.get_category());
            it.it = &item;
            it.area = panes[i].area;
            if( has_category.count(it.cat->id) == 0 ) {
                has_category.insert(it.cat->id);
                panes[i].numcats++;
                if(panes[i].sortby == SORTBY_CATEGORY) {
                    advanced_inv_listitem itc;
                    itc.idx = -8;
                    itc.stacks = -8;
                    itc.weight = -8;
                    itc.volume = -8;
                    itc.cat = it.cat;
                    itc.name = it.cat->name;
                    itc.area = panes[i].area;
                    panes[i].items.push_back(itc);
                }
            }
            avolume += it.volume;
            aweight += it.weight;
            panes[i].items.push_back(it);
        }
    } else {
        int s1 = panes[i].area;
        int s2 = panes[i].area;
        if ( panes[i].area == isall ) {
            s1 = 1;
            s2 = 9;
        }
        for(int s = s1; s <= s2; s++) {
            int savolume = 0;
            int saweight = 0;
            advanced_inv_update_area(squares[s], g);
            //mvprintw(s+(i*10), 0, "%d %d                                   ",i,s);
            if( panes[idest].area != s && squares[s].canputitems ) {
                std::vector<item>& items = squares[s].vstor >= 0 ?
                                           squares[s].veh->parts[squares[s].vstor].items :
                                           m.i_at(squares[s].x , squares[s].y );
                for (unsigned x = 0; x < items.size(); x++) {
                    advanced_inv_listitem it;
                    it.idx = x;
                    it.name = items[x].tname();
		               			it.name_without_prefix = items[x].tname( false );
                    if ( filtering && ! cached_lcmatch(it.name, panes[i].filter, panes[i].filtercache ) ) {
                        continue;
                    }

                    it.autopickup = hasPickupRule(it.name);
                    it.stacks = 1;
                    it.weight = items[x].weight();
                    it.volume = items[x].volume();
                    it.cat = &(items[x].get_category());
                    it.it = &items[x];
                    it.area = s;
                    if( has_category.count(it.cat->id) == 0 ) {
                        has_category.insert(it.cat->id);
                        panes[i].numcats++;
                        if(panes[i].sortby == SORTBY_CATEGORY) {
                            advanced_inv_listitem itc;
                            itc.idx = -8;
                            itc.stacks = -8;
                            itc.weight = -8;
                            itc.volume = -8;
                            itc.cat = it.cat;
                            itc.name = it.cat->name;
                            itc.area = s;
                            panes[i].items.push_back(itc);
                        }
                    }

                    savolume += it.volume;
                    saweight += it.weight;
                    panes[i].items.push_back(it);

                } // for(int x = 0; x < items.size() ; x++)

            } // if( panes[idest].area != s && squares[s].canputitems )
            avolume += savolume;
            aweight += saweight;
        } // for(int s = s1; s <= s2; s++)

    } // if(panes[i].area ?? isinventory)

    advanced_inv_update_area(squares[panes[i].area], g);

    squares[panes[i].area].volume = avolume;
    squares[panes[i].area].weight = aweight;

    panes[i].veh = squares[panes[i].area].veh; // <--v-- todo deprecate
    panes[i].vstor = squares[panes[i].area].vstor;
    panes[i].size = panes[i].items.size();

    // sort the stuff
    switch(panes[i].sortby) {
        case SORTBY_NONE:
            if ( i != isinventory ) {
                std::sort( panes[i].items.begin(), panes[i].items.end(), advanced_inv_sorter(SORTBY_NONE) );
            }
            break;
        default:
            std::sort( panes[i].items.begin(), panes[i].items.end(), advanced_inv_sorter( panes[i].sortby ) );
            break;
    }


}

void advanced_inventory::redraw_pane( int i )
{
    std::string sortnames[8] = { "-none-", _("none"), _("name"), _("weight"), _("volume"), _("charges"), _("category"), "-" };
    // calculate the offset.
    getsquare(panes[i].area, panes[i].offx, panes[i].offy, panes[i].area_string, squares);

    if( recalc || panes[i].recalc == true ) {
        recalc_pane(i);
    }
    panes[i].redraw = false;
    // paginate (not sure why)
    panes[i].max_page = (int)ceil(panes[i].size / (itemsPerPage + 0.0)); //(int)ceil(panes[i].size/20.0);
    panes[i].max_index = panes[i].page == (-1 + panes[i].max_page) ? ((panes[i].size % itemsPerPage) == 0 ? itemsPerPage : panes[i].size % itemsPerPage) : itemsPerPage;
    // check if things are out of bound
    panes[i].index = (panes[i].index >= panes[i].max_index) ? panes[i].max_index - 1 : panes[i].index;


    panes[i].page = panes[i].max_page == 0 ? 0 : ( panes[i].page >= panes[i].max_page ? panes[i].max_page - 1 : panes[i].page);

    if( panes[i].sortby == SORTBY_CATEGORY && panes[i].items.size() > 0 ) {
        int lpos = panes[i].index + (panes[i].page * itemsPerPage);
        if ( lpos < panes[i].items.size() && panes[i].items[lpos].volume == -8 ) {
            panes[i].index += ( panes[i].index + 1 >= itemsPerPage ? -1 : 1 );
        }
    }
    // draw the stuff
    werase(panes[i].window);

    print_items( panes[i], (src == i) );

    int sel = -1;
    if ( panes[i].size > 0 ) {
        sel = panes[i].items[panes[i].index].area;
    }

    advanced_inv_print_header(squares, panes[i], sel );
    // todo move --v to --^
    mvwprintz(panes[i].window, 1, 2, src == i ? c_cyan : c_ltgray, "%s", panes[i].area_string.c_str());
    mvwprintz(panes[i].window, 2, 2, src == i ? c_green : c_dkgray , "%s", squares[panes[i].area].desc.c_str() );

    if ( i == src ) {
        if(panes[src].max_page > 1 ) {
            mvwprintz(panes[src].window, 4, 2, c_ltblue, _("[<] page %d of %d [>]"), panes[src].page + 1, panes[src].max_page);
        }
    }
    ////////////
    if ( src == i ) {
        wattron(panes[i].window, c_cyan);
    }
    wborder(panes[i].window, LINE_XOXO, LINE_XOXO, LINE_OXOX, LINE_OXOX, LINE_OXXO, LINE_OOXX, LINE_XXOO, LINE_XOOX);
    mvwprintw(panes[i].window, 0, 3, _("< [s]ort: %s >"), sortnames[ ( panes[i].sortby <= 6 ? panes[i].sortby : 0 ) ].c_str() );
    int max = ( panes[i].area == isinventory ? max_inv : MAX_ITEM_IN_SQUARE );
    if ( panes[i].area == isall ) {
        max *= 9;
    }
    int fmtw = 7 + ( panes[i].size > 99 ? 3 : panes[i].size > 9 ? 2 : 1 ) + ( max > 99 ? 3 : max > 9 ? 2 : 1 );
    mvwprintw(panes[i].window, 0 , (w_width / 2) - fmtw, "< %d/%d >", panes[i].size, max );
    const char * fprefix = _("[F]ilter");
    if ( ! filter_edit ) {
        if ( panes[i].filter.size() > 0 ) {
            mvwprintw(panes[i].window, getmaxy(panes[i].window) - 1, 2, "< %s: %s >", fprefix, panes[i].filter.c_str() );
        } else {
            mvwprintw(panes[i].window, getmaxy(panes[i].window) - 1, 2, "< %s >", fprefix );
        }
    }
    if ( src == i ) {
        wattroff(panes[i].window, c_white);
    }
    if ( ! filter_edit && panes[i].filter.size() > 0 ) {
        mvwprintz(panes[i].window, getmaxy(panes[i].window) - 1, 6 + strlen(fprefix), c_white, "%s", panes[i].filter.c_str() );
    }

}


void advanced_inventory::display(game * gp, player * pp)
{
    init(gp, pp);

    player & u=*p;
    map & m = g->m;

    u.inv.sort();
    u.inv.restack((&g->u));

    std::string sortnames[8] = { "-none-", _("none"), _("name"), _("weight"), _("volume"), _("charges"), _("category"), "-" };

    WINDOW *head = newwin(head_height,w_width, headstart, colstart);
    WINDOW *left_window = newwin(w_height,w_width/2, headstart+head_height,colstart);
    WINDOW *right_window = newwin(w_height,w_width/2, headstart+head_height,colstart+w_width/2);

    itemsPerPage=getmaxy(left_window)-ADVINVOFS;

    panes[left].window = left_window;
    panes[right].window = right_window;

    while(!exit)
    {
        dest = (src==left ? right : left);
        // recalc and redraw
        if ( recalc ) redraw=true;
        for (int i = 0; i < 2; i++) {
            if ( panes[i].recalc ) panes[i].redraw = true;
        }

        if(redraw || panes[0].redraw || panes[1].redraw ) {
            max_inv = inv_chars.size() - u.worn.size() - ( u.is_armed() ? 1 : 0 );
            for (int i = 0; i < 2; i++) {
                if ( redraw || panes[i].redraw ) {
                    redraw_pane( i );
                    wrefresh(panes[i].window);
                }
            }
            recalc=false;
<<<<<<< HEAD
            if (redraw)
            {
                werase(head);
                {
                    draw_border(head);
                    int line=1;
                    if( checkshowmsg || showmsg ) {
                      for (int i = g->messages.size() - 1; i >= 0 && line < 4; i--) {
                        std::string mes = g->messages[i].message;
                        if (g->messages[i].count > 1) {
                          std::stringstream mesSS;
                          mesSS << mes << " x " << g->messages[i].count;
                          mes = mesSS.str();
                        }
                        nc_color col = c_dkgray;
                        if (int(g->messages[i].turn) >= g->curmes) {
                           col = c_ltred;
                           showmsg=true;
                        } else {
                           col = c_ltgray;
                        }
                        if ( showmsg ) mvwprintz(head, line, 2, col, mes.c_str());
                        line++;
                      }
=======
            werase(head);
            
            draw_border(head);
            int line=1;
            if( checkshowmsg || showmsg ) {
                for (int i = g->messages.size() - 1; i >= 0 && line < 4; i--) {
                    std::string mes = g->messages[i].message;
                    if (g->messages[i].count > 1) {
                      std::stringstream mesSS;
                      mesSS << mes << " x " << g->messages[i].count;
                      mes = mesSS.str();
>>>>>>> 67119fbd
                    }
                    if ( ! showmsg ) {
                      mvwprintz(head,0,w_width-18,c_white,_("< [?] show log >"));
                      mvwprintz(head,1,2, c_white, _("hjkl or arrow keys to move cursor, [m]ove item between panes,"));
                      mvwprintz(head,2,2, c_white, _("1-9 (or GHJKLYUBNI) to select square for active tab, 0 for inventory,"));
                      mvwprintz(head,3,2, c_white, _("[e]xamine item,  [s]ort display, toggle auto[p]ickup, [q]uit."));
                    } else {
                      mvwprintz(head,0,w_width-19,c_white,_("< [?] show help >"));
                    }
<<<<<<< HEAD
                }
                wrefresh(head);
=======
                    if ( showmsg ) mvwprintz(head, line, 2, col, mes.c_str());
                    line++;
                }
            }
            if ( ! showmsg ) {
                  mvwprintz(head,0,w_width-18,c_white,_("< [?] show log >"));
                  mvwprintz(head,1,2, c_white, _("hjkl or arrow keys to move cursor, [m]ove item between panes,"));
                  mvwprintz(head,2,2, c_white, _("1-9 (or GHJKLYUBNI) to select square for active tab, 0 for inventory,"));
                  mvwprintz(head,3,2, c_white, _("[e]xamine item,  [s]ort display, toggle auto[p]ickup, [q]uit."));
            } else {
                  mvwprintz(head,0,w_width-19,c_white,_("< [?] show help >"));
>>>>>>> 67119fbd
            }
            redraw = false;
        }

        int list_pos = panes[src].index + (panes[src].page * itemsPerPage);
        int item_pos = panes[src].size > 0 ? panes[src].items[list_pos].idx : 0;

<<<<<<< HEAD
=======
        // todo refactor; this breaks if done in reverse
        if (!examineScroll) {
            wrefresh(head);
            wrefresh(panes[right].window);
        }
        wrefresh(panes[left].window);
        examineScroll = false;

>>>>>>> 67119fbd
        int changex = -1;
        int changey = 0;
        bool donothing = false;

        int c = lastCh ? lastCh : getch();
        lastCh = 0;
        int changeSquare;

        if(c == 'i')
            c = (char)'0';

        if(c == 'a' ) c = (char)'a';

        changeSquare = getsquare((char)c, panes[src].offx, panes[src].offy, panes[src].area_string, squares);

        if(changeSquare != -1)
        {
            if(panes[left].area == changeSquare || panes[right].area == changeSquare) // do nthing
            {
                lastCh = (int)popup_getkey(_("same square!"));
                if(lastCh == 'q' || lastCh == KEY_ESCAPE || lastCh == ' ' ) lastCh=0;
            }
            else if(squares[changeSquare].canputitems)
            {
                panes[src].area = changeSquare;
                panes[src].page = 0;
                panes[src].index = 0;
            }
            else
            {
                popup(_("You can't put items there"));
            }
            recalc = true;
        }
        else if('m' == c || 'M' == c)
        {
            // If the active screen has no item.
            if( panes[src].size == 0 ) {
                continue;
            } else if ( item_pos == -8 ) {
                continue; // category header
            }
            int destarea = panes[dest].area;
            if ( panes[dest].area == isall || 'M' == c ) {
                bool valid=false;
                uimenu m; /* using new uimenu class */
                m.text=_("Select destination");
                m.pad_left=9; /* free space for advanced_inv_menu_square */

                for(int i=1; i < 10; i++) {
                    std::string prefix = string_format("%2d/%d",
                            squares[i].size, MAX_ITEM_IN_SQUARE);
                    if (squares[i].size >= MAX_ITEM_IN_SQUARE) {
                        prefix += _(" (FULL)");
                    }
                    m.entries.push_back( uimenu_entry( /* std::vector<uimenu_entry> */
                        i, /* return value */
                        (squares[i].canputitems && i != panes[src].area), /* enabled */
                        i+48, /* hotkey */
                        prefix + " " +
                          squares[i].name + " " +
                          ( squares[i].vstor >= 0 ? squares[i].veh->name : "" ) /* entry text */
                    ) );
                }

                m.selected=uistate.adv_inv_last_popup_dest-1; // selected keyed to uimenu.entries, which starts at 0;
                m.show(); // generate and show window.
                while ( m.ret == UIMENU_INVALID && m.keypress != 'q' && m.keypress != KEY_ESCAPE ) {
                    advanced_inv_menu_square(squares, &m ); // render a fancy ascii grid at the left of the menu
                    m.query(false); // query, but don't loop
                }
                if ( m.ret >= 0 && m.ret <= 9 ) { // is it a square?
                    if ( m.ret == panes[src].area ) { // should never happen, but sanity checks keep developers sane.
                        popup(_("Can't move stuff to the same place."));
                    } else if ( ! squares[m.ret].canputitems ) { // this was also disabled in it's uimenu_entry
                        popup(_("Invalid. Like the menu said."));
                    } else {
                        destarea = m.ret;
                        valid=true;
                        uistate.adv_inv_last_popup_dest=m.ret;
                    }
                }
                if ( ! valid ) continue;
            }
            // from inventory
            if(panes[src].area == isinventory) {
                int max = (squares[destarea].max_size - squares[destarea].size);
                int free_volume = 1000 * ( squares[ destarea ].vstor >= 0 ?
                    squares[ destarea ].veh->free_volume( squares[ destarea ].vstor ) :
                    m.free_volume ( squares[ destarea ].x, squares[ destarea ].y )
                );
                // TODO figure out a better way to get the item. Without invlets.
                item* it = &u.inv.slice(item_pos, 1).front()->front();
                std::list<item>& stack = u.inv.stack_by_letter(it->invlet);

                int amount = 1;
//                int volume = it->volume() * 100; // sigh
                int volume = it->precise_unit_volume();
                bool askamount = false;
                if ( stack.size() > 1) {
                    amount = stack.size();
                    askamount = true;
                } else if ( it->count_by_charges() ) {
                    amount = it->charges;
//                    volume = it->type->volume;
                    askamount = true;
                }

                if ( volume > 0 && volume * amount > free_volume ) {
                    int volmax = int( free_volume / volume );
                    if ( volmax == 0 ) {
                        popup(_("Destination area is full. Remove some items first."));
                        continue;
                    }
                    if ( stack.size() > 1) {
                        max = ( volmax < max ? volmax : max );
                    } else if ( it->count_by_charges() ) {
                        max = volmax;
                    }
                } else if ( it->count_by_charges() ) {
                    max = amount;
                }
                if ( max == 0 ) {
                    popup(_("Destination area has too many items. Remove some first."));
                    continue;
                }
                if ( askamount ) {
                    std::string popupmsg=_("How many do you want to move? (0 to cancel)");
                    if(amount > max) {
                        popupmsg=string_format(_("Destination can only hold %d! Move how many? (0 to cancel) "), max);
                    }
                    // fixme / todo make popup take numbers only (m = accept, q = cancel)
                    amount = helper::to_int(
                        string_input_popup( popupmsg, 20,
                             helper::to_string(
                                 ( amount > max ? max : amount )
                             ), "", "", -1, true//input only digits
                        )
                    );
                }
                recalc=true;
                if(stack.size() > 1) { // if the item is stacked
                    if ( amount != 0 && amount <= stack.size() ) {
                        amount = amount > max ? max : amount;
                        std::list<item> moving_items = u.inv.remove_partial_stack(it->invlet,amount);
                        bool chargeback=false;
                        int moved=0;
                        for(std::list<item>::iterator iter = moving_items.begin();
                            iter != moving_items.end();
                            ++iter)
                        {
                          if ( chargeback == true ) {
                                u.i_add(*iter,g);
                          } else {
                            if(squares[destarea].vstor >= 0) {
                                if(squares[destarea].veh->add_item(squares[destarea].vstor,*iter) == false) {
                                    // testme
                                    u.i_add(*iter,g);
                                    popup(_("Destination full. %d / %d moved. Please report a bug if items have vanished."),moved,amount);
                                    chargeback=true;
                                }
                            } else {
                                if(m.add_item_or_charges(squares[destarea].x, squares[destarea].y, *iter, 0) == false) {
                                    // testme
                                    u.i_add(*iter,g);
                                    popup(_("Destination full. %d / %d moved. Please report a bug if items have vanished."),moved,amount);
                                    chargeback=true;
                                }
                            }
                            moved++;
                          }
                        }
                        if ( moved != 0 ) u.moves -= 100;
                    }
                } else if(it->count_by_charges()) {
                    if(amount != 0 && amount <= it->charges ) {

                        item moving_item = u.inv.remove_item_by_charges(it->invlet,amount);
                        if (squares[destarea].vstor>=0) {
                            if(squares[destarea].veh->add_item(squares[destarea].vstor,moving_item) == false) {
                                // fixme add item back
                                u.i_add(moving_item,g);
                                popup(_("Destination full. Please report a bug if items have vanished."));
                                continue;
                            }
                        } else {
                            if ( m.add_item_or_charges(squares[destarea].x, squares[destarea].y, moving_item, 0) == false ) {
                                // fixme add item back
                                u.i_add(moving_item,g);
                                popup(_("Destination full. Please report a bug if items have vanished."));
                                continue;
                            }
                        }
                        u.moves -= 100;
                    }
                } else {
                    item moving_item = u.inv.remove_item_by_letter(it->invlet);
                    if(squares[destarea].vstor>=0) {
                        if(squares[destarea].veh->add_item(squares[destarea].vstor, moving_item) == false) {
                           // fixme add item back (test)
                           u.i_add(moving_item,g);
                           popup(_("Destination full. Please report a bug if items have vanished."));
                           continue;
                        }
                    } else {
                        if(m.add_item_or_charges(squares[destarea].x, squares[destarea].y, moving_item) == false) {
                           // fixme add item back (test)
                           u.i_add(moving_item,g);
                           popup(_("Destination full. Please report a bug if items have vanished."));
                           continue;
                        }
                    }
                    u.moves -= 100;
                }
// from map / vstor
            } else {
                int s;
                if(panes[src].area == isall) {
                    s = panes[src].items[list_pos].area;
                    // todo: phase out these vars? ---v // temp_fudge pending tests/cleanup
                    panes[src].offx = squares[s].offx;
                    panes[src].offy = squares[s].offy;
                    panes[src].vstor = squares[s].vstor;
                    panes[src].veh = squares[s].veh;
                    recalc = true;
                } else {
                    s = panes[src].area;
                }
                if ( s == destarea ) {
                    popup(_("Source area is the same as destination (%s)."),squares[destarea].name.c_str());
                    continue;
                }
                item *it = panes[src].items[list_pos].it;

/*                std::vector<item> src_items = squares[s].vstor >= 0 ?
                    squares[s].veh->parts[squares[s].vstor].items :
                    m.i_at(squares[s].x,squares[s].y);
                if(src_items[item_pos].made_of(LIQUID))
*/
                if ( it->made_of(LIQUID) )
                {
                    popup(_("You can't pick up a liquid."));
                    continue;
                }
                else // from veh/map
                {
                    int trycharges = -1;
                    if ( destarea == isinventory ) // if destination is inventory
                    {
                        if(squares[destarea].size >= max_inv) {
                            popup(_("Too many items."));
                            continue;
                        }
                        int tryvolume = it->volume();
                        int tryweight = it->weight();
                        int amount = 1;
                        if ( it->count_by_charges() && it->charges > 1 ) {
                           amount = it->charges;
                           int unitvolume = it->precise_unit_volume();
                           int unitweight = ( tryweight * 1000 ) / it->charges;
                           int max_vol = u.volume_capacity() - u.volume_carried();
                           int max_weight = ( u.weight_capacity() * 4 ) - u.weight_carried();
                           max_vol *= 1000;
                           max_weight *= 1000;
                           int max = amount;
                           if ( unitvolume > 0 && unitvolume * amount > max_vol ) {
                              max = int( max_vol / unitvolume );
                           }
                           if ( unitweight > 0 && unitweight * amount > max_weight ) {
                              max = int( max_weight / unitweight );
                           }
                           // popup("uvol: %d amt: %d mvol: %d mamt: %d", unitvolume, amount, max_vol, max);
                           if ( max != 0 ) {
                                std::string popupmsg=_("How many do you want to move? (0 to cancel)");
                                if(amount > max) {
                                    popupmsg=string_format(_("Destination can only hold %d! Move how many? (0 to cancel) "), max);
                                }
                                // fixme / todo make popup take numbers only (m = accept, q = cancel)
                                amount = helper::to_int(
                                    string_input_popup( popupmsg, 20,
                                         helper::to_string(
                                             ( amount > max ? max : amount )
                                         ), "", "", -1, true//input only digits
                                    )
                                );
                                if ( amount > max ) amount = max;
                                if ( amount != it->charges ) {
                                    tryvolume = ( unitvolume * amount ) / 1000;
                                    tryweight = ( unitweight * amount ) / 1000;
                                    trycharges = amount;
                                }
                                if ( trycharges == 0 ) continue;
                            } else {
                                continue;
                            }
                        }
                        // ...not even going to think about checking for stack
                        // at this time...
                        if(!u.can_pickVolume(tryvolume))
                        {
                            popup(_("There's no room in your inventory."));
                            continue;
                        }
                        else if(!u.can_pickWeight(tryweight, false))
                        {
                            popup(_("This is too heavy!"));
                            continue;
                        }
                    }

                    recalc=true;

                    item new_item = (*it);

                    if ( trycharges > 0 ) {
                        new_item.charges = trycharges;
                    }
                    if(destarea == isinventory) {
                        new_item.invlet = g->nextinv;
                        g->advance_nextinv();
                        u.i_add(new_item,g);
                        u.moves -= 100;
                    } else if (squares[destarea].vstor >= 0) {
                        if( squares[destarea].veh->add_item( squares[destarea].vstor, new_item ) == false) {
                            popup(_("Destination area is full. Remove some items first"));
                            continue;
                        }
                    } else {
                        if ( m.add_item_or_charges(squares[destarea].x, squares[destarea].y, new_item, 0 ) == false ) {
                            popup(_("Destination area is full. Remove some items first"));
                            continue;
                        }
                    }
                    if( trycharges > 0 ) {
                        it->charges -= trycharges;
                    } else {
                        if(panes[src].vstor>=0) {
                            panes[src].veh->remove_item (panes[src].vstor, item_pos);
                        } else {
                            m.i_rem(u.posx+panes[src].offx,u.posy+panes[src].offy, item_pos);
                        }
                    }
                }
            }
        } else if('?' == c) {
            showmsg=(!showmsg);
            checkshowmsg=false;
            redraw=true;
        } else if('s' == c) {
            redraw=true;
            uimenu sm; /* using new uimenu class */
            sm.text=_("Sort by... ");
            sm.entries.push_back(uimenu_entry(SORTBY_NONE, true, 'u', _("Unsorted (recently added first)") ));
            sm.entries.push_back(uimenu_entry(SORTBY_NAME, true, 'n', sortnames[SORTBY_NAME]));
            sm.entries.push_back(uimenu_entry(SORTBY_WEIGHT, true, 'w', sortnames[SORTBY_WEIGHT]));
            sm.entries.push_back(uimenu_entry(SORTBY_VOLUME, true, 'v', sortnames[SORTBY_VOLUME]));
            sm.entries.push_back(uimenu_entry(SORTBY_CHARGES, true, 'x', sortnames[SORTBY_CHARGES]));
            sm.entries.push_back(uimenu_entry(SORTBY_CATEGORY, true, 'c', sortnames[SORTBY_CATEGORY]));
            sm.selected=panes[src].sortby-1; /* pre-select current sort. uimenu.selected is entries[index] (starting at 0), not return value */
            sm.query(); /* calculate key and window variables, generate window, and loop until we get a valid answer */
            if(sm.ret < 1) continue; /* didn't get a valid answer =[ */
            panes[src].sortby = sm.ret;

            if ( src == left ) {
                uistate.adv_inv_leftsort=sm.ret;
            } else {
                uistate.adv_inv_rightsort=sm.ret;
            }
            recalc = true;
        } else if( 'f' == c || '.' == c || '/' == c) {
            long key = 0;
            int spos = -1;
            std::string filter=panes[src].filter;
            filter_edit = true;

            do {
                mvwprintz(panes[src].window, getmaxy(panes[src].window) - 1, 2, c_cyan, "< ");
                mvwprintz(panes[src].window, getmaxy(panes[src].window) - 1, (w_width/2) - 3, c_cyan, " >");
                filter=string_input_win(panes[src].window, panes[src].filter, 256, 4, w_height - 1, (w_width/2) - 4, false, key, spos, "", 4, getmaxy(panes[src].window) - 1 );
                if ( filter != panes[src].filter ) {
                    panes[src].filtercache.clear();
                    panes[src].filter=filter;
                    recalc_pane(src);
                    redraw_pane(src);
                }
            } while(key != '\n' && key != KEY_ESCAPE);
            filter_edit = false;
            redraw = true;
        } else if('p' == c) {
            if(panes[src].size == 0) {
                continue;
            } else if ( item_pos == -8 ) {
                continue; // category header
            }
            if ( panes[src].items[list_pos].autopickup == true ) {
                removePickupRule(panes[src].items[list_pos].name);
                panes[src].items[list_pos].autopickup=false;
            } else {
                addPickupRule(panes[src].items[list_pos].name);
                panes[src].items[list_pos].autopickup=true;
            }
            redraw = true;
        } else if('e' == c) {
            if(panes[src].size == 0) {
                continue;
            } else if ( item_pos == -8 ) {
                continue; // category header
            }
            item *it = panes[src].items[list_pos].it;
            int ret=0;
            if(panes[src].area == isinventory ) {
                char pleaseDeprecateMe=it->invlet;
                ret=g->inventory_item_menu(pleaseDeprecateMe,
										colstart + ( src == left ? w_width/2 : 0 ),
										w_width/2,
										(src == right ? 1 : -1)
					//-1 - left before the item info window
					// 1 - near the left edge of the terminal window
                );
                panes[src].recalc = true;
                checkshowmsg = true;
            } else {
                std::vector<iteminfo> vThisItem, vDummy;
                it->info(true, &vThisItem, g);
                int rightWidth = w_width / 2;
                vThisItem.push_back(iteminfo(_("DESCRIPTION"), "\n"));
                vThisItem.push_back(iteminfo(_("DESCRIPTION"), center_text(_("[up / page up] previous"), rightWidth - 4)));
                vThisItem.push_back(iteminfo(_("DESCRIPTION"), center_text(_("[down / page down] next"), rightWidth - 4)));
                ret=compare_split_screen_popup(colstart + ( src == left ? w_width/2 : 0 ),
                    rightWidth, 0, it->tname(), vThisItem, vDummy );
            }
            if ( ret == KEY_NPAGE || ret == KEY_DOWN ) {
                changey += 1;
                lastCh='e';
            } else if ( ret == KEY_PPAGE || ret == KEY_UP ) {
                changey += -1;
                lastCh='e';
            } else {
                lastCh = 0; redraw = true;
            };
        }
        else if( 'q' == c || KEY_ESCAPE == c || ' ' == c )
        {
            exit = true;
        }
        else if('>' == c || KEY_NPAGE == c)
        {
            panes[src].page++;
            if( panes[src].page >= panes[src].max_page ) panes[src].page = 0;
            redraw = true;
        }
        else if('<' == c || KEY_PPAGE == c)
        {
            panes[src].page--;
            if( panes[src].page < 0 ) panes[src].page = panes[src].max_page;
            redraw = true;
        }
        else
        {
            switch(c)
            {
                case 'j':
                case KEY_DOWN:
                    changey = 1;
                    break;
                case 'k':
                case KEY_UP:
                    changey = -1;
                    break;
                case 'h':
                case KEY_LEFT:
                    changex = 0;
                    break;
                case 'l':
                case KEY_RIGHT:
                    changex = 1;
                    break;
                case '\t':
                    changex = dest;
                    break;
                default :
                    donothing = true;
                    break;
            }
        }
        if(!donothing)
        {
          if ( changey != 0 ) {
            for ( int l=2; l > 0; l-- ) {
              panes[src].index += changey;
              if ( panes[src].index < 0 ) {
                  panes[src].page--;
                  if( panes[src].page < 0 ) {
                    panes[src].page = panes[src].max_page-1;
                    panes[src].index = panes[src].items.size() - 1 - ( panes[src].page * itemsPerPage );
                  } else {
                    panes[src].index = itemsPerPage; // corrected at the start of next iteration
                  }
              } else if ( panes[src].index >= panes[src].max_index ) {
                  panes[src].page++;
                  if( panes[src].page >= panes[src].max_page ) panes[src].page = 0;
                  panes[src].index = 0;
              }
              int lpos=panes[src].index + (panes[src].page * itemsPerPage);
              if ( lpos < panes[src].items.size() && panes[src].items[lpos].volume != -8 ) {
                  l=0;
              }

            }
            panes[src].redraw = true;
          }
          if ( changex >= 0 ) {
            src = changex;
            redraw = true;
          }
        }
    }

    uistate.adv_inv_last_coords.x = u.posx;
    uistate.adv_inv_last_coords.y = u.posy;
    uistate.adv_inv_leftarea = panes[left].area;
    uistate.adv_inv_rightarea = panes[right].area;
    uistate.adv_inv_leftindex = panes[left].index;
    uistate.adv_inv_leftpage = panes[left].page;
    uistate.adv_inv_rightindex = panes[right].index;
    uistate.adv_inv_rightpage = panes[right].page;

    uistate.adv_inv_leftfilter = panes[left].filter;
    uistate.adv_inv_rightfilter = panes[right].filter;

    werase(head);
    werase(panes[left].window);
    werase(panes[right].window);
    delwin(head);
    delwin(panes[left].window);
    delwin(panes[right].window);
    g->refresh_all();
}<|MERGE_RESOLUTION|>--- conflicted
+++ resolved
@@ -708,69 +708,40 @@
                 }
             }
             recalc=false;
-<<<<<<< HEAD
-            if (redraw)
-            {
+            if (redraw) {
                 werase(head);
-                {
                     draw_border(head);
                     int line=1;
                     if( checkshowmsg || showmsg ) {
-                      for (int i = g->messages.size() - 1; i >= 0 && line < 4; i--) {
-                        std::string mes = g->messages[i].message;
-                        if (g->messages[i].count > 1) {
-                          std::stringstream mesSS;
-                          mesSS << mes << " x " << g->messages[i].count;
-                          mes = mesSS.str();
+                        for (int i = g->messages.size() - 1; i >= 0 && line < 4; i--) {
+                            std::string mes = g->messages[i].message;
+                            if (g->messages[i].count > 1) {
+                                std::stringstream mesSS;
+                                mesSS << mes << " x " << g->messages[i].count;
+                                mes = mesSS.str();
+                            }
+                            nc_color col = c_dkgray;
+                            if (int(g->messages[i].turn) >= g->curmes) {
+                                col = c_ltred;
+                                showmsg=true;
+                            } else {
+                                col = c_ltgray;
+                            }
+                            if ( showmsg ) {
+                                mvwprintz(head, line, 2, col, mes.c_str());
+                            }
+                            line++;
                         }
-                        nc_color col = c_dkgray;
-                        if (int(g->messages[i].turn) >= g->curmes) {
-                           col = c_ltred;
-                           showmsg=true;
-                        } else {
-                           col = c_ltgray;
-                        }
-                        if ( showmsg ) mvwprintz(head, line, 2, col, mes.c_str());
-                        line++;
-                      }
-=======
-            werase(head);
-            
-            draw_border(head);
-            int line=1;
-            if( checkshowmsg || showmsg ) {
-                for (int i = g->messages.size() - 1; i >= 0 && line < 4; i--) {
-                    std::string mes = g->messages[i].message;
-                    if (g->messages[i].count > 1) {
-                      std::stringstream mesSS;
-                      mesSS << mes << " x " << g->messages[i].count;
-                      mes = mesSS.str();
->>>>>>> 67119fbd
                     }
                     if ( ! showmsg ) {
-                      mvwprintz(head,0,w_width-18,c_white,_("< [?] show log >"));
-                      mvwprintz(head,1,2, c_white, _("hjkl or arrow keys to move cursor, [m]ove item between panes,"));
-                      mvwprintz(head,2,2, c_white, _("1-9 (or GHJKLYUBNI) to select square for active tab, 0 for inventory,"));
-                      mvwprintz(head,3,2, c_white, _("[e]xamine item,  [s]ort display, toggle auto[p]ickup, [q]uit."));
+                        mvwprintz(head,0,w_width-18,c_white,_("< [?] show log >"));
+                        mvwprintz(head,1,2, c_white, _("hjkl or arrow keys to move cursor, [m]ove item between panes,"));
+                        mvwprintz(head,2,2, c_white, _("1-9 (or GHJKLYUBNI) to select square for active tab, 0 for inventory,"));
+                        mvwprintz(head,3,2, c_white, _("[e]xamine item,  [s]ort display, toggle auto[p]ickup, [q]uit."));
                     } else {
-                      mvwprintz(head,0,w_width-19,c_white,_("< [?] show help >"));
-                    }
-<<<<<<< HEAD
-                }
+                        mvwprintz(head,0,w_width-19,c_white,_("< [?] show help >"));
+                    }
                 wrefresh(head);
-=======
-                    if ( showmsg ) mvwprintz(head, line, 2, col, mes.c_str());
-                    line++;
-                }
-            }
-            if ( ! showmsg ) {
-                  mvwprintz(head,0,w_width-18,c_white,_("< [?] show log >"));
-                  mvwprintz(head,1,2, c_white, _("hjkl or arrow keys to move cursor, [m]ove item between panes,"));
-                  mvwprintz(head,2,2, c_white, _("1-9 (or GHJKLYUBNI) to select square for active tab, 0 for inventory,"));
-                  mvwprintz(head,3,2, c_white, _("[e]xamine item,  [s]ort display, toggle auto[p]ickup, [q]uit."));
-            } else {
-                  mvwprintz(head,0,w_width-19,c_white,_("< [?] show help >"));
->>>>>>> 67119fbd
             }
             redraw = false;
         }
@@ -778,17 +749,6 @@
         int list_pos = panes[src].index + (panes[src].page * itemsPerPage);
         int item_pos = panes[src].size > 0 ? panes[src].items[list_pos].idx : 0;
 
-<<<<<<< HEAD
-=======
-        // todo refactor; this breaks if done in reverse
-        if (!examineScroll) {
-            wrefresh(head);
-            wrefresh(panes[right].window);
-        }
-        wrefresh(panes[left].window);
-        examineScroll = false;
-
->>>>>>> 67119fbd
         int changex = -1;
         int changey = 0;
         bool donothing = false;
