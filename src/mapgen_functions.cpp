--- conflicted
+++ resolved
@@ -1841,38 +1841,6 @@
     }
 }
 
-<<<<<<< HEAD
-=======
-void mapgen_parking_lot( mapgendata &dat )
-{
-    map *const m = &dat.m;
-    for( int i = 0; i < SEEX * 2; i++ ) {
-        for( int j = 0; j < SEEY * 2; j++ ) {
-            if( ( j == 5 || j == 9 || j == 13 || j == 17 || j == 21 ) &&
-                ( ( i > 1 && i < 8 ) || ( i > 14 && i < SEEX * 2 - 2 ) ) ) {
-                m->ter_set( point( i, j ), t_pavement_y );
-            } else if( ( j < 2 && i > 7 && i < 17 ) || ( j >= 2 && j < SEEY * 2 - 2 && i > 1 &&
-                       i < SEEX * 2 - 2 ) ) {
-                m->ter_set( point( i, j ), t_pavement );
-            } else {
-                m->ter_set( point( i, j ), dat.groundcover() );
-            }
-        }
-    }
-
-    VehicleSpawn::apply( vspawn_id( "default_parkinglot" ), *m, "parkinglot" );
-
-    m->place_items( item_group_id( "road" ), 8, point_zero, point( SEEX * 2 - 1, SEEY * 2 - 1 ),
-                    false, dat.when() );
-    for( int i = 1; i < 4; i++ ) {
-        const std::string &id = dat.t_nesw[i].id().str();
-        if( id.size() > 5 && id.find( "road_" ) == 0 ) {
-            m->rotate( i );
-        }
-    }
-}
-
->>>>>>> f50f6434
 void mapgen_cavern( mapgendata &dat )
 {
     map *const m = &dat.m;
