#include "clzones.h"

#include <algorithm>
#include <climits>
#include <functional>
#include <iosfwd>
#include <iterator>
#include <string>
#include <tuple>

#include "avatar.h"
#include "calendar.h"
#include "cata_path.h"
#include "cata_utility.h"
#include "character.h"
#include "color.h"
#include "construction.h"
#include "construction_group.h"
#include "debug.h"
#include "faction.h"
#include "field_type.h"
#include "flexbuffer_json-inl.h"
#include "flexbuffer_json.h"
#include "game_constants.h"
#include "generic_factory.h"
#include "iexamine.h"
#include "init.h"
#include "item.h"
#include "item_category.h"
#include "item_group.h"
#include "item_pocket.h"
#include "item_search.h"
#include "itype.h"
#include "json.h"
#include "json_error.h"
#include "localized_comparator.h"
#include "make_static.h"
#include "map.h"
#include "map_iterator.h"
#include "memory_fast.h"
#include "output.h"
#include "path_info.h"
#include "string_formatter.h"
#include "string_input_popup.h"
#include "translations.h"
#include "ui.h"
#include "value_ptr.h"
#include "vehicle.h"
#include "visitable.h"
#include "vpart_position.h"

static const faction_id faction_your_followers( "your_followers" );

static const item_category_id item_category_food( "food" );

static const itype_id itype_disassembly( "disassembly" );
static const itype_id itype_null( "null" );

static const zone_type_id zone_type_AUTO_DRINK( "AUTO_DRINK" );
static const zone_type_id zone_type_AUTO_EAT( "AUTO_EAT" );
static const zone_type_id zone_type_CAMP_FOOD( "CAMP_FOOD" );
static const zone_type_id zone_type_CONSTRUCTION_BLUEPRINT( "CONSTRUCTION_BLUEPRINT" );
static const zone_type_id zone_type_DISASSEMBLE( "DISASSEMBLE" );
static const zone_type_id zone_type_FARM_PLOT( "FARM_PLOT" );
static const zone_type_id zone_type_LOOT_CORPSE( "LOOT_CORPSE" );
static const zone_type_id zone_type_LOOT_CUSTOM( "LOOT_CUSTOM" );
static const zone_type_id zone_type_LOOT_DEFAULT( "LOOT_DEFAULT" );
static const zone_type_id zone_type_LOOT_DRINK( "LOOT_DRINK" );
static const zone_type_id zone_type_LOOT_FOOD( "LOOT_FOOD" );
static const zone_type_id zone_type_LOOT_IGNORE( "LOOT_IGNORE" );
static const zone_type_id zone_type_LOOT_ITEM_GROUP( "LOOT_ITEM_GROUP" );
static const zone_type_id zone_type_LOOT_PDRINK( "LOOT_PDRINK" );
static const zone_type_id zone_type_LOOT_PFOOD( "LOOT_PFOOD" );
static const zone_type_id zone_type_LOOT_SEEDS( "LOOT_SEEDS" );
static const zone_type_id zone_type_LOOT_UNSORTED( "LOOT_UNSORTED" );
static const zone_type_id zone_type_LOOT_WOOD( "LOOT_WOOD" );
static const zone_type_id zone_type_NO_AUTO_PICKUP( "NO_AUTO_PICKUP" );
static const zone_type_id zone_type_NO_NPC_PICKUP( "NO_NPC_PICKUP" );
static const zone_type_id zone_type_SOURCE_FIREWOOD( "SOURCE_FIREWOOD" );
static const zone_type_id zone_type_STRIP_CORPSES( "STRIP_CORPSES" );
static const zone_type_id zone_type_UNLOAD_ALL( "UNLOAD_ALL" );

const std::vector<zone_type_id> ignorable_zone_types = {
    zone_type_AUTO_EAT,
    zone_type_AUTO_DRINK,
    zone_type_DISASSEMBLE,
    zone_type_SOURCE_FIREWOOD,
};

static const std::unordered_map< std::string, zone_type_id> legacy_zone_types = {
    {"zone_disassemble", zone_type_DISASSEMBLE},
    {"zone_strip", zone_type_STRIP_CORPSES},
    {"zone_unload_all", zone_type_UNLOAD_ALL}
};

zone_manager::zone_manager()
{
    for( const zone_type &zone : zone_type::get_all() ) {
        types.emplace( zone.id, zone );
    }
}

void zone_manager::clear()
{
    zones.clear();
    added_vzones.clear();
    changed_vzones.clear();
    removed_vzones.clear();
    // Do not clear types since it is needed for the next games.
    area_cache.clear();
    vzone_cache.clear();
}

std::string zone_type::name() const
{
    return name_.translated();
}

std::string zone_type::desc() const
{
    return desc_.translated();
}

field_type_str_id zone_type::get_field() const
{
    return field_;
}

namespace
{
generic_factory<zone_type> zone_type_factory( "zone_type" );
} // namespace

template<>
const zone_type &string_id<zone_type>::obj() const
{
    return zone_type_factory.obj( *this );
}

template<>
bool string_id<zone_type>::is_valid() const
{
    return zone_type_factory.is_valid( *this );
}

const std::vector<zone_type> &zone_type::get_all()
{
    return zone_type_factory.get_all();
}

void zone_type::load_zones( const JsonObject &jo, const std::string &src )
{
    zone_type_factory.load( jo, src );
}

void zone_type::reset()
{
    zone_type_factory.reset();
}

void zone_type::load( const JsonObject &jo, const std::string_view )
{
    mandatory( jo, was_loaded, "name", name_ );
    mandatory( jo, was_loaded, "id", id );
    mandatory( jo, was_loaded, "display_field", field_ );
    optional( jo, was_loaded, "description", desc_, translation() );
    optional( jo, was_loaded, "can_be_personal", can_be_personal );
    optional( jo, was_loaded, "hidden", hidden );
}

shared_ptr_fast<zone_options> zone_options::create( const zone_type_id &type )
{
    if( type == zone_type_FARM_PLOT ) {
        return make_shared_fast<plot_options>();
    } else if( type == zone_type_CONSTRUCTION_BLUEPRINT ) {
        return make_shared_fast<blueprint_options>();
    } else if( type == zone_type_LOOT_CUSTOM || type == zone_type_LOOT_ITEM_GROUP ) {
        return make_shared_fast<loot_options>();
    } else if( type == zone_type_UNLOAD_ALL ) {
        return make_shared_fast<unload_options>();
    } else if( std::find( ignorable_zone_types.begin(), ignorable_zone_types.end(),
                          type ) != ignorable_zone_types.end() ) {
        return make_shared_fast<ignorable_options>();
    }

    return make_shared_fast<zone_options>();
}

bool zone_options::is_valid( const zone_type_id &type, const zone_options &options )
{
    if( type == zone_type_FARM_PLOT ) {
        return dynamic_cast<const plot_options *>( &options ) != nullptr;
    } else if( type == zone_type_CONSTRUCTION_BLUEPRINT ) {
        return dynamic_cast<const blueprint_options *>( &options ) != nullptr;
    } else if( type == zone_type_LOOT_CUSTOM || type == zone_type_LOOT_ITEM_GROUP ) {
        return dynamic_cast<const loot_options *>( &options ) != nullptr;
    } else if( type == zone_type_UNLOAD_ALL ) {
        return dynamic_cast<const unload_options *>( &options ) != nullptr;
    } else if( std::find( ignorable_zone_types.begin(), ignorable_zone_types.end(),
                          type ) != ignorable_zone_types.end() ) {
        return dynamic_cast<const ignorable_options *>( &options ) != nullptr;
    }

    // ensure options is not derived class for the rest of zone types
    return !options.has_options();
}

construction_id blueprint_options::get_final_construction(
    const std::vector<construction> &list_constructions,
    const construction_id &idx,
    std::set<construction_id> &skip_index
)
{
    const construction &con = idx.obj();
    if( con.post_terrain.empty() ) {
        return idx;
    }

    for( int i = 0; i < static_cast<int>( list_constructions.size() ); ++i ) {
        if( construction_id( i ) == idx || skip_index.find( construction_id( i ) ) != skip_index.end() ) {
            continue;
        }
        const construction &con_next = list_constructions[i];
        if( con.group == con_next.group &&
            ( con_next.pre_terrain.find( con.post_terrain ) != con_next.pre_terrain.end() ) ) {
            skip_index.insert( idx );
            return get_final_construction( list_constructions, construction_id( i ), skip_index );
        }
    }

    return idx;
}

blueprint_options::query_con_result blueprint_options::query_con()
{
    construction_id con_index = construction_menu( true );
    if( con_index.is_valid() ) {
        const std::vector<construction> &list_constructions = get_constructions();
        std::set<construction_id> skip_index;
        con_index = get_final_construction( list_constructions, con_index, skip_index );

        const construction &chosen = con_index.obj();

        const construction_group_str_id &chosen_group = chosen.group;
        const std::string &chosen_mark = chosen.post_terrain;

        if( con_index != index || chosen_group != group || chosen_mark != mark ) {
            group = chosen_group;
            mark = chosen_mark;
            index = con_index;
            return changed;
        } else {
            return successful;
        }
    } else {
        return canceled;
    }
}

ignorable_options::query_ignorable_result ignorable_options::query_ignorable()
{
    ignore_contents = query_yn( _( "Ignore items in this area when sorting?" ) );
    return changed;
}

loot_options::query_loot_result loot_options::query_loot()
{
    string_input_popup()
    .title( _( "Filter:" ) )
    .description( item_filter_rule_string( item_filter_type::FILTER ) + "\n\n" )
    .desc_color( c_white )
    .width( 55 )
    .identifier( "item_filter" )
    .max_length( 256 )
    .edit( mark );
    return changed;
}

unload_options::query_unload_result unload_options::query_unload()
{
    molle = query_yn( _( "Detach MOLLE attached pouches?" ) );
    mods = query_yn(
               _( "Detach mods from weapons?  (Be careful as you may not have the skills to reattach them)" ) );
    sparse_only = query_yn( string_format(
                                _( "Avoid unloading items stacks (not charges) greater than a certain amount?  (Amount defined in next window)" ) ) );
    if( sparse_only ) {
        int threshold;
        if( query_int( threshold,
                       _( "What is the maximum stack size to unload?  (20 is a good default)" ) ) ) {
            if( sparse_threshold < 1 ) {
                sparse_threshold = 1;
            } else {
                sparse_threshold = threshold;
            }
        } else {
            return canceled;
        }
    }
    always_unload = query_yn(
                        _( "Always unload?  (Unload even if the container has a valid sorting location)" ) );
    return changed;
}

plot_options::query_seed_result plot_options::query_seed()
{
    Character &player_character = get_player_character();
    std::vector<item *> seed_inv = player_character.cache_get_items_with( "is_seed", &item::is_seed );
    zone_manager &mgr = zone_manager::get_manager();
    map &here = get_map();
    const std::unordered_set<tripoint_abs_ms> zone_src_set =
<<<<<<< HEAD
        mgr.get_near( zone_type_LOOT_SEEDS, here.getglobal( player_character.pos() ), MAX_VIEW_DISTANCE );
=======
        mgr.get_near( zone_type_LOOT_SEEDS, here.getglobal( player_character.pos_bub() ), 60 );
>>>>>>> dca38e58
    for( const tripoint_abs_ms &elem : zone_src_set ) {
        tripoint_bub_ms elem_loc = here.bub_from_abs( elem );
        for( item &it : here.i_at( elem_loc ) ) {
            if( it.is_seed() ) {
                seed_inv.push_back( &it );
            }
        }
    }
    std::vector<seed_tuple> seed_entries = iexamine::get_seed_entries( seed_inv );
    seed_entries.emplace( seed_entries.begin(), itype_null, _( "No seed" ), 0 );

    int seed_index = iexamine::query_seed( seed_entries );

    if( seed_index > 0 && seed_index < static_cast<int>( seed_entries.size() ) ) {
        const auto &seed_entry = seed_entries[seed_index];
        const itype_id &new_seed = std::get<0>( seed_entry );
        itype_id new_mark;

        item it = item( new_seed );
        if( it.is_seed() ) {
            new_mark = it.type->seed->fruit_id;
        } else {
            new_mark = seed;
        }

        if( new_seed != seed || new_mark != mark ) {
            seed = new_seed;
            mark = new_mark;
            return changed;
        } else {
            return successful;
        }
    } else if( seed_index == 0 ) {
        // No seeds
        if( !seed.is_empty() || !mark.is_empty() ) {
            seed = itype_id();
            mark = itype_id();
            return changed;
        } else {
            return successful;
        }
    } else {
        return canceled;
    }
}

bool blueprint_options::query_at_creation()
{
    return query_con() != canceled;
}

bool ignorable_options::query_at_creation()
{
    return query_ignorable() != canceled;
}

bool loot_options::query_at_creation()
{
    return query_loot() != canceled;
}

bool plot_options::query_at_creation()
{
    return query_seed() != canceled;
}

bool unload_options::query_at_creation()
{
    return query_unload() != canceled;
}

bool blueprint_options::query()
{
    return query_con() == changed;
}

bool ignorable_options::query()
{
    return query_ignorable() == changed;
}

bool loot_options::query()
{
    return query_loot() == changed;
}

bool plot_options::query()
{
    return query_seed() == changed;
}

bool unload_options::query()
{
    return query_unload() == changed;
}

std::string blueprint_options::get_zone_name_suggestion() const
{
    if( group ) {
        return group->name();
    }

    return _( "No construction" );
}

std::string loot_options::get_zone_name_suggestion() const
{
    if( !mark.empty() ) {
        return string_format( _( "Loot: Custom: %s" ), mark );
    }
    return _( "Loot: Custom: No Filter" );
}

std::string plot_options::get_zone_name_suggestion() const
{
    if( !seed.is_empty() ) {
        const itype_id type = itype_id( seed );
        item it = item( type );
        if( it.is_seed() ) {
            return it.type->seed->plant_name.translated();
        } else {
            return item::nname( type );
        }
    }

    return _( "No seed" );
}

std::string unload_options::get_zone_name_suggestion() const
{

    return string_format( "%s%s%s%s%s", _( "Unload: " ),
                          mods ? _( "mods, " ) : "",
                          molle ? _( "MOLLE, " ) : "",
                          sparse_only ? string_format( _( "ignore stacks over %i, " ), sparse_threshold ) : "",
                          always_unload ? _( "unload all" ) : _( "unload unmatched" ) );
}

std::vector<std::pair<std::string, std::string>> blueprint_options::get_descriptions() const
{
    std::vector<std::pair<std::string, std::string>> options =
                std::vector<std::pair<std::string, std::string>>();
    options.emplace_back( _( "Construct: " ),
                          group ? group->name() : _( "No Construction" ) );

    return options;
}

std::vector<std::pair<std::string, std::string>> ignorable_options::get_descriptions() const
{
    std::vector<std::pair<std::string, std::string>> options;
    options.emplace_back( _( "Ignore contents: " ),
                          string_format( "%s", ignore_contents ? _( "True" ) : _( "False" ) ) );
    return options;
}

std::vector<std::pair<std::string, std::string>> loot_options::get_descriptions() const
{
    std::vector<std::pair<std::string, std::string>> options;
    options.emplace_back( _( "Filter: " ),
                          !mark.empty() ? mark : _( "No filter" ) );

    return options;
}

std::vector<std::pair<std::string, std::string>> plot_options::get_descriptions() const
{
    auto options = std::vector<std::pair<std::string, std::string>>();
    options.emplace_back(
        _( "Plant seed: " ),
        !seed.is_empty() ? item::nname( itype_id( seed ) ) : _( "No seed" ) );

    return options;
}

std::vector<std::pair<std::string, std::string>> unload_options::get_descriptions() const
{
    std::vector<std::pair<std::string, std::string>> options;
    options.emplace_back( _( "Unload: " ),
                          string_format( "%s%s%s%s",
                                         mods ? _( "mods " ) : "",
                                         molle ? _( "MOLLE " ) : "",
                                         sparse_only ? string_format( _( "ignore stacks over %i, " ), sparse_threshold ) : "",
                                         always_unload ? _( "unload all" ) : _( "unload unmatched" ) ) );

    return options;
}

void blueprint_options::serialize( JsonOut &json ) const
{
    json.member( "mark", mark );
    json.member( "group", group );
    json.member( "index", index.id() );
}

void blueprint_options::deserialize( const JsonObject &jo_zone )
{
    jo_zone.read( "mark", mark );
    jo_zone.read( "group", group );
    if( jo_zone.has_int( "index" ) ) {
        // Oops, saved incorrectly as an int id by legacy code. Just load it and hope for the best
        index = construction_id( jo_zone.get_int( "index" ) );
    } else {
        index = construction_str_id( jo_zone.get_string( "index" ) ).id();
    }
}

void ignorable_options::serialize( JsonOut &json ) const
{
    json.member( "ignore_contents", ignore_contents );
}

void ignorable_options::deserialize( const JsonObject &jo_zone )
{
    jo_zone.read( "ignore_contents", ignore_contents );
}

void loot_options::serialize( JsonOut &json ) const
{
    json.member( "mark", mark );
}

void loot_options::deserialize( const JsonObject &jo_zone )
{
    jo_zone.read( "mark", mark );
}

void plot_options::serialize( JsonOut &json ) const
{
    json.member( "mark", mark );
    json.member( "seed", seed );
}

void plot_options::deserialize( const JsonObject &jo_zone )
{
    jo_zone.read( "mark", mark );
    jo_zone.read( "seed", seed );
}

void unload_options::serialize( JsonOut &json ) const
{
    json.member( "mark", mark );
    json.member( "mods", mods );
    json.member( "molle", molle );
    json.member( "sparse_only", sparse_only );
    json.member( "sparse_threshold", sparse_threshold );
    json.member( "always_unload", always_unload );
}

void unload_options::deserialize( const JsonObject &jo_zone )
{
    jo_zone.read( "mark", mark );
    jo_zone.read( "mods", mods );
    jo_zone.read( "molle", molle );
    jo_zone.read( "sparse_only", sparse_only );
    jo_zone.read( "sparse_threshold", sparse_threshold );
    jo_zone.read( "always_unload", always_unload );
}

std::optional<std::string> zone_manager::query_name( const std::string &default_name ) const
{
    string_input_popup popup;
    popup
    .title( _( "Zone name:" ) )
    .width( 55 )
    .text( default_name )
    .query();
    if( popup.canceled() ) {
        return {};
    } else {
        return popup.text();
    }
}

static std::string wrap60( const std::string &text )
{
    return string_join( foldstring( text, 60 ), "\n" );
}

std::optional<zone_type_id> zone_manager::query_type( bool personal ) const
{
    const auto &types = get_manager().get_types();

    // Copy zone types into an array and sort by name
    std::vector<std::pair<zone_type_id, zone_type>> types_vec;
    // only add personal functioning zones for personal
    if( personal ) {
        for( const auto &tmp : types ) {
            if( tmp.second.can_be_personal ) {
                types_vec.emplace_back( tmp );
            }
        }
    } else {
        std::copy_if( types.begin(), types.end(), std::back_inserter( types_vec ),
        []( std::pair<zone_type_id, zone_type> const & it ) {
            return !it.first.is_valid() || !it.first->hidden;
        } );
    }
    std::sort( types_vec.begin(), types_vec.end(),
    []( const std::pair<zone_type_id, zone_type> &lhs, const std::pair<zone_type_id, zone_type> &rhs ) {
        return localized_compare( lhs.second.name(), rhs.second.name() );
    } );

    uilist as_m;
    as_m.desc_enabled = true;
    as_m.title = _( "Select zone type:" );

    size_t i = 0;
    for( const auto &pair : types_vec ) {
        const zone_type &type = pair.second;

        as_m.addentry_desc( i++, true, MENU_AUTOASSIGN, type.name(), wrap60( type.desc() ) );
    }

    as_m.query();
    if( as_m.ret < 0 ) {
        return {};
    }
    size_t index = as_m.ret;

    auto iter = types_vec.begin();
    std::advance( iter, index );

    return iter->first;
}

bool zone_data::set_name()
{
    const auto maybe_name = zone_manager::get_manager().query_name( name );
    if( maybe_name.has_value() ) {
        auto new_name = maybe_name.value();
        if( new_name.empty() ) {
            new_name = _( "<no name>" );
        }
        if( name != new_name ) {
            zone_manager::get_manager().zone_edited( *this );
            name = new_name;
            return true;
        }
    }
    return false;
}

bool zone_data::set_type()
{
    const auto maybe_type = zone_manager::get_manager().query_type( is_personal );
    if( maybe_type.has_value() && maybe_type.value() != type ) {
        shared_ptr_fast<zone_options> new_options = zone_options::create( maybe_type.value() );
        if( new_options->query_at_creation() ) {
            zone_manager::get_manager().zone_edited( *this );
            type = maybe_type.value();
            options = new_options;
            zone_manager::get_manager().cache_data();
            return true;
        }
    }
    // False positive from memory leak detection on shared_ptr_fast
    // NOLINTNEXTLINE(clang-analyzer-cplusplus.NewDeleteLeaks)
    return false;
}

void zone_data::set_position( const std::pair<tripoint, tripoint> &position,
                              const bool manual, bool update_avatar, bool skip_cache_update, bool suppress_display_update )
{
    if( is_vehicle && manual ) {
        debugmsg( "Tried moving a lootzone bound to a vehicle part" );
        return;
    }
    bool adjust_display = is_displayed && !suppress_display_update;

    if( adjust_display ) {
        toggle_display();
    }

    start = position.first;
    end = position.second;

    if( adjust_display ) {
        toggle_display();
    }

    if( !skip_cache_update ) {
        zone_manager::get_manager().cache_data( update_avatar );
    }
}

void zone_data::set_enabled( const bool enabled_arg )
{
    zone_manager::get_manager().zone_edited( *this );
    enabled = enabled_arg;
}

void zone_data::set_temporary_disabled( const bool enabled_arg )
{
    temporarily_disabled = enabled_arg;
}

// This operations can presumably be defined using templates. It should also already exist somewhere else.
static std::pair<tripoint_abs_ms, tripoint_abs_ms> get_corners( tripoint_abs_ms a,
        tripoint_abs_ms b )
{
    const tripoint_abs_ms start = tripoint_abs_ms( std::min( a.x(), b.x() ), std::min( a.y(), b.y() ),
                                  std::min( a.z(), b.z() ) );
    const tripoint_abs_ms end = tripoint_abs_ms( std::max( a.x(), b.x() ), std::max( a.y(), b.y() ),
                                std::max( a.z(), b.z() ) );
    return { start, end };
}

void zone_data::refresh_display() const
{
    if( this->is_vehicle ) {
        popup( colorize( _( "Zones tied to vehicles cannot be displayed" ), c_magenta ) );
        return;
    }

    std::unique_ptr<tinymap> p_update_tmap = std::make_unique<tinymap>();
    tinymap &update_tmap = *p_update_tmap;

    std::pair<tripoint_abs_ms, tripoint_abs_ms> bounds = get_corners( get_start_point(),
            get_end_point() );
    const tripoint_abs_ms start = bounds.first;
    const tripoint_abs_ms end = bounds.second;

    const tripoint_abs_omt omt_start_pos = coords::project_to<coords::omt>( start );
    const tripoint_abs_omt omt_end_pos = coords::project_to<coords::omt>( end );
    const tripoint_omt_ms start_remainder = tripoint_omt_ms( ( get_start_point() - coords::project_to
                                            < coords::ms >
                                            ( omt_start_pos ) ).raw() );
    const tripoint_omt_ms end_remainder = tripoint_omt_ms( ( get_end_point() - coords::project_to
                                          < coords::ms >
                                          ( omt_end_pos ) ).raw() );

    zone_type_id type = this->get_type();

    field_type_str_id field = fd_null;
    static const std::vector<zone_type> &all_zone_types = zone_type::get_all();
    for( const zone_type &zone : all_zone_types ) {
        if( zone.id == type ) {
            field = zone.get_field();
            break;
        }
    }

    if( field != fd_null ) {
        tripoint_omt_ms start_ms;
        tripoint_omt_ms end_ms;

        for( int i = omt_start_pos.x(); i <= omt_end_pos.x(); i++ ) {
            for( int k = omt_start_pos.y(); k <= omt_end_pos.y(); k++ ) {
                //  We assume the Z coordinate will remain fixed
                update_tmap.load( tripoint_abs_omt{ i, k, omt_start_pos.z() }, false );

                start_ms = tripoint_omt_ms( i > omt_start_pos.x() ? 0 : start_remainder.x(),
                                            k > omt_start_pos.y() ? 0 : start_remainder.y(), start_remainder.z() );
                end_ms = tripoint_omt_ms( i < omt_end_pos.x() ? SEEX * 2 - 1 : end_remainder.x(),
                                          k < omt_end_pos.y() ? SEEY * 2 - 1 : end_remainder.y(), end_remainder.z() );

                for( tripoint_omt_ms pt : update_tmap.points_in_rectangle( start_ms, end_ms ) ) {
                    if( is_displayed ) {
                        update_tmap.add_field( pt, field, 1, time_duration::from_turns( 0 ), false );
                    } else {
                        update_tmap.delete_field( pt, field );
                    }
                }
            }
        }
    }
}

void zone_data::toggle_display()
{
    if( this->is_vehicle ) {
        popup( colorize( _( "Zones tied to vehicles cannot be displayed" ), c_magenta ) );
        return;
    }

    is_displayed = !is_displayed;

    this->refresh_display();

    // Take care of the situation where parts of overlapping zones were erased by the toggling.
    if( !is_displayed ) {

        const point_abs_ms start = point_abs_ms( std::min( this->start.x, this->end.x ),
                                   std::min( this->start.y, this->end.y ) );

        const point_abs_ms end = point_abs_ms( std::max( this->start.x, this->end.x ),
                                               std::max( this->start.y, this->end.y ) );

        const inclusive_rectangle<point_abs_ms> zone_rectangle( start, end );

        for( zone_manager::ref_zone_data zone : zone_manager::get_manager().get_zones() ) {
            // Assumes zones are a single Z level only. Also, inclusive_cuboid doesn't have an overlap function...
            if( zone.get().get_is_displayed() && zone.get().get_type() == this->get_type() &&
                this->start.z == zone.get().get_start_point().z() ) {
                const point_abs_ms candidate_begin = zone.get().get_start_point().xy();
                const point_abs_ms candidate_stop = zone.get().get_end_point().xy();

                const point_abs_ms candidate_start = point_abs_ms( std::min( candidate_begin.x(),
                                                     candidate_stop.x() ),
                                                     std::min( candidate_begin.y(), candidate_stop.y() ) );

                const point_abs_ms candidate_end = point_abs_ms( std::max( candidate_begin.x(),
                                                   candidate_stop.x() ),
                                                   std::max( candidate_begin.y(), candidate_stop.y() ) );

                const inclusive_rectangle<point_abs_ms> candidate_rectangle( candidate_start, candidate_end );

                if( zone_rectangle.overlaps( candidate_rectangle ) ) {
                    zone.get().refresh_display();
                }
            }
        }
    }
}

void zone_data::set_is_vehicle( const bool is_vehicle_arg )
{
    is_vehicle = is_vehicle_arg;
}

tripoint_abs_ms zone_data::get_center_point() const
{
    return midpoint( get_start_point(), get_end_point() );
}

std::string zone_manager::get_name_from_type( const zone_type_id &type ) const
{
    const auto &iter = types.find( type );
    if( iter != types.end() ) {
        return iter->second.name();
    }

    return "Unknown Type";
}

bool zone_manager::has_type( const zone_type_id &type ) const
{
    return types.count( type ) > 0;
}

bool zone_manager::has_defined( const zone_type_id &type, const faction_id &fac ) const
{
    const auto &type_iter = area_cache.find( zone_data::make_type_hash( type, fac ) );
    return type_iter != area_cache.end();
}

void zone_manager::cache_data( bool update_avatar )
{
    area_cache.clear();
    avatar &player_character = get_avatar();
    tripoint_abs_ms cached_shift = player_character.get_location();
    for( zone_data &elem : zones ) {
        if( !elem.get_enabled() ) {
            continue;
        }

        // update the current cached locations for each personal zone
        // if we are flagged to update the locations with this cache
        if( elem.get_is_personal() && update_avatar ) {
            elem.update_cached_shift( cached_shift );
        }

        const std::string &type_hash = elem.get_type_hash();
        auto &cache = area_cache[type_hash];

        // Draw marked area
        for( const tripoint_abs_ms &p : tripoint_range<tripoint_abs_ms>(
                 elem.get_start_point(), elem.get_end_point() ) ) {
            cache.insert( p );
        }
    }
}

void zone_manager::reset_disabled()
{
    bool changed = false;
    for( zone_data &elem : zones ) {
        if( elem.get_temporarily_disabled() ) {
            elem.set_enabled( true );
            elem.set_temporary_disabled( false );
            changed = true;
        }
    }

    if( changed ) {
        cache_data();
    }
}

void zone_manager::cache_avatar_location()
{
    avatar &player_character = get_avatar();
    tripoint_abs_ms cached_shift = player_character.get_location();
    for( zone_data &elem : zones ) {
        // update the current cached locations for each personal zone
        if( elem.get_is_personal() ) {
            elem.update_cached_shift( cached_shift );
        }
    }
}

void zone_manager::cache_vzones( map *pmap )
{
    vzone_cache.clear();
    map &here = pmap == nullptr ? get_map() : *pmap;
    auto vzones = here.get_vehicle_zones( here.get_abs_sub().z() );
    for( zone_data *elem : vzones ) {
        if( !elem->get_enabled() ) {
            continue;
        }

        const std::string &type_hash = elem->get_type_hash();
        auto &cache = vzone_cache[type_hash];

        // TODO: looks very similar to the above cache_data - maybe merge it?

        // Draw marked area
        for( const tripoint_abs_ms &p : tripoint_range<tripoint_abs_ms>(
                 elem->get_start_point(), elem->get_end_point() ) ) {
            cache.insert( p );
        }
    }
}

std::unordered_set<tripoint_abs_ms> zone_manager::get_point_set( const zone_type_id &type,
        const faction_id &fac ) const
{
    const auto &type_iter = area_cache.find( zone_data::make_type_hash( type, fac ) );
    if( type_iter == area_cache.end() ) {
        return std::unordered_set<tripoint_abs_ms>();
    }

    return type_iter->second;
}

std::unordered_set<tripoint> zone_manager::get_point_set_loot( const tripoint_abs_ms &where,
        int radius, const faction_id &fac ) const
{
    return get_point_set_loot( where, radius, false, fac );
}

std::unordered_set<tripoint> zone_manager::get_point_set_loot( const tripoint_abs_ms &where,
        int radius, bool npc_search, const faction_id &fac ) const
{
    std::unordered_set<tripoint> res;
    map &here = get_map();
    for( const std::pair<std::string, std::unordered_set<tripoint_abs_ms>> cache : area_cache ) {
        zone_type_id type = zone_data::unhash_type( cache.first );
        faction_id z_fac = zone_data::unhash_fac( cache.first );
        if( fac == z_fac && type.str().substr( 0, 4 ) == "LOOT" ) {
            for( tripoint_abs_ms point : cache.second ) {
                if( square_dist( where, point ) <= radius ) {
                    res.emplace( here.bub_from_abs( point ).raw() );
                }
            }
        }
    }
    for( const std::pair<std::string, std::unordered_set<tripoint_abs_ms>> cache : vzone_cache ) {
        zone_type_id type = zone_data::unhash_type( cache.first );
        faction_id z_fac = zone_data::unhash_fac( cache.first );
        if( fac == z_fac && type.str().substr( 0, 4 ) == "LOOT" ) {
            for( tripoint_abs_ms point : cache.second ) {
                if( square_dist( where, point ) <= radius ) {
                    res.emplace( here.bub_from_abs( point ).raw() );
                }
            }
        }
    }

    if( npc_search ) {
        for( const std::pair<std::string, std::unordered_set<tripoint_abs_ms>> cache : vzone_cache ) {
            zone_type_id type = zone_data::unhash_type( cache.first );
            if( type == zone_type_NO_NPC_PICKUP ) {
                for( tripoint_abs_ms point : cache.second ) {
                    res.erase( here.bub_from_abs( point ).raw() );
                }
            }
        }
    }

    return res;
}

std::unordered_set<tripoint_abs_ms> zone_manager::get_vzone_set( const zone_type_id &type,
        const faction_id &fac ) const
{
    //Only regenerate the vehicle zone cache if any vehicles have moved
    const auto &type_iter = vzone_cache.find( zone_data::make_type_hash( type, fac ) );
    if( type_iter == vzone_cache.end() ) {
        return std::unordered_set<tripoint_abs_ms>();
    }

    return type_iter->second;
}

bool zone_manager::has( const zone_type_id &type, const tripoint_abs_ms &where,
                        const faction_id &fac ) const
{
    const auto &point_set = get_point_set( type, fac );
    const auto &vzone_set = get_vzone_set( type, fac );
    return point_set.find( where ) != point_set.end() || vzone_set.find( where ) != vzone_set.end();
}

bool zone_manager::has_near( const zone_type_id &type, const tripoint_abs_ms &where, int range,
                             const faction_id &fac ) const
{
    const auto &point_set = get_point_set( type, fac );
    for( const tripoint_abs_ms &point : point_set ) {
        if( square_dist( point, where ) <= range ) {
            return true;
        }
    }

    const auto &vzone_set = get_vzone_set( type, fac );
    for( const tripoint_abs_ms &point : vzone_set ) {
        if( point.z() == where.z() ) {
            if( square_dist( point, where ) <= range ) {
                return true;
            }
        }
    }

    return false;
}

std::vector<zone_data const *> zone_manager::get_near_zones( const zone_type_id &type,
        const tripoint_abs_ms &where, int range,
        const faction_id &fac ) const
{
    std::vector<zone_data const *> ret;
    for( const zone_data &zone : zones ) {
        if( square_dist( zone.get_center_point(), where ) <= range && zone.get_type() == type &&
            zone.get_faction() == fac ) {
            ret.emplace_back( &zone );
        }
    }

    map &here = get_map();
    auto vzones = here.get_vehicle_zones( here.get_abs_sub().z() );
    for( const zone_data *zone : vzones ) {
        if( square_dist( zone->get_center_point(), where ) <= range && zone->get_type() == type &&
            zone->get_faction() == fac ) {
            ret.emplace_back( zone );
        }
    }

    return ret;
}

bool zone_manager::has_loot_dest_near( const tripoint_abs_ms &where ) const
{
    for( const auto &ztype : get_manager().get_types() ) {
        const zone_type_id &type = ztype.first;
        if( type == zone_type_CAMP_FOOD || type == zone_type_FARM_PLOT ||
            type == zone_type_LOOT_UNSORTED || type == zone_type_LOOT_IGNORE ||
            type == zone_type_CONSTRUCTION_BLUEPRINT ||
            type == zone_type_NO_AUTO_PICKUP || type == zone_type_NO_NPC_PICKUP ) {
            continue;
        }
        if( has_near( type, where ) ) {
            return true;
        }
    }
    return false;
}

const zone_data *zone_manager::get_zone_at( const tripoint_abs_ms &where,
        const zone_type_id &type, const faction_id &fac ) const
{
    std::vector<zone_data const *> ret = get_zones_at( where, type, fac );
    if( !ret.empty() ) {
        return ret.front();
    }

    return nullptr;
}

std::vector<zone_data const *> zone_manager::get_zones_at( const tripoint_abs_ms &where,
        const zone_type_id &type, const faction_id &fac ) const
{
    std::vector<zone_data const *> ret;
    for( const zone_data &zone : zones ) {
        if( zone.has_inside( where ) && zone.get_type() == type && zone.get_faction() == fac ) {
            ret.emplace_back( &zone );
        }
    }
    map &here = get_map();
    auto vzones = here.get_vehicle_zones( here.get_abs_sub().z() );
    for( const zone_data *zone : vzones ) {
        if( zone->has_inside( where ) && zone->get_type() == type && zone->get_faction() == fac ) {
            ret.emplace_back( zone );
        }
    }
    return ret;
}

bool zone_manager::custom_loot_has( const tripoint_abs_ms &where, const item *it,
                                    const zone_type_id &ztype, const faction_id &fac ) const
{
    std::vector<zone_data const *> const zones = get_zones_at( where, ztype, fac );
    if( zones.empty() || !it ) {
        return false;
    }
    item const *const check_it = it->this_or_single_content();
    for( zone_data const *zone : zones ) {
        loot_options const &options = dynamic_cast<const loot_options &>( zone->get_options() );
        std::string const filter_string = options.get_mark();
        bool has = false;
        if( ztype == zone_type_LOOT_CUSTOM ) {
            auto const z = item_filter_from_string( filter_string );
            has = z( *check_it ) || ( check_it != it && z( *it ) );
        } else if( ztype == zone_type_LOOT_ITEM_GROUP ) {
            has = item_group::group_contains_item( item_group_id( filter_string ),
                                                   check_it->typeId() ) ||
                  ( check_it != it &&
                    item_group::group_contains_item( item_group_id( filter_string ),
                            it->typeId() ) );
        }
        if( has ) {
            return true;
        }
    }

    return false;
}

std::unordered_set<tripoint_abs_ms> zone_manager::get_near( const zone_type_id &type,
        const tripoint_abs_ms &where, int range, const item *it, const faction_id &fac ) const
{
    const auto &point_set = get_point_set( type, fac );
    std::unordered_set<tripoint_abs_ms> near_point_set;

    for( const tripoint_abs_ms &point : point_set ) {
        if( square_dist( point, where ) <= range ) {
            if( ( type != zone_type_LOOT_CUSTOM && type != zone_type_LOOT_ITEM_GROUP ) ||
                ( it != nullptr && custom_loot_has( point, it, type, fac ) ) ) {
                near_point_set.insert( point );
            }
        }
    }

    const auto &vzone_set = get_vzone_set( type, fac );
    for( const tripoint_abs_ms &point : vzone_set ) {
        if( point.z() == where.z() ) {
            if( square_dist( point, where ) <= range ) {
                if( ( type != zone_type_LOOT_CUSTOM && type != zone_type_LOOT_ITEM_GROUP ) ||
                    ( it != nullptr && custom_loot_has( point, it, type, fac ) ) ) {
                    near_point_set.insert( point );
                }
            }
        }
    }

    return near_point_set;
}

std::optional<tripoint_abs_ms> zone_manager::get_nearest( const zone_type_id &type,
        const tripoint_abs_ms &where, int range, const faction_id &fac ) const
{
    if( range < 0 ) {
        return std::nullopt;
    }

    tripoint_abs_ms nearest_pos( INT_MIN, INT_MIN, INT_MIN );
    int nearest_dist = range + 1;
    const std::unordered_set<tripoint_abs_ms> &point_set = get_point_set( type, fac );
    for( const tripoint_abs_ms &p : point_set ) {
        int cur_dist = square_dist( p, where );
        if( cur_dist < nearest_dist ) {
            nearest_dist = cur_dist;
            nearest_pos = p;
            if( nearest_dist == 0 ) {
                return nearest_pos;
            }
        }
    }

    const std::unordered_set<tripoint_abs_ms> &vzone_set = get_vzone_set( type, fac );
    for( const tripoint_abs_ms &p : vzone_set ) {
        int cur_dist = square_dist( p, where );
        if( cur_dist < nearest_dist ) {
            nearest_dist = cur_dist;
            nearest_pos = p;
            if( nearest_dist == 0 ) {
                return nearest_pos;
            }
        }
    }
    if( nearest_dist > range ) {
        return std::nullopt;
    }
    return nearest_pos;
}

zone_type_id zone_manager::get_near_zone_type_for_item( const item &it,
        const tripoint_abs_ms &where, int range, const faction_id &fac ) const
{
    const item_category &cat = it.get_category_of_contents();

    if( has_near( zone_type_LOOT_CUSTOM, where, range, fac ) ) {
        if( !get_near( zone_type_LOOT_CUSTOM, where, range, &it, fac ).empty() ) {
            return zone_type_LOOT_CUSTOM;
        }
    }
    if( has_near( zone_type_LOOT_ITEM_GROUP, where, range, fac ) ) {
        if( !get_near( zone_type_LOOT_ITEM_GROUP, where, range, &it, fac ).empty() ) {
            return zone_type_LOOT_ITEM_GROUP;
        }
    }
    if( it.has_flag( STATIC( flag_id( "FIREWOOD" ) ) ) ) {
        if( has_near( zone_type_LOOT_WOOD, where, range, fac ) ) {
            return zone_type_LOOT_WOOD;
        }
    }
    if( it.is_corpse() ) {
        if( has_near( zone_type_LOOT_CORPSE, where, range, fac ) ) {
            return zone_type_LOOT_CORPSE;
        }
    }
    if( it.typeId() == itype_disassembly ) {
        if( has_near( zone_type_DISASSEMBLE, where, range, fac ) ) {
            return zone_type_DISASSEMBLE;
        }
    }

    std::optional<zone_type_id> zone_check_first = cat.priority_zone( it );
    if( zone_check_first && has_near( *zone_check_first, where, range, fac ) ) {
        return *zone_check_first;
    }

    std::optional<zone_type_id> zone_cat = cat.zone();
    if( zone_cat && has_near( *zone_cat, where, range, fac ) ) {
        return *cat.zone();
    }

    if( cat.get_id() == item_category_food ) {

        const item *it_food = nullptr;
        bool perishable = false;
        // Look for food, and whether any contents which will spoil if left out.
        // Food crafts and food without comestible, like MREs, will fall down to LOOT_FOOD.
        it.visit_items( [&it_food, &perishable]( const item * node, const item * parent ) {
            if( node && node->is_food() ) {
                it_food = node;

                if( node->goes_bad() ) {
                    float spoil_multiplier = 1.0f;
                    if( parent ) {
                        const item_pocket *parent_pocket = parent->contained_where( *node );
                        if( parent_pocket ) {
                            spoil_multiplier = parent_pocket->spoil_multiplier();
                        }
                    }
                    if( spoil_multiplier > 0.0f ) {
                        perishable = true;
                    }
                }
            }
            return VisitResponse::NEXT;
        } );

        if( it_food != nullptr ) {
            if( it_food->get_comestible()->comesttype == "DRINK" ) {
                if( perishable && has_near( zone_type_LOOT_PDRINK, where, range, fac ) ) {
                    if( !get_near( zone_type_LOOT_PDRINK, where, range, &it, fac ).empty() ) {
                        return zone_type_LOOT_PDRINK;
                    }
                } else if( has_near( zone_type_LOOT_DRINK, where, range, fac ) ) {
                    if( !get_near( zone_type_LOOT_DRINK, where, range, &it, fac ).empty() ) {
                        return zone_type_LOOT_DRINK;
                    }
                }
            }

            if( perishable && has_near( zone_type_LOOT_PFOOD, where, range, fac ) ) {
                if( !get_near( zone_type_LOOT_PFOOD, where, range, &it, fac ).empty() ) {
                    return zone_type_LOOT_PFOOD;
                }
            }
        }
        if( !get_near( zone_type_LOOT_FOOD, where, range, &it, fac ).empty() ) {
            return zone_type_LOOT_FOOD;
        }
    }

    if( has_near( zone_type_LOOT_DEFAULT, where, range, fac ) ) {
        if( !get_near( zone_type_LOOT_DEFAULT, where, range, &it, fac ).empty() ) {
            return zone_type_LOOT_DEFAULT;
        }
    }

    return zone_type_id();
}

std::vector<zone_data> zone_manager::get_zones( const zone_type_id &type,
        const tripoint_abs_ms &where, const faction_id &fac ) const
{
    auto zones = std::vector<zone_data>();

    for( const zone_data &zone : this->zones ) {
        if( zone.get_type() == type && zone.get_faction() == fac ) {
            if( zone.has_inside( where ) ) {
                zones.emplace_back( zone );
            }
        }
    }

    return zones;
}

const zone_data *zone_manager::get_zone_at( const tripoint_abs_ms &where, bool loot_only,
        const faction_id &fac ) const
{
    auto const check = [&fac, loot_only, &where]( zone_data const & z ) {
        return z.get_faction() == fac &&
               ( !loot_only || z.get_type().str().substr( 0, 4 ) == "LOOT" ) &&
               z.has_inside( where );
    };
    for( auto it = zones.rbegin(); it != zones.rend(); ++it ) {
        if( check( *it ) ) {
            return &*it;
        }
    }
    auto const vzones = get_map().get_vehicle_zones( get_map().get_abs_sub().z() );
    for( zone_data *it : vzones ) {
        if( check( *it ) ) {
            return &*it;
        }
    }
    return nullptr;
}

const zone_data *zone_manager::get_bottom_zone(
    const tripoint_abs_ms &where, const faction_id &fac ) const
{
    for( auto it = zones.rbegin(); it != zones.rend(); ++it ) {
        const zone_data &zone = *it;
        if( zone.get_faction() != fac ) {
            continue;
        }

        if( zone.has_inside( where ) ) {
            return &zone;
        }
    }
    map &here = get_map();
    auto vzones = here.get_vehicle_zones( here.get_abs_sub().z() );
    for( auto it = vzones.rbegin(); it != vzones.rend(); ++it ) {
        const zone_data *zone = *it;
        if( zone->get_faction() != fac ) {
            continue;
        }

        if( zone->has_inside( where ) ) {
            return zone;
        }
    }

    return nullptr;
}

// CAREFUL: This function has the ability to move the passed in zone reference depending on
// which constructor of the key-value pair we use which depends on new_zone being an rvalue or lvalue and constness.
// If you are passing new_zone from a non-const iterator, be prepared for a move! This
// may break some iterators like map iterators if you are less specific!
void zone_manager::create_vehicle_loot_zone( vehicle &vehicle, const point &mount_point,
        zone_data &new_zone, map *pmap )
{
    //create a vehicle loot zone
    new_zone.set_is_vehicle( true );
    auto nz = vehicle.loot_zones.emplace( mount_point, new_zone );
    map &here = pmap == nullptr ? get_map() : *pmap;
    here.register_vehicle_zone( &vehicle, here.get_abs_sub().z() );
    added_vzones.push_back( &nz->second );
    cache_vzones( pmap );
}

void zone_manager::add( const std::string &name, const zone_type_id &type, const faction_id &fac,
                        const bool invert, const bool enabled, const tripoint &start,
                        const tripoint &end, const shared_ptr_fast<zone_options> &options, const bool personal,
                        bool silent, map *pmap )
{
    map &here = pmap == nullptr ? get_map() : *pmap;
    zone_data new_zone = zone_data( name, type, fac, invert, enabled, start, end, options, personal );
    // only non personal zones can be vehicle zones
    if( !personal ) {
        optional_vpart_position const vp = here.veh_at( here.bub_from_abs( tripoint_abs_ms( start ) ) );
        if( vp && vp->vehicle().get_owner() == fac && vp.cargo() ) {
            // TODO:Allow for loot zones on vehicles to be larger than 1x1
            if( start == end &&
                ( silent || query_yn( _( "Bind this zone to the cargo part here?" ) ) ) ) {
                // TODO: refactor zone options for proper validation code
                if( !silent &&
                    ( type == zone_type_FARM_PLOT || type == zone_type_CONSTRUCTION_BLUEPRINT ) ) {
                    popup( _( "You cannot add that type of zone to a vehicle." ), PF_NONE );
                    return;
                }

                create_vehicle_loot_zone( vp->vehicle(), vp->mount(), new_zone, pmap );
                return;
            }
        }
    }

    //Create a regular zone
    zones.push_back( new_zone );

    if( personal ) {
        num_personal_zones++;
    }
    cache_data();
}

bool zone_manager::remove( zone_data &zone )
{
    for( auto it = zones.begin(); it != zones.end(); ++it ) {
        if( &zone == &*it ) {
            if( zone.get_is_displayed() ) {
                zone.toggle_display();
            }
            // if removing a personal zone reduce the number of counted personal zones
            if( it->get_is_personal() ) {
                num_personal_zones--;
            }
            zones.erase( it );
            return true;
        }
    }
    zone_data old_zone = zone_data( zone );
    //If the zone was previously edited this session
    //Move original data out of changed
    for( auto it = changed_vzones.begin(); it != changed_vzones.end(); ++it ) {
        if( it->second == &zone ) {
            old_zone = zone_data( it->first );
            changed_vzones.erase( it );
            break;
        }
    }
    bool added = false;
    //If the zone was added this session
    //remove from added, and don't add to removed
    for( auto it = added_vzones.begin(); it != added_vzones.end(); ++it ) {
        if( *it == &zone ) {
            added = true;
            added_vzones.erase( it );
            break;
        }
    }
    if( !added ) {
        removed_vzones.push_back( old_zone );
    }

    if( !get_map().deregister_vehicle_zone( zone ) ) {
        debugmsg( "Tried to remove a zone from an unloaded vehicle" );
        return false;
    }
    cache_vzones();
    return true;
}

void zone_manager::swap( zone_data &a, zone_data &b )
{
    if( a.get_is_vehicle() || b.get_is_vehicle() ) {
        //Current swap mechanic will change which vehicle the zone is on
        // TODO: track and update vehicle zone priorities?
        popup( _( "You cannot change the order of vehicle loot zones." ), PF_NONE );
        return;
    }
    std::swap( a, b );
}

namespace
{
void _rotate_zone( map &target_map, zone_data &zone, int turns )
{
    const point dim( SEEX * 2, SEEY * 2 );
    const tripoint_bub_ms a_start( 0, 0, target_map.get_abs_sub().z() );
    const tripoint_bub_ms a_end( SEEX * 2 - 1, SEEY * 2 - 1, a_start.z() );
    const tripoint_bub_ms z_start = target_map.bub_from_abs( zone.get_start_point() );
    const tripoint_bub_ms z_end = target_map.bub_from_abs( zone.get_end_point() );
    const inclusive_cuboid<tripoint_bub_ms> boundary( a_start, a_end );
    if( boundary.contains( z_start ) && boundary.contains( z_end ) ) {
        // don't rotate centered squares
        if( z_start.x() == z_start.y() && z_end.x() == z_end.y() &&
            z_start.x() + z_end.x() == a_end.x() ) {
            return;
        }
        point_bub_ms z_l_start = z_start.xy().rotate( turns, dim );
        point_bub_ms z_l_end = z_end.xy().rotate( turns, dim );
        tripoint_abs_ms first =
            target_map.getglobal( tripoint_bub_ms( std::min( z_l_start.x(), z_l_end.x() ),
                                  std::min( z_l_start.y(), z_l_end.y() ),
                                  z_start.z() ) );
        tripoint_abs_ms second =
            target_map.getglobal( tripoint_bub_ms( std::max( z_l_start.x(), z_l_end.x() ),
                                  std::max( z_l_start.y(), z_l_end.y() ),
                                  z_end.z() ) );
        zone.set_position( std::make_pair( first.raw(), second.raw() ), false, true, false, true );
    }
}

} // namespace

void zone_manager::rotate_zones( map &target_map, const int turns )
{
    if( turns == 0 ) {
        return;
    }

    for( zone_data &zone : zones ) {
        if( !zone.get_is_personal() && target_map.inbounds_z( zone.get_center_point().z() ) ) {
            _rotate_zone( target_map, zone, turns );
        }
    }

    for( int z_level = target_map.supports_zlevels() ? -OVERMAP_DEPTH : target_map.get_abs_sub().z();
         z_level <= ( target_map.supports_zlevels() ? OVERMAP_HEIGHT : target_map.get_abs_sub().z() );
         z_level++ ) {
        for( zone_data *zone : target_map.get_vehicle_zones( z_level ) ) {
            _rotate_zone( target_map, *zone, turns );
        }
    }
}

std::vector<zone_manager::ref_zone_data> zone_manager::get_zones( const faction_id &fac )
{
    auto zones = std::vector<ref_zone_data>();

    for( zone_data &zone : this->zones ) {
        if( zone.get_faction() == fac ) {
            zones.emplace_back( zone );
        }
    }

    map &here = get_map();
    auto vzones = here.get_vehicle_zones( here.get_abs_sub().z() );

    for( zone_data *zone : vzones ) {
        if( zone->get_faction() == fac ) {
            zones.emplace_back( *zone );
        }
    }

    return zones;
}

std::vector<zone_manager::ref_const_zone_data> zone_manager::get_zones(
    const faction_id &fac ) const
{
    auto zones = std::vector<ref_const_zone_data>();

    for( const zone_data &zone : this->zones ) {
        if( zone.get_faction() == fac ) {
            zones.emplace_back( zone );
        }
    }

    map &here = get_map();
    auto vzones = here.get_vehicle_zones( here.get_abs_sub().z() );

    for( zone_data *zone : vzones ) {
        if( zone->get_faction() == fac ) {
            zones.emplace_back( *zone );
        }
    }

    return zones;
}

bool zone_manager::has_personal_zones() const
{
    // if there are more than 0 personal zones
    return num_personal_zones > 0;
}

void zone_manager::serialize( JsonOut &json ) const
{
    json.write( zones );
}

void zone_manager::deserialize( const JsonValue &jv )
{
    jv.read( zones );
    for( auto it = zones.begin(); it != zones.end(); ) {
        // need to keep track of number of personal zones on reload
        if( it->get_is_personal() ) {
            num_personal_zones++;
        }
        const zone_type_id zone_type = it->get_type();

        if( !has_type( zone_type ) ) {
            it = zones.erase( it );
            debugmsg( "Invalid zone type: %s", zone_type.c_str() );
        } else  if( it->get_faction() != faction_your_followers ) {
            it = zones.erase( it );
        } else {
            it++;
        }
    }
}

void zone_data::serialize( JsonOut &json ) const
{
    json.start_object();
    json.member( "name", name );
    json.member( "type", type );
    json.member( "faction", faction );
    json.member( "invert", invert );
    json.member( "enabled", enabled );
    json.member( "is_vehicle", is_vehicle );
    json.member( "is_personal", is_personal );
    json.member( "cached_shift", cached_shift );
    json.member( "start", start );
    json.member( "end", end );
    json.member( "is_displayed", is_displayed );
    options->serialize( json );
    json.end_object();
}

void zone_data::deserialize( const JsonObject &data )
{
    data.allow_omitted_members();
    data.read( "name", name );
    // handle legacy zone types
    zone_type_id temp_type;
    data.read( "type", temp_type );
    const auto find_result = legacy_zone_types.find( temp_type.str() );
    if( find_result != legacy_zone_types.end() ) {
        type =  find_result->second;
    } else {
        type = temp_type;
    }
    if( data.has_member( "faction" ) ) {
        data.read( "faction", faction );
    } else {
        faction = your_fac;
    }
    data.read( "invert", invert );
    data.read( "enabled", enabled );
    //Legacy support
    if( data.has_member( "is_vehicle" ) ) {
        data.read( "is_vehicle", is_vehicle );
    } else {
        is_vehicle = false;
    }
    if( data.has_member( "is_personal" ) ) {
        data.read( "is_personal", is_personal );
        data.read( "cached_shift", cached_shift );
    } else {
        is_personal = false;
        cached_shift = tripoint_abs_ms{};
    }
    //Legacy support
    if( data.has_member( "start_x" ) ) {
        tripoint s;
        tripoint e;
        data.read( "start_x", s.x );
        data.read( "start_y", s.y );
        data.read( "start_z", s.z );
        data.read( "end_x", e.x );
        data.read( "end_y", e.y );
        data.read( "end_z", e.z );
        start = s;
        end = e;
    } else {
        data.read( "start", start );
        data.read( "end", end );
    }
    if( data.has_member( "is_displayed" ) ) {
        data.read( "is_displayed", is_displayed );
    } else {
        is_displayed = false;
    }
    auto new_options = zone_options::create( type );
    new_options->deserialize( data );
    options = new_options;
}

namespace
{
cata_path _savefile( std::string const &suffix, bool player )
{
    if( player ) {
        return PATH_INFO::player_base_save_path_path() + string_format( ".zones%s.json", suffix );
    } else {
        return PATH_INFO::world_base_save_path_path() / string_format( "zones%s.json", suffix );
    }
}
} // namespace

bool zone_manager::save_zones( std::string const &suffix )
{
    cata_path const savefile = _savefile( suffix, true );

    added_vzones.clear();
    changed_vzones.clear();
    removed_vzones.clear();
    save_world_zones( suffix );
    return write_to_file( savefile, [&]( std::ostream & fout ) {
        JsonOut jsout( fout );
        serialize( jsout );
    }, _( "zones date" ) );
}

void zone_manager::load_zones( std::string const &suffix )
{
    cata_path const savefile = _savefile( suffix, true );

    const auto reader = [this]( const JsonValue & jv ) {
        deserialize( jv );
    };
    if( !read_from_file_optional_json( savefile, reader ) ) {
        // If no such file or failed to load, clear zones.
        zones.clear();
    }
    load_world_zones( suffix );
    revert_vzones();
    added_vzones.clear();
    changed_vzones.clear();
    removed_vzones.clear();

    cache_data();
    cache_vzones();
}

bool zone_manager::save_world_zones( std::string const &suffix )
{
    cata_path const savefile = _savefile( suffix, false );
    std::vector<zone_data> tmp;
    std::copy_if( zones.begin(), zones.end(), std::back_inserter( tmp ), []( const zone_data & z ) {
        return z.get_faction() != faction_your_followers;
    } );
    return write_to_file( savefile, [&]( std::ostream & fout ) {
        JsonOut jsout( fout );
        jsout.write( tmp );
    }, _( "zones date" ) );
}

void zone_manager::load_world_zones( std::string const &suffix )
{
    cata_path const savefile = _savefile( suffix, false );
    std::vector<zone_data> tmp;
    read_from_file_optional_json( savefile, [&]( const JsonValue & jsin ) {
        jsin.read( tmp );
        for( auto it = tmp.begin(); it != tmp.end(); ) {
            const zone_type_id zone_type = it->get_type();
            if( !has_type( zone_type ) ) {
                it = tmp.erase( it );
                debugmsg( "Invalid zone type: %s", zone_type.c_str() );
            } else if( it->get_faction() == faction_your_followers ) {
                it = tmp.erase( it );
            } else {
                ++it;
            }
        }
        std::copy( tmp.begin(), tmp.end(), std::back_inserter( zones ) );
    } );
}

void zone_manager::zone_edited( zone_data &zone )
{
    if( zone.get_is_vehicle() ) {
        //Check if this zone has already been stored
        for( auto &changed_vzone : changed_vzones ) {
            if( &zone == changed_vzone.second ) {
                return;
            }
        }
        //Add it to the list of changed zones
        changed_vzones.emplace_back( zone_data( zone ), &zone );
    }
}

void zone_manager::revert_vzones()
{
    map &here = get_map();
    for( zone_data zone : removed_vzones ) {
        //Code is copied from add() to avoid yn query
        const tripoint_bub_ms pos = here.bub_from_abs( zone.get_start_point() );
        if( const std::optional<vpart_reference> vp = here.veh_at( pos ).cargo() ) {
            zone.set_is_vehicle( true );
            vp->vehicle().loot_zones.emplace( vp->mount(), zone );
            here.register_vehicle_zone( &vp->vehicle(), here.get_abs_sub().z() );
            cache_vzones();
        }
    }
    for( const auto &zpair : changed_vzones ) {
        *( zpair.second ) = zpair.first;
    }
    for( zone_data *zone : added_vzones ) {
        remove( *zone );
    }
}

void mapgen_place_zone( tripoint const &start, tripoint const &end, zone_type_id const &type,
                        faction_id const &fac, std::string const &name, std::string const &filter,
                        map *pmap )
{
    zone_manager &mgr = zone_manager::get_manager();
    auto options = zone_options::create( type );
    tripoint const s_ = std::min( start, end );
    tripoint const e_ = std::max( start, end );
    if( type == zone_type_LOOT_CUSTOM || type == zone_type_LOOT_ITEM_GROUP ) {
        if( dynamic_cast<loot_options *>( &*options ) != nullptr ) {
            dynamic_cast<loot_options *>( &*options )->set_mark( filter );
        }
    }
    mgr.add( name, type, fac, false, true, s_, e_, options, false, true, pmap );
}<|MERGE_RESOLUTION|>--- conflicted
+++ resolved
@@ -308,11 +308,7 @@
     zone_manager &mgr = zone_manager::get_manager();
     map &here = get_map();
     const std::unordered_set<tripoint_abs_ms> zone_src_set =
-<<<<<<< HEAD
-        mgr.get_near( zone_type_LOOT_SEEDS, here.getglobal( player_character.pos() ), MAX_VIEW_DISTANCE );
-=======
-        mgr.get_near( zone_type_LOOT_SEEDS, here.getglobal( player_character.pos_bub() ), 60 );
->>>>>>> dca38e58
+        mgr.get_near( zone_type_LOOT_SEEDS, here.getglobal( player_character.pos_bub() ), MAX_VIEW_DISTANCE );
     for( const tripoint_abs_ms &elem : zone_src_set ) {
         tripoint_bub_ms elem_loc = here.bub_from_abs( elem );
         for( item &it : here.i_at( elem_loc ) ) {
