#include "player.h"
#include "bionics.h"
#include "debug.h"
#include "game.h"
#include "keypress.h"
#include "martialarts.h"
#include <sstream>
#include <stdlib.h>
#include <algorithm>

#include "cursesdef.h"

void player_hit_message(game* g, player* attacker, std::string message,
                        std::string target_name, int dam, bool crit);
void melee_practice(const calendar& turn, player &u, bool hit, bool unarmed,
                    bool bashing, bool cutting, bool stabbing);
int  attack_speed(player &u);
int  stumble(player &u);
std::string melee_message(matec_id tech, player &p, int bash_dam, int cut_dam, int stab_dam);

/* Melee Functions!
 * These all belong to class player.
 *
 * STATE QUERIES
 * bool is_armed() - True if we are armed with any weapon.
 * bool unarmed_attack() - True if we are NOT armed with any weapon, but still
 *  true if we're wielding a bionic weapon (at this point, just "bio_claws").
 *
 * HIT DETERMINATION
 * int base_to_hit() - The base number of sides we get in hit_roll().
 *                     Dexterity / 2 + sk_melee
 * int hit_roll() - The player's hit roll, to be compared to a monster's or
 *   player's dodge_roll().  This handles weapon bonuses, weapon-specific
 *   skills, torso encumberment penalties and drunken master bonuses.
 */

bool player::is_armed()
{
 return (weapon.typeId() != "null");
}

bool player::unarmed_attack() {
 return (weapon.typeId() == "null" || weapon.has_flag("UNARMED_WEAPON"));
}

int player::base_to_hit(bool real_life, int stat)
{
 if (stat == -999)
  stat = (real_life ? dex_cur : dex_max);
 return 1 + int(stat / 2) + skillLevel("melee");
}

int player::hit_roll()
{
 int stat = dex_cur;
// apply martial arts bonuses
  stat += mabuff_tohit_bonus();


// keep the old martial arts mechanics for now
// Some martial arts use something else to determine hits!
 if(weapon.typeId() == "style_tiger"){
   stat = (str_cur * 2 + dex_cur) / 3;
 } else if(weapon.typeId() == "style_leopard"){
   stat = (per_cur + int_cur + dex_cur * 2) / 4;
 } else if(weapon.typeId() == "style_snake"){
   stat = (per_cur + dex_cur) / 2;
 }
 int numdice = base_to_hit(stat) + weapon.type->m_to_hit +
               disease_intensity("attack_boost");
 int sides = 10 - encumb(bp_torso);
 int best_bonus = 0;
 if (sides < 2)
  sides = 2;

// Are we unarmed?
 if (unarmed_attack()) {
  best_bonus = skillLevel("unarmed");
  if (skillLevel("unarmed") > 4)
   best_bonus += skillLevel("unarmed") - 4; // Extra bonus for high levels
 }

// Using a bashing weapon?
 if (weapon.is_bashing_weapon()) {
  int bash_bonus = int(skillLevel("bashing") / 3);
  if (bash_bonus > best_bonus)
   best_bonus = bash_bonus;
 }

// Using a cutting weapon?
 if (weapon.is_cutting_weapon()) {
  int cut_bonus = int(skillLevel("cutting") / 2);
  if (cut_bonus > best_bonus)
   best_bonus = cut_bonus;
 }

// Using a spear?
 if (weapon.has_flag("SPEAR") || weapon.has_flag("STAB")) {
  int stab_bonus = int(skillLevel("stabbing") / 2);
  if (stab_bonus > best_bonus)
   best_bonus = stab_bonus;
 }

 numdice += best_bonus; // Use whichever bonus is best.

// Drunken master makes us hit better
 if (has_trait("DRUNKEN")) {
  if (unarmed_attack())
   numdice += int(disease_duration("drunk") / 300);
  else
   numdice += int(disease_duration("drunk") / 400);
 }

// Farsightedness makes us hit worse
 if (has_trait("HYPEROPIC") && !is_wearing("glasses_reading")
     && !is_wearing("glasses_bifocal")) {
  numdice -= 2;
 }

 if (numdice < 1) {
  numdice = 1;
  sides = 8 - encumb(bp_torso);
 }

 return dice(numdice, sides);
}


int player::hit_mon(game *g, monster *z, bool allow_grab) // defaults to true
{
    bool is_u = (this == &(g->u)); // Affects how we'll display messages
    if (is_u) {
        z->add_effect(ME_HIT_BY_PLAYER, 100); // Flag as attacked by us
    }

    std::string message = is_u ? _("You hit %s") : _("<npcname> hits %s");
    std::string target_name = string_format(_("the %s"), z->name().c_str());

// If !allow_grab, then we already grabbed them--meaning their dodge is hampered
 int mondodge = (allow_grab ? z->dodge_roll() : z->dodge_roll() / 3);

 bool missed = (hit_roll() < mondodge ||
                one_in(4 + dex_cur + weapon.type->m_to_hit));

 int move_cost = attack_speed(*this);

 if (missed) {
  int stumble_pen = stumble(*this);
  if (is_u) { // Only display messages if this is the player
   if (has_miss_recovery_tec())
    g->add_msg(_("You feint."));
   else if (stumble_pen >= 60)
    g->add_msg(_("You miss and stumble with the momentum."));
   else if (stumble_pen >= 10)
    g->add_msg(_("You swing wildly and miss."));
   else
    g->add_msg(_("You miss."));
  }
  melee_practice(g->turn, *this, false, unarmed_attack(),
                 weapon.is_bashing_weapon(), weapon.is_cutting_weapon(),
                 (weapon.has_flag("SPEAR") || weapon.has_flag("STAB")));
  move_cost += stumble_pen;
  if (has_miss_recovery_tec())
   move_cost = rng(move_cost / 3, move_cost);
  moves -= move_cost;
  return 0;
 }
 moves -= move_cost;

 bool critical_hit = scored_crit(mondodge);

 int bash_dam = roll_bash_damage(z, critical_hit);
 int cut_dam  = roll_cut_damage(z, critical_hit);
 int stab_dam = roll_stab_damage(z, critical_hit);

 int pain = 0; // Boost to pain; required for perform_technique

// Pick one or more special attacks
 matec_id tec_id = pick_technique(g, z, NULL, critical_hit, allow_grab);
 ma_technique technique = ma_techniques[tec_id];


// Handles effects as well; not done in melee_affect_*
 if (tec_id != "tec_none")
  perform_technique(technique, g, z, NULL, bash_dam, cut_dam, stab_dam, pain);

 if (weapon.has_flag("FLAMING")) {
   z->add_effect(ME_ONFIRE, rng(3, 4));
 }
 z->speed -= int(pain / 2);

// Mutation-based attacks
 perform_special_attacks(g, z, NULL, bash_dam, cut_dam, stab_dam);

    message = melee_message(technique.id, *this, bash_dam, cut_dam, stab_dam);

// Make a rather quiet sound, to alert any nearby monsters
 if (is_quiet()) // check martial arts silence
  g->sound(posx, posy, 2, "");
 else
  g->sound(posx, posy, 8, "");

 // Handles speed penalties to monster & us, etc
 std::string specialmsg = melee_special_effects(g, z, this, critical_hit, bash_dam, cut_dam, stab_dam);

 int dam = bash_dam + (cut_dam > stab_dam ? cut_dam : stab_dam);

  if (g->u_see(z)) {
      player_hit_message(g, this, message, target_name, dam, critical_hit);
  }

  if (!specialmsg.empty())
    g->add_msg(specialmsg.c_str());

 bool bashing = (bash_dam >= 10 && !unarmed_attack());
 bool cutting = (cut_dam >= 10);
 bool stabbing = (stab_dam >= 5);
 melee_practice(g->turn, *this, true, unarmed_attack(), bashing, cutting, stabbing);

 if (allow_grab && technique.grabs) {
// Move our weapon to a temp slot, if it's not unarmed
  if (!unarmed_attack()) {
   item tmpweap = remove_weapon();
   dam += hit_mon(g, z, false); // False means a second grab isn't allowed
   weapon = tmpweap;
  } else
   dam += hit_mon(g, z, false); // False means a second grab isn't allowed
 }

 if (dam >= 5 && has_artifact_with(AEP_SAP_LIFE))
  healall( rng(dam / 10, dam / 5) );

  ma_onattack_effects(); // trigger martial arts on-attack effects
 return dam;
}

void player::hit_player(game *g, player &p, bool allow_grab)
{
  bool is_u = (this == &(g->u)); // Affects how we'll display messages

  if (is_u && p.is_npc()) {
    npc* npcPtr = dynamic_cast<npc*>(&p);
    npcPtr->make_angry();
  }

  std::string message = is_u ? _("You hit %s") : _("<npcname> hits %s");

// Divide their dodge roll by 2 if this is a grab
  int target_dodge = (allow_grab ? p.dodge_roll(g) / 2 : p.dodge_roll(g));
  int hit_value = hit_roll() - target_dodge;
  bool missed = (hit_roll() <= 0);

  int move_cost = attack_speed(*this);

  if (missed) {
    // trigger on-dodge effects
    p.ma_ondodge_effects();

    int stumble_pen = stumble(*this);
    if (is_u) { // Only display messages if this is the player
      if (has_miss_recovery_tec())
        g->add_msg(_("You feint."));
      else if (stumble_pen >= 60)
        g->add_msg(_("You miss and stumble with the momentum."));
      else if (stumble_pen >= 10)
        g->add_msg(_("You swing wildly and miss."));
      else
        g->add_msg(_("You miss."));
    }
    melee_practice(g->turn, *this, false, unarmed_attack(),
                  weapon.is_bashing_weapon(), weapon.is_cutting_weapon(),
                  (weapon.has_flag("SPEAR") || weapon.has_flag("STAB")));
    move_cost += stumble_pen;
    if (has_miss_recovery_tec())
      move_cost = rng(move_cost / 3, move_cost);
    moves -= move_cost;
    return;
  }

 moves -= move_cost;

 if (p.uncanny_dodge(is_u)) { return; }

 body_part bp_hit;
 int side = rng(0, 1);
 hit_value += rng(-10, 10);
 if (hit_value >= 30)
  bp_hit = bp_eyes;
 else if (hit_value >= 20)
  bp_hit = bp_head;
 else if (hit_value >= 10)
  bp_hit = bp_torso;
 else if (one_in(4))
  bp_hit = bp_legs;
 else
  bp_hit = bp_arms;

    std::string bodypart = body_part_name(bp_hit, side);
    std::string target_name;
    if (p.is_npc()) {
        //~ someone's bodypart, e.g. "Kate's leg"
        target_name = string_format(_("%1$s's %2$s"),
                                    p.name.c_str(), bodypart.c_str());
    } else {
        //~ your bodypart, e.g. "your head"
        target_name = string_format(_("your %s"), bodypart.c_str());
    }

 bool critical_hit = scored_crit(target_dodge);

 int bash_dam = roll_bash_damage(NULL, critical_hit);
 int cut_dam  = roll_cut_damage(NULL, critical_hit);
 int stab_dam = roll_stab_damage(NULL, critical_hit);

 p.block_hit(g, bp_hit, side, bash_dam, cut_dam, stab_dam);

 if (bash_dam + cut_dam + stab_dam <= 0)
  return; // Defensive technique canceled our attack!

 if (critical_hit) // Crits cancel out Toad Style's armor boost
  p.rem_disease("armor_boost");

 int pain = 0; // Boost to pain; required for perform_technique

// Pick one or more special attacks
 matec_id tec_id = pick_technique(g, NULL, &p, critical_hit, allow_grab);
 ma_technique technique = ma_techniques[tec_id];

// Handles effects as well; not done in melee_affect_*
 if (tec_id != "tec_none")
  perform_technique(technique, g, NULL, &p, bash_dam, cut_dam, stab_dam, pain);

 if (weapon.has_flag("FLAMING")) {
   p.add_disease("onfire", rng(2, 3));
 }
 p.pain += pain;

// Mutation-based attacks
 perform_special_attacks(g, NULL, &p, bash_dam, cut_dam, stab_dam);

// Handles speed penalties to monster & us, etc
 melee_special_effects(g, NULL, &p, critical_hit, bash_dam, cut_dam, stab_dam);

// Make a rather quiet sound, to alert any nearby monsters
 if (!is_quiet()) // check martial arts silence
  g->sound(posx, posy, 8, "");

 p.hit(g, bp_hit, side, bash_dam, (cut_dam > stab_dam ? cut_dam : stab_dam));

    message = melee_message(technique.id, *this, bash_dam, cut_dam, stab_dam);
    int dam = bash_dam + (cut_dam > stab_dam ? cut_dam : stab_dam);
    player_hit_message(g, this, message, target_name, dam, critical_hit);

 bool bashing = (bash_dam >= 10 && !unarmed_attack());
 bool cutting = (cut_dam >= 10 && cut_dam >= stab_dam);
 bool stabbing = (stab_dam >= 10 && stab_dam >= cut_dam);
 melee_practice(g->turn, *this, true, unarmed_attack(), bashing, cutting, stabbing);

 if (dam >= 5 && has_artifact_with(AEP_SAP_LIFE))
  healall( rng(dam / 10, dam / 5) );

 if (allow_grab && technique.grabs) {
// Move our weapon to a temp slot, if it's not unarmed
  if (p.has_grab_break_tec() &&
      dice(p.dex_cur + p.skillLevel("melee"), 12) >
      dice(dex_cur + skillLevel("melee"), 10)) {
   g->add_msg_player_or_npc(&p, _("You break the grab!"),
                                _("<npcname> breaks the grab!"));
  } else if (!unarmed_attack()) {
   item tmpweap = remove_weapon();
   hit_player(g, p, false); // False means a second grab isn't allowed
   weapon = tmpweap;
  } else
   hit_player(g, p, false); // False means a second grab isn't allowed
 }

  ma_onattack_effects(); // trigger martial arts on-attack effects
 /*
 if (tech_def.counters) {
  g->add_msg_if_player(&p, _("Counter-attack!"));
  p.hit_player(g, *this);
 }
 */
}

int stumble(player &u)
{
 int stumble_pen = 2 * u.weapon.volume() + (u.weapon.weight() / 113);
 if (u.has_trait("DEFT"))
  stumble_pen = int(stumble_pen * .3) - 10;
 if (stumble_pen < 0)
  stumble_pen = 0;
// TODO: Reflect high strength bonus in newcharacter.cpp
 if (stumble_pen > 0 && (u.str_cur >= 15 || u.dex_cur >= 21 ||
                         one_in(16 - u.str_cur) || one_in(22 - u.dex_cur)))
  stumble_pen = rng(0, stumble_pen);

 return stumble_pen;
}

bool player::scored_crit(int target_dodge)
{
 int num_crits = 0;

// Weapon to-hit roll
 int chance = 25;
 if (unarmed_attack()) { // Unarmed attack: 1/2 of unarmed skill is to-hit
  for (int i = 1; i <= int(skillLevel("unarmed") * .5); i++)
   chance += (50 / (2 + i));
 }
 if (weapon.type->m_to_hit > 0) {
  for (int i = 1; i <= weapon.type->m_to_hit; i++)
   chance += (50 / (2 + i));
 } else if (chance < 0) {
  for (int i = 0; i > weapon.type->m_to_hit; i--)
   chance /= 2;
 }
 if (rng(0, 99) < chance + 4 * disease_intensity("attack_boost"))
  num_crits++;

// Dexterity to-hit roll
// ... except sometimes we don't use dexteiry!
 int stat = dex_cur;

 chance = 25;
 if (stat > 8) {
  for (int i = 9; i <= stat; i++)
   chance += (21 - i); // 12, 11, 10...
 } else {
  int decrease = 5;
  for (int i = 7; i >= stat; i--) {
   chance -= decrease;
   if (i % 2 == 0)
    decrease--;
  }
 }
 if (rng(0, 99) < chance)
  num_crits++;

// Skill level roll
 int best_skill = 0;

 if (weapon.is_bashing_weapon() && skillLevel("bashing") > best_skill)
  best_skill = skillLevel("bashing");
 if (weapon.is_cutting_weapon() && skillLevel("cutting") > best_skill)
  best_skill = skillLevel("cutting");
 if ((weapon.has_flag("SPEAR") || weapon.has_flag("STAB")) &&
     skillLevel("stabbing") > best_skill)
  best_skill = skillLevel("stabbing");
 if (unarmed_attack() && skillLevel("unarmed") > best_skill)
  best_skill = skillLevel("unarmed");

 best_skill += int(skillLevel("melee") / 2.5);

 chance = 25;
 if (best_skill > 3) {
  for (int i = 3; i < best_skill; i++)
   chance += (50 / (2 + i));
 } else if (chance < 3) {
  for (int i = 3; i > best_skill; i--)
   chance /= 2;
 }
 if (rng(0, 99) < chance + 4 * disease_intensity("attack_boost"))
  num_crits++;

 if (num_crits == 3)
  return true;
 else if (num_crits == 2)
  return (hit_roll() >= target_dodge * 1.5 && !one_in(4));

 return false;
}

int player::dodge(game *g)
//Returns 1/2*DEX + dodge skill level + static bonuses from mutations
//Return numbers range from around 4 (starting player, no boosts) to 29 (20 DEX, 10 dodge, +9 mutations)
{
    //If we're asleep or busy we can't dodge
    if (has_disease("sleep") || has_disease("lying_down")) {return 0;}
    if (activity.type != ACT_NULL) {return 0;}

    int ret = (dex_cur / 2);
    ret += skillLevel("dodge");
    ret += disease_intensity("dodge_boost");
    ret -= (encumb(bp_legs) / 2) + encumb(bp_torso);
    ret += int(current_speed(g) / 150); //Faster = small dodge advantage

    // add martial arts bonus
    ret += mabuff_dodge_bonus();

    //Mutations
    if (has_trait("TAIL_LONG")) {ret += 2;}
    if (has_trait("TAIL_CATTLE")) {ret+= 1;}
    if (has_trait("TAIL_RAT")) {ret+= 2;}
    if (has_trait("TAIL_LIZARD")) {ret+= 1;}
    if (has_trait("TAIL_RAPTOR")) {ret+= 3;}
    if (has_trait("TAIL_FLUFFY")) {ret += 4;}
    if (has_trait("WHISKERS")) {ret += 1;}
    if (has_trait("WINGS_BAT")) {ret -= 3;}

    if (str_max >= 16) {ret--;} // Penalty if we're huge
    else if (str_max <= 5) {ret++;} // Bonus if we're small

    if (dodges_left <= 0) // We already dodged this turn
    {
        if (rng(0, skillLevel("dodge") + dex_cur + 15) <= skillLevel("dodge") + dex_cur)
        {
            ret = rng(ret/2, ret); //Penalize multiple dodges per turn
        }
        else
        {
            ret = 0;
        }
    }
    dodges_left--;
    return ret;
}

int player::dodge_roll(game *g)
{
    return dice(dodge(g), 10); //Matches NPC and monster dodge_roll functions
}

int player::base_damage(bool real_life, int stat)
{
 if (stat == -999)
  stat = (real_life ? str_cur : str_max);
 int dam = (real_life ? rng(0, stat / 2) : stat / 2);
// Bonus for statong characters
 if (stat > 10)
  dam += int((stat - 9) / 2);
// Big bonus for super-human characters
 if (stat > 20)
  dam += int((stat - 20) * 1.5);

 return dam;
}

int player::roll_bash_damage(monster *z, bool crit)
{
 int ret = 0;
 int stat = str_cur; // Which stat determines damage?
 int skill = skillLevel("bashing"); // Which skill determines damage?

 stat += mabuff_bash_bonus();

 if (unarmed_attack())
  skill = skillLevel("unarmed");

 if(weapon.typeId() =="style_crane"){
   stat = (dex_cur * 2 + str_cur) / 3;
 } else if(weapon.typeId() == "style_snake"){
   stat = int(str_cur + per_cur) / 2;
 } else if(weapon.typeId() == "style_dragon"){
   stat = int(str_cur + int_cur) / 2;
 }

 ret = base_damage(true, stat);

// Drunken Master damage bonuses
 if (has_trait("DRUNKEN") && has_disease("drunk")) {
// Remember, a single drink gives 600 levels of "drunk"
  int mindrunk, maxdrunk;
  if (unarmed_attack()) {
   mindrunk = disease_duration("drunk") / 600;
   maxdrunk = disease_duration("drunk") / 250;
  } else {
   mindrunk = disease_duration("drunk") / 900;
   maxdrunk = disease_duration("drunk") / 400;
  }
  ret += rng(mindrunk, maxdrunk);
 }

 int bash_dam = int(stat / 2) + weapon.damage_bash(),
     bash_cap = 5 + stat + skill;

 if (unarmed_attack())
  bash_dam = rng(0, int(stat / 2) + skillLevel("unarmed"));

 if (crit) {
  bash_dam *= 1.5;
  bash_cap *= 2;
 }

 if (bash_dam > bash_cap)// Cap for weak characters
  bash_dam = (bash_cap * 3 + bash_dam) / 4;

 if (z != NULL && z->has_flag(MF_PLASTIC))
  bash_dam /= rng(2, 4);

 int bash_min = bash_dam / 4;

 bash_dam = rng(bash_min, bash_dam);

 if (bash_dam < skill + int(stat / 2))
  bash_dam = rng(bash_dam, skill + int(stat / 2));

 ret += bash_dam;

 ret += disease_intensity("damage_boost");

// Finally, extra crit effects
 if (crit) {
  ret += int(stat / 2);
  ret += skill;
  if (z != NULL)
   ret -= z->armor_bash() / 2;
 } else if (z != NULL)
  ret -= z->armor_bash();

 return (ret < 0 ? 0 : ret);
}

int player::roll_cut_damage(monster *z, bool crit)
{
 if (weapon.has_flag("SPEAR"))
  return 0;  // Stabs, doesn't cut!
 int z_armor_cut = (z == NULL ? 0 : z->armor_cut() - skillLevel("cutting") / 2);

 if (crit)
  z_armor_cut /= 2;
 if (z_armor_cut < 0)
  z_armor_cut = 0;

 double ret = mabuff_cut_bonus() + weapon.damage_cut() - z_armor_cut;

 if (unarmed_attack() && !wearing_something_on(bp_hands)) {
  if (has_trait("CLAWS"))
   ret += 6;
  if (has_bionic("bio_razors"))
   ret += 4;
  if (has_trait("TALONS"))
   ret += 6 + ((int)skillLevel("unarmed") > 8 ? 8 : (int)skillLevel("unarmed"));
  if (has_trait("SLIME_HANDS") && (z == NULL || !z->has_flag(MF_ACIDPROOF)))
   ret += rng(4, 6);
 }

 if (ret <= 0)
  return 0; // No negative damage!

// 80%, 88%, 96%, 104%, 112%, 116%, 120%, 124%, 128%, 132%
 if (skillLevel("cutting") <= 5)
  ret *= 0.8 + 0.08 * skillLevel("cutting");
 else
  ret *= 0.92 + 0.04 * skillLevel("cutting");

 if (crit)
  ret *= 1.0 + (skillLevel("cutting") / 12.0);

 return ret;
}

int player::roll_stab_damage(monster *z, bool crit)
{
 double ret = 0;
 int z_armor = (z == NULL ? 0 : z->armor_cut() - 3 * skillLevel("stabbing"));

 if (crit)
  z_armor /= 3;
 if (z_armor < 0)
  z_armor = 0;

 if (unarmed_attack() && !wearing_something_on(bp_hands)) {
  ret = 0 - z_armor;
  if (has_trait("CLAWS"))
   ret += 6;
  if (has_trait("NAILS") && z_armor == 0)
   ret++;
  if (has_bionic("bio_razors"))
   ret += 4;
  if (has_trait("THORNS"))
   ret += 4;
 } else if (weapon.has_flag("SPEAR") || weapon.has_flag("STAB"))
  ret = int((weapon.damage_cut() - z_armor) / 4);
 else
  return 0; // Can't stab at all!

 if (z != NULL && z->speed > 100) { // Bonus against fast monsters
  int speed_min = (z->speed - 100) / 10, speed_max = (z->speed - 100) / 5;
  int speed_dam = rng(speed_min, speed_max);
  if (speed_dam > ret * 2)
   speed_dam = ret * 2;
  if (speed_dam > 0)
   ret += speed_dam;
 }

 if (ret <= 0)
  return 0; // No negative stabbing!

 if (crit) {
  double multiplier = 1.0 + (skillLevel("stabbing") / 5.0);
  if (multiplier > 2.5)
   multiplier = 2.5;
  ret *= multiplier;
 }

 return ret;
}

// Chance of a weapon sticking is based on weapon attack type.
// Only an issue for cutting and piercing weapons.
// Attack modes are "CHOP", "STAB", and "SLICE".
// "SPEAR" is synonymous with "STAB".
// Weapons can have a "low_stick" flag indicating they
// Have a feature to prevent sticking, such as a spear with a crossbar,
// Or a stabbing blade designed to resist sticking.
int player::roll_stuck_penalty(bool stabbing)
{
    // The cost of the weapon getting stuck, in units of move points.
    const int weapon_speed = attack_speed(*this);
    int stuck_cost = weapon_speed;
    const int attack_skill = stabbing ? skillLevel("stabbing") : skillLevel("cutting");
    const float cut_damage = weapon.damage_cut();
    const float bash_damage = weapon.damage_bash();
    float cut_bash_ratio = 0.0;

    // Scale cost along with the ratio between cutting and bashing damage of the weapon.
    if( cut_damage > 0.0 || bash_damage > 0.0 )
    {
        cut_bash_ratio = cut_damage / ( cut_damage + bash_damage );
    }
    stuck_cost *= cut_bash_ratio;

    if( weapon.has_flag("SLICE") )
    {
        // Slicing weapons assumed to have a very low chance of sticking.
        stuck_cost *= 0.25;
    }
    else if( weapon.has_flag("STAB") || weapon.has_flag("SPEAR") )
    {
        // Stabbing has a moderate change of sticking.
        stuck_cost *= 0.50;
    }
    else if( weapon.has_flag("CHOP") )
    {
        // Chopping has a high chance of sticking.
        stuck_cost *= 1.00;
    }
    else
    {
        // Items with no attack type are assumed to be improvised weapons,
        // and get a very high stick cost.
        stuck_cost *= 2.00;
    }

    if( weapon.has_flag("NON_STUCK") )
    {
        // Greatly reduce sticking frequency/severity if the weapon has an anti-sticking feature.
        stuck_cost /= 4;
    }

    // Reduce cost based on player skill, by 10.5 move/level on average.
    stuck_cost -= dice( attack_skill, 20 );

    // Make sure cost doesn't go negative.
    stuck_cost = std::max( stuck_cost, 0 );
    // Cap stuck penalty at 2x weapon speed.
    stuck_cost = std::min( stuck_cost, 2*weapon_speed );

    return stuck_cost;
}

matec_id player::pick_technique(game *g, monster *z, player *p,
                                    bool crit, bool allowgrab)
{
    (void)allowgrab; //FIXME: is this supposed to be being used for something?

 if (z == NULL && p == NULL)
  return "tec_none";

 std::vector<matec_id> all = get_all_techniques();

 std::vector<matec_id> possible;
 bool downed = ((z && !z->has_effect(ME_DOWNED)) ||
                (p && !p->has_disease("downed"))  );

  // first add non-aoe tecs
  for (std::vector<matec_id>::const_iterator it = all.begin();
      it != all.end(); ++it) {
    ma_technique tec = ma_techniques[*it];

    // skip defensive techniques
    if (tec.defensive) continue;

    // if crit then select only from crit tecs
    if ((crit && !tec.crit_tec) || (!crit && tec.crit_tec)) continue;

    // don't apply downing techniques to someone who's already downed
    if (downed && tec.down_dur > 0) continue;

    // don't apply disarming techniques to someone without a weapon
    //TODO: these are the stat reqs for tec_disarm
    // dice(   dex_cur +    skillLevel("unarmed"),  8) >
    // dice(p->dex_cur + p->skillLevel("melee"),   10))
    if (tec.disarms && !(!z && p->weapon.typeId() != "null")) continue;

    // ignore aoe tecs for a bit
    if (tec.aoe.length() > 0) continue;

    if (tec.is_valid_player(*this))
      possible.push_back(tec.id);
  }

  // now add aoe tecs (since they depend on if we have other tecs or not)
  for (std::vector<matec_id>::const_iterator it = all.begin();
      it != all.end(); ++it) {
    ma_technique tec = ma_techniques[*it];

    // don't use aoe tecs if there's only one target
    if (tec.aoe.length() > 0) {
      int enemy_count = 0;
      for (int x = posx - 1; x <= posx + 1; x++) {
        for (int y = posy - 1; y <= posy + 1; y++) {
          int mondex = g->mon_at(x, y);
          if (mondex != -1) {
            if (g->zombie(mondex).friendly == 0)
            enemy_count++;
            else
            enemy_count -= 2;
          }
          int npcdex = g->npc_at(x, y);
          if (npcdex != -1) {
            if (g->active_npc[npcdex]->attitude == NPCATT_KILL)
            enemy_count++;
            else
            enemy_count -= 2;
          }
        }
      }
      if (tec.is_valid_player(*this) &&
          enemy_count >= (possible.empty() ? 1 : 2)) {
        possible.push_back(tec.id);
      }
    }
  }

  if (possible.empty()) return "tec_none";

  return possible[ rng(0, possible.size() - 1) ];
}

bool player::has_technique(matec_id id) {
  return weapon.has_technique(id) ||
    martialarts[style_selected].has_technique(*this, id);
}

void player::perform_technique(ma_technique technique, game *g, monster *z,
                               player *p, int &bash_dam, int &cut_dam,
                               int &stab_dam, int &pain)
{

    const bool mon = (z != NULL);
    const bool npc = (p != NULL && p->is_npc());
    const bool you = (p == &(g->u));

    std::string target;
    if (mon) {
        target = string_format(_("the %s"), z->name().c_str());
    } else if (npc) {
        target = p->name;
    } else {
        target = "a bug";
        // "you" handled separately
    }

  bash_dam += technique.bash;
  cut_dam += technique.cut;
  stab_dam += technique.cut; // cut affects stab damage too since only one of cut/stab is used

  bash_dam *= technique.bash_mult;
  cut_dam *= technique.cut_mult;
  stab_dam *= technique.cut_mult;

  int tarx = (mon ? z->posx() : p->posx), tary = (mon ? z->posy() : p->posy);

  if (technique.quick) {
    moves += int(attack_speed(*this) / 2);
    return;
  }
// The rest affect our target, and thus depend on z vs. p

  if (technique.down_dur > 0) {
    if (z != NULL && !z->has_flag(MF_FLIES)) {
      z->add_effect(ME_DOWNED, rng(1, 2));
      bash_dam += z->fall_damage();
    } else if (p != NULL && p->weapon.typeId() != "style_judo" &&
      !p->is_throw_immune()) {
      p->add_disease("downed", rng(1, 2));
      bash_dam += 3;
    }
  }

  if (technique.stun_dur > 0) {
    if (z != NULL)
      z->add_effect(ME_STUNNED, rng(1, technique.stun_dur));
    else if (p != NULL)
      p->add_disease("stunned", rng(1, technique.stun_dur/2));
  }

  if (technique.knockback_dist > 0) {
    int kb_offset = rng(
      -technique.knockback_spread,
      technique.knockback_spread
    );
    if (z != NULL) {
      z->knock_back_from(g, posx+kb_offset, posy+kb_offset);
    } else if (p != NULL) {
      p->knock_back_from(g, posy+kb_offset, posy+kb_offset);
    }
  }

  if (technique.pain > 0) {
    pain += rng(technique.pain/2, technique.pain);
  }

    if (technique.disarms) {
        g->m.add_item_or_charges(p->posx, p->posy, p->remove_weapon());
        if (you) {
            g->add_msg_if_npc(this, _("<npcname> disarms you!"));
        } else {
            g->add_msg_player_or_npc(this, _("You disarm %s!"),
                                     _("<npcname> disarms %s!"),
                                     target.c_str() );
        }
    }

  if (technique.aoe.length() > 0) {
    int count_hit = 0;
    for (int x = posx - 1; x <= posx + 1; x++) {
      for (int y = posy - 1; y <= posy + 1; y++) {
        if (x != tarx || y != tary) { // Don't double-hit our target
          int mondex = g->mon_at(x, y);
          if (mondex != -1 && hit_roll() >= rng(0, 5) + g->zombie(mondex).dodge_roll()) {
            count_hit++;
            int dam = roll_bash_damage(&(g->zombie(mondex)), false) +
                roll_cut_damage (&(g->zombie(mondex)), false);
            if (g->zombie(mondex).hurt(dam)) {
                g->zombie(mondex).die(g);
            }
            if (weapon.has_flag("FLAMING"))  { // Add to wide attacks
                g->zombie(mondex).add_effect(ME_ONFIRE, rng(3, 4));
            }
            std::string temp_target = string_format(_("the %s"), g->zombie(mondex).name().c_str());
            g->add_msg_player_or_npc( this, _("You hit %s!"), _("<npcname> hits %s!"), temp_target.c_str() );
          }
          int npcdex = g->npc_at(x, y);
          if (npcdex != -1 &&
              hit_roll() >= rng(0, 5) + g->active_npc[npcdex]->dodge_roll(g)) {
            count_hit++;
            int dam = roll_bash_damage(NULL, false);
            int cut = roll_cut_damage (NULL, false);
            g->active_npc[npcdex]->hit(g, bp_legs, 3, dam, cut);
            if (weapon.has_flag("FLAMING")) {// Add to wide attacks
                g->active_npc[npcdex]->add_disease("onfire", rng(2, 3));
            }
            g->add_msg_player_or_npc( this, _("You hit %s!"), _("<npcname> hits %s!"), g->active_npc[npcdex]->name.c_str() );

            g->active_npc[npcdex]->add_disease("onfire", rng(2, 3));
          }
        }
      }
    }
    g->add_msg_if_player(p, ngettext("%d enemy hit!", "%d enemies hit!", count_hit), count_hit);

  }

}

// this would be i2amroy's fix, but it's kinda handy
bool player::can_weapon_block()
{
    return (weapon.has_technique("WBLOCK_1") ||
            weapon.has_technique("WBLOCK_2") ||
            weapon.has_technique("WBLOCK_3"));
}

bool player::block_hit(game *g, body_part &bp_hit, int &side,
                       int &bash_dam, int &cut_dam, int &stab_dam) {
  if (blocks_left < 1)
      return false;

  if (unarmed_attack() && can_block()) {
    //Choose which body part to block with
    if (can_leg_block() && can_arm_block())
      bp_hit = one_in(2) ? bp_legs : bp_arms;
    else if (can_leg_block())
      bp_hit = bp_legs;
    else
      bp_hit = bp_arms;

    // Choose what side to block with.
    if (bp_hit == bp_legs)
      side = hp_cur[hp_leg_r] > hp_cur[hp_leg_l];
    else
      side = hp_cur[hp_arm_r] > hp_cur[hp_arm_l];

    g->add_msg_player_or_npc( this, _("You block with your %s!"),
    _("<npcname> blocks with their %s!"),
    body_part_name(bp_hit, side).c_str());

    bash_dam *= .5;

    bash_dam -= mabuff_block_bonus();
    bash_dam = bash_dam < 0 ? 0 : bash_dam;
  }
  else if (can_arm_block() || can_weapon_block()) {
    float mult = 1.0f;
    // If we are using a weapon, apply extra reductions
    if (weapon.has_technique("WBLOCK_1")) {
      mult = 0.4;
    } else if (weapon.has_technique("WBLOCK_2")) {
      mult = 0.15;
    } else if (weapon.has_technique("WBLOCK_3")) {
      mult = 0.05;
    } else {
      mult = 0.5; // always at least as good as unarmed
    }
    g->add_msg_player_or_npc( this, _("You block with your %s!"),
                _("<npcname> blocks with their %s!"), weapon.tname().c_str() );
    bash_dam *= mult;
    cut_dam *= mult;
    stab_dam *= mult;
    // then convert cut/stab into bash
    bash_dam += cut_dam + stab_dam;
    cut_dam = stab_dam = 0;

    bash_dam -= mabuff_block_bonus();
    bash_dam = bash_dam < 0 ? 0 : bash_dam;
  }
  blocks_left--;
<<<<<<< HEAD
=======

  ma_onblock_effects(); // fire martial arts block-triggered effects

>>>>>>> 9503c8bb
  return true;
}

void player::perform_special_attacks(game *g, monster *z, player *p,
                                     int &bash_dam, int &cut_dam, int &stab_dam)
{
 bool can_poison = false;
 int bash_armor = (z == NULL ? 0 : z->armor_bash());
 int cut_armor  = (z == NULL ? 0 : z->armor_cut());
 std::vector<special_attack> special_attacks = mutation_attacks(z, p);

    std::string target;
    if (z != NULL) {
        target = string_format(_("the %s"), z->name().c_str());
    } else if (p != NULL) {
        target = p->name.c_str();
    } else {
        target = "the bug";
    }

 for (int i = 0; i < special_attacks.size(); i++) {
  bool did_damage = false;
  if (special_attacks[i].bash > bash_armor) {
   bash_dam += special_attacks[i].bash;
   did_damage = true;
  }
  if (special_attacks[i].cut > cut_armor) {
   cut_dam += special_attacks[i].cut - cut_armor;
   did_damage = true;
  }
  if (special_attacks[i].stab > cut_armor * .8) {
   stab_dam += special_attacks[i].stab - cut_armor * .8;
   did_damage = true;
  }

  if (!can_poison && one_in(2) &&
      (special_attacks[i].cut > cut_armor ||
       special_attacks[i].stab > cut_armor * .8))
   can_poison = true;

  if (did_damage)
   g->add_msg( special_attacks[i].text.c_str() );
 }

 if (can_poison && has_trait("POISONOUS")) {
  if (z != NULL) {
   if (!z->has_effect(ME_POISONED))
    g->add_msg_if_player(p,_("You poison %s!"), target.c_str());
   z->add_effect(ME_POISONED, 6);
  } else if (p != NULL) {
   if (!p->has_disease("poison"))
    g->add_msg_if_player(p,_("You poison %s!"), target.c_str());
   p->add_disease("poison", 6);
  }
 }
}

std::string player::melee_special_effects(game *g, monster *z, player *p, bool crit,
                                   int &bash_dam, int &cut_dam, int &stab_dam)
{
    std::stringstream dump;

    if (z == NULL && p == NULL) {
        return NULL;
    }
    const bool mon = (z != NULL);
    const bool npc = (p != NULL && p->is_npc());
    const bool you = (p == &(g->u));

    std::string target;
    if (mon) {
        target = string_format(_("the %s"), z->name().c_str());
    } else if (npc) {
        target = p->name;
    } else {
        target = "a bug";
        // "you" handled separately
    }

 int tarposx = (mon ? z->posx() : p->posx), tarposy = (mon ? z->posy() : p->posy);

// Bashing effecs
 if (mon)
  z->moves -= rng(0, bash_dam * 2);
 else
  p->moves -= rng(0, bash_dam * 2);

// Bashing crit
 if (crit && !unarmed_attack()) {
  int turns_stunned = int(bash_dam / 20) + rng(0, int(skillLevel("bashing") / 2));
  if (turns_stunned > 6)
   turns_stunned = 6;
  if (turns_stunned > 0) {
   if (mon)
    z->add_effect(ME_STUNNED, turns_stunned);
   else
    p->add_disease("stunned", 1 + turns_stunned / 2);
  }
 }

    // Stabbing effects
    int stab_moves = rng(stab_dam / 2, stab_dam * 1.5);
    if (crit) {
        stab_moves *= 1.5;
    }
    if (stab_moves >= 150) {
        if (you) {
            // can the player force their self to the ground? probably not.
            g->add_msg_if_npc(this, _("<npcname> forces you to the ground!"));
        } else {
            g->add_msg_player_or_npc(this, _("You force %s to the ground!"),
                                     _("<npcname> forces %s to the ground!"),
                                     target.c_str() );
        }
        if (mon) {
            z->add_effect(ME_DOWNED, 1);
            z->moves -= stab_moves / 2;
        } else {
            p->add_disease("downed", 1);
            p->moves -= stab_moves / 2;
        }
    } else if (mon) {
        z->moves -= stab_moves;
    } else {
        p->moves -= stab_moves;
    }

// Bonus attacks!
 bool shock_them = (has_active_bionic("bio_shock") && power_level >= 2 &&
                    (unarmed_attack() || weapon.made_of("iron") ||
                     weapon.made_of("steel") || weapon.made_of("silver") ||
                     weapon.made_of("gold")) &&
                    (!mon || !z->has_flag(MF_ELECTRIC)) && one_in(3));

 bool drain_them = (has_active_bionic("bio_heat_absorb") && power_level >= 1 &&
                    !is_armed() && (!mon || z->has_flag(MF_WARM)));

 drain_them &= one_in(2); // Only works half the time

    if (shock_them) {
        power_level -= 2;
        int shock = rng(2, 5);
        if (mon) {
            z->hurt( shock * rng(1, 3) );
            z->moves -= shock * 180;
            g->add_msg_player_or_npc(this, _("You shock %s."),
                                     _("<npcname> shocks %s."),
                                     target.c_str());
        } else {
            p->hurt(g, bp_torso, -1, shock * rng(1, 3));
            p->moves -= shock * 80;
        }
    }

    if (drain_them) {
        power_level--;
        charge_power(rng(0, 2));
        if (you) {
            g->add_msg_if_npc(this, _("<npcname> drains your body heat!"));
        } else {
            g->add_msg_player_or_npc(this, _("You drain %s's body heat!"),
                                     _("<npcname> drains %s's body heat!"),
                                     target.c_str());
        }
        if (mon) {
            z->moves -= rng(80, 120);
            z->speed -= rng(4, 6);
        } else {
            p->moves -= rng(80, 120);
        }
    }

 bool conductive = !wearing_something_on(bp_hands) && weapon.conductive();

 if (mon && z->has_flag(MF_ELECTRIC) && conductive) {
  hurtall(rng(0, 1));
  moves -= rng(0, 50);
  g->add_msg_if_player(p, _("Contact with %s shocks you!"), target.c_str());
 }

// Glass weapons shatter sometimes
 if (weapon.made_of("glass") &&
     rng(0, weapon.volume() + 8) < weapon.volume() + str_cur) {
     g->add_msg_player_or_npc( p, _("Your %s shatters!"), _("<npcname>'s %s shatters!"),
                               weapon.tname(g).c_str() );

  g->sound(posx, posy, 16, "");
// Dump its contents on the ground
  for (int i = 0; i < weapon.contents.size(); i++)
   g->m.add_item_or_charges(posx, posy, weapon.contents[i]);
  hit(g, bp_arms, 1, 0, rng(0, weapon.volume() * 2));// Take damage
  if (weapon.is_two_handed(this))// Hurt left arm too, if it was big
   hit(g, bp_arms, 0, 0, rng(0, weapon.volume()));
  cut_dam += rng(0, 5 + int(weapon.volume() * 1.5));// Hurt the monster extra
  remove_weapon();
 }

// Getting your weapon stuck
 int cutting_penalty = roll_stuck_penalty(stab_dam > cut_dam);
 if (weapon.has_flag("MESSY")) { // e.g. chainsaws
  cutting_penalty /= 6; // Harder to get stuck
  for (int x = tarposx - 1; x <= tarposx + 1; x++) {
   for (int y = tarposy - 1; y <= tarposy + 1; y++) {
    if (!one_in(3)) {
      g->m.add_field(g, x, y, fd_blood, 1);
    }
   }
  }
 }
 if (!unarmed_attack() && cutting_penalty > dice(str_cur * 2, 20) &&
         !z->is_hallucination()) {
  if (you)
    dump << string_format(_("Your %s gets stuck in %s, pulling it our of your hands!"), weapon.tname().c_str(), target.c_str());
  if (mon) {
   if (weapon.has_flag("SPEAR") || weapon.has_flag("STAB"))
    z->speed *= .7;
   else
    z->speed *= .85;
   z->add_item(remove_weapon());
  } else
   g->m.add_item_or_charges(posx, posy, remove_weapon());
 } else {
  if (mon && (cut_dam >= z->hp || stab_dam >= z->hp)) {
   cutting_penalty /= 2;
   cutting_penalty -= rng(skillLevel("cutting"), skillLevel("cutting") * 2 + 2);
  }
  if (cutting_penalty > 0)
   moves -= cutting_penalty;
  if (cutting_penalty >= 50 && !z->is_hallucination()) {
    if (you)
    dump << string_format(_("Your %s gets stuck in %s but you yank it free!"), weapon.tname().c_str(), target.c_str());
  }
  if (mon && (weapon.has_flag("SPEAR") || weapon.has_flag("STAB")))
   z->speed *= .9;
 }

// Finally, some special effects for martial arts
  // multiply damage by style damage_mults
  bash_dam *= mabuff_bash_mult();
  cut_dam *= mabuff_cut_mult();
  stab_dam *= mabuff_cut_mult();

  // on-hit effects for martial arts
  ma_onhit_effects();

  return dump.str();
}

std::vector<special_attack> player::mutation_attacks(monster *z, player *p)
{
    std::vector<special_attack> ret;

    if (z == NULL && p == NULL) {
        return ret;
    }

    const bool mon = (z != NULL);
    const bool npc = (p != NULL && p->is_npc());
    const bool male = (p != NULL && p->male);
    const bool is_u = !is_npc();

    std::string target;
    if (mon) {
        target = string_format(_("the %s"), z->name().c_str());
    } else if (npc) {
        target = p->name;
    } else {
        target = "a bug";
        // "you" handled separately
    }

 //Having lupine or croc jaws makes it much easier to sink your fangs into people
    if (has_trait("FANGS") && (
            (!wearing_something_on(bp_mouth) && !has_trait("MUZZLE") && !has_trait("LONG_MUZZLE") &&
            one_in(20 - dex_cur - skillLevel("unarmed"))) ||
            (has_trait("MUZZLE") && one_in(18 - dex_cur - skillLevel("unarmed"))) ||
            (has_trait("LONG_MUZZLE") && one_in(15 - dex_cur - skillLevel("unarmed"))))) {
        special_attack tmp;
        tmp.stab = 20;
        if (is_u) {
            tmp.text = string_format(_("You sink your fangs into %s!"),
                                     target.c_str());
        } else if (male) {
            tmp.text = string_format(_("%s sinks his fangs into %s!"),
                                     name.c_str(), target.c_str());
        } else {
            tmp.text = string_format(_("%s sinks her fangs into %s!"),
                                     name.c_str(), target.c_str());
        }
        ret.push_back(tmp);
    }

    if (!has_trait("FANGS") && has_trait("MUZZLE") && one_in(18 - dex_cur - skillLevel("unarmed"))) {
        special_attack tmp;
        tmp.cut = 4;
        if (is_u) {
            tmp.text = string_format(_("You nip at %s!"),
                                     target.c_str());
        } else if (male) {
            tmp.text = string_format(_("%s nips and harries %s!"),
                                     name.c_str(), target.c_str());
        } else {
            tmp.text = string_format(_("%s nips and harries %s!"),
                                     name.c_str(), target.c_str());
        }
        ret.push_back(tmp);
    }

    if (!has_trait("FANGS") && has_trait("LONG_MUZZLE") &&
            one_in(18 - dex_cur - skillLevel("unarmed"))) {
        special_attack tmp;
        tmp.stab = 18;
        if (is_u) {
            tmp.text = string_format(_("You bite a chunk out of %s!"),
                                     target.c_str());
        } else if (male) {
            tmp.text = string_format(_("%s bites a chunk out of %s!"),
                                     name.c_str(), target.c_str());
        } else {
            tmp.text = string_format(_("%s bites a chunk out of %s!"),
                                     name.c_str(), target.c_str());
        }
        ret.push_back(tmp);
    }

    if (has_trait("MANDIBLES") && one_in(22 - dex_cur - skillLevel("unarmed"))) {
        special_attack tmp;
        tmp.cut = 12;
        if (is_u) {
            tmp.text = string_format(_("You slice %s with your mandibles!"),
                                     target.c_str());
        } else if (male) {
            tmp.text = string_format(_("%s slices %s with his mandibles!"),
                                     name.c_str(), target.c_str());
        } else {
            tmp.text = string_format(_("%s slices %s with her mandibles!"),
                                     name.c_str(), target.c_str());
        }
        ret.push_back(tmp);
    }

    if (has_trait("BEAK") && one_in(15 - dex_cur - skillLevel("unarmed"))) {
        special_attack tmp;
        tmp.stab = 15;
        if (is_u) {
            tmp.text = string_format(_("You peck %s!"),
                                     target.c_str());
        } else {
            tmp.text = string_format(_("%s pecks %s!"),
                                     name.c_str(), target.c_str());
        }
        ret.push_back(tmp);
    }

    if (has_trait("HOOVES") && one_in(25 - dex_cur - 2 * skillLevel("unarmed"))) {
        special_attack tmp;
        tmp.bash = str_cur * 3;
        if (tmp.bash > 40) {
            tmp.bash = 40;
        }
        if (is_u) {
            tmp.text = string_format(_("You kick %s with your hooves!"),
                                     target.c_str());
        } else if (male) {
            tmp.text = string_format(_("%s kicks %s with his hooves!"),
                                     name.c_str(), target.c_str());
        } else {
            tmp.text = string_format(_("%s kicks %s with her hooves!"),
                                     name.c_str(), target.c_str());
        }
        ret.push_back(tmp);
    }

    if (has_trait("RAP_TALONS") && one_in(30 - dex_cur - 2 * skillLevel("unarmed"))) {
        special_attack tmp;
        tmp.cut = str_cur * 4;
        if (tmp.cut > 60) {
            tmp.cut = 60;
        }
        if (is_u) {
            tmp.text = string_format(_("You slash %s with a talon!"),
                                     target.c_str());
        } else if (male) {
            tmp.text = string_format(_("%s slashes %s with a talon!"),
                                     name.c_str(), target.c_str());
        } else {
            tmp.text = string_format(_("%s slashes %s with a talon!"),
                                     name.c_str(), target.c_str());
        }
        ret.push_back(tmp);
    }

    if (has_trait("HORNS") && one_in(20 - dex_cur - skillLevel("unarmed"))) {
        special_attack tmp;
        tmp.bash = 3;
        tmp.stab = 3;
        if (is_u) {
            tmp.text = string_format(_("You headbutt %s with your horns!"),
                                     target.c_str());
        } else if (male) {
            tmp.text = string_format(_("%s headbutts %s with his horns!"),
                                     name.c_str(), target.c_str());
        } else {
            tmp.text = string_format(_("%s headbutts %s with her horns!"),
                                     name.c_str(), target.c_str());
        }
        ret.push_back(tmp);
    }

    if (has_trait("HORNS_CURLED") && one_in(20 - dex_cur - skillLevel("unarmed"))) {
        special_attack tmp;
        tmp.bash = 14;
        if (is_u) {
            tmp.text = string_format(_("You headbutt %s with your curled horns!"),
                                     target.c_str());
        } else if (male) {
            tmp.text = string_format(_("%s headbutts %s with his curled horns!"),
                                     name.c_str(), target.c_str());
        } else {
            tmp.text = string_format(_("%s headbutts %s with her curled horns!"),
                                     name.c_str(), target.c_str());
        }
        ret.push_back(tmp);
    }

    if (has_trait("HORNS_POINTED") && one_in(22 - dex_cur - skillLevel("unarmed"))){
        special_attack tmp;
        tmp.stab = 24;
        if (is_u) {
            tmp.text = string_format(_("You stab %s with your pointed horns!"),
                                     target.c_str());
        } else if (male) {
            tmp.text = string_format(_("%s stabs %s with his pointed horns!"),
                                     name.c_str(), target.c_str());
        } else {
            tmp.text = string_format(_("%s stabs %s with her pointed horns!"),
                                     name.c_str(), target.c_str());
        }
        ret.push_back(tmp);
    }

    if (has_trait("ANTLERS") && one_in(20 - dex_cur - skillLevel("unarmed"))) {
        special_attack tmp;
        tmp.bash = 4;
        if (is_u) {
            tmp.text = string_format(_("You butt %s with your antlers!"),
                                     target.c_str());
        } else if (male) {
            tmp.text = string_format(_("%s butts %s with his antlers!"),
                                     name.c_str(), target.c_str());
        } else {
            tmp.text = string_format(_("%s butts %s with her antlers!"),
                                     name.c_str(), target.c_str());
        }
        ret.push_back(tmp);
    }

    if (has_trait("TAIL_STING") && one_in(3) && one_in(10 - dex_cur)) {
        special_attack tmp;
        tmp.stab = 20;
        if (is_u) {
            tmp.text = string_format(_("You sting %s with your tail!"),
                                     target.c_str());
        } else if (male) {
            tmp.text = string_format(_("%s stings %s with his tail!"),
                                     name.c_str(), target.c_str());
        } else {
            tmp.text = string_format(_("%s stings %s with her tail!"),
                                     name.c_str(), target.c_str());
        }
        ret.push_back(tmp);
    }

    if (has_trait("TAIL_CLUB") && one_in(3) && one_in(10 - dex_cur)) {
        special_attack tmp;
        tmp.bash = 18;
        if (is_u) {
            tmp.text = string_format(_("You club %s with your tail!"),
                                     target.c_str());
        } else if (male) {
            tmp.text = string_format(_("%s clubs %s with his tail!"),
                                     name.c_str(), target.c_str());
        } else {
            tmp.text = string_format(_("%s clubs %s with her tail!"),
                                     name.c_str(), target.c_str());
        }
        ret.push_back(tmp);
    }

	    if (has_trait("TAIL_LIZARD") && one_in(3) && one_in(10 - dex_cur)) {
        special_attack tmp;
        tmp.bash = 8;
        if (is_u) {
            tmp.text = string_format(_("You whap %s with your tail!"),
                                     target.c_str());
        } else if (male) {
            tmp.text = string_format(_("%s whaps %s with his tail!"),
                                     name.c_str(), target.c_str());
        } else {
            tmp.text = string_format(_("%s whaps %s with her tail!"),
                                     name.c_str(), target.c_str());
        }
        ret.push_back(tmp);
    }

    if (has_trait("ARM_TENTACLES") || has_trait("ARM_TENTACLES_4") ||
            has_trait("ARM_TENTACLES_8")) {
        int num_attacks = 1;
        if (has_trait("ARM_TENTACLES_4")) {
            num_attacks = 3;
        }
        if (has_trait("ARM_TENTACLES_8")) {
            num_attacks = 7;
        }
        if (weapon.is_two_handed(this)) {
            num_attacks--;
        }

        for (int i = 0; i < num_attacks; i++) {
            if (one_in(18 - dex_cur - skillLevel("unarmed"))) {
                special_attack tmp;
                tmp.bash = str_cur / 2;
                if (is_u) {
                    tmp.text = string_format(_("You slap %s with your tentacle!"),
                                             target.c_str());
                } else if (male) {
                    tmp.text = string_format(_("%s slaps %s with his tentacle!"),
                                             name.c_str(), target.c_str());
                } else {
                    tmp.text = string_format(_("%s slaps %s with her tentacle!"),
                                             name.c_str(), target.c_str());
                }
                ret.push_back(tmp);
            }
        }
     }

    return ret;
}

std::string melee_message(matec_id tec_id, player &p, int bash_dam, int cut_dam, int stab_dam)
{
    if (ma_techniques.find(tec_id) != ma_techniques.end()) {
        if (ma_techniques[tec_id].messages.size() < 2) {
            return "The bugs nibble %s";
        } else if (p.is_npc()) {
            return ma_techniques[tec_id].messages[1];
        } else {
            return ma_techniques[tec_id].messages[0];
        }
    }

    // message should be based on how the weapon is used, and the total damage inflicted

    const bool npc = p.is_npc();
    // stabbing weapon or a spear
    if (p.weapon.has_flag("SPEAR") || (p.weapon.has_flag("STAB") && stab_dam > cut_dam)) {
        if (bash_dam + stab_dam + cut_dam >= 30) {
          // More variety.
          switch(rng(0, 2)) {
            case 0:
             return npc ? _("<npcname> impales %s") : _("You impale %s");
           case 1:
             return npc ? _("<npcname> gouges %s") : _("You gouge %s");
           case 2:
             return npc ? _("<npcname> runs through %s") : _("You run through %s");
          }
        } else if (bash_dam + stab_dam + cut_dam >= 20) {
            return npc ? _("<npcname> punctures %s") : _("You puncture %s");
        } else if (bash_dam + stab_dam + cut_dam >= 10) {
            return npc ? _("<npcname> pierces %s") : _("You pierce %s");
        } else {
            return npc ? _("<npcname> pokes %s") : _("You poke %s");
        }
    } else if (p.weapon.is_cutting_weapon()) {  // cutting weapon
        if (bash_dam + stab_dam + cut_dam >= 30) {
            switch(rng(0, 2)) {
              case 0:
                if (p.weapon.has_flag("STAB"))
                  return npc ? _("<npcname> guts %s") : _("You gut %s");
                else
                  return npc ? _("<npcname> chops %s") : _("You chop %s");
              case 1:
                return npc ? _("<npcname> slashes %s") : _("You slash %s");
              case 2:
                if (p.weapon.has_flag("STAB"))
                  return npc ? _("<npcname> mutilates %s") : _("You mutilate %s");
                else
                  return npc ? _("<npcname> maims %s") : _("You maim %s");
            }
        } else if (bash_dam + stab_dam + cut_dam >= 20) {
            if (p.weapon.has_flag("STAB"))
              return npc ? _("<npcname> stabs %s") : _("You stab %s");
            else
              return npc ? _("<npcname> slices %s") : _("You slice %s");
        } else if (bash_dam + stab_dam + cut_dam >= 10) {
            return npc ? _("<npcname> cuts %s") : _("You cut %s");
        } else {
            return npc ? _("<npcname> nicks %s") : _("You nick %s");
        }
    } else {  // bashing weapon (default)
        if (bash_dam + stab_dam + cut_dam >= 30) {
          switch(rng(0, 2)) {
           case 0:
             return npc ? _("<npcname> clobbers %s") : _("You clobber %s");
           case 1:
             return npc ? _("<npcname> smashes %s") : _("You smash %s");
           case 2:
             return npc ? _("<npcname> thrashes %s") : _("You thrash %s");
          }
        } else if (bash_dam + stab_dam + cut_dam >= 20) {
            return npc ? _("<npcname> batters %s") : _("You batter %s");
        } else if (bash_dam + stab_dam + cut_dam >= 10) {
            return npc ? _("<npcname> whacks %s") : _("You whack %s");
        } else {
            return npc ? _("<npcname> hits %s") : _("You hit %s");
        }
    }

    return "The bugs attack %s";
}

// display the hit message for an attack
void player_hit_message(game* g, player* attacker, std::string message,
                        std::string target_name, int dam, bool crit)
{
    std::string msg;
    if (dam <= 0) {
        if (attacker->is_npc()) {
            //~ NPC hits something but does no damage
            msg = string_format(_("%s but does no damage."), message.c_str());
        } else {
            //~ you hit something but do no damage
            msg = string_format(_("%s but do no damage."), message.c_str());
        }
    } else if (crit) {
        //~ someone hits something for %d damage (critical)
        msg = string_format(_("%s for %d damage. Critical!"),
                            message.c_str(), dam);
    } else {
        //~ someone hits something for %d damage
        msg = string_format(_("%s for %d damage."), message.c_str(), dam);
    }

    // same message is used for player and npc,
    // just using this for the <npcname> substitution.
    g->add_msg_player_or_npc(attacker, msg.c_str(), msg.c_str(),
                             target_name.c_str());
}

void melee_practice(const calendar& turn, player &u, bool hit, bool unarmed,
                    bool bashing, bool cutting, bool stabbing)
{
    int min = 2;
    int max = 2;
    std::string first = "";
    std::string second = "";
    std::string third = "";

    if (hit)
    {
        min = 5;
        max = 10;
        u.practice(turn, "melee", rng(5, 10));
    } else {
        u.practice(turn, "melee", rng(2, 5));
    }

    // type of weapon used determines order of practice
    if (u.weapon.has_flag("SPEAR"))
    {
        if (stabbing) first  = "stabbing";
        if (bashing)  second = "bashing";
        if (cutting)  third  = "cutting";
    }
    else if (u.weapon.has_flag("STAB"))
    {
        // stabbity weapons have a 50-50 chance of raising either stabbing or cutting first
        if (one_in(2))
        {
            if (stabbing) first  = "stabbing";
            if (cutting)  second = "cutting";
            if (bashing)  third  = "bashing";
        } else
        {
            if (cutting)  first  = "cutting";
            if (stabbing) second = "stabbing";
            if (bashing)  third  = "bashing";
        }
    }
    else if (u.weapon.is_cutting_weapon()) // cutting weapon
    {
        if (cutting)  first  = "cutting";
        if (bashing)  second = "bashing";
        if (stabbing) third  = "stabbing";
    }
    else // bashing weapon
    {
        if (bashing)  first  = "bashing";
        if (cutting)  second = "cutting";
        if (stabbing) third  = "stabbing";
    }

    if (unarmed) u.practice(turn, "unarmed", rng(min, max));
    if (!first.empty())  u.practice(turn, first, rng(min, max));
    if (!second.empty()) u.practice(turn, second, rng(min, max));
    if (!third.empty())  u.practice(turn, third, rng(min, max));
}

int attack_speed(player &u)
{
 int move_cost = u.weapon.attack_time() / 2;
 int skill_cost = (int)(move_cost / (pow(static_cast<float>(u.skillLevel("melee")), 3.0f)/400 +1));
 int dexbonus = (int)( pow(std::max(u.dex_cur - 8, 0), 0.8) * 3 );

 move_cost += skill_cost;
 move_cost += 20 * u.encumb(bp_torso);
 move_cost -= dexbonus;

 if (u.has_trait("LIGHT_BONES"))
  move_cost *= .9;
 if (u.has_trait("HOLLOW_BONES"))
  move_cost *= .8;

 move_cost -= u.disease_intensity("speed_boost");

 if (move_cost < 25)
  return 25;

 return move_cost;
}<|MERGE_RESOLUTION|>--- conflicted
+++ resolved
@@ -1028,12 +1028,9 @@
     bash_dam = bash_dam < 0 ? 0 : bash_dam;
   }
   blocks_left--;
-<<<<<<< HEAD
-=======
 
   ma_onblock_effects(); // fire martial arts block-triggered effects
 
->>>>>>> 9503c8bb
   return true;
 }
 
