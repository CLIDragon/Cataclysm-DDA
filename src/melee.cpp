#include "player.h"
#include "bionics.h"
#include "debug.h"
#include "game.h"
#include "keypress.h"
#include "martialarts.h"
#include <sstream>
#include <stdlib.h>
#include <algorithm>

#include "cursesdef.h"

void player_hit_message(game* g, player* attacker, std::string message,
                        std::string target_name, int dam, bool crit);
void melee_practice(const calendar& turn, player &u, bool hit, bool unarmed,
                    bool bashing, bool cutting, bool stabbing);
int  attack_speed(player &u);
int  stumble(player &u);
std::string melee_message(matec_id tech, player &p, int bash_dam, int cut_dam, int stab_dam);

/* Melee Functions!
 * These all belong to class player.
 *
 * STATE QUERIES
 * bool is_armed() - True if we are armed with any weapon.
 * bool unarmed_attack() - True if we are NOT armed with any weapon, but still
 *  true if we're wielding a bionic weapon (at this point, just "bio_claws").
 *
 * HIT DETERMINATION
 * int base_to_hit() - The base number of sides we get in hit_roll().
 *                     Dexterity / 2 + sk_melee
 * int hit_roll() - The player's hit roll, to be compared to a monster's or
 *   player's dodge_roll().  This handles weapon bonuses, weapon-specific
 *   skills, torso encumberment penalties and drunken master bonuses.
 */

bool player::is_armed()
{
 return (weapon.typeId() != "null");
}

bool player::unarmed_attack() {
 return (weapon.typeId() == "null" || weapon.has_flag("UNARMED_WEAPON"));
}

int player::base_to_hit(bool real_life, int stat)
{
 if (stat == -999)
  stat = (real_life ? dex_cur : dex_max);
 return 1 + int(stat / 2) + skillLevel("melee");
}

int player::hit_roll()
{
 int stat = dex_cur;
// apply martial arts bonuses
  stat += mabuff_tohit_bonus();


// keep the old martial arts mechanics for now
// Some martial arts use something else to determine hits!
 if(weapon.typeId() == "style_tiger"){
   stat = (str_cur * 2 + dex_cur) / 3;
 } else if(weapon.typeId() == "style_leopard"){
   stat = (per_cur + int_cur + dex_cur * 2) / 4;
 } else if(weapon.typeId() == "style_snake"){
   stat = (per_cur + dex_cur) / 2;
 }
 int numdice = base_to_hit(stat) + weapon.type->m_to_hit +
               disease_intensity("attack_boost");
 int sides = 10 - encumb(bp_torso);
 int best_bonus = 0;
 if (sides < 2)
  sides = 2;

// Are we unarmed?
 if (unarmed_attack()) {
  best_bonus = skillLevel("unarmed");
  if (skillLevel("unarmed") > 4)
   best_bonus += skillLevel("unarmed") - 4; // Extra bonus for high levels
 }

// Using a bashing weapon?
 if (weapon.is_bashing_weapon()) {
  int bash_bonus = int(skillLevel("bashing") / 3);
  if (bash_bonus > best_bonus)
   best_bonus = bash_bonus;
 }

// Using a cutting weapon?
 if (weapon.is_cutting_weapon()) {
  int cut_bonus = int(skillLevel("cutting") / 2);
  if (cut_bonus > best_bonus)
   best_bonus = cut_bonus;
 }

// Using a spear?
 if (weapon.has_flag("SPEAR") || weapon.has_flag("STAB")) {
  int stab_bonus = int(skillLevel("stabbing") / 2);
  if (stab_bonus > best_bonus)
   best_bonus = stab_bonus;
 }

 numdice += best_bonus; // Use whichever bonus is best.

// Drunken master makes us hit better
 if (has_trait("DRUNKEN")) {
  if (unarmed_attack())
   numdice += int(disease_duration("drunk") / 300);
  else
   numdice += int(disease_duration("drunk") / 400);
 }

// Farsightedness makes us hit worse
 if (has_trait("HYPEROPIC") && !is_wearing("glasses_reading")
     && !is_wearing("glasses_bifocal")) {
  numdice -= 2;
 }

 if (numdice < 1) {
  numdice = 1;
  sides = 8 - encumb(bp_torso);
 }

 return dice(numdice, sides);
}

int player::hit_creature(game *g, creature &t, bool allow_grab) {
    bool is_u = (this == &(g->u)); // Affects how we'll display messages
    if (!t.is_player()) {
        t.add_effect("effect_hit_by_player", 100); // Flag as attacked by us
    }

    std::string message = is_u ? _("You hit %s") : _("<npcname> hits %s");
    std::string target_name = t.disp_name();
    int target_dodge = (allow_grab ? t.dodge_roll(g) : t.dodge_roll(g) / 3);
    int hit_value = hit_roll() - target_dodge;

    bool missed = (hit_roll() < target_dodge ||
                one_in(4 + dex_cur + weapon.type->m_to_hit));

    int move_cost = attack_speed(*this);

    if (missed) {
        int stumble_pen = stumble(*this);
        if (is_u) { // Only display messages if this is the player
            if (has_miss_recovery_tec())
                g->add_msg(_("You feint."));
            else if (stumble_pen >= 60)
                g->add_msg(_("You miss and stumble with the momentum."));
            else if (stumble_pen >= 10)
                g->add_msg(_("You swing wildly and miss."));
            else
                g->add_msg(_("You miss."));
        }
        melee_practice(g->turn, *this, false, unarmed_attack(),
                        weapon.is_bashing_weapon(), weapon.is_cutting_weapon(),
                        (weapon.has_flag("SPEAR") || weapon.has_flag("STAB")));
        move_cost += stumble_pen;
        if (has_miss_recovery_tec())
            move_cost = rng(move_cost / 3, move_cost);
        moves -= move_cost;
        return 0;
    }
    moves -= move_cost;

    bool critical_hit = scored_crit(target_dodge);

    int bash_dam = roll_bash_damage(NULL, critical_hit);
    int cut_dam  = roll_cut_damage(NULL, critical_hit);
    int stab_dam = roll_stab_damage(NULL, critical_hit);

    body_part bp_hit;
    int side = rng(0, 1);
    hit_value += rng(-10, 10);
    if (hit_value >= 30)
        bp_hit = bp_eyes;
    else if (hit_value >= 20)
        bp_hit = bp_head;
    else if (hit_value >= 10)
        bp_hit = bp_torso;
    else if (one_in(4))
        bp_hit = bp_legs;
    else
        bp_hit = bp_arms;
    /*
    std::string bodypart = body_part_name(bp_hit, side);
    std::string target_name;
    if (p.is_npc()) {
        //~ someone's bodypart, e.g. "Kate's leg"
        target_name = string_format(_("%1$s's %2$s"),
                                    p.name.c_str(), bodypart.c_str());
    } else {
        //~ your bodypart, e.g. "your head"
        target_name = string_format(_("your %s"), bodypart.c_str());
    */

<<<<<<< HEAD
    t.block_hit(g, *this, bp_hit, side, bash_dam, cut_dam, stab_dam);
=======
 p.block_hit(g, bp_hit, side, bash_dam, cut_dam, stab_dam);
>>>>>>> eb5ca959

    if (bash_dam + cut_dam + stab_dam <= 0)
    return 0; // Defensive technique canceled our attack!

    int pain = 0; // Boost to pain; required for perform_technique

    // Pick one or more special attacks
    matec_id tec_id = pick_technique(g, t, critical_hit, allow_grab);
    ma_technique technique = ma_techniques[tec_id];

    // Handles effects as well; not done in melee_affect_*
    if (tec_id != "tec_none")
        perform_technique(technique, g, t, bash_dam, cut_dam, stab_dam, pain);
    if (weapon.has_flag("FLAMING")) {
        //TODO: add flaming effect
        //t->add_effect("effect_onfire", rng(3, 4));
    }
    //TODO: add speed defecit/pain
    //t->speed -= int(pain / 2);

    perform_special_attacks(g, t, bash_dam, cut_dam, stab_dam);

    message = melee_message(technique.id, *this, bash_dam, cut_dam, stab_dam);

    // Handles speed penalties to monster & us, etc
    std::string specialmsg = melee_special_effects(g, t, critical_hit, bash_dam, cut_dam, stab_dam);

    if (!specialmsg.empty())
        g->add_msg(specialmsg.c_str());
    // Make a rather quiet sound, to alert any nearby monsters
    if (!is_quiet()) // check martial arts silence
        g->sound(posx, posy, 8, "");

    t.hit(g, bp_hit, side, bash_dam, (cut_dam > stab_dam ? cut_dam : stab_dam));

    int dam = bash_dam + (cut_dam > stab_dam ? cut_dam : stab_dam);

    message = melee_message(technique.id, *this, bash_dam, cut_dam, stab_dam);
    player_hit_message(g, this, message, target_name, dam, critical_hit);

    bool bashing = (bash_dam >= 10 && !unarmed_attack());
    bool cutting = (cut_dam >= 10 && cut_dam >= stab_dam);
    bool stabbing = (stab_dam >= 10 && stab_dam >= cut_dam);
    melee_practice(g->turn, *this, true, unarmed_attack(), bashing, cutting, stabbing);

    if (dam >= 5 && has_artifact_with(AEP_SAP_LIFE))
        healall( rng(dam / 10, dam / 5) );

    /*
     * TODO: implement skill interfaces and stuff for creatures
    if (allow_grab && technique.grabs) {
    // Move our weapon to a temp slot, if it's not unarmed
        if (p.has_grab_break_tec() &&
            dice(p.dex_cur + p.skillLevel("melee"), 12) >
            dice(dex_cur + skillLevel("melee"), 10)) {
            g->add_msg_player_or_npc(&p, _("You break the grab!"),
                                        _("<npcname> breaks the grab!"));
        } else if (!unarmed_attack()) {
            item tmpweap = remove_weapon();
            hit_creature(g, p, false); // False means a second grab isn't allowed
            weapon = tmpweap;
        } else
        hit_creature(g, p, false); // False means a second grab isn't allowed
    }
    */

    ma_onattack_effects(); // trigger martial arts on-attack effects

    return dam;
}

int stumble(player &u)
{
 int stumble_pen = 2 * u.weapon.volume() + (u.weapon.weight() / 113);
 if (u.has_trait("DEFT"))
  stumble_pen = int(stumble_pen * .3) - 10;
 if (stumble_pen < 0)
  stumble_pen = 0;
// TODO: Reflect high strength bonus in newcharacter.cpp
 if (stumble_pen > 0 && (u.str_cur >= 15 || u.dex_cur >= 21 ||
                         one_in(16 - u.str_cur) || one_in(22 - u.dex_cur)))
  stumble_pen = rng(0, stumble_pen);

 return stumble_pen;
}

bool player::scored_crit(int target_dodge)
{
 int num_crits = 0;

// Weapon to-hit roll
 int chance = 25;
 if (unarmed_attack()) { // Unarmed attack: 1/2 of unarmed skill is to-hit
  for (int i = 1; i <= int(skillLevel("unarmed") * .5); i++)
   chance += (50 / (2 + i));
 }
 if (weapon.type->m_to_hit > 0) {
  for (int i = 1; i <= weapon.type->m_to_hit; i++)
   chance += (50 / (2 + i));
 } else if (chance < 0) {
  for (int i = 0; i > weapon.type->m_to_hit; i--)
   chance /= 2;
 }
 if (rng(0, 99) < chance + 4 * disease_intensity("attack_boost"))
  num_crits++;

// Dexterity to-hit roll
// ... except sometimes we don't use dexteiry!
 int stat = dex_cur;

 chance = 25;
 if (stat > 8) {
  for (int i = 9; i <= stat; i++)
   chance += (21 - i); // 12, 11, 10...
 } else {
  int decrease = 5;
  for (int i = 7; i >= stat; i--) {
   chance -= decrease;
   if (i % 2 == 0)
    decrease--;
  }
 }
 if (rng(0, 99) < chance)
  num_crits++;

// Skill level roll
 int best_skill = 0;

 if (weapon.is_bashing_weapon() && skillLevel("bashing") > best_skill)
  best_skill = skillLevel("bashing");
 if (weapon.is_cutting_weapon() && skillLevel("cutting") > best_skill)
  best_skill = skillLevel("cutting");
 if ((weapon.has_flag("SPEAR") || weapon.has_flag("STAB")) &&
     skillLevel("stabbing") > best_skill)
  best_skill = skillLevel("stabbing");
 if (unarmed_attack() && skillLevel("unarmed") > best_skill)
  best_skill = skillLevel("unarmed");

 best_skill += int(skillLevel("melee") / 2.5);

 chance = 25;
 if (best_skill > 3) {
  for (int i = 3; i < best_skill; i++)
   chance += (50 / (2 + i));
 } else if (chance < 3) {
  for (int i = 3; i > best_skill; i--)
   chance /= 2;
 }
 if (rng(0, 99) < chance + 4 * disease_intensity("attack_boost"))
  num_crits++;

 if (num_crits == 3)
  return true;
 else if (num_crits == 2)
  return (hit_roll() >= target_dodge * 1.5 && !one_in(4));

 return false;
}

int player::dodge(game *g)
//Returns 1/2*DEX + dodge skill level + static bonuses from mutations
//Return numbers range from around 4 (starting player, no boosts) to 29 (20 DEX, 10 dodge, +9 mutations)
{
    //If we're asleep or busy we can't dodge
    if (has_disease("sleep") || has_disease("lying_down")) {return 0;}
    if (activity.type != ACT_NULL) {return 0;}

    int ret = creature::get_dodge();
    ret -= (encumb(bp_legs) / 2) + encumb(bp_torso);
    ret += skillLevel("dodge");
    ret += disease_intensity("dodge_boost");

    // add martial arts bonus
    ret += mabuff_dodge_bonus();

    //Mutations
    if (has_trait("TAIL_LONG")) {ret += 2;}
    if (has_trait("TAIL_CATTLE")) {ret+= 1;}
    if (has_trait("TAIL_RAT")) {ret+= 2;}
    if (has_trait("TAIL_LIZARD")) {ret+= 1;}
    if (has_trait("TAIL_RAPTOR")) {ret+= 3;}
    if (has_trait("TAIL_FLUFFY")) {ret += 4;}
    if (has_trait("WHISKERS")) {ret += 1;}
    if (has_trait("WINGS_BAT")) {ret -= 3;}

    if (str_max >= 16) {ret--;} // Penalty if we're huge
    else if (str_max <= 5) {ret++;} // Bonus if we're small

    return ret;

}

int player::dodge_roll(game *g)
{
    int dodge_stat = dodge(g);

    if (dodges_left <= 0) { // We already dodged this turn
        if (rng(0, skillLevel("dodge") + dex_cur + 15) <= skillLevel("dodge") + dex_cur) {
            dodge_stat = rng(dodge_stat/2, dodge_stat); //Penalize multiple dodges per turn
        } else {
            dodge_stat = 0;
        }
    }
    //TODO: maybe move this somewhere, since not all calls to dodge_roll have to be followed by a dodge (although they currently are)
    dodges_left--;

    return dice(dodge_stat, 10); //Matches NPC and monster dodge_roll functions
}

int player::base_damage(bool real_life, int stat)
{
 if (stat == -999)
  stat = (real_life ? str_cur : str_max);
 int dam = (real_life ? rng(0, stat / 2) : stat / 2);
// Bonus for statong characters
 if (stat > 10)
  dam += int((stat - 9) / 2);
// Big bonus for super-human characters
 if (stat > 20)
  dam += int((stat - 20) * 1.5);

 return dam;
}

int player::roll_bash_damage(monster *z, bool crit)
{
 int ret = 0;
 int stat = str_cur; // Which stat determines damage?
 int skill = skillLevel("bashing"); // Which skill determines damage?

 stat += mabuff_bash_bonus();

 if (unarmed_attack())
  skill = skillLevel("unarmed");

 if(weapon.typeId() =="style_crane"){
   stat = (dex_cur * 2 + str_cur) / 3;
 } else if(weapon.typeId() == "style_snake"){
   stat = int(str_cur + per_cur) / 2;
 } else if(weapon.typeId() == "style_dragon"){
   stat = int(str_cur + int_cur) / 2;
 }

 ret = base_damage(true, stat);

// Drunken Master damage bonuses
 if (has_trait("DRUNKEN") && has_disease("drunk")) {
// Remember, a single drink gives 600 levels of "drunk"
  int mindrunk, maxdrunk;
  if (unarmed_attack()) {
   mindrunk = disease_duration("drunk") / 600;
   maxdrunk = disease_duration("drunk") / 250;
  } else {
   mindrunk = disease_duration("drunk") / 900;
   maxdrunk = disease_duration("drunk") / 400;
  }
  ret += rng(mindrunk, maxdrunk);
 }

 int bash_dam = int(stat / 2) + weapon.damage_bash(),
     bash_cap = 5 + stat + skill;

 if (unarmed_attack())
  bash_dam = rng(0, int(stat / 2) + skillLevel("unarmed"));

 if (crit) {
  bash_dam *= 1.5;
  bash_cap *= 2;
 }

 if (bash_dam > bash_cap)// Cap for weak characters
  bash_dam = (bash_cap * 3 + bash_dam) / 4;

 if (z != NULL && z->has_flag(MF_PLASTIC))
  bash_dam /= rng(2, 4);

 int bash_min = bash_dam / 4;

 bash_dam = rng(bash_min, bash_dam);

 if (bash_dam < skill + int(stat / 2))
  bash_dam = rng(bash_dam, skill + int(stat / 2));

 ret += bash_dam;

 ret += disease_intensity("damage_boost");

// Finally, extra crit effects
 if (crit) {
  ret += int(stat / 2);
  ret += skill;
  if (z != NULL)
   ret -= z->armor_bash() / 2;
 } else if (z != NULL)
  ret -= z->armor_bash();

 return (ret < 0 ? 0 : ret);
}

int player::roll_cut_damage(monster *z, bool crit)
{
 if (weapon.has_flag("SPEAR"))
  return 0;  // Stabs, doesn't cut!
 int z_armor_cut = (z == NULL ? 0 : z->armor_cut() - skillLevel("cutting") / 2);

 if (crit)
  z_armor_cut /= 2;
 if (z_armor_cut < 0)
  z_armor_cut = 0;

 double ret = mabuff_cut_bonus() + weapon.damage_cut() - z_armor_cut;

 if (unarmed_attack() && !wearing_something_on(bp_hands)) {
  if (has_trait("CLAWS"))
   ret += 6;
  if (has_bionic("bio_razors"))
   ret += 4;
  if (has_trait("TALONS"))
   ret += 6 + ((int)skillLevel("unarmed") > 8 ? 8 : (int)skillLevel("unarmed"));
  if (has_trait("SLIME_HANDS") && (z == NULL || !z->has_flag(MF_ACIDPROOF)))
   ret += rng(4, 6);
 }

 if (ret <= 0)
  return 0; // No negative damage!

// 80%, 88%, 96%, 104%, 112%, 116%, 120%, 124%, 128%, 132%
 if (skillLevel("cutting") <= 5)
  ret *= 0.8 + 0.08 * skillLevel("cutting");
 else
  ret *= 0.92 + 0.04 * skillLevel("cutting");

 if (crit)
  ret *= 1.0 + (skillLevel("cutting") / 12.0);

 return ret;
}

int player::roll_stab_damage(monster *z, bool crit)
{
 double ret = 0;
 int z_armor = (z == NULL ? 0 : z->armor_cut() - 3 * skillLevel("stabbing"));

 if (crit)
  z_armor /= 3;
 if (z_armor < 0)
  z_armor = 0;

 if (unarmed_attack() && !wearing_something_on(bp_hands)) {
  ret = 0 - z_armor;
  if (has_trait("CLAWS"))
   ret += 6;
  if (has_trait("NAILS") && z_armor == 0)
   ret++;
  if (has_bionic("bio_razors"))
   ret += 4;
  if (has_trait("THORNS"))
   ret += 4;
 } else if (weapon.has_flag("SPEAR") || weapon.has_flag("STAB"))
  ret = int((weapon.damage_cut() - z_armor) / 4);
 else
  return 0; // Can't stab at all!

 if (z != NULL && z->speed > 100) { // Bonus against fast monsters
  int speed_min = (z->speed - 100) / 10, speed_max = (z->speed - 100) / 5;
  int speed_dam = rng(speed_min, speed_max);
  if (speed_dam > ret * 2)
   speed_dam = ret * 2;
  if (speed_dam > 0)
   ret += speed_dam;
 }

 if (ret <= 0)
  return 0; // No negative stabbing!

 if (crit) {
  double multiplier = 1.0 + (skillLevel("stabbing") / 5.0);
  if (multiplier > 2.5)
   multiplier = 2.5;
  ret *= multiplier;
 }

 return ret;
}

// Chance of a weapon sticking is based on weapon attack type.
// Only an issue for cutting and piercing weapons.
// Attack modes are "CHOP", "STAB", and "SLICE".
// "SPEAR" is synonymous with "STAB".
// Weapons can have a "low_stick" flag indicating they
// Have a feature to prevent sticking, such as a spear with a crossbar,
// Or a stabbing blade designed to resist sticking.
int player::roll_stuck_penalty(bool stabbing)
{
    // The cost of the weapon getting stuck, in units of move points.
    const int weapon_speed = attack_speed(*this);
    int stuck_cost = weapon_speed;
    const int attack_skill = stabbing ? skillLevel("stabbing") : skillLevel("cutting");
    const float cut_damage = weapon.damage_cut();
    const float bash_damage = weapon.damage_bash();
    float cut_bash_ratio = 0.0;

    // Scale cost along with the ratio between cutting and bashing damage of the weapon.
    if( cut_damage > 0.0 || bash_damage > 0.0 )
    {
        cut_bash_ratio = cut_damage / ( cut_damage + bash_damage );
    }
    stuck_cost *= cut_bash_ratio;

    if( weapon.has_flag("SLICE") )
    {
        // Slicing weapons assumed to have a very low chance of sticking.
        stuck_cost *= 0.25;
    }
    else if( weapon.has_flag("STAB") || weapon.has_flag("SPEAR") )
    {
        // Stabbing has a moderate change of sticking.
        stuck_cost *= 0.50;
    }
    else if( weapon.has_flag("CHOP") )
    {
        // Chopping has a high chance of sticking.
        stuck_cost *= 1.00;
    }
    else
    {
        // Items with no attack type are assumed to be improvised weapons,
        // and get a very high stick cost.
        stuck_cost *= 2.00;
    }

    if( weapon.has_flag("NON_STUCK") )
    {
        // Greatly reduce sticking frequency/severity if the weapon has an anti-sticking feature.
        stuck_cost /= 4;
    }

    // Reduce cost based on player skill, by 10.5 move/level on average.
    stuck_cost -= dice( attack_skill, 20 );

    // Make sure cost doesn't go negative.
    stuck_cost = std::max( stuck_cost, 0 );
    // Cap stuck penalty at 2x weapon speed.
    stuck_cost = std::min( stuck_cost, 2*weapon_speed );

    return stuck_cost;
}

matec_id player::pick_technique(game *g, creature &t,
                                    bool crit, bool allowgrab)
{
    (void)allowgrab; //FIXME: is this supposed to be being used for something?


    std::vector<matec_id> all = get_all_techniques();

    std::vector<matec_id> possible;

    bool downed = t.has_effect("effect_downed");

    // first add non-aoe tecs
    for (std::vector<matec_id>::const_iterator it = all.begin();
            it != all.end(); ++it) {
        ma_technique tec = ma_techniques[*it];

        // skip defensive techniques
        if (tec.defensive) continue;

        // if crit then select only from crit tecs
        if ((crit && !tec.crit_tec) || (!crit && tec.crit_tec)) continue;

        // don't apply downing techniques to someone who's already downed
        if (downed && tec.down_dur > 0) continue;

        // don't apply disarming techniques to someone without a weapon
        //TODO: these are the stat reqs for tec_disarm
        // dice(   dex_cur +    skillLevel("unarmed"),  8) >
        // dice(p->dex_cur + p->skillLevel("melee"),   10))
        if (tec.disarms && t.has_weapon()) continue;

        // ignore aoe tecs for a bit
        if (tec.aoe.length() > 0) continue;

        if (tec.is_valid_player(*this))
            possible.push_back(tec.id);
    }

  // now add aoe tecs (since they depend on if we have other tecs or not)
  for (std::vector<matec_id>::const_iterator it = all.begin();
      it != all.end(); ++it) {
    ma_technique tec = ma_techniques[*it];

    // don't use aoe tecs if there's only one target
    if (tec.aoe.length() > 0) {
      int enemy_count = 0;
      for (int x = posx - 1; x <= posx + 1; x++) {
        for (int y = posy - 1; y <= posy + 1; y++) {
          int mondex = g->mon_at(x, y);
          if (mondex != -1) {
            if (g->zombie(mondex).friendly == 0)
            enemy_count++;
            else
            enemy_count -= 2;
          }
          int npcdex = g->npc_at(x, y);
          if (npcdex != -1) {
            if (g->active_npc[npcdex]->attitude == NPCATT_KILL)
            enemy_count++;
            else
            enemy_count -= 2;
          }
        }
      }
      if (tec.is_valid_player(*this) &&
          enemy_count >= (possible.empty() ? 1 : 2)) {
        possible.push_back(tec.id);
      }
    }
  }

  if (possible.empty()) return "tec_none";

  return possible[ rng(0, possible.size() - 1) ];
}

bool player::has_technique(matec_id id) {
  return weapon.has_technique(id) ||
    martialarts[style_selected].has_technique(*this, id);
}

void player::perform_technique(ma_technique technique, game *g, creature &t,
                               int &bash_dam, int &cut_dam,
                               int &stab_dam, int &pain)
{

    std::string target = t.disp_name();

    bash_dam += technique.bash;
    cut_dam += technique.cut;
    stab_dam += technique.cut; // cut affects stab damage too since only one of cut/stab is used

    bash_dam *= technique.bash_mult;
    cut_dam *= technique.cut_mult;
    stab_dam *= technique.cut_mult;

    int tarx = t.xpos(), tary = t.ypos();

    (void) tarx;
    (void) tary;

    if (technique.quick) {
        moves += int(attack_speed(*this) / 2);
        return;
    }

    if (technique.down_dur > 0) {
        if (t.get_throw_resist() == 0) {
            t.add_effect("effect_downed", rng(1, technique.down_dur));
            bash_dam += 3;
        }
    }

    if (technique.stun_dur > 0) {
        t.add_effect("effect_stunned", rng(1, technique.stun_dur));
    }

    /* TODO: put all this in when disease/effects merging is done
    if (technique.knockback_dist > 0) {
        int kb_offset = rng(
        -technique.knockback_spread,
        technique.knockback_spread
        );
        if (z != NULL) {
        z->knock_back_from(g, posx+kb_offset, posy+kb_offset);
        } else if (p != NULL) {
        p->knock_back_from(g, posy+kb_offset, posy+kb_offset);
        }
    }

    if (technique.pain > 0) {
        pain += rng(technique.pain/2, technique.pain);
    }

    if (technique.disarms) {
        g->m.add_item_or_charges(p->posx, p->posy, p->remove_weapon());
        if (you) {
            g->add_msg_if_npc(this, _("<npcname> disarms you!"));
        } else {
            g->add_msg_player_or_npc(this, _("You disarm %s!"),
                                     _("<npcname> disarms %s!"),
                                     target.c_str() );
        }
    }

    if (technique.aoe.length() > 0) {
        int count_hit = 0;
        for (int x = posx - 1; x <= posx + 1; x++) {
        for (int y = posy - 1; y <= posy + 1; y++) {
            if (x != tarx || y != tary) { // Don't double-hit our target
            int mondex = g->mon_at(x, y);
            if (mondex != -1 && hit_roll() >= rng(0, 5) + g->zombie(mondex).dodge_roll()) {
                count_hit++;
                int dam = roll_bash_damage(&(g->zombie(mondex)), false) +
                    roll_cut_damage (&(g->zombie(mondex)), false);
                if (g->zombie(mondex).hurt(dam)) {
                    g->zombie(mondex).die(g);
                }
                if (weapon.has_flag("FLAMING"))  { // Add to wide attacks
                    g->zombie(mondex).add_effect("effect_onfire", rng(3, 4));
                }
                std::string temp_target = string_format(_("the %s"), g->zombie(mondex).name().c_str());
                g->add_msg_player_or_npc( this, _("You hit %s!"), _("<npcname> hits %s!"), temp_target.c_str() );
            }
            int npcdex = g->npc_at(x, y);
            if (npcdex != -1 &&
                hit_roll() >= rng(0, 5) + g->active_npc[npcdex]->dodge_roll(g)) {
                count_hit++;
                int dam = roll_bash_damage(NULL, false);
                int cut = roll_cut_damage (NULL, false);
                g->active_npc[npcdex]->hit(g, bp_legs, 3, dam, cut);
                if (weapon.has_flag("FLAMING")) {// Add to wide attacks
                    g->active_npc[npcdex]->add_disease("onfire", rng(2, 3));
                }
                g->add_msg_player_or_npc( this, _("You hit %s!"), _("<npcname> hits %s!"), g->active_npc[npcdex]->name.c_str() );

                g->active_npc[npcdex]->add_disease("onfire", rng(2, 3));
            }
            }
        }
        }
        g->add_msg_if_player(p, ngettext("%d enemy hit!", "%d enemies hit!", count_hit), count_hit);

    }
    */

}

// this would be i2amroy's fix, but it's kinda handy
bool player::can_weapon_block()
{
    return (weapon.has_technique("WBLOCK_1") ||
            weapon.has_technique("WBLOCK_2") ||
            weapon.has_technique("WBLOCK_3"));
}

<<<<<<< HEAD
bool player::block_hit(game *g, creature &t, body_part &bp_hit, int &side,
    int &bash_dam, int &cut_dam, int &stab_dam)
{
    ma_ongethit_effects(); // fire martial arts on-getting-hit-triggered effects
    // these fire even if the attack is blocked (you still got hit)

    if (blocks_left <= 0) return false;

    // if weapon, then extra reduction
    if (!unarmed_attack() && (can_arm_block() || can_weapon_block())) {
        float mult = 1.0f;
        if (weapon.has_technique("WBLOCK_1")) {
            mult = 0.4;
        } else if (weapon.has_technique("WBLOCK_2")) {
            mult = 0.15;
        } else if (weapon.has_technique("WBLOCK_3")) {
            mult = 0.05;
        } else {
            mult = 0.5; // always at least as good as unarmed
        }
        g->add_msg_player_or_npc( this, _("You block with your %s!"),
                _("<npcname> blocks with their %s!"), weapon.tname().c_str() );
        bash_dam *= mult;
        cut_dam *= mult;
        stab_dam *= mult;
        // then convert cut/stab into bash
        bash_dam += cut_dam + stab_dam;
        cut_dam = stab_dam = 0;

        bash_dam -= mabuff_block_bonus();
        bash_dam = bash_dam < 0 ? 0 : bash_dam;
    } else { // otherwise, unarmed
        if (!can_arm_block() && !can_leg_block()) {
            return false;
        }
=======
bool player::block_hit(game *g, body_part &bp_hit, int &side,
                       int &bash_dam, int &cut_dam, int &stab_dam) {
  if (blocks_left < 1)
      return false;

  if (unarmed_attack() && can_block()) {
    //Choose which body part to block with
    if (can_leg_block() && can_arm_block())
      bp_hit = one_in(2) ? bp_legs : bp_arms;
    else if (can_leg_block())
      bp_hit = bp_legs;
    else
      bp_hit = bp_arms;
>>>>>>> eb5ca959

    // Choose what side to block with.
    if (bp_hit == bp_legs)
      side = hp_cur[hp_leg_r] > hp_cur[hp_leg_l];
    else
      side = hp_cur[hp_arm_r] > hp_cur[hp_arm_l];

    g->add_msg_player_or_npc( this, _("You block with your %s!"),
    _("<npcname> blocks with their %s!"),
    body_part_name(bp_hit, side).c_str());

    bash_dam *= .5;

    bash_dam -= mabuff_block_bonus();
    bash_dam = bash_dam < 0 ? 0 : bash_dam;
  }
  else if (can_arm_block() || can_weapon_block()) {
    float mult = 1.0f;
    // If we are using a weapon, apply extra reductions
    if (weapon.has_technique("WBLOCK_1")) {
      mult = 0.4;
    } else if (weapon.has_technique("WBLOCK_2")) {
      mult = 0.15;
    } else if (weapon.has_technique("WBLOCK_3")) {
      mult = 0.05;
    } else {
      mult = 0.5; // always at least as good as unarmed
    }
    g->add_msg_player_or_npc( this, _("You block with your %s!"),
                _("<npcname> blocks with their %s!"), weapon.tname().c_str() );
    bash_dam *= mult;
    cut_dam *= mult;
    stab_dam *= mult;
    // then convert cut/stab into bash
    bash_dam += cut_dam + stab_dam;
    cut_dam = stab_dam = 0;

    bash_dam -= mabuff_block_bonus();
    bash_dam = bash_dam < 0 ? 0 : bash_dam;
  }
  blocks_left--;

  ma_onblock_effects(); // fire martial arts block-triggered effects

  return true;
}

void player::perform_special_attacks(game *g, creature &t,
                                     int &bash_dam, int &cut_dam, int &stab_dam)
{
 bool can_poison = false;
 int bash_armor = t.armor_bash();
 int cut_armor  = t.armor_cut();

 std::vector<special_attack> special_attacks;
 /* TODO: unify the special attacks system, then reenable mutation_attacks
 std::vector<special_attack> special_attacks = mutation_attacks(z, p);
 */

    std::string target = t.disp_name();

 for (int i = 0; i < special_attacks.size(); i++) {
  bool did_damage = false;
  if (special_attacks[i].bash > bash_armor) {
   bash_dam += special_attacks[i].bash;
   did_damage = true;
  }
  if (special_attacks[i].cut > cut_armor) {
   cut_dam += special_attacks[i].cut - cut_armor;
   did_damage = true;
  }
  if (special_attacks[i].stab > cut_armor * .8) {
   stab_dam += special_attacks[i].stab - cut_armor * .8;
   did_damage = true;
  }

  if (!can_poison && one_in(2) &&
      (special_attacks[i].cut > cut_armor ||
       special_attacks[i].stab > cut_armor * .8))
   can_poison = true;

  if (did_damage)
   g->add_msg( special_attacks[i].text.c_str() );
 }

 /* TODO: unify effects/diseases, then fix this
 if (can_poison && has_trait("POISONOUS")) {
  if (z != NULL) {
   if (!z->has_effect("effect_poisoned"))
    g->add_msg_if_player(p,_("You poison %s!"), target.c_str());
   z->add_effect("effect_poisoned", 6);
  } else if (p != NULL) {
   if (!p->has_disease("poison"))
    g->add_msg_if_player(p,_("You poison %s!"), target.c_str());
   p->add_disease("poison", 6);
  }
 }
 */
}

std::string player::melee_special_effects(game *g, creature &t, bool crit,
                                   int &bash_dam, int &cut_dam, int &stab_dam)
{
    std::stringstream dump;

    std::string target;

    target = t.disp_name();

    int tarposx = t.xpos(), tarposy = t.ypos();

    (void)tarposx;
    (void)tarposy;

    /* TODO: yep gonna do more merge before this goes in too
    // Bashing effecs
    if (mon)
        z->moves -= rng(0, bash_dam * 2);
    else
        p->moves -= rng(0, bash_dam * 2);

    // Bashing crit
    if (crit && !unarmed_attack()) {
        int turns_stunned = int(bash_dam / 20) + rng(0, int(skillLevel("bashing") / 2));
        if (turns_stunned > 6)
            turns_stunned = 6;
        if (turns_stunned > 0) {
            t.add_effect("effect_stunned", turns_stunned);
        }
    }

    // Stabbing effects
    int stab_moves = rng(stab_dam / 2, stab_dam * 1.5);
    if (crit) {
        stab_moves *= 1.5;
    }
    if (stab_moves >= 150) {
        if (you) {
            // can the player force their self to the ground? probably not.
            g->add_msg_if_npc(this, _("<npcname> forces you to the ground!"));
        } else {
            g->add_msg_player_or_npc(this, _("You force %s to the ground!"),
                                     _("<npcname> forces %s to the ground!"),
                                     target.c_str() );
        }
        t.add_effect("effect_downed", 1);
        p->moves -= stab_moves / 2;
    } else if (mon) {
        z->moves -= stab_moves;
    } else {
        p->moves -= stab_moves;
    }

// Bonus attacks!
 bool shock_them = (has_active_bionic("bio_shock") && power_level >= 2 &&
                    (unarmed_attack() || weapon.made_of("iron") ||
                     weapon.made_of("steel") || weapon.made_of("silver") ||
                     weapon.made_of("gold")) &&
                    (!mon || !z->has_flag(MF_ELECTRIC)) && one_in(3));

 bool drain_them = (has_active_bionic("bio_heat_absorb") && power_level >= 1 &&
                    !is_armed() && (!mon || z->has_flag(MF_WARM)));

 drain_them &= one_in(2); // Only works half the time

    if (shock_them) {
        power_level -= 2;
        int shock = rng(2, 5);
        if (mon) {
            z->hurt( shock * rng(1, 3) );
            z->moves -= shock * 180;
            g->add_msg_player_or_npc(this, _("You shock %s."),
                                     _("<npcname> shocks %s."),
                                     target.c_str());
        } else {
            p->hurt(g, bp_torso, -1, shock * rng(1, 3));
            p->moves -= shock * 80;
        }
    }

    if (drain_them) {
        power_level--;
        charge_power(rng(0, 2));
        if (you) {
            g->add_msg_if_npc(this, _("<npcname> drains your body heat!"));
        } else {
            g->add_msg_player_or_npc(this, _("You drain %s's body heat!"),
                                     _("<npcname> drains %s's body heat!"),
                                     target.c_str());
        }
        if (mon) {
            z->moves -= rng(80, 120);
            z->speed -= rng(4, 6);
        } else {
            p->moves -= rng(80, 120);
        }
    }

 bool conductive = !wearing_something_on(bp_hands) && weapon.conductive();

 if (mon && z->has_flag(MF_ELECTRIC) && conductive) {
  hurtall(rng(0, 1));
  moves -= rng(0, 50);
  g->add_msg_if_player(p, _("Contact with %s shocks you!"), target.c_str());
 }

// Glass weapons shatter sometimes
 if (weapon.made_of("glass") &&
     rng(0, weapon.volume() + 8) < weapon.volume() + str_cur) {
     g->add_msg_player_or_npc( p, _("Your %s shatters!"), _("<npcname>'s %s shatters!"),
                               weapon.tname(g).c_str() );

  g->sound(posx, posy, 16, "");
// Dump its contents on the ground
  for (int i = 0; i < weapon.contents.size(); i++)
   g->m.add_item_or_charges(posx, posy, weapon.contents[i]);
  hit(g, bp_arms, 1, 0, rng(0, weapon.volume() * 2));// Take damage
  if (weapon.is_two_handed(this))// Hurt left arm too, if it was big
   hit(g, bp_arms, 0, 0, rng(0, weapon.volume()));
  cut_dam += rng(0, 5 + int(weapon.volume() * 1.5));// Hurt the monster extra
  remove_weapon();
 }

// Getting your weapon stuck
 int cutting_penalty = roll_stuck_penalty(stab_dam > cut_dam);
 if (weapon.has_flag("MESSY")) { // e.g. chainsaws
  cutting_penalty /= 6; // Harder to get stuck
  for (int x = tarposx - 1; x <= tarposx + 1; x++) {
   for (int y = tarposy - 1; y <= tarposy + 1; y++) {
    if (!one_in(3)) {
      g->m.add_field(g, x, y, fd_blood, 1);
    }
   }
  }
 }
 if (!unarmed_attack() && cutting_penalty > dice(str_cur * 2, 20) &&
         !z->is_hallucination()) {
  if (you)
    dump << string_format(_("Your %s gets stuck in %s, pulling it our of your hands!"), weapon.tname().c_str(), target.c_str());
  if (mon) {
   if (weapon.has_flag("SPEAR") || weapon.has_flag("STAB"))
    z->speed *= .7;
   else
    z->speed *= .85;
   z->add_item(remove_weapon());
  } else
   g->m.add_item_or_charges(posx, posy, remove_weapon());
 } else {
  if (mon && (cut_dam >= z->hp || stab_dam >= z->hp)) {
   cutting_penalty /= 2;
   cutting_penalty -= rng(skillLevel("cutting"), skillLevel("cutting") * 2 + 2);
  }
  if (cutting_penalty > 0)
   moves -= cutting_penalty;
  if (cutting_penalty >= 50 && !z->is_hallucination()) {
    if (you)
    dump << string_format(_("Your %s gets stuck in %s but you yank it free!"), weapon.tname().c_str(), target.c_str());
  }
  if (mon && (weapon.has_flag("SPEAR") || weapon.has_flag("STAB")))
   z->speed *= .9;
 }

// Finally, some special effects for martial arts
  // multiply damage by style damage_mults
  bash_dam *= mabuff_bash_mult();
  cut_dam *= mabuff_cut_mult();
  stab_dam *= mabuff_cut_mult();

  // on-hit effects for martial arts
  ma_onhit_effects();

  */
  return dump.str();
}

std::vector<special_attack> player::mutation_attacks(monster *z, player *p)
{
    std::vector<special_attack> ret;

    if (z == NULL && p == NULL) {
        return ret;
    }

    const bool mon = (z != NULL);
    const bool npc = (p != NULL && p->is_npc());
    const bool male = (p != NULL && p->male);
    const bool is_u = !is_npc();

    std::string target;
    if (mon) {
        target = string_format(_("the %s"), z->name().c_str());
    } else if (npc) {
        target = p->name;
    } else {
        target = "a bug";
        // "you" handled separately
    }

 //Having lupine or croc jaws makes it much easier to sink your fangs into people
    if (has_trait("FANGS") && (
            (!wearing_something_on(bp_mouth) && !has_trait("MUZZLE") && !has_trait("LONG_MUZZLE") &&
            one_in(20 - dex_cur - skillLevel("unarmed"))) ||
            (has_trait("MUZZLE") && one_in(18 - dex_cur - skillLevel("unarmed"))) ||
            (has_trait("LONG_MUZZLE") && one_in(15 - dex_cur - skillLevel("unarmed"))))) {
        special_attack tmp;
        tmp.stab = 20;
        if (is_u) {
            tmp.text = string_format(_("You sink your fangs into %s!"),
                                     target.c_str());
        } else if (male) {
            tmp.text = string_format(_("%s sinks his fangs into %s!"),
                                     name.c_str(), target.c_str());
        } else {
            tmp.text = string_format(_("%s sinks her fangs into %s!"),
                                     name.c_str(), target.c_str());
        }
        ret.push_back(tmp);
    }

    if (!has_trait("FANGS") && has_trait("MUZZLE") && one_in(18 - dex_cur - skillLevel("unarmed"))) {
        special_attack tmp;
        tmp.cut = 4;
        if (is_u) {
            tmp.text = string_format(_("You nip at %s!"),
                                     target.c_str());
        } else if (male) {
            tmp.text = string_format(_("%s nips and harries %s!"),
                                     name.c_str(), target.c_str());
        } else {
            tmp.text = string_format(_("%s nips and harries %s!"),
                                     name.c_str(), target.c_str());
        }
        ret.push_back(tmp);
    }

    if (!has_trait("FANGS") && has_trait("LONG_MUZZLE") &&
            one_in(18 - dex_cur - skillLevel("unarmed"))) {
        special_attack tmp;
        tmp.stab = 18;
        if (is_u) {
            tmp.text = string_format(_("You bite a chunk out of %s!"),
                                     target.c_str());
        } else if (male) {
            tmp.text = string_format(_("%s bites a chunk out of %s!"),
                                     name.c_str(), target.c_str());
        } else {
            tmp.text = string_format(_("%s bites a chunk out of %s!"),
                                     name.c_str(), target.c_str());
        }
        ret.push_back(tmp);
    }

    if (has_trait("MANDIBLES") && one_in(22 - dex_cur - skillLevel("unarmed"))) {
        special_attack tmp;
        tmp.cut = 12;
        if (is_u) {
            tmp.text = string_format(_("You slice %s with your mandibles!"),
                                     target.c_str());
        } else if (male) {
            tmp.text = string_format(_("%s slices %s with his mandibles!"),
                                     name.c_str(), target.c_str());
        } else {
            tmp.text = string_format(_("%s slices %s with her mandibles!"),
                                     name.c_str(), target.c_str());
        }
        ret.push_back(tmp);
    }

    if (has_trait("BEAK") && one_in(15 - dex_cur - skillLevel("unarmed"))) {
        special_attack tmp;
        tmp.stab = 15;
        if (is_u) {
            tmp.text = string_format(_("You peck %s!"),
                                     target.c_str());
        } else {
            tmp.text = string_format(_("%s pecks %s!"),
                                     name.c_str(), target.c_str());
        }
        ret.push_back(tmp);
    }

    if (has_trait("HOOVES") && one_in(25 - dex_cur - 2 * skillLevel("unarmed"))) {
        special_attack tmp;
        tmp.bash = str_cur * 3;
        if (tmp.bash > 40) {
            tmp.bash = 40;
        }
        if (is_u) {
            tmp.text = string_format(_("You kick %s with your hooves!"),
                                     target.c_str());
        } else if (male) {
            tmp.text = string_format(_("%s kicks %s with his hooves!"),
                                     name.c_str(), target.c_str());
        } else {
            tmp.text = string_format(_("%s kicks %s with her hooves!"),
                                     name.c_str(), target.c_str());
        }
        ret.push_back(tmp);
    }

    if (has_trait("RAP_TALONS") && one_in(30 - dex_cur - 2 * skillLevel("unarmed"))) {
        special_attack tmp;
        tmp.cut = str_cur * 4;
        if (tmp.cut > 60) {
            tmp.cut = 60;
        }
        if (is_u) {
            tmp.text = string_format(_("You slash %s with a talon!"),
                                     target.c_str());
        } else if (male) {
            tmp.text = string_format(_("%s slashes %s with a talon!"),
                                     name.c_str(), target.c_str());
        } else {
            tmp.text = string_format(_("%s slashes %s with a talon!"),
                                     name.c_str(), target.c_str());
        }
        ret.push_back(tmp);
    }

    if (has_trait("HORNS") && one_in(20 - dex_cur - skillLevel("unarmed"))) {
        special_attack tmp;
        tmp.bash = 3;
        tmp.stab = 3;
        if (is_u) {
            tmp.text = string_format(_("You headbutt %s with your horns!"),
                                     target.c_str());
        } else if (male) {
            tmp.text = string_format(_("%s headbutts %s with his horns!"),
                                     name.c_str(), target.c_str());
        } else {
            tmp.text = string_format(_("%s headbutts %s with her horns!"),
                                     name.c_str(), target.c_str());
        }
        ret.push_back(tmp);
    }

    if (has_trait("HORNS_CURLED") && one_in(20 - dex_cur - skillLevel("unarmed"))) {
        special_attack tmp;
        tmp.bash = 14;
        if (is_u) {
            tmp.text = string_format(_("You headbutt %s with your curled horns!"),
                                     target.c_str());
        } else if (male) {
            tmp.text = string_format(_("%s headbutts %s with his curled horns!"),
                                     name.c_str(), target.c_str());
        } else {
            tmp.text = string_format(_("%s headbutts %s with her curled horns!"),
                                     name.c_str(), target.c_str());
        }
        ret.push_back(tmp);
    }

    if (has_trait("HORNS_POINTED") && one_in(22 - dex_cur - skillLevel("unarmed"))){
        special_attack tmp;
        tmp.stab = 24;
        if (is_u) {
            tmp.text = string_format(_("You stab %s with your pointed horns!"),
                                     target.c_str());
        } else if (male) {
            tmp.text = string_format(_("%s stabs %s with his pointed horns!"),
                                     name.c_str(), target.c_str());
        } else {
            tmp.text = string_format(_("%s stabs %s with her pointed horns!"),
                                     name.c_str(), target.c_str());
        }
        ret.push_back(tmp);
    }

    if (has_trait("ANTLERS") && one_in(20 - dex_cur - skillLevel("unarmed"))) {
        special_attack tmp;
        tmp.bash = 4;
        if (is_u) {
            tmp.text = string_format(_("You butt %s with your antlers!"),
                                     target.c_str());
        } else if (male) {
            tmp.text = string_format(_("%s butts %s with his antlers!"),
                                     name.c_str(), target.c_str());
        } else {
            tmp.text = string_format(_("%s butts %s with her antlers!"),
                                     name.c_str(), target.c_str());
        }
        ret.push_back(tmp);
    }

    if (has_trait("TAIL_STING") && one_in(3) && one_in(10 - dex_cur)) {
        special_attack tmp;
        tmp.stab = 20;
        if (is_u) {
            tmp.text = string_format(_("You sting %s with your tail!"),
                                     target.c_str());
        } else if (male) {
            tmp.text = string_format(_("%s stings %s with his tail!"),
                                     name.c_str(), target.c_str());
        } else {
            tmp.text = string_format(_("%s stings %s with her tail!"),
                                     name.c_str(), target.c_str());
        }
        ret.push_back(tmp);
    }

    if (has_trait("TAIL_CLUB") && one_in(3) && one_in(10 - dex_cur)) {
        special_attack tmp;
        tmp.bash = 18;
        if (is_u) {
            tmp.text = string_format(_("You club %s with your tail!"),
                                     target.c_str());
        } else if (male) {
            tmp.text = string_format(_("%s clubs %s with his tail!"),
                                     name.c_str(), target.c_str());
        } else {
            tmp.text = string_format(_("%s clubs %s with her tail!"),
                                     name.c_str(), target.c_str());
        }
        ret.push_back(tmp);
    }

	    if (has_trait("TAIL_LIZARD") && one_in(3) && one_in(10 - dex_cur)) {
        special_attack tmp;
        tmp.bash = 8;
        if (is_u) {
            tmp.text = string_format(_("You whap %s with your tail!"),
                                     target.c_str());
        } else if (male) {
            tmp.text = string_format(_("%s whaps %s with his tail!"),
                                     name.c_str(), target.c_str());
        } else {
            tmp.text = string_format(_("%s whaps %s with her tail!"),
                                     name.c_str(), target.c_str());
        }
        ret.push_back(tmp);
    }

    if (has_trait("ARM_TENTACLES") || has_trait("ARM_TENTACLES_4") ||
            has_trait("ARM_TENTACLES_8")) {
        int num_attacks = 1;
        if (has_trait("ARM_TENTACLES_4")) {
            num_attacks = 3;
        }
        if (has_trait("ARM_TENTACLES_8")) {
            num_attacks = 7;
        }
        if (weapon.is_two_handed(this)) {
            num_attacks--;
        }

        for (int i = 0; i < num_attacks; i++) {
            if (one_in(18 - dex_cur - skillLevel("unarmed"))) {
                special_attack tmp;
                tmp.bash = str_cur / 2;
                if (is_u) {
                    tmp.text = string_format(_("You slap %s with your tentacle!"),
                                             target.c_str());
                } else if (male) {
                    tmp.text = string_format(_("%s slaps %s with his tentacle!"),
                                             name.c_str(), target.c_str());
                } else {
                    tmp.text = string_format(_("%s slaps %s with her tentacle!"),
                                             name.c_str(), target.c_str());
                }
                ret.push_back(tmp);
            }
        }
     }

    return ret;
}

std::string melee_message(matec_id tec_id, player &p, int bash_dam, int cut_dam, int stab_dam)
{
    if (ma_techniques.find(tec_id) != ma_techniques.end()) {
        if (ma_techniques[tec_id].messages.size() < 2) {
            return "The bugs nibble %s";
        } else if (p.is_npc()) {
            return ma_techniques[tec_id].messages[1];
        } else {
            return ma_techniques[tec_id].messages[0];
        }
    }

    // message should be based on how the weapon is used, and the total damage inflicted

    const bool npc = p.is_npc();
    // stabbing weapon or a spear
    if (p.weapon.has_flag("SPEAR") || (p.weapon.has_flag("STAB") && stab_dam > cut_dam)) {
        if (bash_dam + stab_dam + cut_dam >= 30) {
          // More variety.
          switch(rng(0, 2)) {
            case 0:
             return npc ? _("<npcname> impales %s") : _("You impale %s");
           case 1:
             return npc ? _("<npcname> gouges %s") : _("You gouge %s");
           case 2:
             return npc ? _("<npcname> runs through %s") : _("You run through %s");
          }
        } else if (bash_dam + stab_dam + cut_dam >= 20) {
            return npc ? _("<npcname> punctures %s") : _("You puncture %s");
        } else if (bash_dam + stab_dam + cut_dam >= 10) {
            return npc ? _("<npcname> pierces %s") : _("You pierce %s");
        } else {
            return npc ? _("<npcname> pokes %s") : _("You poke %s");
        }
    } else if (p.weapon.is_cutting_weapon()) {  // cutting weapon
        if (bash_dam + stab_dam + cut_dam >= 30) {
            switch(rng(0, 2)) {
              case 0:
                if (p.weapon.has_flag("STAB"))
                  return npc ? _("<npcname> guts %s") : _("You gut %s");
                else
                  return npc ? _("<npcname> chops %s") : _("You chop %s");
              case 1:
                return npc ? _("<npcname> slashes %s") : _("You slash %s");
              case 2:
                if (p.weapon.has_flag("STAB"))
                  return npc ? _("<npcname> mutilates %s") : _("You mutilate %s");
                else
                  return npc ? _("<npcname> maims %s") : _("You maim %s");
            }
        } else if (bash_dam + stab_dam + cut_dam >= 20) {
            if (p.weapon.has_flag("STAB"))
              return npc ? _("<npcname> stabs %s") : _("You stab %s");
            else
              return npc ? _("<npcname> slices %s") : _("You slice %s");
        } else if (bash_dam + stab_dam + cut_dam >= 10) {
            return npc ? _("<npcname> cuts %s") : _("You cut %s");
        } else {
            return npc ? _("<npcname> nicks %s") : _("You nick %s");
        }
    } else {  // bashing weapon (default)
        if (bash_dam + stab_dam + cut_dam >= 30) {
          switch(rng(0, 2)) {
           case 0:
             return npc ? _("<npcname> clobbers %s") : _("You clobber %s");
           case 1:
             return npc ? _("<npcname> smashes %s") : _("You smash %s");
           case 2:
             return npc ? _("<npcname> thrashes %s") : _("You thrash %s");
          }
        } else if (bash_dam + stab_dam + cut_dam >= 20) {
            return npc ? _("<npcname> batters %s") : _("You batter %s");
        } else if (bash_dam + stab_dam + cut_dam >= 10) {
            return npc ? _("<npcname> whacks %s") : _("You whack %s");
        } else {
            return npc ? _("<npcname> hits %s") : _("You hit %s");
        }
    }

    return "The bugs attack %s";
}

// display the hit message for an attack
void player_hit_message(game* g, player* attacker, std::string message,
                        std::string target_name, int dam, bool crit)
{
    std::string msg;
    if (dam <= 0) {
        if (attacker->is_npc()) {
            //~ NPC hits something but does no damage
            msg = string_format(_("%s but does no damage."), message.c_str());
        } else {
            //~ you hit something but do no damage
            msg = string_format(_("%s but do no damage."), message.c_str());
        }
    } else if (crit) {
        //~ someone hits something for %d damage (critical)
        msg = string_format(_("%s for %d damage. Critical!"),
                            message.c_str(), dam);
    } else {
        //~ someone hits something for %d damage
        msg = string_format(_("%s for %d damage."), message.c_str(), dam);
    }

    // same message is used for player and npc,
    // just using this for the <npcname> substitution.
    g->add_msg_player_or_npc(attacker, msg.c_str(), msg.c_str(),
                             target_name.c_str());
}

void melee_practice(const calendar& turn, player &u, bool hit, bool unarmed,
                    bool bashing, bool cutting, bool stabbing)
{
    int min = 2;
    int max = 2;
    std::string first = "";
    std::string second = "";
    std::string third = "";

    if (hit)
    {
        min = 5;
        max = 10;
        u.practice(turn, "melee", rng(5, 10));
    } else {
        u.practice(turn, "melee", rng(2, 5));
    }

    // type of weapon used determines order of practice
    if (u.weapon.has_flag("SPEAR"))
    {
        if (stabbing) first  = "stabbing";
        if (bashing)  second = "bashing";
        if (cutting)  third  = "cutting";
    }
    else if (u.weapon.has_flag("STAB"))
    {
        // stabbity weapons have a 50-50 chance of raising either stabbing or cutting first
        if (one_in(2))
        {
            if (stabbing) first  = "stabbing";
            if (cutting)  second = "cutting";
            if (bashing)  third  = "bashing";
        } else
        {
            if (cutting)  first  = "cutting";
            if (stabbing) second = "stabbing";
            if (bashing)  third  = "bashing";
        }
    }
    else if (u.weapon.is_cutting_weapon()) // cutting weapon
    {
        if (cutting)  first  = "cutting";
        if (bashing)  second = "bashing";
        if (stabbing) third  = "stabbing";
    }
    else // bashing weapon
    {
        if (bashing)  first  = "bashing";
        if (cutting)  second = "cutting";
        if (stabbing) third  = "stabbing";
    }

    if (unarmed) u.practice(turn, "unarmed", rng(min, max));
    if (!first.empty())  u.practice(turn, first, rng(min, max));
    if (!second.empty()) u.practice(turn, second, rng(min, max));
    if (!third.empty())  u.practice(turn, third, rng(min, max));
}

int attack_speed(player &u)
{
 int move_cost = u.weapon.attack_time() / 2;
 int skill_cost = (int)(move_cost / (pow(static_cast<float>(u.skillLevel("melee")), 3.0f)/400 +1));
 int dexbonus = (int)( pow(std::max(u.dex_cur - 8, 0), 0.8) * 3 );

 move_cost += skill_cost;
 move_cost += 20 * u.encumb(bp_torso);
 move_cost -= dexbonus;

 if (u.has_trait("LIGHT_BONES"))
  move_cost *= .9;
 if (u.has_trait("HOLLOW_BONES"))
  move_cost *= .8;

 move_cost -= u.disease_intensity("speed_boost");

 if (move_cost < 25)
  return 25;

 return move_cost;
}<|MERGE_RESOLUTION|>--- conflicted
+++ resolved
@@ -195,11 +195,7 @@
         target_name = string_format(_("your %s"), bodypart.c_str());
     */
 
-<<<<<<< HEAD
-    t.block_hit(g, *this, bp_hit, side, bash_dam, cut_dam, stab_dam);
-=======
- p.block_hit(g, bp_hit, side, bash_dam, cut_dam, stab_dam);
->>>>>>> eb5ca959
+    t.block_hit(g, bp_hit, side, bash_dam, cut_dam, stab_dam);
 
     if (bash_dam + cut_dam + stab_dam <= 0)
     return 0; // Defensive technique canceled our attack!
@@ -845,45 +841,12 @@
             weapon.has_technique("WBLOCK_3"));
 }
 
-<<<<<<< HEAD
-bool player::block_hit(game *g, creature &t, body_part &bp_hit, int &side,
-    int &bash_dam, int &cut_dam, int &stab_dam)
-{
-    ma_ongethit_effects(); // fire martial arts on-getting-hit-triggered effects
-    // these fire even if the attack is blocked (you still got hit)
-
-    if (blocks_left <= 0) return false;
-
-    // if weapon, then extra reduction
-    if (!unarmed_attack() && (can_arm_block() || can_weapon_block())) {
-        float mult = 1.0f;
-        if (weapon.has_technique("WBLOCK_1")) {
-            mult = 0.4;
-        } else if (weapon.has_technique("WBLOCK_2")) {
-            mult = 0.15;
-        } else if (weapon.has_technique("WBLOCK_3")) {
-            mult = 0.05;
-        } else {
-            mult = 0.5; // always at least as good as unarmed
-        }
-        g->add_msg_player_or_npc( this, _("You block with your %s!"),
-                _("<npcname> blocks with their %s!"), weapon.tname().c_str() );
-        bash_dam *= mult;
-        cut_dam *= mult;
-        stab_dam *= mult;
-        // then convert cut/stab into bash
-        bash_dam += cut_dam + stab_dam;
-        cut_dam = stab_dam = 0;
-
-        bash_dam -= mabuff_block_bonus();
-        bash_dam = bash_dam < 0 ? 0 : bash_dam;
-    } else { // otherwise, unarmed
-        if (!can_arm_block() && !can_leg_block()) {
-            return false;
-        }
-=======
+
 bool player::block_hit(game *g, body_part &bp_hit, int &side,
                        int &bash_dam, int &cut_dam, int &stab_dam) {
+
+  ma_ongethit_effects(); // fire martial arts on-getting-hit-triggered effects
+  // these fire even if the attack is blocked (you still got hit)
   if (blocks_left < 1)
       return false;
 
@@ -895,7 +858,6 @@
       bp_hit = bp_legs;
     else
       bp_hit = bp_arms;
->>>>>>> eb5ca959
 
     // Choose what side to block with.
     if (bp_hit == bp_legs)
