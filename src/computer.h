--- conflicted
+++ resolved
@@ -2,12 +2,8 @@
 #ifndef COMPUTER_H
 #define COMPUTER_H
 
-<<<<<<< HEAD
-#include "cursesdef.h" // WINDOW
 #include "calendar.h"
-=======
 #include "cursesdef.h"
->>>>>>> e86d196b
 #include <vector>
 #include <string>
 
