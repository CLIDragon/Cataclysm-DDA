--- conflicted
+++ resolved
@@ -449,13 +449,8 @@
                             }
                             //~ %s is bodypart name in accusative.
                             add_msg(m_bad, _("A tree bursts forth from the earth and pierces your %s!"),
-<<<<<<< HEAD
-                                    body_part_name(hit).c_str());
+                                    body_part_name_accusative(hit).c_str());
                             g->u.hit(z, hit, 0, rng(10, 30));
-=======
-                                    body_part_name_accusative(hit, side).c_str());
-                            g->u.hit(z, hit, side, 0, rng(10, 30));
->>>>>>> 3d1a8f42
                         }
                     } else {
                         int npcdex = g->npc_at(z->posx() + i, z->posy() + j);
@@ -479,13 +474,8 @@
                                 //~ 1$s is NPC name, 2$s is bodypart name in accusative.
                                 add_msg(m_warning, _("A tree bursts forth from the earth and pierces %1$s's %2$s!"),
                                         g->active_npc[npcdex]->name.c_str(),
-<<<<<<< HEAD
-                                        body_part_name(hit).c_str());
+                                        body_part_name_accusative(hit).c_str());
                             g->active_npc[npcdex]->hit(z, hit, 0, rng(10, 30));
-=======
-                                        body_part_name_accusative(hit, side).c_str());
-                            g->active_npc[npcdex]->hit(z, hit, side, 0, rng(10, 30));
->>>>>>> 3d1a8f42
                         }
                     }
                     g->m.ter_set(z->posx() + i, z->posy() + j, t_tree_young);
@@ -534,13 +524,8 @@
                                 }
                                 //~ %s is bodypart name in accusative.
                                 add_msg(m_bad, _("The underbrush beneath your feet grows and pierces your %s!"),
-<<<<<<< HEAD
-                                        body_part_name(hit).c_str());
+                                        body_part_name_accusative(hit).c_str());
                                 g->u.hit(z, hit, 0, rng(10, 30));
-=======
-                                        body_part_name_accusative(hit, side).c_str());
-                                g->u.hit(z, hit, side, 0, rng(10, 30));
->>>>>>> 3d1a8f42
                             }
                         } else {
                             int npcdex = g->npc_at(z->posx() + i, z->posy() + j);
@@ -564,13 +549,8 @@
                                     //~ 1$s is NPC name, 2$s is bodypart name in accusative
                                     add_msg(m_warning, _("Underbrush grows into a tree, and it pierces %1$s's %2$s!"),
                                             g->active_npc[npcdex]->name.c_str(),
-<<<<<<< HEAD
-                                            body_part_name(hit).c_str());
+                                            body_part_name_accusative(hit).c_str());
                                 g->active_npc[npcdex]->hit(z, hit, 0, rng(10, 30));
-=======
-                                            body_part_name_accusative(hit, side).c_str());
-                                g->active_npc[npcdex]->hit(z, hit, side, 0, rng(10, 30));
->>>>>>> 3d1a8f42
                             }
                         }
                     }
@@ -613,17 +593,10 @@
                     return;
                 } else {
                     body_part bphit = random_body_part();
-<<<<<<< HEAD
-                    add_msg(m_bad, _("The %s lashes your %s!"), z->name().c_str(),
-                            body_part_name(bphit).c_str());
-                    g->u.hit(z, bphit, 4, 4);
-=======
-                    int side = random_side(bphit);
                     //~ 1$s monster name(vine), 2$s bodypart in accusative
                     add_msg(m_bad, _("The %1$s lashes your %2$s!"), z->name().c_str(),
-                            body_part_name_accusative(bphit, side).c_str());
-                    g->u.hit(z, bphit, side, 4, 4);
->>>>>>> 3d1a8f42
+                            body_part_name_accusative(bphit).c_str());
+                    g->u.hit(z, bphit, 4, 4);
                     z->sp_timeout = z->type->sp_freq;
                     z->moves -= 100;
                     return;
@@ -988,28 +961,18 @@
     // Can the bug penetrate our armor?
     body_part targeted = random_body_part();
     if (4 < g->u.get_armor_cut(targeted) / 3) {
-<<<<<<< HEAD
-        add_msg(_("The %s lands on your %s, but can't penetrate your armor."),
-                z->name().c_str(), body_part_name(targeted).c_str());
-=======
         //~ 1$s monster name(dermatic), 2$s bodypart name in accusative.
         add_msg(_("The %1$s lands on your %2$s, but can't penetrate your armor."),
-                z->name().c_str(), body_part_name_accusative(targeted, side).c_str());
->>>>>>> 3d1a8f42
+                z->name().c_str(), body_part_name_accusative(targeted).c_str());
         z->moves -= 150; // Attempted laying takes a while
         return;
     }
 
     // Success!
     z->moves -= 500; // Successful laying takes a long time
-<<<<<<< HEAD
-    add_msg(m_bad, _("The %s sinks its ovipositor into your %s!"), z->name().c_str(),
-            body_part_name(targeted).c_str());
-=======
     //~ 1$s monster name(dermatic), 2$s bodypart name in accusative.
     add_msg(m_bad, _("The %1$s sinks its ovipositor into your %2$s!"), z->name().c_str(),
-            body_part_name_accusative(targeted, side).c_str());
->>>>>>> 3d1a8f42
+            body_part_name_accusative(targeted).c_str());
     if (!g->u.has_trait("PARAIMMUNE")) {
         g->u.add_disease("dermatik", 14401, false, 1, 1, 0, 0, targeted, true);
         g->u.add_memorial_log(pgettext("memorial_male", "Injected with dermatik eggs."),
@@ -1208,17 +1171,10 @@
     }
 
     body_part hit = random_body_part();
-<<<<<<< HEAD
     int dam = rng(10, 20);
-    add_msg(m_bad, _("Your %s is hit for %d damage!"), body_part_name(hit).c_str(), dam);
+    //~ 1$s is bodypart name, 2$d is damage value.
+    add_msg(m_bad, _("Your %1$s is hit for %1$d damage!"), body_part_name(hit).c_str(), dam);
     g->u.hit(z, hit, dam, 0);
-=======
-    int dam = rng(10, 20), side = random_side(hit);
-    //~ 1$s is bodypart name, 2$d is damage value.
-    add_msg(m_bad, _("Your %1$s is hit for %1$d damage!"),
-            body_part_name(hit, side).c_str(), dam);
-    g->u.hit(z, hit, side, dam, 0);
->>>>>>> 3d1a8f42
     g->u.practice( "dodge", z->type->melee_skill );
 }
 
@@ -1269,17 +1225,10 @@
                         } else if (traj[i].x == g->u.posx && traj[i].y == g->u.posy) {
                             if (! g->u.uncanny_dodge()) {
                                 body_part hit = random_body_part();
-<<<<<<< HEAD
-                                add_msg(m_bad, _("A %s hits your %s for %d damage!"), thrown.tname().c_str(),
-                                        body_part_name(hit).c_str(), dam);
-                                g->u.hit(z, hit, dam, 0);
-=======
-                                int side = random_side(hit);
                                 //~ 1$s is item name, 2$s is bodypart in accusative, 3$d is damage value.
                                 add_msg(m_bad, _("A %1$s hits your %2$s for %3$d damage!"), thrown.tname().c_str(),
-                                        body_part_name_accusative(hit, side).c_str(), dam);
-                                g->u.hit(z, hit, side, dam, 0);
->>>>>>> 3d1a8f42
+                                        body_part_name_accusative(hit).c_str(), dam);
+                                g->u.hit(z, hit, dam, 0);
                                 dam = 0;
                             }
                         }
@@ -1997,13 +1946,9 @@
     dam = g->u.hit(z, hit, dam, 0);
 
     if (dam > 0) {
-<<<<<<< HEAD
-        add_msg(m_bad, _("The %s bites your %s!"), z->name().c_str(), body_part_name(hit).c_str());
-=======
         //~ 1$s is monster name, 2$s bodypart in accusative
         add_msg(m_bad, _("The %1$s bites your %2$s!"), z->name().c_str(),
-                body_part_name_accusative(hit, side).c_str());
->>>>>>> 3d1a8f42
+                body_part_name_accusative(hit).c_str());
 
         if(one_in(14 - dam)) {
             if (g->u.has_disease("bite", hit)) {
@@ -2015,14 +1960,9 @@
             }
         }
     } else {
-<<<<<<< HEAD
-        add_msg(_("The %s bites your %s, but your armor protects you."), z->name().c_str(),
-                body_part_name(hit).c_str());
-=======
         //~ 1$s is monster name, 2$s bodypart in accusative
         add_msg(_("The %1$s bites your %2$s, but your armor protects you."), z->name().c_str(),
-                body_part_name_accusative(hit, side).c_str());
->>>>>>> 3d1a8f42
+                body_part_name_accusative(hit).c_str());
     }
 
     g->u.practice( "dodge", z->type->melee_skill );
@@ -2071,21 +2011,12 @@
         return;
     }
     body_part hit = random_body_part();
-<<<<<<< HEAD
     int dam = rng(5, 10);
-    add_msg(m_bad, _("Your %s is battered for %d damage!"), body_part_name(hit).c_str(), dam);
+    //~ 1$s is bodypart name, 2$d is damage value.
+    add_msg(m_bad, _("Your %1$s is battered for %2$d damage!"), body_part_name(hit).c_str(), dam);
     g->u.hit(z, hit, dam, 0);
     if  (one_in(6) && !g->u.is_throw_immune() && (!g->u.has_trait("LEG_TENT_BRACE") ||
           g->u.footwear_factor() == 1 || (g->u.footwear_factor() == .5 && one_in(2)))) {
-=======
-    int dam = rng(5, 10), side = random_side(hit);
-    //~ 1$s is bodypart name, 2$d is damage value.
-    add_msg(m_bad, _("Your %1$s is battered for %2$d damage!"),
-            body_part_name(hit, side).c_str(), dam);
-    g->u.hit(z, hit, side, dam, 0);
-    if ((one_in(6)) && ( (!(g->u.has_trait("LEG_TENT_BRACE"))) ||
-                         (g->u.wearing_something_on(bp_feet))) && (!(g->u.is_throw_immune())) ) {
->>>>>>> 3d1a8f42
         g->u.add_effect("downed", 30);
     }
     g->u.practice( "dodge", z->type->melee_skill );
@@ -2121,21 +2052,12 @@
         return;
     }
     body_part hit = random_body_part();
-<<<<<<< HEAD
     int dam = rng(3, 7);
-    add_msg(m_bad, _("Your %s is battered for %d damage!"), body_part_name(hit).c_str(), dam);
+    //~ 1$s is bodypart name, 2$d is damage value.
+    add_msg(m_bad, _("Your %1$s is battered for %2$d damage!"), body_part_name(hit).c_str(), dam);
     g->u.hit(z, hit, dam, 0);
     if (one_in(6) && !g->u.is_throw_immune() && (!g->u.has_trait("LEG_TENT_BRACE") ||
           g->u.footwear_factor() == 1 || (g->u.footwear_factor() == .5 && one_in(2)))) {
-=======
-    int dam = rng(3, 7), side = random_side(hit);
-    //~ 1$s is bodypart name, 2$d is damage value.
-    add_msg(m_bad, _("Your %1$s is battered for %2$d damage!"),
-            body_part_name(hit, side).c_str(), dam);
-    g->u.hit(z, hit, side, dam, 0);
-    if ((one_in(6)) && ( (!(g->u.has_trait("LEG_TENT_BRACE"))) ||
-    (g->u.wearing_something_on(bp_feet))) && (!(g->u.is_throw_immune())) ) {
->>>>>>> 3d1a8f42
         g->u.add_effect("downed", 3);
     }
     g->u.practice( "dodge", z->type->melee_skill );
@@ -2164,17 +2086,10 @@
                 return;
             }
             body_part hit = random_body_part();
-<<<<<<< HEAD
             int dam = rng(3, 7);
-            add_msg(m_bad, _("Your %s is slashed for %d damage!"), body_part_name(hit).c_str(), dam);
+            //~ 1$s is bodypart name, 2$d is damage value.
+            add_msg(m_bad, _("Your %1$s is slashed for %2$d damage!"), body_part_name(hit).c_str(), dam);
             g->u.hit(z, hit, dam, 0);
-=======
-            int dam = rng(3, 7), side = random_side(hit);
-            //~ 1$s is bodypart name, 2$d is damage value.
-            add_msg(m_bad, _("Your %1$s is slashed for %2$d damage!"),
-                    body_part_name(hit, side).c_str(), dam);
-            g->u.hit(z, hit, side, dam, 0);
->>>>>>> 3d1a8f42
             g->u.practice( "dodge", z->type->melee_skill );
         }
         return;
@@ -2194,18 +2109,11 @@
         return;
     }
     body_part hit = bp_head;
-<<<<<<< HEAD
     int dam = rng(6, 10);
-    add_msg(m_bad, _("Your throat is slashed for %d damage!"), body_part_name(hit).c_str(), dam);
+    //~ %d is damage value.
+    add_msg(m_bad, _("Your throat is slashed for %d damage!"), dam);
     g->u.hit(z, hit, dam, 0);
     g->u.add_disease("bleed", 100, false, 1, 1, 0, -1, hit, true);
-=======
-    int dam = rng(6, 10), side = random_side(hit);
-    //~ %d is damage value.
-    add_msg(m_bad, _("Your throat is slashed for %d damage!"), dam);
-    g->u.hit(z, hit, side, dam, 0);
-    g->u.add_disease("bleed", 100, false, 1, 1, 0, -1, hit, side, true);
->>>>>>> 3d1a8f42
     g->u.practice( "dodge", z->type->melee_skill );
 }
 
@@ -2390,18 +2298,12 @@
         hit = bp_leg_r;
     }
     // Weak kick to start with, knocks you off your footing
-<<<<<<< HEAD
     int dam = rng(3, 9);
-    add_msg(m_bad, _("The zombie kicks your %s for %d damage..."), body_part_name(hit).c_str(), dam);
-    g->u.hit(z, hit, dam, 0);
-=======
-    int dam = rng(3, 9), side = random_side(hit);
     // Literally "The zombie kicks" vvvvv |  FIXME FIX message or comment why Literally.
     //~ 1$s is bodypart name in accusative, 2$d is damage value.
     add_msg(m_bad, _("The zombie kicks your %1$s for %2$d damage..."),
-            body_part_name_accusative(hit, side).c_str(), dam);
-    g->u.hit(z, hit, side, dam, 0);
->>>>>>> 3d1a8f42
+                    body_part_name_accusative(hit).c_str(), dam);
+    g->u.hit(z, hit, dam, 0);
     // At this point, Judo or Tentacle Bracing can make this much less painful
     if ( !g->u.is_throw_immune()) {
         if (!g->u.has_trait("LEG_TENT_BRACE") && (g->u.footwear_factor() == 1 ||
