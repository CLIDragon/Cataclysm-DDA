#include <sstream>

#include "faction.h"
#include "rng.h"
#include "math.h"
#include "output.h"
#include "omdata.h"
#include "game.h"
#include "catacharset.h"

#include "json.h"
#include "translations.h"
#include <string>

std::string invent_name();
std::string invent_adj();

faction::faction()
{
    // debugmsg("Warning: Faction created without UID!");
    name = "null";
    values = 0;
    likes_u = 0;
    respects_u = 0;
    known_by_u = true;
    goal = FACGOAL_NULL;
    job1 = FACJOB_NULL;
    job2 = FACJOB_NULL;
    strength = 0;
    sneak = 0;
    crime = 0;
    cult = 0;
    good = 0;
    mapx = 0;
    mapy = 0;
    size = 0;
    power = 0;
    id = "";
    desc = "";
}

faction::faction(std::string uid)
{
    name = "";
    values = 0;
    likes_u = 0;
    respects_u = 0;
    known_by_u = true;
    goal = FACGOAL_NULL;
    job1 = FACJOB_NULL;
    job2 = FACJOB_NULL;
    strength = 0;
    sneak = 0;
    crime = 0;
    cult = 0;
    good = 0;
    mapx = 0;
    mapy = 0;
    size = 0;
    power = 0;
    id = uid;
    desc = "";
}

faction_map faction::_all_faction;

void faction::load_faction(JsonObject &jsobj)
{
    faction fac;
    fac.id = jsobj.get_string("id");
    fac.name = jsobj.get_string("name");
    fac.likes_u = jsobj.get_int("likes_u");
    fac.respects_u = jsobj.get_int("respects_u");
    fac.known_by_u = jsobj.get_bool("known_by_u");
    fac.size = jsobj.get_int("size");
    fac.power = jsobj.get_int("power");
    fac.good = jsobj.get_int("good");
    fac.strength = jsobj.get_int("strength");
    fac.sneak = jsobj.get_int("sneak");
    fac.crime = jsobj.get_int("crime");
    fac.cult = jsobj.get_int("cult");
    fac.desc = jsobj.get_string("desc");
    _all_faction[jsobj.get_string("id")] = fac;
}

faction* faction::find_faction(std::string ident)
{
    faction_map::iterator found = _all_faction.find(ident);
    if (found != _all_faction.end()){
        return &(found->second);
    } else {
        debugmsg("Tried to get invalid faction: %s", ident.c_str());
        static faction null_faction;
        return &null_faction;
    }
}

void faction::load_faction_template(std::string ident)
{
    faction_map::iterator found = _all_faction.find(ident);
    if (found != _all_faction.end()){
        id = found->second.id;
        name = found->second.name;
        likes_u = found->second.likes_u;
        respects_u = found->second.respects_u;
        known_by_u = found->second.known_by_u;
        size = found->second.size;
        power = found->second.power;
        good = found->second.good;
        strength = found->second.strength;
        sneak = found->second.sneak;
        crime = found->second.crime;
        cult = found->second.cult;
        desc = found->second.desc;

        return;
    } else {
        debugmsg("Tried to get invalid faction: %s", ident.c_str());
        return;
    }
}

std::vector<std::string> faction::all_json_factions()
{
    std::vector<std::string> v;
    for(std::map<std::string, faction>::const_iterator it = _all_faction.begin(); it != _all_faction.end(); it++)
    {
        v.push_back(it -> first.c_str());
    }
    return v;
}

faction::~faction()
{
}

std::string faction::faction_adj_pos[15];
std::string faction::faction_adj_neu[15];
std::string faction::faction_adj_bad[15];
std::string faction::faction_noun_strong[15];
std::string faction::faction_noun_sneak[15];
std::string faction::faction_noun_crime[15];
std::string faction::faction_noun_cult[15];
std::string faction::faction_noun_none[15];
faction_value_datum faction::facgoal_data[NUM_FACGOALS];
faction_value_datum faction::facjob_data[NUM_FACJOBS];
faction_value_datum faction::facval_data[NUM_FACVALS];

//TODO move them to json
void game::init_faction_data()
{
    std::string tmp_pos[] = {
        _("Shining"), _("Sacred"), _("Golden"), _("Holy"), _("Righteous"), _("Devoted"),
        _("Virtuous"), _("Splendid"), _("Divine"), _("Radiant"), _("Noble"), _("Venerable"),
        _("Immaculate"), _("Heroic"), _("Bright")
    };
    for(int i = 0; i < 15; i++) {
        faction::faction_adj_pos[i] = tmp_pos[i];
    }

    std::string tmp_neu[] = {
        _("Original"), _("Crystal"), _("Metal"), _("Mighty"), _("Powerful"), _("Solid"),
        _("Stone"), _("Firey"), _("Colossal"), _("Famous"), _("Supreme"), _("Invincible"),
        _("Unlimited"), _("Great"), _("Electric")
    };
    for(int i = 0; i < 15; i++) {
        faction::faction_adj_neu[i] = tmp_neu[i];
    }

    std::string tmp_bad[] = {
        _("Poisonous"), _("Deadly"), _("Foul"), _("Nefarious"), _("Wicked"), _("Vile"),
        _("Ruinous"), _("Horror"), _("Devastating"), _("Vicious"), _("Sinister"), _("Baleful"),
        _("Pestilent"), _("Pernicious"), _("Dread")
    };
    for(int i = 0; i < 15; i++) {
        faction::faction_adj_bad[i] = tmp_bad[i];
    }

    std::string tmp_strong[] = {
        _("Fists"), _("Slayers"), _("Furies"), _("Dervishes"), _("Tigers"), _("Destroyers"),
        _("Berserkers"), _("Samurai"), _("Valkyries"), _("Army"), _("Killers"), _("Paladins"),
        _("Knights"), _("Warriors"), _("Huntsmen")
    };
    for(int i = 0; i < 15; i++) {
        faction::faction_noun_strong[i] = tmp_strong[i];
    }

    std::string tmp_sneak[] = {
        _("Snakes"), _("Rats"), _("Assassins"), _("Ninja"), _("Agents"), _("Shadows"),
        _("Guerillas"), _("Eliminators"), _("Snipers"), _("Smoke"), _("Arachnids"), _("Creepers"),
        _("Shade"), _("Stalkers"), _("Eels")
    };
    for(int i = 0; i < 15; i++) {
        faction::faction_noun_sneak[i] = tmp_sneak[i];
    }

    std::string tmp_crime[] = {
        _("Bandits"), _("Punks"), _("Family"), _("Mafia"), _("Mob"), _("Gang"), _("Vandals"),
        _("Sharks"), _("Muggers"), _("Cutthroats"), _("Guild"), _("Faction"), _("Thugs"),
        _("Racket"), _("Crooks")
    };
    for(int i = 0; i < 15; i++) {
        faction::faction_noun_crime[i] = tmp_crime[i];
    }

    std::string tmp_cult[] = {
        _("Brotherhood"), _("Church"), _("Ones"), _("Crucible"), _("Sect"), _("Creed"),
        _("Doctrine"), _("Priests"), _("Tenet"), _("Monks"), _("Clerics"), _("Pastors"),
        _("Gnostics"), _("Elders"), _("Inquisitors")
    };
    for(int i = 0; i < 15; i++) {
        faction::faction_noun_cult[i] = tmp_cult[i];
    }

    std::string tmp_none[] = {
        _("Settlers"), _("People"), _("Men"), _("Faction"), _("Tribe"), _("Clan"), _("Society"),
        _("Folk"), _("Nation"), _("Republic"), _("Colony"), _("State"), _("Kingdom"), _("Party"),
        _("Company")
    };
    for(int i = 0; i < 15; i++) {
        faction::faction_noun_none[i] = tmp_none[i];
    }


    faction_value_datum tmp_goal[] = {
        // "Their ultimate goal is <name>"
        //Name                               Good Str Sneak Crime Cult
        {"Null",                             0,   0,  0,    0,    0},
        {_("basic survival"),                0,   0,  0,    0,    0},
        {_("financial wealth"),              0,  -1,  0,    2,   -1},
        {_("dominance of the region"),      -1,   1, -1,    1,   -1},
        {_("the extermination of monsters"), 1,   3, -1,   -1,   -1},
        {_("contact with unseen powers"),   -1,   0,  1,    0,    4},
        {_("bringing the apocalypse"),      -5,   1,  2,    0,    7},
        {_("general chaos and anarchy"),    -3,   2, -3,    2,   -1},
        {_("the cultivation of knowledge"),  2,  -3,  2,   -1,    0},
        {_("harmony with nature"),           2,  -2,  0,   -1,    2},
        {_("rebuilding civilization"),       2,   1, -2,   -2,   -4},
        {_("spreading the fungus"),         -2,   1,  1,    0,    4}
    };
    // TOTAL:                               -5    3  -2     0     7
    for(int i = 0; i < NUM_FACGOALS; i++) {
        faction::facgoal_data[i] = tmp_goal[i];
    }

    faction_value_datum tmp_job[] = {
        // "They earn money via <name>"
        //Name                              Good Str Sneak Crime Cult
        {"Null",                            0,   0,  0,    0,    0},
        {_("protection rackets"),          -3,   2, -1,    4,    0},
        {_("the sale of information"),     -1,  -1,  4,    1,    0},
        {_("their bustling trade centers"), 1,  -1, -2,   -4,   -4},
        {_("trade caravans"),               2,  -1, -1,   -3,   -2},
        {_("scavenging supplies"),          0,  -1,  0,   -1,   -1},
        {_("mercenary work"),               0,   3, -1,    1,   -1},
        {_("assassinations"),              -1,   2,  2,    1,    1},
        {_("raiding settlements"),         -4,   4, -3,    3,   -2},
        {_("the theft of property"),       -3,  -1,  4,    4,    1},
        {_("gambling parlors"),            -1,  -2, -1,    1,   -1},
        {_("medical aid"),                  4,  -3, -2,   -3,    0},
        {_("farming & selling food"),       3,  -4, -2,   -4,    1},
        {_("drug dealing"),                -2,   0, -1,    2,    0},
        {_("selling manufactured goods"),   1,   0, -1,   -2,    0}
    };
    // TOTAL:                              -5   -3  -5     0    -6
    for(int i = 0; i < NUM_FACJOBS; i++) {
        faction::facjob_data[i] = tmp_job[i];
    }

    faction_value_datum tmp_val[] = {
        // "They are known for <name>"
        //Name                            Good Str Sneak Crime Cult
        {"Null",                          0,   0,  0,    0,    0},
        {_("their charitable nature"),    5,  -1, -1,   -2,   -2},
        {_("their isolationism"),         0,  -2,  1,    0,    2},
        {_("exploring extensively"),      1,   0,  0,   -1,   -1},
        {_("collecting rare artifacts"),  0,   1,  1,    0,    3},
        {_("their knowledge of bionics"), 1,   2,  0,    0,    0},
        {_("their libraries"),            1,  -3,  0,   -2,    1},
        {_("their elite training"),       0,   4,  2,    0,    2},
        {_("their robotics factories"),   0,   3, -1,    0,   -2},
        {_("treachery"),                 -3,   0,  1,    3,    0},
        {_("the avoidance of drugs"),     1,   0,  0,   -1,    1},
        {_("their adherance to the law"), 2,  -1, -1,   -4,   -1},
        {_("their cruelty"),             -3,   1, -1,    4,    1}
    };
    // TOTALS:                            5    4   1    -3     4
    for(int i = 0; i < NUM_FACVALS; i++) {
        faction::facval_data[i] = tmp_val[i];
    }
    /* Note: It's nice to keep the totals around 0 for Good, and about even for the
     * other four.  It's okay if Good is slightly negative (after all, in a post-
     * apocalyptic world people might be a LITTLE less virtuous), and to keep
     * strength valued a bit higher than the others.
     */
}

<<<<<<< HEAD
std::string faction::save_info()
{
    std::stringstream dump;
    dump << id << " " << values << " " << goal << " " << job1 << " " << job2 <<
         " " << likes_u << " " << respects_u << " " << known_by_u << " " <<
         strength << " " << sneak << " " << crime << " " << cult << " " <<
         good << " " << omx << " " << omy << " " << mapx << " " << mapy <<
         " " << size << " " << power << " ";
    dump << opinion_of.size() << " ";
    for (std::vector<int>::iterator it = opinion_of.begin();
         it != opinion_of.end(); ++it) {
        dump << *it << " ";
    }
    dump << desc;
    dump << name;
    return dump.str();
}

=======
>>>>>>> 69d02218
void faction::load_info(std::string data)
{
    std::stringstream dump;
    int valuetmp, goaltmp, jobtmp1, jobtmp2;
    int omx, omy;
    dump << data;
    dump >> id >> valuetmp >> goaltmp >> jobtmp1 >> jobtmp2 >> likes_u >>
         respects_u >> known_by_u >> strength >> sneak >> crime >> cult >>
         good >> omx >> omy >> mapx >> mapy >> size >> power;
    // Make mapx/mapy global coordinate
    mapx += omx * OMAPX * 2;
    mapy += omy * OMAPY * 2;
    values = valuetmp;
    goal = faction_goal(goaltmp);
    job1 = faction_job(jobtmp1);
    job2 = faction_job(jobtmp2);
    int tmpsize, tmpop;
    dump >> tmpsize;
    for (int i = 0; i < tmpsize; i++) {
        dump >> tmpop;
        opinion_of.push_back(tmpop);
    }
    std::string subdesc;
    while (dump >> subdesc) {
        desc += " " + subdesc;
    }

    std::string subname;
    while (dump >> subname) {
        name += " " + subname;
    }
}

void faction::randomize()
{
    // Set up values
    // TODO: Not always in overmap 0,0
    mapx = rng(OMAPX / 10, OMAPX - OMAPX / 10);
    mapy = rng(OMAPY / 10, OMAPY - OMAPY / 10);
    // Pick an overall goal.
    goal = faction_goal(rng(1, NUM_FACGOALS - 1));
    if (one_in(4)) {
        goal = FACGOAL_NONE;    // Slightly more likely to not have a real goal
    }
    good     = facgoal_data[goal].good;
    strength = facgoal_data[goal].strength;
    sneak    = facgoal_data[goal].sneak;
    crime    = facgoal_data[goal].crime;
    cult     = facgoal_data[goal].cult;
    job1 = faction_job(rng(1, NUM_FACJOBS - 1));
    do {
        job2 = faction_job(rng(0, NUM_FACJOBS - 1));
    } while (job2 == job1);
    good     += facjob_data[job1].good     + facjob_data[job2].good;
    strength += facjob_data[job1].strength + facjob_data[job2].strength;
    sneak    += facjob_data[job1].sneak    + facjob_data[job2].sneak;
    crime    += facjob_data[job1].crime    + facjob_data[job2].crime;
    cult     += facjob_data[job1].cult     + facjob_data[job2].cult;

    int num_values = 0;
    int tries = 0;
    values = 0;
    do {
        int v = rng(1, NUM_FACVALS - 1);
        if (!has_value(faction_value(v)) && matches_us(faction_value(v))) {
            values |= mfb(v);
            tries = 0;
            num_values++;
            good     += facval_data[v].good;
            strength += facval_data[v].strength;
            sneak    += facval_data[v].sneak;
            crime    += facval_data[v].crime;
            cult     += facval_data[v].cult;
        } else {
            tries++;
        }
    } while((one_in(num_values) || one_in(num_values)) && tries < 15);

    std::string noun;
    int sel = 1, best = strength;
    if (sneak > best) {
        sel = 2;
        best = sneak;
    }
    if (crime > best) {
        sel = 3;
        best = crime;
    }
    if (cult > best) {
        sel = 4;
    }
    if (strength <= 0 && sneak <= 0 && crime <= 0 && cult <= 0) {
        sel = 0;
    }

    switch (sel) {
    case 1:
        noun  = faction_noun_strong[rng(0, 14)];
        power = dice(5, 20);
        size  = dice(5, 6);
        break;
    case 2:
        noun  = faction_noun_sneak [rng(0, 14)];
        power = dice(5, 8);
        size  = dice(5, 8);
        break;
    case 3:
        noun  = faction_noun_crime [rng(0, 14)];
        power = dice(5, 16);
        size  = dice(5, 8);
        break;
    case 4:
        noun  = faction_noun_cult  [rng(0, 14)];
        power = dice(8, 8);
        size  = dice(4, 6);
        break;
    default:
        noun  = faction_noun_none  [rng(0, 14)];
        power = dice(6, 8);
        size  = dice(6, 6);
    }

    if (one_in(4)) {
        do {
            name = string_format(_("The %1$s of %2$s"), noun.c_str(), invent_name().c_str());
        } while (utf8_width(name.c_str()) > MAX_FAC_NAME_SIZE);
    } else if (one_in(2)) {
        do {
            name = string_format(_("The %1$s %2$s"), invent_adj().c_str(), noun.c_str());
        } while (utf8_width(name.c_str()) > MAX_FAC_NAME_SIZE);
    } else {
        do {
            std::string adj;
            if (good >= 3) {
                adj = faction_adj_pos[rng(0, 14)];
            } else if  (good <= -3) {
                adj = faction_adj_bad[rng(0, 14)];
            } else {
                adj = faction_adj_neu[rng(0, 14)];
            }
            name = string_format(_("The %1$s %2$s"), adj.c_str(), noun.c_str());
            if (one_in(4)) {
                name = string_format(_("%1$s of %2$s"), name.c_str(), invent_name().c_str());
            }
        } while (utf8_width(name.c_str()) > MAX_FAC_NAME_SIZE);
    }
}

void faction::make_army()
{
    name = _("The army");
    mapx = OMAPX / 2;
    mapy = OMAPY / 2;
    size = OMAPX * 2;
    power = OMAPX;
    goal = FACGOAL_DOMINANCE;
    job1 = FACJOB_MERCENARIES;
    job2 = FACJOB_NULL;
    if (one_in(4)) {
        values |= mfb(FACVAL_CHARITABLE);
    }
    if (!one_in(4)) {
        values |= mfb(FACVAL_EXPLORATION);
    }
    if (one_in(3)) {
        values |= mfb(FACVAL_BIONICS);
    }
    if (one_in(3)) {
        values |= mfb(FACVAL_ROBOTS);
    }
    if (one_in(4)) {
        values |= mfb(FACVAL_TREACHERY);
    }
    if (one_in(4)) {
        values |= mfb(FACVAL_STRAIGHTEDGE);
    }
    if (!one_in(3)) {
        values |= mfb(FACVAL_LAWFUL);
    }
    if (one_in(8)) {
        values |= mfb(FACVAL_CRUELTY);
    }
    id = "army";
}

bool faction::has_job(faction_job j)
{
    return (job1 == j || job2 == j);
}

bool faction::has_value(faction_value v)
{
    return values & mfb(v);
}

bool faction::matches_us(faction_value v)
{
    int numvals = 2;
    if (job2 != FACJOB_NULL) {
        numvals++;
    }
    for (int i = 0; i < NUM_FACVALS; i++) {
        if (has_value(faction_value(i))) {
            numvals++;
        }
    }
    if (has_job(FACJOB_DRUGS) && v == FACVAL_STRAIGHTEDGE) { // Mutually exclusive
        return false;
    }
    int avggood = (good / numvals + good) / 2;
    int avgstrength = (strength / numvals + strength) / 2;
    int avgsneak = (sneak / numvals + sneak / 2);
    int avgcrime = (crime / numvals + crime / 2);
    int avgcult = (cult / numvals + cult / 2);
    /*
     debugmsg("AVG: GOO %d STR %d SNK %d CRM %d CLT %d\n\
           VAL: GOO %d STR %d SNK %d CRM %d CLT %d (%s)", avggood, avgstrength,
    avgsneak, avgcrime, avgcult, facval_data[v].good, facval_data[v].strength,
    facval_data[v].sneak, facval_data[v].crime, facval_data[v].cult,
    facval_data[v].name.c_str());
    */
    if ((abs(facval_data[v].good     - avggood)  <= 3 ||
         (avggood >=  5 && facval_data[v].good >=  1) ||
         (avggood <= -5 && facval_data[v].good <=  0))  &&
        (abs(facval_data[v].strength - avgstrength)   <= 5 ||
         (avgstrength >=  5 && facval_data[v].strength >=  3) ||
         (avgstrength <= -5 && facval_data[v].strength <= -1))  &&
        (abs(facval_data[v].sneak    - avgsneak) <= 4 ||
         (avgsneak >=  5 && facval_data[v].sneak >=  1) ||
         (avgsneak <= -5 && facval_data[v].sneak <= -1))  &&
        (abs(facval_data[v].crime    - avgcrime) <= 4 ||
         (avgcrime >=  5 && facval_data[v].crime >=  0) ||
         (avgcrime <= -5 && facval_data[v].crime <= -1))  &&
        (abs(facval_data[v].cult     - avgcult)  <= 3 ||
         (avgcult >=  5 && facval_data[v].cult >=  1) ||
         (avgcult <= -5 && facval_data[v].cult <= -1))) {
        return true;
    }
    return false;
}

std::string faction::describe()
{
    std::string ret;
    ret = desc + "\n \n" +string_format( _("%s have the ultimate goal of %s."), name.c_str(), facgoal_data[goal].name.c_str());
    if (job2 == FACJOB_NULL) {
        ret += string_format( _(" Their primary concern is %s."), facjob_data[job1].name.c_str());
    } else {
        ret += string_format( _(" Their primary concern is %s, but they are also involved in %s."),
                               facjob_data[job1].name.c_str(),
                               facjob_data[job2].name.c_str());
    }
    if (values != 0) {
        ret += _(" They are known for ");
        for (int i = 0; i < NUM_FACVALS; i++) {
            if (has_value(faction_value(i))) {
                ret += facval_data[i].name + _(", ");
            }
        }
    }
    size_t pos = ret.rfind(_(", "));
    if (pos != std::string::npos) {
        ret.replace(pos, std::string(_(", ")).length(), _("."));
        pos = ret.rfind(_(", "));
        if (pos != std::string::npos) {
            ret.replace(pos, std::string(_(", ")).length(), _(", and "));
        }
    }
    return ret;
}

int faction::response_time()
{
    int base = abs(mapx - g->get_abs_levx());
    if (abs(mapy - g->get_abs_levy()) > base) {
        base = abs(mapy - g->get_abs_levy());
    }
    if (base > size) { // Out of our sphere of influence
        base *= 2.5;
    }
    base *= 24; // 24 turns to move one overmap square
    int maxdiv = 10;
    if (goal == FACGOAL_DOMINANCE) {
        maxdiv += 2;
    }
    if (has_job(FACJOB_CARAVANS)) {
        maxdiv += 2;
    }
    if (has_job(FACJOB_SCAVENGE)) {
        maxdiv++;
    }
    if (has_job(FACJOB_MERCENARIES)) {
        maxdiv += 2;
    }
    if (has_job(FACJOB_FARMERS)) {
        maxdiv -= 2;
    }
    if (has_value(FACVAL_EXPLORATION)) {
        maxdiv += 2;
    }
    if (has_value(FACVAL_LONERS)) {
        maxdiv -= 3;
    }
    if (has_value(FACVAL_TREACHERY)) {
        maxdiv -= rng(0, 3);
    }
    int mindiv = (maxdiv > 9 ? maxdiv - 9 : 1);
    base /= rng(mindiv, maxdiv);// We might be in the field
    base -= likes_u; // We'll hurry, if we like you
    if (base < 100) {
        base = 100;
    }
    return base;
}


// END faction:: MEMBER FUNCTIONS


std::string invent_name()
{
    std::string ret = "";
    std::string tmp;
    int syllables = rng(2, 3);
    for (int i = 0; i < syllables; i++) {
        switch (rng(0, 25)) {
        case  0:
            tmp = _("<fac_name>ab");
            break;
        case  1:
            tmp = _("<fac_name>bon");
            break;
        case  2:
            tmp = _("<fac_name>cor");
            break;
        case  3:
            tmp = _("<fac_name>den");
            break;
        case  4:
            tmp = _("<fac_name>el");
            break;
        case  5:
            tmp = _("<fac_name>fes");
            break;
        case  6:
            tmp = _("<fac_name>gun");
            break;
        case  7:
            tmp = _("<fac_name>hit");
            break;
        case  8:
            tmp = _("<fac_name>id");
            break;
        case  9:
            tmp = _("<fac_name>jan");
            break;
        case 10:
            tmp = _("<fac_name>kal");
            break;
        case 11:
            tmp = _("<fac_name>ler");
            break;
        case 12:
            tmp = _("<fac_name>mal");
            break;
        case 13:
            tmp = _("<fac_name>nor");
            break;
        case 14:
            tmp = _("<fac_name>or");
            break;
        case 15:
            tmp = _("<fac_name>pan");
            break;
        case 16:
            tmp = _("<fac_name>qua");
            break;
        case 17:
            tmp = _("<fac_name>ros");
            break;
        case 18:
            tmp = _("<fac_name>sin");
            break;
        case 19:
            tmp = _("<fac_name>tor");
            break;
        case 20:
            tmp = _("<fac_name>urr");
            break;
        case 21:
            tmp = _("<fac_name>ven");
            break;
        case 22:
            tmp = _("<fac_name>wel");
            break;
        case 23:
            tmp = _("<fac_name>oxo");
            break;
        case 24:
            tmp = _("<fac_name>yen");
            break;
        case 25:
            tmp = _("<fac_name>zu");
            break;
        }
        ret += rm_prefix(tmp);
    }

    return capitalize_letter(ret);
}

std::string invent_adj()
{
    int syllables = dice(2, 2) - 1;
    std::string ret,  tmp;
    switch (rng(0, 25)) {
    case  0:
        ret = _("<fac_adj>Ald");
        break;
    case  1:
        ret = _("<fac_adj>Brogg");
        break;
    case  2:
        ret = _("<fac_adj>Cald");
        break;
    case  3:
        ret = _("<fac_adj>Dredd");
        break;
    case  4:
        ret = _("<fac_adj>Eld");
        break;
    case  5:
        ret = _("<fac_adj>Forr");
        break;
    case  6:
        ret = _("<fac_adj>Gugg");
        break;
    case  7:
        ret = _("<fac_adj>Horr");
        break;
    case  8:
        ret = _("<fac_adj>Ill");
        break;
    case  9:
        ret = _("<fac_adj>Jov");
        break;
    case 10:
        ret = _("<fac_adj>Kok");
        break;
    case 11:
        ret = _("<fac_adj>Lill");
        break;
    case 12:
        ret = _("<fac_adj>Moom");
        break;
    case 13:
        ret = _("<fac_adj>Nov");
        break;
    case 14:
        ret = _("<fac_adj>Orb");
        break;
    case 15:
        ret = _("<fac_adj>Perv");
        break;
    case 16:
        ret = _("<fac_adj>Quot");
        break;
    case 17:
        ret = _("<fac_adj>Rar");
        break;
    case 18:
        ret = _("<fac_adj>Suss");
        break;
    case 19:
        ret = _("<fac_adj>Torr");
        break;
    case 20:
        ret = _("<fac_adj>Umbr");
        break;
    case 21:
        ret = _("<fac_adj>Viv");
        break;
    case 22:
        ret = _("<fac_adj>Warr");
        break;
    case 23:
        ret = _("<fac_adj>Xen");
        break;
    case 24:
        ret = _("<fac_adj>Yend");
        break;
    case 25:
        ret = _("<fac_adj>Zor");
        break;
    }
    ret = rm_prefix(ret);
    for (int i = 0; i < syllables - 2; i++) {
        switch (rng(0, 17)) {
        case  0:
            tmp = _("<fac_adj>al");
            break;
        case  1:
            tmp = _("<fac_adj>arn");
            break;
        case  2:
            tmp = _("<fac_adj>astr");
            break;
        case  3:
            tmp = _("<fac_adj>antr");
            break;
        case  4:
            tmp = _("<fac_adj>ent");
            break;
        case  5:
            tmp = _("<fac_adj>ell");
            break;
        case  6:
            tmp = _("<fac_adj>ev");
            break;
        case  7:
            tmp = _("<fac_adj>emm");
            break;
        case  8:
            tmp = _("<fac_adj>empr");
            break;
        case  9:
            tmp = _("<fac_adj>ill");
            break;
        case 10:
            tmp = _("<fac_adj>ial");
            break;
        case 11:
            tmp = _("<fac_adj>ior");
            break;
        case 12:
            tmp = _("<fac_adj>ordr");
            break;
        case 13:
            tmp = _("<fac_adj>oth");
            break;
        case 14:
            tmp = _("<fac_adj>omn");
            break;
        case 15:
            tmp = _("<fac_adj>uv");
            break;
        case 16:
            tmp = _("<fac_adj>ulv");
            break;
        case 17:
            tmp = _("<fac_adj>urn");
            break;
        }
        ret += rm_prefix(tmp);
    }
    switch (rng(0, 24)) {
    case  0:
        tmp = "";
        break;
    case  1:
        tmp = _("<fac_adj>al");
        break;
    case  2:
        tmp = _("<fac_adj>an");
        break;
    case  3:
        tmp = _("<fac_adj>ard");
        break;
    case  4:
        tmp = _("<fac_adj>ate");
        break;
    case  5:
        tmp = _("<fac_adj>e");
        break;
    case  6:
        tmp = _("<fac_adj>ed");
        break;
    case  7:
        tmp = _("<fac_adj>en");
        break;
    case  8:
        tmp = _("<fac_adj>er");
        break;
    case  9:
        tmp = _("<fac_adj>ial");
        break;
    case 10:
        tmp = _("<fac_adj>ian");
        break;
    case 11:
        tmp = _("<fac_adj>iated");
        break;
    case 12:
        tmp = _("<fac_adj>ier");
        break;
    case 13:
        tmp = _("<fac_adj>ious");
        break;
    case 14:
        tmp = _("<fac_adj>ish");
        break;
    case 15:
        tmp = _("<fac_adj>ive");
        break;
    case 16:
        tmp = _("<fac_adj>oo");
        break;
    case 17:
        tmp = _("<fac_adj>or");
        break;
    case 18:
        tmp = _("<fac_adj>oth");
        break;
    case 19:
        tmp = _("<fac_adj>old");
        break;
    case 20:
        tmp = _("<fac_adj>ous");
        break;
    case 21:
        tmp = _("<fac_adj>ul");
        break;
    case 22:
        tmp = _("<fac_adj>un");
        break;
    case 23:
        tmp = _("<fac_adj>ule");
        break;
    case 24:
        tmp = _("<fac_adj>y");
        break;
    }
    ret += rm_prefix(tmp);
    return ret;
}

// Used in game.cpp
std::string fac_ranking_text(int val)
{
    if (val <= -100) {
        return _("Archenemy");
    }
    if (val <= -80) {
        return _("Wanted Dead");
    }
    if (val <= -60) {
        return _("Enemy of the People");
    }
    if (val <= -40) {
        return _("Wanted Criminal");
    }
    if (val <= -20) {
        return _("Not Welcome");
    }
    if (val <= -10) {
        return _("Pariah");
    }
    if (val <=  -5) {
        return _("Disliked");
    }
    if (val >= 100) {
        return _("Hero");
    }
    if (val >= 80) {
        return _("Idol");
    }
    if (val >= 60) {
        return _("Beloved");
    }
    if (val >= 40) {
        return _("Highly Valued");
    }
    if (val >= 20) {
        return _("Valued");
    }
    if (val >= 10) {
        return _("Well-Liked");
    }
    if (val >= 5) {
        return _("Liked");
    }

    return _("Neutral");
}

// Used in game.cpp
std::string fac_respect_text(int val)
{
    // Respected, feared, etc.
    if (val >= 100) {
        return _("Legendary");
    }
    if (val >= 80) {
        return _("Unchallenged");
    }
    if (val >= 60) {
        return _("Mighty");
    }
    if (val >= 40) {
        return _("Famous");
    }
    if (val >= 20) {
        return _("Well-Known");
    }
    if (val >= 10) {
        return _("Spoken Of");
    }

    // Disrepected, laughed at, etc.
    if (val <= -100) {
        return _("Worthless Scum");
    }
    if (val <= -80) {
        return _("Vermin");
    }
    if (val <= -60) {
        return _("Despicable");
    }
    if (val <= -40) {
        return _("Parasite");
    }
    if (val <= -20) {
        return _("Leech");
    }
    if (val <= -10) {
        return _("Laughingstock");
    }

    return _("Neutral");
}<|MERGE_RESOLUTION|>--- conflicted
+++ resolved
@@ -295,27 +295,6 @@
      */
 }
 
-<<<<<<< HEAD
-std::string faction::save_info()
-{
-    std::stringstream dump;
-    dump << id << " " << values << " " << goal << " " << job1 << " " << job2 <<
-         " " << likes_u << " " << respects_u << " " << known_by_u << " " <<
-         strength << " " << sneak << " " << crime << " " << cult << " " <<
-         good << " " << omx << " " << omy << " " << mapx << " " << mapy <<
-         " " << size << " " << power << " ";
-    dump << opinion_of.size() << " ";
-    for (std::vector<int>::iterator it = opinion_of.begin();
-         it != opinion_of.end(); ++it) {
-        dump << *it << " ";
-    }
-    dump << desc;
-    dump << name;
-    return dump.str();
-}
-
-=======
->>>>>>> 69d02218
 void faction::load_info(std::string data)
 {
     std::stringstream dump;
