#include "map.h"
#include "lightmap.h"
#include "output.h"
#include "rng.h"
#include "game.h"
#include "line.h"
#include "options.h"
#include "item_factory.h"
#include "mapbuffer.h"
#include "translations.h"
#include "monstergenerator.h"
#include "sounds.h"
#include "debug.h"
#include "messages.h"
#include "mapsharing.h"

#include <cmath>
#include <stdlib.h>
#include <fstream>

extern bool is_valid_in_w_terrain(int,int);

#include "overmapbuffer.h"

#define SGN(a) (((a)<0) ? -1 : 1)
#define INBOUNDS(x, y) \
 (x >= 0 && x < SEEX * my_MAPSIZE && y >= 0 && y < SEEY * my_MAPSIZE)
#define dbg(x) DebugLog((DebugLevel)(x),D_MAP) << __FILE__ << ":" << __LINE__ << ": "

enum astar_list {
 ASL_NONE,
 ASL_OPEN,
 ASL_CLOSED
};

// Map stack methods.
size_t map_stack::size() const
{
    return mystack->size();
}

bool map_stack::empty() const
{
    return mystack->empty();
}

std::list<item>::iterator map_stack::erase( std::list<item>::iterator it )
{
    return myorigin->i_rem(location, it);
}

void map_stack::push_back( const item &newitem )
{
    myorigin->add_item_or_charges(location.x, location.y, newitem);
}

void map_stack::insert_at( std::list<item>::iterator index,
                           const item &newitem )
{
    myorigin->add_item_at( location, index, newitem );
}

std::list<item>::iterator map_stack::begin()
{
    return mystack->begin();
}

std::list<item>::iterator map_stack::end()
{
    return mystack->end();
}

std::list<item>::const_iterator map_stack::begin() const
{
    return mystack->cbegin();
}

std::list<item>::const_iterator map_stack::end() const
{
    return mystack->cend();
}

std::list<item>::reverse_iterator map_stack::rbegin()
{
    return mystack->rbegin();
}

std::list<item>::reverse_iterator map_stack::rend()
{
    return mystack->rend();
}

std::list<item>::const_reverse_iterator map_stack::rbegin() const
{
    return mystack->crbegin();
}

std::list<item>::const_reverse_iterator map_stack::rend() const
{
    return mystack->crend();
}

item &map_stack::front()
{
    return mystack->front();
}

item &map_stack::operator[]( size_t index )
{
    return *(std::next(mystack->begin(), index));
}

// Map class methods.

map::map( int mapsize, bool zlev )
{
    nulter = t_null;
    my_MAPSIZE = mapsize;
    zlevels = zlev;
    if( zlevels ) {
        grid.resize( my_MAPSIZE * my_MAPSIZE * OVERMAP_LAYERS, nullptr );
    } else {
        grid.resize( my_MAPSIZE * my_MAPSIZE, nullptr );
    }

    dbg(D_INFO) << "map::map(): my_MAPSIZE: " << my_MAPSIZE << " zlevels enabled:" << zlevels;
    veh_in_active_range = true;
    transparency_cache_dirty = true;
    outside_cache_dirty = true;
    memset(veh_exists_at, 0, sizeof(veh_exists_at));
    traplocs.resize( traplist.size() );
}

map::~map()
{
}

// Vehicle functions

VehicleList map::get_vehicles(){
   return get_vehicles(0,0,SEEX*my_MAPSIZE, SEEY*my_MAPSIZE);
}

void map::reset_vehicle_cache()
{
    clear_vehicle_cache();
    // Cache all vehicles
    veh_in_active_range = false;
    for( const auto & elem : vehicle_list ) {
        update_vehicle_cache( elem, true );
    }
}

void map::update_vehicle_cache( vehicle *veh, const bool brand_new )
{
    veh_in_active_range = true;
    if( !brand_new ) {
        // Existing must be cleared
        auto it = veh_cached_parts.begin();
        const auto end = veh_cached_parts.end();
        while( it != end ) {
            if( it->second.first == veh ) {
                const auto &p = it->first;
                if( inbounds( p.x, p.y ) ) {
                    veh_exists_at[p.x][p.y] = false;
                }
                veh_cached_parts.erase( it++ );
            } else {
                ++it;
            }
        }
    }
    // Get parts
    std::vector<vehicle_part> &parts = veh->parts;
    const point gpos = veh->global_pos();
    int partid = 0;
    for( std::vector<vehicle_part>::iterator it = parts.begin(),
         end = parts.end(); it != end; ++it, ++partid ) {
        if( it->removed ) {
            continue;
        }
        const point p = gpos + it->precalc[0];
        veh_cached_parts.insert( std::make_pair( p,
                                 std::make_pair( veh, partid ) ) );
        if( inbounds( p.x, p.y ) ) {
            veh_exists_at[p.x][p.y] = true;
        }
    }
}

void map::clear_vehicle_cache()
{
    while( veh_cached_parts.size() ) {
        const auto part = veh_cached_parts.begin();
        const auto &p = part->first;
        if( inbounds( p.x, p.y ) ) {
            veh_exists_at[p.x][p.y] = false;
        }
        veh_cached_parts.erase( part );
    }
}

void map::update_vehicle_list( submap *const to )
{
    // Update vehicle data
    for( auto & elem : to->vehicles ) {
        vehicle_list.insert( elem );
    }
}

void map::destroy_vehicle (vehicle *veh)
{
    if (!veh) {
        debugmsg("map::destroy_vehicle was passed NULL");
        return;
    }
    submap * const current_submap = get_submap_at_grid(veh->smx, veh->smy);
    for (size_t i = 0; i < current_submap->vehicles.size(); i++) {
        if (current_submap->vehicles[i] == veh) {
            vehicle_list.erase(veh);
            reset_vehicle_cache();
            current_submap->vehicles.erase (current_submap->vehicles.begin() + i);
            delete veh;
            return;
        }
    }
    debugmsg ("destroy_vehicle can't find it! name=%s, x=%d, y=%d", veh->name.c_str(), veh->smx, veh->smy);
}

void map::on_vehicle_moved() {
    set_outside_cache_dirty();
    set_transparency_cache_dirty();
}

void map::vehmove()
{
    // give vehicles movement points
    {
        VehicleList vehs = get_vehicles();
        for( auto &vehs_v : vehs ) {
            vehicle *veh = vehs_v.v;
            veh->gain_moves();
            veh->slow_leak();
        }
    }

    // 15 equals 3 >50mph vehicles, or up to 15 slow (1 square move) ones
    for( int count = 0; count < 15; count++ ) {
        if( !vehproceed() ) {
            break;
        } else {
            on_vehicle_moved();
        }
    }
    // Process item removal on the vehicles that were modified this turn.
    for( const auto &elem : dirty_vehicle_list ) {
        ( elem )->part_removal_cleanup();
    }
    dirty_vehicle_list.clear();
}

bool map::vehproceed()
{
    VehicleList vehs = get_vehicles();
    vehicle* veh = nullptr;
    float max_of_turn = 0;
    int x; int y;
    for( auto &vehs_v : vehs ) {
        if( vehs_v.v->of_turn > max_of_turn ) {
            veh = vehs_v.v;
            x = vehs_v.x;
            y = vehs_v.y;
            max_of_turn = veh->of_turn;
        }
    }
    if(!veh) { return false; }

    if (!inbounds(x, y)) {
        dbg( D_INFO ) << "stopping out-of-map vehicle. (x,y)=(" << x << "," << y << ")";
        veh->stop();
        veh->of_turn = 0;
        return true;
    }

    bool pl_ctrl = veh->player_in_control(&g->u);

    // k slowdown first.
    int slowdown = veh->skidding? 200 : 20; // mph lost per tile when coasting
    float kslw = (0.1 + veh->k_dynamics()) / ((0.1) + veh->k_mass());
    slowdown = (int) ceil(kslw * slowdown);
    if (abs(slowdown) > abs(veh->velocity)) {
        veh->stop();
    } else if (veh->velocity < 0) {
      veh->velocity += slowdown;
    } else {
      veh->velocity -= slowdown;
    }

    //low enough for bicycles to go in reverse.
    if (veh->velocity && abs(veh->velocity) < 20) {
        veh->stop();
    }

    if(veh->velocity == 0) {
        veh->of_turn -= .321f;
        return true;
    }

    std::vector<int> float_indices = veh->all_parts_with_feature(VPFLAG_FLOATS, false);
    if (float_indices.empty()) {
        // sink in water?
        std::vector<int> wheel_indices = veh->all_parts_with_feature(VPFLAG_WHEEL, false);
        int num_wheels = wheel_indices.size(), submerged_wheels = 0;
        for (int w = 0; w < num_wheels; w++) {
            const int p = wheel_indices[w];
            const int px = x + veh->parts[p].precalc[0].x;
            const int py = y + veh->parts[p].precalc[0].y;
            // deep water
            if (ter_at(px, py).has_flag(TFLAG_DEEP_WATER)) {
                submerged_wheels++;
            }
        }
        // submerged wheels threshold is 2/3.
        if (num_wheels && (float)submerged_wheels / num_wheels > .666) {
            add_msg(m_bad, _("Your %s sank."), veh->name.c_str());
            if( pl_ctrl ) {
                veh->unboard_all();
            }
            if( g->remoteveh() == veh ) {
                g->setremoteveh( nullptr );
            }
            // destroy vehicle (sank to nowhere)
            destroy_vehicle(veh);
            return true;
        }
    } else {

        int num = float_indices.size(), moored = 0;
        for (int w = 0; w < num; w++) {
            const int p = float_indices[w];
            const int px = x + veh->parts[p].precalc[0].x;
            const int py = y + veh->parts[p].precalc[0].y;

            if (!has_flag("SWIMMABLE", px, py)) {
                moored++;
            }
        }

        if (moored > num - 1) {
            veh->stop();
            veh->of_turn = 0;

            add_msg(m_info, _("Your %s is beached."), veh->name.c_str());

            return true;
        }

    }
    // One-tile step take some of movement
    //  terrain cost is 1000 on roads.
    // This is stupid btw, it makes veh magically seem
    //  to accelerate when exiting rubble areas.
    float ter_turn_cost = 500.0 * move_cost_ter_furn (x,y) / abs(veh->velocity);

    //can't afford it this turn?
    if(ter_turn_cost >= veh->of_turn) {
        veh->of_turn_carry = veh->of_turn;
        veh->of_turn = 0;
        return true;
    }

    veh->of_turn -= ter_turn_cost;

    // if not enough wheels, mess up the ground a bit.
    if (!veh->valid_wheel_config()) {
        veh->velocity += veh->velocity < 0 ? 2000 : -2000;
        for (auto &p : veh->parts) {
            const int px = x + p.precalc[0].x;
            const int py = y + p.precalc[0].y;
            const ter_id &pter = ter(px, py);
            if (pter == t_dirt || pter == t_grass) {
                ter_set(px, py, t_dirtmound);
            }
        }
    }

    if (veh->skidding) {
        if (one_in(4)) { // might turn uncontrollably while skidding
            veh->turn (one_in(2) ? -15 : 15);
        }
    }
    else if (pl_ctrl && rng(0, 4) > g->u.skillLevel("driving") && one_in(20)) {
        add_msg(m_warning, _("You fumble with the %s's controls."), veh->name.c_str());
        veh->turn (one_in(2) ? -15 : 15);
    }
    // eventually send it skidding if no control
    if (!veh->boarded_parts().size() && one_in (10)) {
        veh->skidding = true;
    }
    tileray mdir; // the direction we're moving
    if (veh->skidding) { // if skidding, it's the move vector
        mdir = veh->move;
    } else if (veh->turn_dir != veh->face.dir()) {
        mdir.init (veh->turn_dir); // driver turned vehicle, get turn_dir
    } else {
      mdir = veh->face;          // not turning, keep face.dir
    }
    mdir.advance (veh->velocity < 0? -1 : 1);
    const int dx = mdir.dx();           // where do we go
    const int dy = mdir.dy();           // where do we go
    bool can_move = true;
    // calculate parts' mount points @ next turn (put them into precalc[1])
    veh->precalc_mounts(1, veh->skidding ? veh->turn_dir : mdir.dir());

    int dmg_1 = 0;

    std::vector<veh_collision> veh_veh_colls;
    std::vector<veh_collision> veh_misc_colls;

    if (veh->velocity == 0) { can_move = false; }
    // find collisions
    int vel1 = veh->velocity/100; //velocity of car before collision
    veh->collision( veh_veh_colls, veh_misc_colls, dx, dy, can_move, dmg_1 );

    bool veh_veh_coll_flag = false;
    // Used to calculate the epicenter of the collision.
    point epicenter1(0, 0);
    point epicenter2(0, 0);

    if(veh_veh_colls.size()) { // we have dynamic crap!
        // effects of colliding with another vehicle:
        // transfers of momentum, skidding,
        // parts are damaged/broken on both sides,
        // remaining times are normalized,
        veh_veh_coll_flag = true;
        veh_collision c = veh_veh_colls[0]; //Note: What´s with collisions with more than 2 vehicles?
        vehicle* veh2 = (vehicle*) c.target;
        add_msg(m_bad, _("The %1$s's %2$s collides with the %3$s's %4$s."),
                       veh->name.c_str(),  veh->part_info(c.part).name.c_str(),
                       veh2->name.c_str(), veh2->part_info(c.target_part).name.c_str());

        // for reference, a cargo truck weighs ~25300, a bicycle 690,
        //  and 38mph is 3800 'velocity'
        rl_vec2d velo_veh1 = veh->velo_vec();
        rl_vec2d velo_veh2 = veh2->velo_vec();
        float m1 = veh->total_mass();
        float m2 = veh2->total_mass();
        //Energy of vehicle1 annd vehicle2 before collision
        float E = 0.5 * m1 * velo_veh1.norm() * velo_veh1.norm() +
            0.5 * m2 * velo_veh2.norm() * velo_veh2.norm();

        //collision_axis
        int x_cof1 = 0, y_cof1 = 0, x_cof2 = 0, y_cof2 = 0;
        veh ->center_of_mass(x_cof1, y_cof1);
        veh2->center_of_mass(x_cof2, y_cof2);
        rl_vec2d collision_axis_y;

        collision_axis_y.x = ( veh->global_x() + x_cof1 ) -  ( veh2->global_x() + x_cof2 );
        collision_axis_y.y = ( veh->global_y() + y_cof1 ) -  ( veh2->global_y() + y_cof2 );
        collision_axis_y = collision_axis_y.normalized();
        rl_vec2d collision_axis_x = collision_axis_y.get_vertical();
        // imp? & delta? & final? reworked:
        // newvel1 =( vel1 * ( mass1 - mass2 ) + ( 2 * mass2 * vel2 ) ) / ( mass1 + mass2 )
        // as per http://en.wikipedia.org/wiki/Elastic_collision
        //velocity of veh1 before collision in the direction of collision_axis_y
        float vel1_y = collision_axis_y.dot_product(velo_veh1);
        float vel1_x = collision_axis_x.dot_product(velo_veh1);
        //velocity of veh2 before collision in the direction of collision_axis_y
        float vel2_y = collision_axis_y.dot_product(velo_veh2);
        float vel2_x = collision_axis_x.dot_product(velo_veh2);
        // e = 0 -> inelastic collision
        // e = 1 -> elastic collision
        float e = get_collision_factor(vel1_y/100 - vel2_y/100);

        //velocity after collision
        float vel1_x_a = vel1_x;
        // vel1_x_a = vel1_x, because in x-direction we have no transmission of force
        float vel2_x_a = vel2_x;
        //transmission of force only in direction of collision_axix_y
        //equation: partially elastic collision
        float vel1_y_a = ( m2 * vel2_y * ( 1 + e ) + vel1_y * ( m1 - m2 * e) ) / ( m1 + m2);
        //equation: partially elastic collision
        float vel2_y_a = ( m1 * vel1_y * ( 1 + e ) + vel2_y * ( m2 - m1 * e) ) / ( m1 + m2);
        //add both components; Note: collision_axis is normalized
        rl_vec2d final1 = collision_axis_y * vel1_y_a + collision_axis_x * vel1_x_a;
        //add both components; Note: collision_axis is normalized
        rl_vec2d final2 = collision_axis_y * vel2_y_a + collision_axis_x * vel2_x_a;

        //Energy after collision
        float E_a = 0.5 * m1 * final1.norm() * final1.norm() +
            0.5 * m2 * final2.norm() * final2.norm();
        float d_E = E - E_a;  //Lost energy at collision -> deformation energy
        float dmg = std::abs( d_E / 1000 / 2000 );  //adjust to balance damage
        float dmg_veh1 = dmg * 0.5;
        float dmg_veh2 = dmg * 0.5;

        int coll_parts_cnt = 0; //quantity of colliding parts between veh1 and veh2
        for( auto &veh_veh_coll : veh_veh_colls ) {
            veh_collision tmp_c = veh_veh_coll;
            if(veh2 == (vehicle*) tmp_c.target) { coll_parts_cnt++; }
        }

        float dmg1_part = dmg_veh1 / coll_parts_cnt;
        float dmg2_part = dmg_veh2 / coll_parts_cnt;

        //damage colliding parts (only veh1 and veh2 parts)
        for( auto &veh_veh_coll : veh_veh_colls ) {
            veh_collision tmp_c = veh_veh_coll;

            if(veh2 == (vehicle*) tmp_c.target) {
                int parm1 = veh->part_with_feature (tmp_c.part, VPFLAG_ARMOR);
                if (parm1 < 0) {
                    parm1 = tmp_c.part;
                }
                int parm2 = veh2->part_with_feature (tmp_c.target_part, VPFLAG_ARMOR);
                if (parm2 < 0) {
                    parm2 = tmp_c.target_part;
                }
                epicenter1.x += veh->parts[parm1].mount.x;
                epicenter1.y += veh->parts[parm1].mount.y;
                veh->damage(parm1, dmg1_part, 1);

                epicenter2.x += veh2->parts[parm2].mount.x;
                epicenter2.y += veh2->parts[parm2].mount.y;
                veh2->damage(parm2, dmg2_part, 1);
            }
        }
        epicenter1.x /= coll_parts_cnt;
        epicenter1.y /= coll_parts_cnt;
        epicenter2.x /= coll_parts_cnt;
        epicenter2.y /= coll_parts_cnt;


        if (dmg2_part > 100) {
            // shake veh because of collision
            veh2->damage_all(dmg2_part / 2, dmg2_part, 1, epicenter2);
        }

        dmg_1 += dmg1_part;

        veh->move.init (final1.x, final1.y);
        veh->velocity = final1.norm();
        // shrug it off if the change is less than 8mph.
        if(dmg_veh1 > 800) {
            veh->skidding = 1;
        }
        veh2->move.init(final2.x, final2.y);
        veh2->velocity = final2.norm();
        if(dmg_veh2 > 800) {
            veh2->skidding = 1;
        }
        //give veh2 the initiative to proceed next before veh1
        float avg_of_turn = (veh2->of_turn + veh->of_turn) / 2;
        if(avg_of_turn < .1f)
            avg_of_turn = .1f;
        veh->of_turn = avg_of_turn * .9;
        veh2->of_turn = avg_of_turn * 1.1;
    }

    for( auto &veh_misc_coll : veh_misc_colls ) {

        const point collision_point = veh->parts[veh_misc_coll.part].mount;
        int coll_dmg = veh_misc_coll.imp;
        //Shock damage
        veh->damage_all(coll_dmg / 2, coll_dmg, 1, collision_point);
    }

    int coll_turn = 0;
    if (dmg_1 > 0) {
        int vel1_a = veh->velocity / 100; //velocity of car after collision
        int d_vel = abs(vel1 - vel1_a);

        std::vector<int> ppl = veh->boarded_parts();

        for (auto &ps : ppl) {
            player *psg = veh->get_passenger (ps);
            if (!psg) {
                debugmsg ("throw passenger: empty passenger at part %d", ps);
                continue;
            }

            bool throw_from_seat = 0;
            if (veh->part_with_feature (ps, VPFLAG_SEATBELT) == -1) {
                throw_from_seat = d_vel * rng(80, 120) / 100 > (psg->str_cur * 1.5 + 5);
            }

            //damage passengers if d_vel is too high
            if(d_vel > 60* rng(50,100)/100 && !throw_from_seat) {
                int dmg = d_vel/4*rng(70,100)/100;
                psg->hurtall(dmg, nullptr);
                if (psg == &g->u) {
                    add_msg(m_bad, _("You take %d damage by the power of the impact!"), dmg);
                } else if (psg->name.length()) {
                    add_msg(m_bad, _("%s takes %d damage by the power of the impact!"),
                                   psg->name.c_str(), dmg);
                }
            }

            if (throw_from_seat) {
                if (psg == &g->u) {
                    add_msg(m_bad, _("You are hurled from the %s's seat by the power of the impact!"),
                                   veh->name.c_str());
                } else if (psg->name.length()) {
                    add_msg(m_bad, _("%s is hurled from the %s's seat by the power of the impact!"),
                                   psg->name.c_str(), veh->name.c_str());
                }
                unboard_vehicle(x + veh->parts[ps].precalc[0].x,
                                     y + veh->parts[ps].precalc[0].y);
                g->fling_creature(psg, mdir.dir() + rng(0, 60) - 30,
                                           (vel1 - psg->str_cur < 10 ? 10 :
                                            vel1 - psg->str_cur));
            } else if (veh->part_with_feature (ps, "CONTROLS") >= 0) {
                // FIXME: should actually check if passenger is in control,
                // not just if there are controls there.
                const int lose_ctrl_roll = rng (0, dmg_1);
                if (lose_ctrl_roll > psg->dex_cur * 2 + psg->skillLevel("driving") * 3) {
                    if (psg == &g->u) {
                        add_msg(m_warning, _("You lose control of the %s."), veh->name.c_str());
                    } else if (psg->name.length()) {
                        add_msg(m_warning, _("%s loses control of the %s."), psg->name.c_str());
                    }
                    int turn_amount = (rng (1, 3) * sqrt((double)vel1_a) / 2) / 15;
                    if (turn_amount < 1) {
                        turn_amount = 1;
                    }
                    turn_amount *= 15;
                    if (turn_amount > 120) {
                        turn_amount = 120;
                    }
                    coll_turn = one_in (2)? turn_amount : -turn_amount;
                }
            }
        }
    }
    if(veh_veh_coll_flag) return true;

    // now we're gonna handle traps we're standing on (if we're still moving).
    // this is done here before displacement because
    // after displacement veh reference would be invdalid.
    // damn references!
    if (can_move) {
        std::vector<int> wheel_indices = veh->all_parts_with_feature("WHEEL", false);
        for (auto &w : wheel_indices) {
            const int wheel_x = x + veh->parts[w].precalc[0].x;
            const int wheel_y = y + veh->parts[w].precalc[0].y;
            if (one_in(2)) {
                if( displace_water( wheel_x, wheel_y) && pl_ctrl ) {
                    add_msg(m_warning, _("You hear a splash!"));
                }
            }
            veh->handle_trap( wheel_x, wheel_y, w );
            if( !has_flag( "SEALED", wheel_x, wheel_y ) ) {
            auto item_vec = i_at( wheel_x, wheel_y );
            for( auto it = item_vec.begin(); it != item_vec.end(); ) {
                it->damage += rng( 0, 3 );
                if( it->damage > 4 ) {
                    it = item_vec.erase(it);
                } else {
                    ++it;
                }
            }
            }
        }
    }

    int last_turn_dec = 1;
    if (veh->last_turn < 0) {
        veh->last_turn += last_turn_dec;
        if (veh->last_turn > -last_turn_dec) { veh->last_turn = 0; }
    } else if (veh->last_turn > 0) {
        veh->last_turn -= last_turn_dec;
        if (veh->last_turn < last_turn_dec) { veh->last_turn = 0; }
    }

    if (can_move) {
        // accept new direction
        if (veh->skidding) {
            veh->face.init (veh->turn_dir);
            if(pl_ctrl) {
                veh->possibly_recover_from_skid();
            }
        } else {
            veh->face = mdir;
        }
        veh->move = mdir;
        if (coll_turn) {
            veh->skidding = true;
            veh->turn (coll_turn);
        }
        // accept new position
        // if submap changed, we need to process grid from the beginning.
        displace_vehicle (x, y, dx, dy);
    } else { // can_move
        veh->stop();
    }
    // If the PC is in the currently moved vehicle, adjust the
    // view offset.
    if (g->u.controlling_vehicle && veh_at(g->u.posx(), g->u.posy()) == veh) {
        g->calc_driving_offset(veh);
    }
    // redraw scene
    g->draw();
    return true;
}

// 2D vehicle functions

VehicleList map::get_vehicles(const int sx, const int sy, const int ex, const int ey)
{
    return get_vehicles( tripoint( sx, sy, abs_sub.z ), tripoint( ex, ey, abs_sub.z ) );
}

vehicle* map::veh_at(const int x, const int y, int &part_num)
{
    if( !veh_in_active_range || !INBOUNDS(x, y) ) {
        return nullptr; // Out-of-bounds - null vehicle
    }

    // Apparently this is a proper coding practice and not an ugly hack
    return const_cast<vehicle *>( veh_at_internal( x, y, part_num ) );
}

const vehicle* map::veh_at(const int x, const int y, int &part_num) const
{
    if( !veh_in_active_range || !INBOUNDS( x, y ) ) {
        return nullptr; // Out-of-bounds - null vehicle
    }

    return veh_at_internal( x, y, part_num );
}

const vehicle* map::veh_at_internal( const int x, const int y, int &part_num) const
{
    // This function is called A LOT. Move as much out of here as possible.
    if( !veh_in_active_range || !veh_exists_at[x][y] ) {
        return nullptr; // Clear cache indicates no vehicle. This should optimize a great deal.
    }

    const auto it = veh_cached_parts.find( point( x, y ) );
    if( it != veh_cached_parts.end() ) {
        part_num = it->second.second;
        return it->second.first;
    }

    debugmsg( "vehicle part cache indicated vehicle not found: %d %d", x, y );
    return nullptr;
}

vehicle* map::veh_at(const int x, const int y)
{
    int part = 0;
    return veh_at(x, y, part);
}

const vehicle* map::veh_at(const int x, const int y) const
{
    int part = 0;
    return veh_at(x, y, part);
}

point map::veh_part_coordinates(const int x, const int y)
{
    int part_num;
    vehicle* veh = veh_at(x, y, part_num);

    if(veh == nullptr) {
        return point(0,0);
    }

    return veh->parts[part_num].mount;
}

void map::board_vehicle(int x, int y, player *p)
{
    board_vehicle( tripoint( x, y, abs_sub.z ), p );
}

void map::unboard_vehicle(const int x, const int y)
{
    unboard_vehicle( tripoint( x, y, abs_sub.z ) );
}

bool map::displace_vehicle (int &x, int &y, const int dx, const int dy, bool test)
{
    tripoint p( x, y, abs_sub.z );
    tripoint dp( dx, dy, 0 );
    bool ret = displace_vehicle( p, dp, test );
    x = p.x;
    y = p.y;
    return ret;
}

bool map::displace_water (const int x, const int y)
{
    return displace_water( tripoint( x, y, abs_sub.z ) );
}

// 3D vehicle functions

VehicleList map::get_vehicles( const tripoint &start, const tripoint &end )
{
    const int chunk_sx = std::max( 0, (start.x / SEEX) - 1 );
    const int chunk_ex = std::min( my_MAPSIZE - 1, (end.x / SEEX) + 1 );
    const int chunk_sy = std::max( 0, (start.y / SEEY) - 1 );
    const int chunk_ey = std::min( my_MAPSIZE - 1, (end.y / SEEY) + 1 );
    const int chunk_sz = start.z;
    const int chunk_ez = end.z;
    VehicleList vehs;

    for( int cx = chunk_sx; cx <= chunk_ex; ++cx ) {
        for( int cy = chunk_sy; cy <= chunk_ey; ++cy ) {
            for( int cz = chunk_sz; cz <= chunk_ez; ++cz ) {
                submap *current_submap = get_submap_at_grid( cx, cy, cz );
                for( auto &elem : current_submap->vehicles ) {
                    wrapped_vehicle w;
                    w.v = elem;
                    w.x = w.v->posx + cx * SEEX;
                    w.y = w.v->posy + cy * SEEY;
                    w.z = cz;
                    w.i = cx;
                    w.j = cy;
                    vehs.push_back( w );
                }
            }
        }
    }

    return vehs;
}

vehicle* map::veh_at( const tripoint &p, int &part_num )
{
    if( !veh_in_active_range || !inbounds( p ) ) {
        return nullptr; // Out-of-bounds - null vehicle
    }

    // Apparently this is a proper coding practice and not an ugly hack
    return const_cast<vehicle *>( veh_at_internal( p, part_num ) );
}

const vehicle* map::veh_at( const tripoint &p, int &part_num ) const
{
    if( !veh_in_active_range || !inbounds( p ) ) {
        return nullptr; // Out-of-bounds - null vehicle
    }

    return veh_at_internal( p, part_num );
}

const vehicle* map::veh_at_internal( const tripoint &p, int &part_num ) const
{
    // This function is called A LOT. Move as much out of here as possible.
    if( !veh_in_active_range || !veh_exists_at[p.x][p.y] ) {
        return nullptr; // Clear cache indicates no vehicle. This should optimize a great deal.
    }

    const auto it = veh_cached_parts.find( point( p.x, p.y ) );
    if( it != veh_cached_parts.end() ) {
        part_num = it->second.second;
        return it->second.first;
    }

    debugmsg( "vehicle part cache indicated vehicle not found: %d %d %d", p.x, p.y, p.z );
    return nullptr;
}

vehicle* map::veh_at( const tripoint &p )
{
    int part = 0;
    return veh_at( p, part );
}

const vehicle* map::veh_at( const tripoint &p ) const
{
    int part = 0;
    return veh_at( p, part );
}

point map::veh_part_coordinates( const tripoint &p )
{
    int part_num;
    vehicle* veh = veh_at( p, part_num );

    if(veh == nullptr) {
        return point( 0,0 );
    }

    return veh->parts[part_num].mount;
}

void map::board_vehicle( const tripoint &pos, player *p )
{
    if( !p ) {
        debugmsg ("map::board_vehicle: null player");
        return;
    }

    int part = 0;
    vehicle *veh = veh_at( pos, part );
    if( !veh ) {
        if( p->grab_point.x == 0 && p->grab_point.y == 0 ) {
            debugmsg ("map::board_vehicle: vehicle not found");
        }
        return;
    }

    const int seat_part = veh->part_with_feature (part, VPFLAG_BOARDABLE);
    if( seat_part < 0 ) {
        debugmsg( "map::board_vehicle: boarding %s (not boardable)",
                  veh->part_info(part).name.c_str() );
        return;
    }
    if( veh->parts[seat_part].has_flag( vehicle_part::passenger_flag ) ) {
        player *psg = veh->get_passenger( seat_part );
        debugmsg( "map::board_vehicle: passenger (%s) is already there",
                  psg ? psg->name.c_str() : "<null>" );
        unboard_vehicle( pos );
    }
    veh->parts[seat_part].set_flag(vehicle_part::passenger_flag);
    veh->parts[seat_part].passenger_id = p->getID();

    p->setx( pos.x );
    p->sety( pos.y );
    p->setz( pos.z );
    p->in_vehicle = true;
    if( p == &g->u &&
        ( pos.x < SEEX * int(my_MAPSIZE / 2) ||
          pos.y < SEEY * int(my_MAPSIZE / 2) ||
          pos.x >= SEEX * (1 + int(my_MAPSIZE / 2) ) ||
          pos.y >= SEEY * (1 + int(my_MAPSIZE / 2) ) ) ) {
        int tempx = pos.x;
        int tempy = pos.y;
        g->update_map( tempx, tempy );
    }
}

void map::unboard_vehicle( const tripoint &p )
{
    int part = 0;
    vehicle *veh = veh_at( p, part );
    player *passenger = nullptr;
    if( !veh ) {
        debugmsg ("map::unboard_vehicle: vehicle not found");
        // Try and force unboard the player anyway.
        if( g->u.pos3() == p ) {
            passenger = &(g->u);
        } else {
            int npcdex = g->npc_at( p.x, p.y );
            if( npcdex != -1 ) {
                passenger = g->active_npc[npcdex];
            }
        }
        if( passenger ) {
            passenger->in_vehicle = false;
            passenger->driving_recoil = 0;
            passenger->controlling_vehicle = false;
        }
        return;
    }
    const int seat_part = veh->part_with_feature( part, VPFLAG_BOARDABLE, false );
    if( seat_part < 0 ) {
        debugmsg ("map::unboard_vehicle: unboarding %s (not boardable)",
                  veh->part_info(part).name.c_str());
        return;
    }
    passenger = veh->get_passenger(seat_part);
    if( !passenger ) {
        debugmsg ("map::unboard_vehicle: passenger not found");
        return;
    }
    passenger->in_vehicle = false;
    passenger->driving_recoil = 0;
    passenger->controlling_vehicle = false;
    veh->parts[seat_part].remove_flag(vehicle_part::passenger_flag);
    veh->skidding = true;
}

bool map::displace_vehicle( tripoint &p, const tripoint &dp, bool test )
{
    const tripoint p2 = p + dp;
    tripoint src = p;
    tripoint dst = p2;

    if( !inbounds( src ) ) {
        add_msg( m_debug, "map::displace_vehicle: coords out of bounds %d,%d,%d->%d,%d,%d",
                        src.x, src.y, src.z, dst.x, dst.y, dst.z );
        return false;
    }

    int src_offset_x, src_offset_y, dst_offset_x, dst_offset_y;
    submap *const src_submap = get_submap_at( src, src_offset_x, src_offset_y );
    submap *const dst_submap = get_submap_at( dst, dst_offset_x, dst_offset_y );

    if( test ) {
        return src_submap != dst_submap;
    }

    // first, let's find our position in current vehicles vector
    int our_i = -1;
    for( size_t i = 0; i < src_submap->vehicles.size(); i++ ) {
        if( src_submap->vehicles[i]->posx == src_offset_x &&
              src_submap->vehicles[i]->posy == src_offset_y ) {
            our_i = i;
            break;
        }
    }
    if( our_i < 0 ) {
        vehicle *v = veh_at( p );
        for( auto & smap : grid ) {
            for (size_t i = 0; i < smap->vehicles.size(); i++) {
                if (smap->vehicles[i] == v) {
                    our_i = i;
                    const_cast<submap*&>(src_submap) = smap;
                    break;
                }
            }
        }
    }
    if( our_i < 0 ) {
        add_msg( m_debug, "displace_vehicle our_i=%d", our_i );
        return false;
    }
    // move the vehicle
    vehicle *veh = src_submap->vehicles[our_i];
    // don't let it go off grid
    if( !inbounds( p2 ) ) {
        veh->stop();
        // Silent debug
        dbg(D_ERROR) << "map:displace_vehicle: Stopping vehicle, displaced dp=("
                     << dp.x << ", " << dp.y << ", " << dp.z << ")";
        return false;
    }

    // record every passenger inside
    std::vector<int> psg_parts = veh->boarded_parts();
    std::vector<player *> psgs;
    for( auto &prt : psg_parts ) {
        psgs.push_back( veh->get_passenger( prt ) );
    }

    const int rec = abs( veh->velocity ) / 5 / 100;

    bool need_update = false;
    int upd_x, upd_y;
    // move passengers
    for( size_t i = 0; i < psg_parts.size(); i++ ) {
        player *psg = psgs[i];
        const int prt = psg_parts[i];
        if( !psg ) {
            debugmsg( "empty passenger part %d pcoord=%d,%d,%d u=%d,%d,%d?",
                         prt,
                         veh->global_x() + veh->parts[prt].precalc[0].x,
                         veh->global_y() + veh->parts[prt].precalc[0].y,
                         p.z,
                         g->u.posx(), g->u.posy(), g->u.posz() );
            veh->parts[prt].remove_flag(vehicle_part::passenger_flag);
            continue;
        }
        // add recoil
        psg->driving_recoil = rec;
        // displace passenger taking in account vehicle movement (dx, dy)
        // and turning: precalc[0] contains previous frame direction,
        // and precalc[1] should contain next direction
        psg->setx( psg->posx() + dp.x + veh->parts[prt].precalc[1].x - veh->parts[prt].precalc[0].x );
        psg->sety( psg->posy() + dp.y + veh->parts[prt].precalc[1].y - veh->parts[prt].precalc[0].y );
        if( psg == &g->u ) { // if passenger is you, we need to update the map
            need_update = true;
            upd_x = psg->posx();
            upd_y = psg->posy();
        }
    }

    veh->shed_loose_parts();
    for( auto &prt : veh->parts ) {
        prt.precalc[0] = prt.precalc[1];
    }

    veh->posx = dst_offset_x;
    veh->posy = dst_offset_y;
    if (src_submap != dst_submap) {
        veh->set_submap_moved( int( p2.x / SEEX ), int( p2.y / SEEY ) );
        dst_submap->vehicles.push_back( veh );
        src_submap->vehicles.erase( src_submap->vehicles.begin() + our_i );
    }

    // Need old coords to check for remote control
    bool remote = veh->remote_controlled( &g->u );

    p += dp;

    update_vehicle_cache(veh);

    bool was_update = false;
    if (need_update &&
          (upd_x < SEEX * int(my_MAPSIZE / 2) || upd_y < SEEY *int(my_MAPSIZE / 2) ||
          upd_x >= SEEX * (1+int(my_MAPSIZE / 2)) ||
          upd_y >= SEEY * (1+int(my_MAPSIZE / 2)))) {
        // map will shift, so adjust vehicle coords we've been passed
        if (upd_x < SEEX * int(my_MAPSIZE / 2)) {
            p.x += SEEX;
        } else if (upd_x >= SEEX * (1+int(my_MAPSIZE / 2))) {
            p.x -= SEEX;
        }
        if (upd_y < SEEY * int(my_MAPSIZE / 2)) {
            p.y += SEEY;
        } else if (upd_y >= SEEY * (1+int(my_MAPSIZE / 2))) {
            p.y -= SEEY;
        }
        g->update_map(upd_x, upd_y);
        was_update = true;
    }
    if( remote ) { // Has to be after update_map or coords won't be valid
        g->setremoteveh( veh );
    }

    return (src_submap != dst_submap) || was_update;
}

bool map::displace_water ( const tripoint &p )
{
    // Check for shallow water
    if( has_flag( "SWIMMABLE", p ) && !has_flag( TFLAG_DEEP_WATER, p ) ) {
        int dis_places = 0, sel_place = 0;
        for( int pass = 0; pass < 2; pass++ ) {
            // we do 2 passes.
            // first, count how many non-water places around
            // then choose one within count and fill it with water on second pass
            if( pass != 0 ) {
                sel_place = rng( 0, dis_places - 1 );
                dis_places = 0;
            }
            tripoint temp( p );
            int &tx = temp.x;
            int &ty = temp.y;
            for( tx = p.x - 1; tx <= p.x + 1; tx++ ) {
                for( ty = p.y -1; ty <= p.y + 1; ty++ ) {
                    if( ( tx != p.x && ty != p.y )
                            || move_cost_ter_furn( temp ) == 0
                            || has_flag( TFLAG_DEEP_WATER, temp ) ) {
                        continue;
                    }
                    ter_id ter0 = ter( temp );
                    if( ter0 == t_water_sh ||
                        ter0 == t_water_dp) {
                        continue;
                    }
                    if( pass != 0 && dis_places == sel_place ) {
                        ter_set( temp, t_water_sh );
                        ter_set( temp, t_dirt );
                        return true;
                    }

                    dis_places++;
                }
            }
        }
    }
    return false;
}

// End of 3D vehicle

// 2D overloads for furniture
// To be removed once not needed
void map::set(const int x, const int y, const ter_id new_terrain, const furn_id new_furniture)
{
    furn_set(x, y, new_furniture);
    ter_set(x, y, new_terrain);
}

void map::set(const int x, const int y, const std::string new_terrain, const std::string new_furniture) {
    furn_set(x, y, new_furniture);
    ter_set(x, y, new_terrain);
}

std::string map::name(const int x, const int y)
{
 return has_furn(x, y) ? furn_at(x, y).name : ter_at(x, y).name;
}

bool map::has_furn(const int x, const int y) const
{
  return furn(x, y) != f_null;
}

std::string map::get_furn(const int x, const int y) const
{
    return furn_at(x, y).id;
}

furn_t & map::furn_at(const int x, const int y) const
{
    return furnlist[ furn(x,y) ];
}

furn_id map::furn(const int x, const int y) const
{
    if( !INBOUNDS(x, y) ) {
        return f_null;
    }

    int lx, ly;
    submap * const current_submap = get_submap_at(x, y, lx, ly);

    return current_submap->get_furn(lx, ly);
}

void map::furn_set(const int x, const int y, const furn_id new_furniture)
{
 if (!INBOUNDS(x, y)) {
  return;
 }

 int lx, ly;
 submap * const current_submap = get_submap_at(x, y, lx, ly);

 set_transparency_cache_dirty();
 current_submap->set_furn(lx, ly, new_furniture);
}

void map::furn_set(const int x, const int y, const std::string new_furniture) {
    if ( furnmap.find(new_furniture) == furnmap.end() ) {
        return;
    }
    furn_set(x, y, (furn_id)furnmap[ new_furniture ].loadid );
}

std::string map::furnname(const int x, const int y) {
 return furn_at(x, y).name;
}
// End of 2D overloads for furniture

void map::set( const tripoint &p, const ter_id new_terrain, const furn_id new_furniture)
{
    furn_set( p, new_furniture );
    ter_set( p, new_terrain );
}

void map::set( const tripoint &p, const std::string new_terrain, const std::string new_furniture) {
    furn_set( p, new_furniture );
    ter_set( p, new_terrain );
}

std::string map::name( const tripoint &p )
{
 return has_furn( p ) ? furn_at( p ).name : ter_at( p ).name;
}

bool map::has_furn( const tripoint &p ) const
{
  return furn( p ) != f_null;
}

std::string map::get_furn( const tripoint &p ) const
{
    return furn_at( p ).id;
}

furn_t & map::furn_at( const tripoint &p ) const
{
    return furnlist[ furn( p ) ];
}

furn_id map::furn( const tripoint &p ) const
{
    if( !inbounds( p ) ) {
        return f_null;
    }

    int lx, ly;
    submap *const current_submap = get_submap_at( p, lx, ly );

    return current_submap->get_furn( lx, ly );
}

void map::furn_set( const tripoint &p, const furn_id new_furniture)
{
    if (!inbounds( p )) {
        return;
    }

    int lx, ly;
    submap *const current_submap = get_submap_at( p, lx, ly );

    // set the dirty flags
    // TODO: consider checking if the transparency value actually changes
    set_transparency_cache_dirty();
    current_submap->set_furn( lx, ly, new_furniture );
}

void map::furn_set( const tripoint &p, const std::string new_furniture) {
    if( furnmap.find(new_furniture) == furnmap.end() ) {
        return;
    }

    furn_set( p, (furn_id)furnmap[ new_furniture ].loadid );
}

bool map::can_move_furniture( const tripoint &pos, player *p ) {
    furn_t furniture_type = furn_at( pos );
    int required_str = furniture_type.move_str_req;

    // Object can not be moved (or nothing there)
    if( required_str < 0 ) { 
        return false;
    }

    if( p != nullptr && p->str_cur < required_str ) {
        return false;
    }

    return true;
}

std::string map::furnname( const tripoint &p ) {
    return furn_at( p ).name;
}

// 2D overloads for terrain
// To be removed once not needed

ter_id map::ter(const int x, const int y) const
{
    if( !INBOUNDS(x, y) ) {
        return t_null;
    }

    int lx, ly;
    submap * const current_submap = get_submap_at(x, y, lx, ly);
    return current_submap->get_ter( lx, ly );
}

std::string map::get_ter(const int x, const int y) const {
    return ter_at(x, y).id;
}

std::string map::get_ter_harvestable(const int x, const int y) const {
    return ter_at(x, y).harvestable;
}

ter_id map::get_ter_transforms_into(const int x, const int y) const {
    return (ter_id)termap[ ter_at(x, y).transforms_into ].loadid;
}

int map::get_ter_harvest_season(const int x, const int y) const {
    return ter_at(x, y).harvest_season;
}

ter_t & map::ter_at(const int x, const int y) const
{
    return terlist[ ter(x,y) ];
}

void map::ter_set(const int x, const int y, const std::string new_terrain) {
    if ( termap.find(new_terrain) == termap.end() ) {
        return;
    }
    ter_set(x, y, (ter_id)termap[ new_terrain ].loadid );
}

void map::ter_set(const int x, const int y, const ter_id new_terrain) {
    if (!INBOUNDS(x, y)) {
        return;
    }

    set_transparency_cache_dirty();
    set_outside_cache_dirty();

    int lx, ly;
    submap * const current_submap = get_submap_at(x, y, lx, ly);
    current_submap->set_ter( lx, ly, new_terrain );
}

std::string map::tername(const int x, const int y) const
{
 return ter_at(x, y).name;
}
// End of 2D overloads for terrain

/*
 * Get the terrain integer id. This is -not- a number guaranteed to remain
 * the same across revisions; it is a load order, and can change when mods
 * are loaded or removed. The old t_floor style constants will still work but
 * are -not- guaranteed; if a mod removes t_lava, t_lava will equal t_null;
 * New terrains added to the core game generally do not need this, it's
 * retained for high performance comparisons, save/load, and gradual transition
 * to string terrain.id
 */
ter_id map::ter( const tripoint &p ) const
{
    if( !inbounds( p ) ) {
        return t_null;
    }

    int lx, ly;
    submap *const current_submap = get_submap_at( p, lx, ly );

    return current_submap->get_ter( lx, ly );
}

/*
 * Get the terrain string id. This will remain the same across revisions,
 * unless a mod eliminates or changes it. Generally this is less efficient
 * than ter_id, but only an issue if thousands of comparisons are made.
 */
std::string map::get_ter( const tripoint &p ) const {
    return ter_at( p ).id;
}

/*
 * Get the terrain harvestable string (what will get harvested from the terrain)
 */
std::string map::get_ter_harvestable( const tripoint &p ) const {
    return ter_at( p ).harvestable;
}

/*
 * Get the terrain transforms_into id (what will the terrain transforms into)
 */
ter_id map::get_ter_transforms_into( const tripoint &p ) const {
    return (ter_id)termap[ ter_at( p ).transforms_into ].loadid;
}

/*
 * Get the harvest season from the terrain
 */
int map::get_ter_harvest_season( const tripoint &p ) const {
    return ter_at( p ).harvest_season;
}

/*
 * Get a reference to the actual terrain struct.
 */
ter_t & map::ter_at( const tripoint &p ) const
{
    return terlist[ ter( p ) ];
}

/*
 * set terrain via string; this works for -any- terrain id
 */
void map::ter_set( const tripoint &p, const std::string new_terrain) {
    if(  termap.find(new_terrain) == termap.end() ) {
        return;
    }

    ter_set( p, (ter_id)termap[ new_terrain ].loadid );
}

/*
 * set terrain via builtin t_keyword; only if defined, and will not work
 * for mods
 */
void map::ter_set( const tripoint &p, const ter_id new_terrain) {
    if( !inbounds( p ) ) {
        return;
    }

    // set the dirty flags
    // TODO: consider checking if the transparency value actually changes
    set_transparency_cache_dirty();
    set_outside_cache_dirty();

    int lx, ly;
    submap *const current_submap = get_submap_at( p, lx, ly );
    current_submap->set_ter( lx, ly, new_terrain );
}

std::string map::tername( const tripoint &p ) const
{
 return ter_at( p ).name;
}

std::string map::features(const int x, const int y)
{
    return features( tripoint( x, y, abs_sub.z ) );
}

std::string map::features( const tripoint &p )
{
    // This is used in an info window that is 46 characters wide, and is expected
    // to take up one line.  So, make sure it does that.
    // FIXME: can't control length of localized text.
    // Make the caller wrap properly, if it does not already.
    std::string ret;
    if (is_bashable(p)) {
        ret += _("Smashable. ");
    }
    if (has_flag("DIGGABLE", p)) {
        ret += _("Diggable. ");
    }
    if (has_flag("ROUGH", p)) {
        ret += _("Rough. ");
    }
    if (has_flag("UNSTABLE", p)) {
        ret += _("Unstable. ");
    }
    if (has_flag("SHARP", p)) {
        ret += _("Sharp. ");
    }
    if (has_flag("FLAT", p)) {
        ret += _("Flat. ");
    }
    return ret;
}

int map::move_cost_internal(const furn_t &furniture, const ter_t &terrain, const vehicle *veh, const int vpart) const
{
    if( terrain.movecost == 0 || ( furniture.loadid != f_null && furniture.movecost < 0 ) ) {
        return 0;
    }

    if( veh != nullptr ) {
        if( veh->obstacle_at_part( vpart ) >= 0 ) {
            return 0;
        } else {
            const int ipart = veh->part_with_feature( vpart, VPFLAG_AISLE );
            if( ipart >= 0 ) {
                return 2;
            }

            return 8;
        }
    }

    if( furniture.loadid != f_null ) {
        return std::max( terrain.movecost + furniture.movecost, 0 );
    }

    return std::max( terrain.movecost, 0 );
}

// Move cost: 2D overloads

int map::move_cost(const int x, const int y, const vehicle *ignored_vehicle) const
{
    if( !INBOUNDS( x, y ) ) {
        return 0;
    }

    int part;
    const furn_t &furniture = furn_at( x, y );
    const ter_t &terrain = ter_at( x, y );
    const vehicle *veh = veh_at( x, y, part );
    if( veh == ignored_vehicle ) {
        veh = nullptr;
    }

    return move_cost_internal( furniture, terrain, veh, part );
}

int map::move_cost_ter_furn(const int x, const int y) const
{
    if (!INBOUNDS(x, y)) {
        return 0;
    }

    int lx, ly;
    submap * const current_submap = get_submap_at(x, y, lx, ly);

    const int tercost = terlist[ current_submap->get_ter( lx, ly ) ].movecost;
    if ( tercost == 0 ) {
        return 0;
    }

    const int furncost = furnlist[ current_submap->get_furn(lx, ly) ].movecost;
    if ( furncost < 0 ) {
        return 0;
    }

    const int cost = tercost + furncost;
    return cost > 0 ? cost : 0;
}

int map::combined_movecost(const int x1, const int y1,
                           const int x2, const int y2,
                           const vehicle *ignored_vehicle, const int modifier) const
{
    int cost1 = move_cost(x1, y1, ignored_vehicle);
    int cost2 = move_cost(x2, y2, ignored_vehicle);
    // 50 moves taken per move_cost (70.71.. diagonally)
    int mult = (trigdist && x1 != x2 && y1 != y2 ? 71 : 50);
    return (cost1 + cost2 + modifier) * mult / 2;
}

// Move cost: 3D

int map::move_cost( const tripoint &p, const vehicle *ignored_vehicle ) const
{
    if( !inbounds( p ) ) {
        return 0;
    }

    int part;
    const furn_t &furniture = furn_at( p );
    const ter_t &terrain = ter_at( p );
    const vehicle *veh = veh_at( p, part );
    if( veh == ignored_vehicle ) {
        veh = nullptr;
    }

    return move_cost_internal( furniture, terrain, veh, part );
}

int map::move_cost_ter_furn( const tripoint &p ) const
{
    if( !inbounds( p ) ) {
        return 0;
    }

    int lx, ly;
    submap * const current_submap = get_submap_at( p, lx, ly );

    const int tercost = terlist[ current_submap->get_ter( lx, ly ) ].movecost;
    if ( tercost == 0 ) {
        return 0;
    }

    const int furncost = furnlist[ current_submap->get_furn( lx, ly ) ].movecost;
    if ( furncost < 0 ) {
        return 0;
    }

    const int cost = tercost + furncost;
    return cost > 0 ? cost : 0;
}

int map::combined_movecost( const tripoint &from, const tripoint &to,
                            const vehicle *ignored_vehicle, const int modifier ) const
{
    const int mults[4] = { 0, 50, 71, 100 };
    int cost1 = move_cost( from, ignored_vehicle );
    int cost2 = move_cost( to, ignored_vehicle );
    // Multiply cost depending on the number of differing axes
    // 0 if all axes are equal, 100% if only 1 differs, 141% for 2, 200% for 3
    size_t match = ( from.x != to.x ) + ( from.y != to.y ) + ( from.z != to.z );
    return (cost1 + cost2 + modifier) * mults[match] / 2;
}

// End of move cost

// 2D flags

bool map::has_flag(const std::string &flag, const int x, const int y) const
{
    return has_flag_ter_or_furn(flag, x, y); // Does bound checking
}

bool map::can_put_items(const int x, const int y)
{
    return !has_flag("NOITEM", x, y) && !has_flag("SEALED", x, y);
}

bool map::has_flag_ter(const std::string & flag, const int x, const int y) const
{
 return ter_at(x, y).has_flag(flag);
}

bool map::has_flag_furn(const std::string & flag, const int x, const int y) const
{
 return furn_at(x, y).has_flag(flag);
}

bool map::has_flag_ter_or_furn(const std::string & flag, const int x, const int y) const
{
    if (!INBOUNDS(x, y)) {
        return false;
    }

    int lx, ly;
    submap * const current_submap = get_submap_at(x, y, lx, ly);

    return ( terlist[ current_submap->get_ter( lx, ly ) ].has_flag(flag) || furnlist[ current_submap->get_furn(lx, ly) ].has_flag(flag) );
}

bool map::has_flag_ter_and_furn(const std::string & flag, const int x, const int y) const
{
 return ter_at(x, y).has_flag(flag) && furn_at(x, y).has_flag(flag);
}
/////
bool map::has_flag(const ter_bitflags flag, const int x, const int y) const
{
    return has_flag_ter_or_furn(flag, x, y); // Does bound checking
}

bool map::has_flag_ter(const ter_bitflags flag, const int x, const int y) const
{
 return ter_at(x, y).has_flag(flag);
}

bool map::has_flag_furn(const ter_bitflags flag, const int x, const int y) const
{
 return furn_at(x, y).has_flag(flag);
}

bool map::has_flag_ter_or_furn(const ter_bitflags flag, const int x, const int y) const
{
    if (!INBOUNDS(x, y)) {
        return false;
    }

    int lx, ly;
    submap * const current_submap = get_submap_at(x, y, lx, ly);

    return ( terlist[ current_submap->get_ter( lx, ly ) ].has_flag(flag) || furnlist[ current_submap->get_furn(lx, ly) ].has_flag(flag) );
}

bool map::has_flag_ter_and_furn(const ter_bitflags flag, const int x, const int y) const
{
    if (!INBOUNDS(x, y)) {
        return false;
    }

    int lx, ly;
    submap * const current_submap = get_submap_at( x, y, lx, ly );

    return terlist[ current_submap->get_ter( lx, ly ) ].has_flag(flag) && furnlist[ current_submap->get_furn(lx, ly) ].has_flag(flag);
}

// End of 2D flags

bool map::has_flag( const std::string &flag, const tripoint &p ) const
{
    return has_flag_ter_or_furn( flag, p ); // Does bound checking
}

bool map::can_put_items( const tripoint &p )
{
    return !has_flag( "NOITEM", p ) && !has_flag( "SEALED", p );
}

bool map::has_flag_ter( const std::string & flag, const tripoint &p ) const
{
    return ter_at( p ).has_flag( flag );
}

bool map::has_flag_furn( const std::string & flag, const tripoint &p ) const
{
    return furn_at( p ).has_flag( flag );
}

bool map::has_flag_ter_or_furn( const std::string & flag, const tripoint &p ) const
{
    if( !inbounds( p ) ) {
        return false;
    }

    int lx, ly;
    submap *const current_submap = get_submap_at( p, lx, ly );

    return terlist[ current_submap->get_ter( lx, ly ) ].has_flag( flag ) ||
           furnlist[ current_submap->get_furn( lx, ly ) ].has_flag( flag );
}

bool map::has_flag_ter_and_furn( const std::string & flag, const tripoint &p ) const
{
    return ter_at( p ).has_flag( flag ) && furn_at( p ).has_flag( flag );
}

bool map::has_flag( const ter_bitflags flag, const tripoint &p ) const
{
    return has_flag_ter_or_furn( flag, p ); // Does bound checking
}

bool map::has_flag_ter( const ter_bitflags flag, const tripoint &p ) const
{
    return ter_at( p ).has_flag( flag );
}

bool map::has_flag_furn( const ter_bitflags flag, const tripoint &p ) const
{
    return furn_at( p ).has_flag( flag );
}

bool map::has_flag_ter_or_furn( const ter_bitflags flag, const tripoint &p ) const
{
    if( !inbounds( p ) ) {
        return false;
    }

    int lx, ly;
    submap *const current_submap = get_submap_at( p, lx, ly );

    return terlist[ current_submap->get_ter( lx, ly ) ].has_flag( flag ) ||
           furnlist[ current_submap->get_furn( lx, ly ) ].has_flag( flag );
}

bool map::has_flag_ter_and_furn( const ter_bitflags flag, const tripoint &p ) const
{
    if( !inbounds( p ) ) {
        return false;
    }

    int lx, ly;
    submap *const current_submap = get_submap_at( p, lx, ly );

    return terlist[ current_submap->get_ter( lx, ly ) ].has_flag( flag ) &&
           furnlist[ current_submap->get_furn( lx, ly ) ].has_flag( flag );
}

// End of 3D flags

// Bashable - common function

int map::bash_rating_internal( const int str, const furn_t &furniture, 
                               const ter_t &terrain, const vehicle *veh, const int part ) const
{
    bool furn_smash = false;
    bool ter_smash = false;
    if( furniture.loadid != f_null && furniture.bash.str_max != -1 ) {
        furn_smash = true;
    } else if( terrain.bash.str_max != -1 ) {
        ter_smash = true;
    }

    if( veh != nullptr && veh->obstacle_at_part( part ) >= 0 ) {
        // Monsters only care about rating > 0, NPCs should want to path around cars instead
        return 2; // Should probably be a function of part hp (+armor on tile)
    }

    int bash_min = 0;
    int bash_max = 0;
    if( furn_smash ) {
        bash_min = furniture.bash.str_min;
        bash_max = furniture.bash.str_max;
    } else if( ter_smash ) {
        bash_min = terrain.bash.str_min;
        bash_max = terrain.bash.str_max;
    } else {
        return -1;
    }

    if (str < bash_min) {
        return 0;
    } else if (str >= bash_max) {
        return 10;
    }

    int ret = (10 * (str - bash_min)) / (bash_max - bash_min);
    // Round up to 1, so that desperate NPCs can try to bash down walls
    return std::max( ret, 1 );
}

// 2D bashable

bool map::is_bashable(const int x, const int y) const
{
    if( !inbounds(x, y) ) {
        DebugLog( D_WARNING, D_MAP ) << "Looking for out-of-bounds is_bashable at "
                                     << x << ", " << y;
        return false;
    }

    int vpart = -1;
    const vehicle *veh = veh_at( x, y, vpart );
    if( veh != nullptr && veh->obstacle_at_part( vpart ) >= 0 ) {
        return true;
    }

    if( has_furn(x, y) && furn_at(x, y).bash.str_max != -1 ) {
        return true;
    } else if( ter_at(x, y).bash.str_max != -1 ) {
        return true;
    }

    return false;
}

bool map::is_bashable_ter(const int x, const int y) const
{
    if ( ter_at(x, y).bash.str_max != -1 ) {
        return true;
    }
    return false;
}

bool map::is_bashable_furn(const int x, const int y) const
{
    if ( has_furn(x, y) && furn_at(x, y).bash.str_max != -1 ) {
        return true;
    }
    return false;
}

bool map::is_bashable_ter_furn(const int x, const int y) const
{
    return is_bashable_furn(x, y) || is_bashable_ter(x, y);
}

int map::bash_strength(const int x, const int y) const
{
    if ( has_furn(x, y) && furn_at(x, y).bash.str_max != -1 ) {
        return furn_at(x, y).bash.str_max;
    } else if ( ter_at(x, y).bash.str_max != -1 ) {
        return ter_at(x, y).bash.str_max;
    }
    return -1;
}

int map::bash_resistance(const int x, const int y) const
{
    if ( has_furn(x, y) && furn_at(x, y).bash.str_min != -1 ) {
        return furn_at(x, y).bash.str_min;
    } else if ( ter_at(x, y).bash.str_min != -1 ) {
        return ter_at(x, y).bash.str_min;
    }
    return -1;
}

int map::bash_rating(const int str, const int x, const int y) const
{
    if (!inbounds(x, y)) {
        DebugLog( D_WARNING, D_MAP ) << "Looking for out-of-bounds is_bashable at "
                                     << x << ", " << y;
        return -1;
    }

    int part = -1;
    const furn_t &furniture = furn_at( x, y );
    const ter_t &terrain = ter_at( x, y );
    const vehicle *veh = veh_at( x, y, part );
    return bash_rating_internal( str, furniture, terrain, veh, part );
}

// 3D bashable

bool map::is_bashable( const tripoint &p ) const
{
    if( !inbounds( p ) ) {
        DebugLog( D_WARNING, D_MAP ) << "Looking for out-of-bounds is_bashable at "
                                     << p.x << ", " << p.y << ", " << p.z;
        return false;
    }

    int vpart = -1;
    const vehicle *veh = veh_at( p , vpart );
    if( veh != nullptr && veh->obstacle_at_part( vpart ) >= 0 ) {
        return true;
    }

    if( has_furn( p ) && furn_at( p ).bash.str_max != -1 ) {
        return true;
    } else if( ter_at( p ).bash.str_max != -1 ) {
        return true;
    }

    return false;
}

bool map::is_bashable_ter( const tripoint &p ) const
{
    if ( ter_at( p ).bash.str_max != -1 ) {
        return true;
    }
    return false;
}

bool map::is_bashable_furn( const tripoint &p ) const
{
    if ( has_furn( p ) && furn_at( p ).bash.str_max != -1 ) {
        return true;
    }
    return false;
}

bool map::is_bashable_ter_furn( const tripoint &p ) const
{
    return is_bashable_furn( p ) || is_bashable_ter( p );
}

int map::bash_strength( const tripoint &p ) const
{
    if ( has_furn( p ) && furn_at( p ).bash.str_max != -1 ) {
        return furn_at( p ).bash.str_max;
    } else if ( ter_at( p ).bash.str_max != -1 ) {
        return ter_at( p ).bash.str_max;
    }
    return -1;
}

int map::bash_resistance( const tripoint &p ) const
{
    if ( has_furn( p ) && furn_at( p ).bash.str_min != -1 ) {
        return furn_at( p ).bash.str_min;
    } else if ( ter_at( p ).bash.str_min != -1 ) {
        return ter_at( p ).bash.str_min;
    }
    return -1;
}

int map::bash_rating( const int str, const tripoint &p ) const
{
    if( !inbounds( p ) ) {
        DebugLog( D_WARNING, D_MAP ) << "Looking for out-of-bounds is_bashable at "
                                     << p.x << ", " << p.y << ", " << p.z;
        return -1;
    }

    int part = -1;
    const furn_t &furniture = furn_at( p );
    const ter_t &terrain = ter_at( p );
    const vehicle *veh = veh_at( p, part );
    return bash_rating_internal( str, furniture, terrain, veh, part );
}

// End of 3D bashable

void map::make_rubble( const tripoint &p, furn_id rubble_type, bool items, ter_id floor_type, bool overwrite)
{
    // TODO: Z
    const int x = p.x;
    const int y = p.y;
    if (overwrite) {
        ter_set(x, y, floor_type);
        furn_set(x, y, rubble_type);
    } else {
        // First see if there is existing furniture to destroy
        if (is_bashable_furn(x, y)) {
            destroy_furn( p, true );
        }
        // Leave the terrain alone unless it interferes with furniture placement
        if (move_cost(x, y) <= 0 && is_bashable_ter(x, y)) {
            destroy( p, true );
        }
        // Check again for new terrain after potential destruction
        if (move_cost(x, y) <= 0) {
            ter_set(x, y, floor_type);
        }

        furn_set(x, y, rubble_type);
    }
    if (items) {
        //Still hardcoded, but a step up from the old stuff due to being in only one place
        if (rubble_type == f_wreckage) {
            item chunk("steel_chunk", calendar::turn);
            item scrap("scrap", calendar::turn);
            item pipe("pipe", calendar::turn);
            item wire("wire", calendar::turn);
            add_item_or_charges(x, y, chunk);
            add_item_or_charges(x, y, scrap);
            if (one_in(5)) {
                add_item_or_charges(x, y, pipe);
                add_item_or_charges(x, y, wire);
            }
        } else if (rubble_type == f_rubble_rock) {
            item rock("rock", calendar::turn);
            int rock_count = rng(1, 3);
            for (int i = 0; i < rock_count; i++) {
                add_item_or_charges(x, y, rock);
            }
        } else if (rubble_type == f_rubble) {
            item splinter("splinter", calendar::turn);
            item nail("nail", calendar::turn);
            int splinter_count = rng(2, 8);
            int nail_count = rng(5, 10);
            for (int i = 0; i < splinter_count; i++) {
                add_item_or_charges(x, y, splinter);
            }
            for (int i = 0; i < nail_count; i++) {
                add_item_or_charges(x, y, nail);
            }
        }
    }
}

/**
 * Returns whether or not the terrain at the given location can be dived into
 * (by monsters that can swim or are aquatic or nonbreathing).
 * @param x The x coordinate to look at.
 * @param y The y coordinate to look at.
 * @return true if the terrain can be dived into; false if not.
 */
bool map::is_divable(const int x, const int y) const
{
  return has_flag("SWIMMABLE", x, y) && has_flag(TFLAG_DEEP_WATER, x, y);
}

bool map::is_divable( const tripoint &p ) const
{
    return has_flag( "SWIMMABLE", p ) && has_flag( TFLAG_DEEP_WATER, p );
}

bool map::is_outside(const int x, const int y) const
{
 if(!INBOUNDS(x, y))
  return true;

 return outside_cache[x][y];
}

bool map::is_outside( const tripoint &p ) const
{
    if( !inbounds( p ) ) {
        return true;
    }

    // TODO: Z
    return outside_cache[p.x][p.y];
}

bool map::is_last_ter_wall(const bool no_furn, const int x, const int y,
                           const int xmax, const int ymax, const direction dir) const {
    int xmov = 0;
    int ymov = 0;
    switch ( dir ) {
        case NORTH:
            ymov = -1;
            break;
        case SOUTH:
            ymov = 1;
            break;
        case WEST:
            xmov = -1;
            break;
        case EAST:
            xmov = 1;
            break;
        default:
            break;
    }
    int x2 = x;
    int y2 = y;
    bool result = true;
    bool loop = true;
    while ( (loop) && ((dir == NORTH && y2 >= 0) ||
                       (dir == SOUTH && y2 < ymax) ||
                       (dir == WEST  && x2 >= 0) ||
                       (dir == EAST  && x2 < xmax)) ) {
        if ( no_furn && has_furn(x2, y2) ) {
            loop = false;
            result = false;
        } else if ( !has_flag_ter("FLAT", x2, y2) ) {
            loop = false;
            if ( !has_flag_ter("WALL", x2, y2) ) {
                result = false;
            }
        }
        x2 += xmov;
        y2 += ymov;
    }
    return result;
}

bool map::flammable_items_at( const tripoint &p )
{
    if( has_flag( TFLAG_SEALED, p ) && !has_flag( TFLAG_ALLOW_FIELD_EFFECT, p ) ) {
        // Sealed containers don't allow fire, so shouldn't allow setting the fire either
        return false;
    }

    for( const auto &i : i_at( p ) ) {
        if( i.flammable() ) {
            // Total fire resistance == 0
            return true;
        }
    }

    return false;
}

bool map::moppable_items_at( const tripoint &p )
{
    for (auto &i : i_at(p)) {
        if (i.made_of(LIQUID)) {
            return true;
        }
    }
    const field &fld = field_at(p);
    if(fld.findField(fd_blood) != 0 || fld.findField(fd_blood_veggy) != 0 ||
          fld.findField(fd_blood_insect) != 0 || fld.findField(fd_blood_invertebrate) != 0
          || fld.findField(fd_gibs_flesh) != 0 || fld.findField(fd_gibs_veggy) != 0 ||
          fld.findField(fd_gibs_insect) != 0 || fld.findField(fd_gibs_invertebrate) != 0
          || fld.findField(fd_bile) != 0 || fld.findField(fd_slime) != 0 ||
          fld.findField(fd_sludge) != 0) {
        return true;
    }
    int vpart;
    vehicle *veh = veh_at(p, vpart);
    if(veh != 0) {
        std::vector<int> parts_here = veh->parts_at_relative(veh->parts[vpart].mount.x, veh->parts[vpart].mount.y);
        for(auto &i : parts_here) {
            if(veh->parts[i].blood > 0) {
                return true;
            }
        }
    }
    return false;
}

void map::decay_fields_and_scent( const int amount )
{
    // Decay scent separately, so that later we can use field count to skip empty submaps
    for( int x = 0; x < my_MAPSIZE * SEEX; x++ ) {
        for( int y = 0; y < my_MAPSIZE * SEEY; y++ ) {
            if( g->scent( x, y ) > 0 ) {
                g->scent( x, y )--;
            }
        }
    }

    const int amount_liquid = amount / 3; // Decay washable fields (blood, guts etc.) by this
    const int amount_gas = amount / 5; // Decay gas type fields by this
    // Coord code copied from lightmap calculations
    for( int smx = 0; smx < my_MAPSIZE; ++smx ) {
        for( int smy = 0; smy < my_MAPSIZE; ++smy ) {
            auto const cur_submap = get_submap_at_grid( smx, smy );
            int to_proc = cur_submap->field_count;
            if( to_proc < 1 ) {
                if( to_proc < 0 ) {
                    cur_submap->field_count = 0;
                    dbg( D_ERROR ) << "map::decay_fields_and_scent: submap at "
                                   << abs_sub.x + smx << "," << abs_sub.y + smy << "," << abs_sub.z
                                   << "has " << to_proc << " field_count";
                }
                // This submap has no fields
                continue;
            }

            for( int sx = 0; sx < SEEX; ++sx ) {
                if( to_proc < 1 ) {
                    // This submap had some fields, but all got proc'd already
                    break;
                }

                for( int sy = 0; sy < SEEY; ++sy ) {
                    const int x = sx + smx * SEEX;
                    const int y = sy + smy * SEEY;

                    field &fields = cur_submap->fld[sx][sy];
                    if( !outside_cache[x][y] ) {
                        to_proc -= fields.fieldCount();
                        continue;
                    }

                    for( auto &fp : fields ) {
                        to_proc--;
                        field_entry &cur = fp.second;
                        const field_id type = cur.getFieldType();
                        switch( type ) {
                            case fd_fire:
                                cur.setFieldAge( cur.getFieldAge() + amount );
                                break;
                            case fd_blood:
                            case fd_bile:
                            case fd_gibs_flesh:
                            case fd_gibs_veggy:
                            case fd_slime:
                            case fd_blood_veggy:
                            case fd_blood_insect:
                            case fd_blood_invertebrate:
                            case fd_gibs_insect:
                            case fd_gibs_invertebrate:
                                cur.setFieldAge( cur.getFieldAge() + amount_liquid );
                                break;
                            case fd_smoke:
                            case fd_toxic_gas:
                            case fd_tear_gas:
                            case fd_nuke_gas:
                            case fd_cigsmoke:
                            case fd_weedsmoke:
                            case fd_cracksmoke:
                            case fd_methsmoke:
                            case fd_relax_gas:
                            case fd_fungal_haze:
                            case fd_hot_air1:
                            case fd_hot_air2:
                            case fd_hot_air3:
                            case fd_hot_air4:
                                cur.setFieldAge( cur.getFieldAge() + amount_gas );
                                break;
                            default:
                                break;
                        }
                    }
                }
            }

            if( to_proc > 0 ) {
                cur_submap->field_count = cur_submap->field_count - to_proc;
                dbg( D_ERROR ) << "map::decay_fields_and_scent: submap at "
                               << abs_sub.x + smx << "," << abs_sub.y + smy << "," << abs_sub.z
                               << "has " << cur_submap->field_count - to_proc << "fields, but "
                               << cur_submap->field_count << " field_count";
            }
        }
    }
}

point map::random_outdoor_tile()
{
 std::vector<point> options;
 for (int x = 0; x < SEEX * my_MAPSIZE; x++) {
  for (int y = 0; y < SEEY * my_MAPSIZE; y++) {
   if (is_outside(x, y))
    options.push_back(point(x, y));
  }
 }
 if (options.empty()) // Nowhere is outdoors!
  return point(-1, -1);

 return options[rng(0, options.size() - 1)];
}

bool map::has_adjacent_furniture( const tripoint &p )
{
    const signed char cx[4] = { 0, -1, 0, 1};
    const signed char cy[4] = {-1,  0, 1, 0};

    for (int i = 0; i < 4; i++)
    {
        const int adj_x = p.x + cx[i];
        const int adj_y = p.y + cy[i];
        if ( has_furn( tripoint( adj_x, adj_y, p.z ) ) && 
             furn_at( tripoint( adj_x, adj_y, p.z ) ).has_flag("BLOCKSDOOR") ) {
            return true;
        }
    }

 return false;
}

bool map::has_nearby_fire( const tripoint &p, int radius )
{
    for(int dx = -radius; dx <= radius; dx++) {
        for(int dy = -radius; dy <= radius; dy++) {
            const tripoint pt( p.x + dx, p.y + dy, p.z );
            if( get_field( pt, fd_fire ) != nullptr ) {
                return true;
            }
            if (ter(pt) == t_lava) {
                return true;
            }
        }
    }
    return false;
}

void map::mop_spills( const tripoint &p ) {
    auto items = i_at( p );
    for( auto it = items.begin(); it != items.end(); ) {
        if( it->made_of(LIQUID) ) {
            it = items.erase( it );
        } else {
            it++;
        }
    }
    remove_field( p, fd_blood );
    remove_field( p, fd_blood_veggy );
    remove_field( p, fd_blood_insect );
    remove_field( p, fd_blood_invertebrate );
    remove_field( p, fd_gibs_flesh );
    remove_field( p, fd_gibs_veggy );
    remove_field( p, fd_gibs_insect );
    remove_field( p, fd_gibs_invertebrate );
    remove_field( p, fd_bile );
    remove_field( p, fd_slime );
    remove_field( p, fd_sludge );
    int vpart;
    vehicle *veh = veh_at(p, vpart);
    if(veh != 0) {
        std::vector<int> parts_here = veh->parts_at_relative( veh->parts[vpart].mount.x,
                                                              veh->parts[vpart].mount.y );
        for( auto &elem : parts_here ) {
            veh->parts[elem].blood = 0;
        }
    }
}

void map::create_spores( const tripoint &p, Creature* source )
{
    // TODO: Z
    const int x = p.x;
    const int y = p.y;
    // TODO: Infect NPCs?
    monster spore(GetMType("mon_spore"));
    int mondex;
    for (int i = x - 1; i <= x + 1; i++) {
        for (int j = y - 1; j <= y + 1; j++) {
            mondex = g->mon_at(i, j);
            if (move_cost(i, j) > 0 || (i == x && j == y)) {
                if (mondex != -1) { // Spores hit a monster
                    if (g->u.sees(i, j) &&
                        !g->zombie(mondex).type->in_species("FUNGUS")) {
                        add_msg(_("The %s is covered in tiny spores!"),
                                g->zombie(mondex).name().c_str());
                    }
                    monster &critter = g->zombie( mondex );
                    if( !critter.make_fungus() ) {
                        critter.die( source ); // counts as kill by player
                    }
                } else if (g->u.posx() == i && g->u.posy() == j) {
                    // Spores hit the player
                    bool hit = false;
                    if (one_in(4) && g->u.add_env_effect("spores", bp_head, 3, 90, bp_head)) {
                        hit = true;
                    }
                    if (one_in(2) && g->u.add_env_effect("spores", bp_torso, 3, 90, bp_torso)) {
                        hit = true;
                    }
                    if (one_in(4) && g->u.add_env_effect("spores", bp_arm_l, 3, 90, bp_arm_l)) {
                        hit = true;
                    }
                    if (one_in(4) && g->u.add_env_effect("spores", bp_arm_r, 3, 90, bp_arm_r)) {
                        hit = true;
                    }
                    if (one_in(4) && g->u.add_env_effect("spores", bp_leg_l, 3, 90, bp_leg_l)) {
                        hit = true;
                    }
                    if (one_in(4) && g->u.add_env_effect("spores", bp_leg_r, 3, 90, bp_leg_r)) {
                        hit = true;
                    }
                    if (hit) {
                        add_msg(m_warning, _("You're covered in tiny spores!"));
                    }
                } else if (((i == x && j == y) || one_in(4)) &&
                           g->num_zombies() <= 1000) { // Spawn a spore
                    spore.spawn(i, j);
                    g->add_zombie(spore);
                }
            }
        }
    }
}

int map::collapse_check( const tripoint &p )
{
    // TODO: Z
    const int x = p.x;
    const int y = p.y;
    int num_supports = 0;
    tripoint t( p );
    int &i = t.x;
    int &j = t.y;
    for( i = x - 1; i <= x + 1; i++ ) {
        for( j = y - 1; j <= y + 1; j++ ) {
            if( p == t ) {
                continue;
            }
            if( has_flag( "COLLAPSES", p ) ) {
                if( has_flag( "COLLAPSES", t ) ) {
                    num_supports++;
                } else if( has_flag( "SUPPORTS_ROOF", t ) ) {
                    num_supports += 2;
                }
            } else if( has_flag( "SUPPORTS_ROOF", p ) ) {
                if( has_flag( "SUPPORTS_ROOF", t ) && !has_flag( "COLLAPSES", t ) ) {
                    num_supports += 3;
                }
            }
        }
    }
    return 1.7 * num_supports;
}

void map::collapse_at( const tripoint &p )
{
    // TODO: Z
    const int x = p.x;
    const int y = p.y;
    destroy ( p, false );
    crush( p );
    make_rubble( p );
    tripoint t( p );
    int &i = t.x;
    int &j = t.y;
    for( i = x - 1; i <= x + 1; i++ ) {
        for( j = y - 1; j <= y + 1; j++ ) {
            if( p == t ) {
                continue;
            }
            if( has_flag( "COLLAPSES", t ) && one_in( collapse_check( t ) ) ) {
                destroy( t, false );
            // We only check for rubble spread if it doesn't already collapse to prevent double crushing
            } else if( has_flag("FLAT", t ) && one_in( 8 ) ) {
                crush( t );
                make_rubble( t );
            }
        }
    }
}

std::pair<bool, bool> map::bash( const tripoint &p, const int str,
                                 bool silent, bool destroy, vehicle *bashing_vehicle )
{
    // TODO: Z
    const int x = p.x;
    const int y = p.y;
    bool success = false;
    int sound_volume = 0;
    std::string sound;
    bool smashed_something = false;
    if( get_field( point( x, y ), fd_web ) != nullptr ) {
        smashed_something = true;
        remove_field(x, y, fd_web);
    }

    // Destroy glass items, spilling their contents.
    std::vector<item> smashed_contents;
    auto bashed_items = i_at(x, y);
    for( auto bashed_item = bashed_items.begin(); bashed_item != bashed_items.end(); ) {
        // the check for active supresses molotovs smashing themselves with their own explosion
        if (bashed_item->made_of("glass") && !bashed_item->active && one_in(2)) {
            sound = _("glass shattering");
            sound_volume = 12;
            smashed_something = true;
            for( auto bashed_content : bashed_item->contents ) {
                smashed_contents.push_back( bashed_content );
            }
            bashed_item = bashed_items.erase( bashed_item );
        } else {
            ++bashed_item;
        }
    }
    // Now plunk in the contents of the smashed items.
    spawn_items( x, y, smashed_contents );

    // Smash vehicle if present
    int vpart;
    vehicle *veh = veh_at(x, y, vpart);
    if (veh && veh != bashing_vehicle) {
        veh->damage (vpart, str, 1);
        sound = _("crash!");
        sound_volume = 18;
        smashed_something = true;
        success = true;
    } else {
        // Else smash furniture or terrain
        bool smash_furn = false;
        bool smash_ter = false;
        map_bash_info *bash = NULL;

        if ( has_furn(x, y) && furn_at(x, y).bash.str_max != -1 ) {
            bash = &(furn_at(x,y).bash);
            smash_furn = true;
        } else if ( ter_at(x, y).bash.str_max != -1 ) {
            bash = &(ter_at(x,y).bash);
            smash_ter = true;
        }
        // TODO: what if silent is true?
        if (has_flag("ALARMED", x, y) && !g->event_queued(EVENT_WANTED)) {
            sounds::sound(x, y, 40, _("an alarm go off!"));
            // if the player is nearby blame him/her
            if( rl_dist( g->u.posx(), g->u.posy(), x, y ) <= 3 ) {
                g->u.add_memorial_log(pgettext("memorial_male", "Set off an alarm."),
                                      pgettext("memorial_female", "Set off an alarm."));
                const point abs = overmapbuffer::ms_to_sm_copy( getabs( x, y ) );
                g->add_event(EVENT_WANTED, int(calendar::turn) + 300, 0, tripoint( abs.x, abs.y, abs_sub.z ) );
            }
        }

        if ( bash != NULL && (!bash->destroy_only || destroy)) {
            int smin = bash->str_min;
            int smax = bash->str_max;
            int sound_vol = bash->sound_vol;
            int sound_fail_vol = bash->sound_fail_vol;
            if (destroy) {
                success = true;
            } else {
                if ( bash->str_min_blocked != -1 || bash->str_max_blocked != -1 ) {
                    if( has_adjacent_furniture( p ) ) {
                        if ( bash->str_min_blocked != -1 ) {
                            smin = bash->str_min_blocked;
                        }
                        if ( bash->str_max_blocked != -1 ) {
                            smax = bash->str_max_blocked;
                        }
                    }
                }
                if ( str >= smin && str >= rng(bash->str_min_roll, bash->str_max_roll)) {
                    success = true;
                }
            }

            if (success || destroy) {
                // Clear out any partially grown seeds
                if (has_flag_ter_or_furn("PLANT", x, y)) {
                    i_clear( x, y );
                }

                if (smash_furn) {
                    if (has_flag_furn("FUNGUS", p)) {
                        create_spores( p );
                    }
                } else if (smash_ter) {
                    if (has_flag_ter("FUNGUS", p)) {
                        create_spores( p );
                    }
                }

                if (destroy) {
                    sound_volume = smax;
                } else {
                    if (sound_vol == -1) {
                        sound_volume = std::min(int(smin * 1.5), smax);
                    } else {
                        sound_volume = sound_vol;
                    }
                }
                sound = _(bash->sound.c_str());
                // Set this now in case the ter_set below changes this
                bool collapses = has_flag("COLLAPSES", x, y) && smash_ter;
                bool supports = has_flag("SUPPORTS_ROOF", x, y) && smash_ter;
                if (smash_furn == true) {
                    furn_set(x, y, bash->furn_set);
                    // Hack alert.
                    // Signs have cosmetics associated with them on the submap since
                    // furniture can't store dynamic data to disk. To prevent writing
                    // mysteriously appearing for a sign later built here, remove the
                    // writing from the submap.
                    delete_signage( p );
                } else if (smash_ter == true) {
                    ter_set(x, y, bash->ter_set);
                } else {
                    debugmsg( "data/json/terrain.json does not have %s.bash.ter_set set!",
                              ter_at(x,y).id.c_str() );
                }

                spawn_item_list( bash->items, p );
                if (bash->explosive > 0) {
                    g->explosion( tripoint( x, y, abs_sub.z ), bash->explosive, 0, false);
                }

                if (collapses) {
                    collapse_at( p );
                }
                // Check the flag again to ensure the new terrain doesn't support anything
                if (supports && !has_flag( "SUPPORTS_ROOF", p) ) {
                    tripoint t( p );
                    int &i = t.x;
                    int &j = t.y;
                    for( i = x - 1; i <= x + 1; i++ ) {
                        for( j = y - 1; j <= y + 1; j++ ) {
                            if( p == t || !has_flag("COLLAPSES", t) ) {
                                continue;
                            }
                            if( one_in( collapse_check( t ) ) ) {
                                collapse_at( t );
                            }
                        }
                    }
                }
                smashed_something = true;
            } else {
                if (sound_fail_vol == -1) {
                    sound_volume = 12;
                } else {
                    sound_volume = sound_fail_vol;
                }
                sound = _(bash->sound_fail.c_str());
                smashed_something = true;
            }
        } else {
            furn_id furnid = furn(x, y);
            if ( furnid == f_skin_wall || furnid == f_skin_door || furnid == f_skin_door_o ||
                 furnid == f_skin_groundsheet || furnid == f_canvas_wall || furnid == f_canvas_door ||
                 furnid == f_canvas_door_o || furnid == f_groundsheet || furnid == f_fema_groundsheet) {
                if (str >= rng(0, 6) || destroy) {
                    // Special code to collapse the tent if destroyed
                    int tentx = -1, tenty = -1;
                    // Find the center of the tent
                    for (int i = -1; i <= 1; i++) {
                        for (int j = -1; j <= 1; j++) {
                            if (furn(x + i, y + j) == f_groundsheet ||
                                furn(x + i, y + j) == f_fema_groundsheet ||
                                furn(x + i, y + j) == f_skin_groundsheet){
                                tentx = x + i;
                                tenty = y + j;
                                break;
                            }
                        }
                    }
                    // Never found tent center, bail out
                    if (tentx == -1 && tenty == -1) {
                        smashed_something = true;
                    }
                    // Take the tent down
                    for (int i = -1; i <= 1; i++) {
                        for (int j = -1; j <= 1; j++) {
                            if (furn(tentx + i, tenty + j) == f_groundsheet) {
                                spawn_item(tentx + i, tenty + j, "broketent");
                            }
                            if (furn(tentx + i, tenty + j) == f_skin_groundsheet) {
                                spawn_item(tentx + i, tenty + j, "damaged_shelter_kit");
                            }
                            furn_id check_furn = furn(tentx + i, tenty + j);
                            if (check_furn == f_skin_wall || check_furn == f_skin_door ||
                                  check_furn == f_skin_door_o || check_furn == f_skin_groundsheet ||
                                  check_furn == f_canvas_wall || check_furn == f_canvas_door ||
                                  check_furn == f_canvas_door_o || check_furn == f_groundsheet ||
                                  check_furn == f_fema_groundsheet) {
                                furn_set(tentx + i, tenty + j, f_null);
                            }
                        }
                    }

                    sound_volume = 8;
                    sound = _("rrrrip!");
                    smashed_something = true;
                    success = true;
                } else {
                    sound_volume = 8;
                    sound = _("slap!");
                    smashed_something = true;
                }
            // Made furniture seperate from the other tent to facilitate destruction
            } else if (furnid == f_center_groundsheet || furnid == f_large_groundsheet ||
                     furnid == f_large_canvas_door || furnid == f_large_canvas_wall ||
                     furnid == f_large_canvas_door_o) {
                if (str >= rng(0, 6) || destroy) {
                    // Special code to collapse the tent if destroyed
                    int tentx = -1, tenty = -1;
                    // Find the center of the tent
                    for (int i = -2; i <= 2; i++) {
                        for (int j = -2; j <= 2; j++) {
                            if (furn(x + i, y + j) == f_center_groundsheet){
                                tentx = x + i;
                                tenty = y + j;
                                break;
                            }
                        }
                    }
                    // Never found tent center, bail out
                    if (tentx == -1 && tenty == -1) {
                        smashed_something = true;
                    }
                    // Take the tent down
                    for (int i = -2; i <= 2; i++) {
                        for (int j = -2; j <= 2; j++) {
                             if (furn(tentx + i, tenty + j) == f_center_groundsheet) {
                             spawn_item(tentx + i, tenty + j, "largebroketent");
                            }
                            furn_set(tentx + i, tenty + j, f_null);
                        }
                    }
                    sound_volume = 8;
                    sound = _("rrrrip!");
                    smashed_something = true;
                    success = true;
                } else {
                    sound_volume = 8;
                    sound = _("slap!");
                    smashed_something = true;
                }
            }
        }
    }
    if( move_cost(x, y) <= 0  && !smashed_something ) {
        sound = _("thump!");
        sound_volume = 18;
        smashed_something = true;
    }
    if( !sound.empty() && !silent) {
        sounds::sound( x, y, sound_volume, sound);
    }
    return std::pair<bool, bool> (smashed_something, success);
}

void map::spawn_item_list( const std::vector<map_bash_item_drop> &items, const tripoint &p ) {
    // TODO: Z
    const int x = p.x;
    const int y = p.y;
    for( auto &items_i : items ) {
        const map_bash_item_drop &drop = items_i;
        int chance = drop.chance;
        if ( chance == -1 || rng(0, 100) >= chance ) {
            int numitems = drop.amount;

            if ( drop.minamount != -1 ) {
                numitems = rng( drop.minamount, drop.amount );
            }
            if ( numitems > 0 ) {
                // spawn_item(x,y, drop.itemtype, numitems); // doesn't abstract amount || charges
                item new_item(drop.itemtype, calendar::turn);
                if ( new_item.count_by_charges() ) {
                    new_item.charges = numitems;
                    numitems = 1;
                }
                const bool varsize = new_item.has_flag( "VARSIZE" );
                for(int a = 0; a < numitems; a++ ) {
                    if( varsize && one_in( 3 ) ) {
                        new_item.item_tags.insert( "FIT" );
                    } else if( varsize ) {
                        // might have been added previously
                        new_item.item_tags.erase( "FIT" );
                    }
                    add_item_or_charges(x, y, new_item);
                }
            }
        }
    }
}

void map::destroy( const tripoint &p, const bool silent )
{
    // Break if it takes more than 25 destructions to remove to prevent infinite loops
    // Example: A bashes to B, B bashes to A leads to A->B->A->...
    int count = 0;
    // TODO: Z
    while( count <= 25 && bash( p, 999, silent, true ).second ) {
        count++;
    }
}

void map::destroy_furn( const tripoint &p, const bool silent )
{
    // Break if it takes more than 25 destructions to remove to prevent infinite loops
    // Example: A bashes to B, B bashes to A leads to A->B->A->...
    int count = 0;
    while (count <= 25 && furn(p) != f_null && bash(p, 999, silent, true).second) {
        count++;
    }
}

void map::crush( const tripoint &p )
{
    // TODO: Z
    const int x = p.x;
    const int y = p.y;
    int veh_part;
    player *crushed_player = nullptr;
    //The index of the NPC at (x,y), or -1 if there isn't one
    int npc_index = g->npc_at(x, y);
    if( g->u.posx() == x && g->u.posy() == y ) {
        crushed_player = &(g->u);
    } else if( npc_index != -1 ) {
        crushed_player = static_cast<player *>(g->active_npc[npc_index]);
    }

    if( crushed_player != nullptr ) {
        bool player_inside = false;
        if( crushed_player->in_vehicle ) {
            vehicle *veh = veh_at(x, y, veh_part);
            player_inside = (veh && veh->is_inside(veh_part));
        }
        if (!player_inside) { //If there's a player at (x,y) and he's not in a covered vehicle...
            //This is the roof coming down on top of us, no chance to dodge
            crushed_player->add_msg_player_or_npc( m_bad, _("You are crushed by the falling debris!"),
                                                   _("<npcname> is crushed by the falling debris!") );
            int dam = rng(0, 40);
            // Torso and head take the brunt of the blow
            body_part hit = bp_head;
            crushed_player->deal_damage( nullptr, hit, damage_instance( DT_BASH, dam * .25 ) );
            hit = bp_torso;
            crushed_player->deal_damage( nullptr, hit, damage_instance( DT_BASH, dam * .45 ) );
            // Legs take the next most through transfered force
            hit = bp_leg_l;
            crushed_player->deal_damage( nullptr, hit, damage_instance( DT_BASH, dam * .10 ) );
            hit = bp_leg_r;
            crushed_player->deal_damage( nullptr, hit, damage_instance( DT_BASH, dam * .10 ) );
            // Arms take the least
            hit = bp_arm_l;
            crushed_player->deal_damage( nullptr, hit, damage_instance( DT_BASH, dam * .05 ) );
            hit = bp_arm_r;
            crushed_player->deal_damage( nullptr, hit, damage_instance( DT_BASH, dam * .05 ) );

            // Pin whoever got hit
            crushed_player->add_effect("crushed", 1, num_bp, true);
            crushed_player->check_dead_state();
        }
    }

    //The index of the monster at (x,y), or -1 if there isn't one
    int mon = g->mon_at(x, y);
    if (mon != -1 && size_t(mon) < g->num_zombies()) {  //If there's a monster at (x,y)...
        monster* monhit = &(g->zombie(mon));
        // 25 ~= 60 * .45 (torso)
        monhit->deal_damage(nullptr, bp_torso, damage_instance(DT_BASH, rng(0,25)));

        // Pin whoever got hit
        monhit->add_effect("crushed", 1, num_bp, true);
        monhit->check_dead_state();
    }

    vehicle *veh = veh_at(x, y, veh_part);
    if (veh) {
        veh->damage(veh_part, rng(0, veh->parts[veh_part].hp), 1, false);
    }
}

void map::shoot( const tripoint &p, int &dam,
                 const bool hit_items, const std::set<std::string>& ammo_effects )
{
    // TODO: Z
    const int x = p.x;
    const int y = p.y;
    if (dam < 0)
    {
        return;
    }

    if (has_flag("ALARMED", x, y) && !g->event_queued(EVENT_WANTED))
    {
        sounds::sound(x, y, 30, _("An alarm sounds!"));
        const point abs = overmapbuffer::ms_to_sm_copy( getabs( x, y ) );
        g->add_event(EVENT_WANTED, int(calendar::turn) + 300, 0, tripoint( abs.x, abs.y, abs_sub.z ) );
    }

    int vpart;
    vehicle *veh = veh_at(x, y, vpart);
    if (veh)
    {
        const bool inc = (ammo_effects.count("INCENDIARY") || ammo_effects.count("FLAME"));
        dam = veh->damage (vpart, dam, inc? 2 : 0, hit_items);
    }

    ter_id terrain = ter( p );
    if( terrain == t_wall_wood_broken ||
        terrain == t_wall_log_broken ||
        terrain == t_door_b ) {
        if (hit_items || one_in(8)) { // 1 in 8 chance of hitting the door
            dam -= rng(20, 40);
            if (dam > 0) {
                sounds::sound(x, y, 10, _("crash!"));
                ter_set(x, y, t_dirt);
            }
        }
        else {
            dam -= rng(0, 1);
        }
    } else if( terrain == t_door_c ||
               terrain == t_door_locked ||
               terrain == t_door_locked_peep ||
               terrain == t_door_locked_alarm ) {
        dam -= rng(15, 30);
        if (dam > 0) {
            sounds::sound(x, y, 10, _("smash!"));
            ter_set(x, y, t_door_b);
        }
    } else if( terrain == t_door_boarded ||
               terrain == t_door_boarded_damaged ||
               terrain == t_rdoor_boarded ||
               terrain == t_rdoor_boarded_damaged ) {
        dam -= rng(15, 35);
        if (dam > 0) {
            sounds::sound(x, y, 10, _("crash!"));
            ter_set(x, y, t_door_b);
        }
    } else if( terrain == t_window_domestic_taped ||
               terrain == t_curtains ) {
        if (ammo_effects.count("LASER")) {
            dam -= rng(1, 5);
        }
        if (ammo_effects.count("LASER")) {
            dam -= rng(0, 5);
        } else {
            dam -= rng(1,3);
            if (dam > 0) {
                sounds::sound(x, y, 16, _("glass breaking!"));
                ter_set(x, y, t_window_frame);
                spawn_item(x, y, "sheet", 1);
                spawn_item(x, y, "stick");
                spawn_item(x, y, "string_36");
            }
        }
    } else if( terrain == t_window_domestic ) {
        if (ammo_effects.count("LASER")) {
            dam -= rng(0, 5);
        } else {
            dam -= rng(1,3);
            if (dam > 0) {
                sounds::sound(x, y, 16, _("glass breaking!"));
                ter_set(x, y, t_window_frame);
                spawn_item(x, y, "sheet", 1);
                spawn_item(x, y, "stick");
                spawn_item(x, y, "string_36");
            }
        }
    } else if( terrain == t_window_taped ||
               terrain == t_window_alarm_taped ) {
        if (ammo_effects.count("LASER")) {
            dam -= rng(1, 5);
        }
        if (ammo_effects.count("LASER")) {
            dam -= rng(0, 5);
        } else {
            dam -= rng(1,3);
            if (dam > 0) {
                sounds::sound(x, y, 16, _("glass breaking!"));
                ter_set(x, y, t_window_frame);
            }
        }
    } else if( terrain == t_window ||
               terrain == t_window_alarm ) {
        if (ammo_effects.count("LASER")) {
            dam -= rng(0, 5);
        } else {
            dam -= rng(1,3);
            if (dam > 0) {
                sounds::sound(x, y, 16, _("glass breaking!"));
                ter_set(x, y, t_window_frame);
            }
        }
    } else if( terrain == t_window_boarded ) {
        dam -= rng(10, 30);
        if (dam > 0) {
            sounds::sound(x, y, 16, _("glass breaking!"));
            ter_set(x, y, t_window_frame);
        }
    } else if( terrain == t_wall_glass  ||
               terrain == t_wall_glass_alarm ||
               terrain == t_door_glass_c ) {
        if (ammo_effects.count("LASER")) {
            dam -= rng(0,5);
        } else {
            dam -= rng(1,8);
            if (dam > 0) {
                sounds::sound(x, y, 20, _("glass breaking!"));
                ter_set(x, y, t_floor);
            }
        }
    } else if( terrain == t_reinforced_glass ) {
        // reinforced glass stops most bullets
        // laser beams are attenuated
        if (ammo_effects.count("LASER")) {
            dam -= rng(0, 8);
        } else {
            //Greatly weakens power of bullets
            dam -= 40;
            if (dam <= 0) {
                add_msg(_("The shot is stopped by the reinforced glass wall!"));
            } else if (dam >= 40) {
                //high powered bullets penetrate the glass, but only extremely strong
                // ones (80 before reduction) actually destroy the glass itself.
                sounds::sound(x, y, 20, _("glass breaking!"));
                ter_set(x, y, t_floor);
            }
        }
    } else if( terrain == t_paper ) {
        dam -= rng(4, 16);
        if (dam > 0) {
            sounds::sound(x, y, 8, _("rrrrip!"));
            ter_set(x, y, t_dirt);
        }
        if (ammo_effects.count("INCENDIARY")) {
            add_field(x, y, fd_fire, 1);
        }
    } else if( terrain == t_gas_pump ) {
        if (hit_items || one_in(3)) {
            if (dam > 15) {
                if (ammo_effects.count("INCENDIARY") || ammo_effects.count("FLAME")) {
                    g->explosion( tripoint( x, y, abs_sub.z ), 40, 0, true);
                } else {
                    for (int i = x - 2; i <= x + 2; i++) {
                        for (int j = y - 2; j <= y + 2; j++) {
                            if (move_cost(i, j) > 0 && one_in(3)) {
                                    spawn_item(i, j, "gasoline");
                            }
                        }
                    }
                    sounds::sound(x, y, 10, _("smash!"));
                }
                ter_set(x, y, t_gas_pump_smashed);
            }
            dam -= 60;
        }
    } else if( terrain == t_vat ) {
        if (dam >= 10) {
            sounds::sound(x, y, 20, _("ke-rash!"));
            ter_set(x, y, t_floor);
        } else {
            dam = 0;
        }
    } else {
        if (move_cost(x, y) == 0 && !trans(x, y)) {
            dam = 0; // TODO: Bullets can go through some walls?
        } else {
            dam -= (rng(0, 1) * rng(0, 1) * rng(0, 1));
        }
    }

    if (ammo_effects.count("TRAIL") && !one_in(4)) {
        add_field(x, y, fd_smoke, rng(1, 2));
    }

    if (ammo_effects.count("STREAM") && !one_in(3)) {
        add_field(x, y, fd_fire, rng(1, 2));
    }

    if (ammo_effects.count("STREAM_BIG") && !one_in(4)) {
        add_field(x, y, fd_fire, 2);
    }

    if (ammo_effects.count("LIGHTNING")) {
        add_field(x, y, fd_electricity, rng(2, 3));
    }

    if (ammo_effects.count("PLASMA") && one_in(2)) {
        add_field(x, y, fd_plasma, rng(1, 2));
    }

    if (ammo_effects.count("LASER")) {
        add_field(x, y, fd_laser, 2);
    }

    // Set damage to 0 if it's less
    if (dam < 0) {
        dam = 0;
    }

    // Check fields?
    const field_entry *fieldhit = get_field( point( x, y ), fd_web );
    if( fieldhit != nullptr ) {
        if (ammo_effects.count("INCENDIARY") || ammo_effects.count("FLAME")) {
            add_field(x, y, fd_fire, fieldhit->getFieldDensity() - 1);
        } else if (dam > 5 + fieldhit->getFieldDensity() * 5 &&
                   one_in(5 - fieldhit->getFieldDensity())) {
            dam -= rng(1, 2 + fieldhit->getFieldDensity() * 2);
            remove_field(x, y,fd_web);
        }
    }

    // Now, destroy items on that tile.
    if ((move_cost(x, y) == 2 && !hit_items) || !INBOUNDS(x, y)) {
        return; // Items on floor-type spaces won't be shot up.
    }

    auto target_items = i_at(x, y);
    for( auto target_item = target_items.begin(); target_item != target_items.end(); ) {
        bool destroyed = false;
        int chance = ( target_item->volume() > 0 ? target_item->volume() : 1);
        // volume dependent chance

        if( dam > target_item->bash_resist() && one_in(chance) ) {
            target_item->damage++;
        }
        if( target_item->damage >= 5 ) {
            destroyed = true;
        }

        if (destroyed) {
            spawn_items( x, y, target_item->contents );
            target_item = target_items.erase( target_item );
        } else {
            ++target_item;
        }
    }
}

bool map::hit_with_acid( const tripoint &p )
{
    if( move_cost( p ) != 0 ) {
        return false;    // Didn't hit the tile!
    }
    const ter_id t = ter( p );
    if( t == t_wall_glass || t == t_wall_glass_alarm ||
        t == t_vat ) {
        ter_set( p, t_floor );
    } else if( t == t_door_c || t == t_door_locked || t == t_door_locked_peep || t == t_door_locked_alarm ) {
        if( one_in( 3 ) ) {
            ter_set( p, t_door_b );
        }
    } else if( t == t_door_bar_c || t == t_door_bar_o || t == t_door_bar_locked || t == t_bars ) {
        ter_set( p, t_floor );
        add_msg( m_warning, _( "The metal bars melt!" ) );
    } else if( t == t_door_b ) {
        if( one_in( 4 ) ) {
            ter_set( p, t_door_frame );
        } else {
            return false;
        }
    } else if( t == t_window || t == t_window_alarm ) {
        ter_set( p, t_window_empty );
    } else if( t == t_wax ) {
        ter_set( p, t_floor_wax );
    } else if( t == t_gas_pump || t == t_gas_pump_smashed ) {
        return false;
    } else if( t == t_card_science || t == t_card_military ) {
        ter_set( p, t_card_reader_broken );
    }
    return true;
}

// returns true if terrain stops fire
bool map::hit_with_fire( const tripoint &p )
{
    if (move_cost( p ) != 0)
        return false; // Didn't hit the tile!

    // non passable but flammable terrain, set it on fire
    if (has_flag("FLAMMABLE", p ) || has_flag("FLAMMABLE_ASH", p))
    {
        add_field(p, fd_fire, 3, 0);
    }
    return true;
}

bool map::marlossify( const tripoint &p )
{
    if (one_in(25) && (ter_at(p).movecost != 0 && !has_furn(p))
            && !ter_at(p).has_flag(TFLAG_DEEP_WATER)) {
        ter_set(p, t_marloss);
        return true;
    }
    for (int i = 0; i < 25; i++) {
        if(!g->spread_fungus( p )) {
            return true;
        }
    }
    return false;
}

bool map::open_door( const tripoint &p, const bool inside, const bool check_only )
{
    // TODO: Z
    const int x = p.x;
    const int y = p.y;
    const auto &ter = ter_at( x, y );
    const auto &furn = furn_at( x, y );
    int vpart = -1;
    vehicle *veh = veh_at( x, y, vpart );
    if ( !ter.open.empty() && ter.open != "t_null" ) {
        if ( termap.find( ter.open ) == termap.end() ) {
            debugmsg("terrain %s.open == non existant terrain '%s'\n", ter.id.c_str(), ter.open.c_str() );
            return false;
        }

        if ( has_flag("OPENCLOSE_INSIDE", x, y) && inside == false ) {
            return false;
        }

        if(!check_only) {
            ter_set(x, y, ter.open );
        }

        return true;
    } else if ( !furn.open.empty() && furn.open != "t_null" ) {
        if ( furnmap.find( furn.open ) == furnmap.end() ) {
            debugmsg("terrain %s.open == non existant furniture '%s'\n", furn.id.c_str(), furn.open.c_str() );
            return false;
        }

        if ( has_flag("OPENCLOSE_INSIDE", x, y) && inside == false ) {
            return false;
        }

        if(!check_only) {
            furn_set(x, y, furn.open );
        }

        return true;
    } else if( veh != nullptr ) {
        int openable = veh->next_part_to_open( vpart, true );
        if (openable >= 0) {
            if( !check_only ) {
                veh->open_all_at( openable );
            }

            return true;
        }

        return false;
    }

    return false;
}

void map::translate(const ter_id from, const ter_id to)
{
    if (from == to) {
        debugmsg( "map::translate %s => %s", 
                  terlist[from].name.c_str(),
                  terlist[from].name.c_str() );
        return;
        }

        tripoint p( 0, 0, abs_sub.z );
        int &x = p.x;
        int &y = p.y;
        for( x = 0; x < SEEX * my_MAPSIZE; x++ ) {
            for( y = 0; y < SEEY * my_MAPSIZE; y++ ) {
            if( ter( p ) == from ) {
                ter_set( p, to );
            }
        }
    }
}

//This function performs the translate function within a given radius of the player.
void map::translate_radius(const ter_id from, const ter_id to, float radi, const tripoint &p )
{
    if( from == to ) {
        debugmsg( "map::translate %s => %s", 
                  terlist[from].name.c_str(),
                  terlist[from].name.c_str() );
        return;
    }

    const int uX = p.x;
    const int uY = p.y;
    tripoint t( 0, 0, abs_sub.z );
    int &x = t.x;
    int &y = t.y;
    for( x = 0; x < SEEX * my_MAPSIZE; x++ ) {
        for( y = 0; y < SEEY * my_MAPSIZE; y++ ) {
            if( ter( t ) == from ) {
                float radiX = sqrt(float((uX-x)*(uX-x) + (uY-y)*(uY-y)));
                if( radiX <= radi ){
                    ter_set( t, to);
                }
            }
        }
    }
}

bool map::close_door( const tripoint &p, const bool inside, const bool check_only )
{
 const auto &ter = ter_at( p );
 const auto &furn = furn_at( p );
 if ( !ter.close.empty() && ter.close != "t_null" ) {
     if ( termap.find( ter.close ) == termap.end() ) {
         debugmsg("terrain %s.close == non existant terrain '%s'\n", ter.id.c_str(), ter.close.c_str() );
         return false;
     }
     if ( has_flag("OPENCLOSE_INSIDE", p) && inside == false ) {
         return false;
     }
     if (!check_only) {
        ter_set(p, ter.close );
     }
     return true;
 } else if ( !furn.close.empty() && furn.close != "t_null" ) {
     if ( furnmap.find( furn.close ) == furnmap.end() ) {
         debugmsg("terrain %s.close == non existant furniture '%s'\n", furn.id.c_str(), furn.close.c_str() );
         return false;
     }
     if ( has_flag("OPENCLOSE_INSIDE", p) && inside == false ) {
         return false;
     }
     if (!check_only) {
         furn_set(p, furn.close );
     }
     return true;
 }
 return false;
}

const std::string map::get_signage( const tripoint &p ) const
{
    if( !inbounds( p ) ) {
        return "";
    }

    int lx, ly;
    submap * const current_submap = get_submap_at( p, lx, ly );

    return current_submap->get_signage(lx, ly);
}
void map::set_signage( const tripoint &p, std::string message ) const
{
    if( !inbounds( p ) ) {
        return;
    }

    int lx, ly;
    submap * const current_submap = get_submap_at( p, lx, ly );

    current_submap->set_signage(lx, ly, message);
}
void map::delete_signage( const tripoint &p ) const
{
    if( !inbounds( p ) ) {
        return;
    }

    int lx, ly;
    submap * const current_submap = get_submap_at( p, lx, ly );

    current_submap->delete_signage(lx, ly);
}

int map::get_radiation( const tripoint &p ) const
{
    if( !inbounds( p ) ) {
        return 0;
    }

    int lx, ly;
    submap *const current_submap = get_submap_at( p, lx, ly );

    return current_submap->get_radiation( lx, ly );
}

void map::set_radiation( const int x, const int y, const int value )
{
    set_radiation( tripoint( x, y, abs_sub.z ), value );
}

void map::set_radiation( const tripoint &p, const int value)
{
    if( !inbounds( p ) ) {
        return;
    }

    int lx, ly;
    submap *const current_submap = get_submap_at( p, lx, ly );

    current_submap->set_radiation( lx, ly, value );
}

void map::adjust_radiation( const int x, const int y, const int delta )
{
    adjust_radiation( tripoint( x, y, abs_sub.z ), delta );
}

void map::adjust_radiation( const tripoint &p, const int delta )
{
    if( !inbounds( p ) ) {
        return;
    }

    int lx, ly;
    submap *const current_submap = get_submap_at( p, lx, ly );

    int current_radiation = current_submap->get_radiation( lx, ly );
    current_submap->set_radiation( lx, ly, current_radiation + delta );
}

int& map::temperature( const tripoint &p )
{
    if( !inbounds( p ) ) {
        null_temperature = 0;
        return null_temperature;
    }

    return get_submap_at( p )->temperature;
}

void map::set_temperature( const tripoint &p, int new_temperature )
{
    temperature( p ) = new_temperature;
    temperature( tripoint( p.x + SEEX, p.y, p.z ) ) = new_temperature;
    temperature( tripoint( p.x, p.y + SEEY, p.z ) ) = new_temperature;
    temperature( tripoint( p.x + SEEX, p.y + SEEY, p.z ) ) = new_temperature;
}

void map::set_temperature( const int x, const int y, int new_temperature )
{
    set_temperature( tripoint( x, y, abs_sub.z ), new_temperature );
}

// Items: 2D
map_stack map::i_at( const int x, const int y )
{
    if( !INBOUNDS(x, y) ) {
        nulitems.clear();
        return map_stack{ &nulitems, tripoint( x, y, abs_sub.z ), this };
    }

    int lx, ly;
    submap *const current_submap = get_submap_at( x, y, lx, ly );

    return map_stack{ &current_submap->itm[lx][ly], tripoint( x, y, abs_sub.z ), this };
}

std::list<item>::iterator map::i_rem( const point location, std::list<item>::iterator it )
{
    return i_rem( tripoint( location, abs_sub.z ), it );
}

int map::i_rem(const int x, const int y, const int index)
{
    return i_rem( tripoint( x, y, abs_sub.z ), index );
}

void map::i_rem(const int x, const int y, item *it)
{
    i_rem( tripoint( x, y, abs_sub.z ), it );
}

void map::i_clear(const int x, const int y)
{
    i_clear( tripoint( x, y, abs_sub.z ) );
}

void map::spawn_an_item(const int x, const int y, item new_item,
                        const long charges, const int damlevel)
{
    spawn_an_item( tripoint( x, y, abs_sub.z ), new_item, charges, damlevel );
}

void map::spawn_items(const int x, const int y, const std::vector<item> &new_items)
{
    spawn_items( tripoint( x, y, abs_sub.z ), new_items );
}

void map::spawn_item(const int x, const int y, const std::string &type_id,
                     const unsigned quantity, const long charges,
                     const unsigned birthday, const int damlevel, const bool rand)
{
    spawn_item( tripoint( x, y, abs_sub.z ), type_id, 
                quantity, charges, birthday, damlevel, rand );
}

int map::max_volume(const int x, const int y)
{
    const ter_t &ter = ter_at(x, y);
    if (has_furn(x, y)) {
        return furn_at(x, y).max_volume;
    }
    return ter.max_volume;
}

int map::stored_volume(const int x, const int y)
{
    return stored_volume( tripoint( x, y, abs_sub.z ) );
}

int map::free_volume(const int x, const int y)
{
    return free_volume( tripoint( x, y, abs_sub.z ) );
}

bool map::add_item_or_charges(const int x, const int y, item new_item, int overflow_radius)
{
    return add_item_or_charges( tripoint( x, y, abs_sub.z ), new_item, overflow_radius );
}

void map::add_item(const int x, const int y, item new_item)
{
    add_item( tripoint( x, y, abs_sub.z ), new_item );
}

// Items: 3D

map_stack map::i_at( const tripoint &p )
{
    if( !inbounds(p) ) {
        nulitems.clear();
        return map_stack{ &nulitems, p, this };
    }

    int lx, ly;
    submap *const current_submap = get_submap_at( p, lx, ly );

    return map_stack{ &current_submap->itm[lx][ly], p, this };
}

std::list<item>::iterator map::i_rem( const tripoint &p, std::list<item>::iterator it )
{
    int lx, ly;
    submap *const current_submap = get_submap_at( p, lx, ly );

    if( current_submap->active_items.has( it, point( lx, ly ) ) ) {
        current_submap->active_items.remove( it, point( lx, ly ) );
    }

    current_submap->update_lum_rem(*it, lx, ly);

    return current_submap->itm[lx][ly].erase( it );
}

int map::i_rem(const tripoint &p, const int index)
{
    if (index > (int)i_at(p).size() - 1) {
        return index;
    }
    auto map_items = i_at(p);

    int i = 0;
    for( auto iter = map_items.begin(); iter != map_items.end(); iter++, i++ ) {
        if( i == index) {
            map_items.erase( iter );
            return i;
        }
    }
    return index;
}

void map::i_rem(const tripoint &p, item *it)
{
    auto map_items = i_at(p);

    for( auto iter = map_items.begin(); iter != map_items.end(); iter++ ) {
        //delete the item if the pointer memory addresses are the same
        if(it == &*iter) {
            map_items.erase(iter);
            break;
        }
    }
}

void map::i_clear(const tripoint &p)
{
    int lx, ly;
    submap *const current_submap = get_submap_at( p, lx, ly );

    for( auto item_it = current_submap->itm[lx][ly].begin();
         item_it != current_submap->itm[lx][ly].end(); ++item_it ) {
        if( current_submap->active_items.has( item_it, point( lx, ly ) ) ) {
            current_submap->active_items.remove( item_it, point( lx, ly ) );
        }
    }

    current_submap->lum[lx][ly] = 0;
    current_submap->itm[lx][ly].clear();
}

void map::spawn_an_item(const tripoint &p, item new_item,
                        const long charges, const int damlevel)
{
    if( charges && new_item.charges > 0 ) {
        //let's fail silently if we specify charges for an item that doesn't support it
        new_item.charges = charges;
    }
    new_item = new_item.in_its_container();
    if( (new_item.made_of(LIQUID) && has_flag("SWIMMABLE", p)) ||
        has_flag("DESTROY_ITEM", p) ) {
        return;
    }
    // bounds checking for damage level
    if( damlevel < -1 ) {
        new_item.damage = -1;
    } else if( damlevel > 4 ) {
        new_item.damage = 4;
    } else {
        new_item.damage = damlevel;
    }
    add_item_or_charges(p, new_item);
}

void map::spawn_items(const tripoint &p, const std::vector<item> &new_items)
{
    if (!inbounds(p) || has_flag("DESTROY_ITEM", p)) {
        return;
    }
    const bool swimmable = has_flag("SWIMMABLE", p);
    for( auto new_item : new_items ) {

        if (new_item.made_of(LIQUID) && swimmable) {
            continue;
        }
        if (new_item.is_armor() && new_item.has_flag("PAIRED") && x_in_y(4, 5)) {
            item new_item2 = new_item;
            new_item.make_handed( LEFT );
            new_item2.make_handed( RIGHT );
            add_item_or_charges(p, new_item2);
        }
        add_item_or_charges(p, new_item);
    }
}

void map::spawn_artifact(const tripoint &p)
{
    add_item_or_charges( p, item( new_artifact(), 0 ) );
}

void map::spawn_natural_artifact(const tripoint &p, artifact_natural_property prop)
{
    add_item_or_charges( p, item( new_natural_artifact( prop ), 0 ) );
}

//New spawn_item method, using item factory
// added argument to spawn at various damage levels
void map::spawn_item(const tripoint &p, const std::string &type_id,
                     const unsigned quantity, const long charges,
                     const unsigned birthday, const int damlevel, const bool rand)
{
    if(type_id == "null") {
        return;
    }
    if(item_is_blacklisted(type_id)) {
        return;
    }
    // recurse to spawn (quantity - 1) items
    for(unsigned i = 1; i < quantity; i++)
    {
        spawn_item(p, type_id, 1, charges, birthday, damlevel);
    }
    // spawn the item
    item new_item(type_id, birthday, rand);
    if( one_in( 3 ) && new_item.has_flag( "VARSIZE" ) ) {
        new_item.item_tags.insert( "FIT" );
    }
    spawn_an_item(p, new_item, charges, damlevel);
}

int map::max_volume(const tripoint &p)
{
    const ter_t &ter = ter_at(p);
    if (has_furn(p)) {
        return furn_at(p).max_volume;
    }
    return ter.max_volume;
}

// total volume of all the things
int map::stored_volume(const tripoint &p) {
    if(!inbounds(p)) {
        return 0;
    }
    int cur_volume = 0;
    for( auto &n : i_at(p) ) {
        cur_volume += n.volume();
    }
    return cur_volume;
}

// free space
int map::free_volume(const tripoint &p) {
   const int maxvolume = this->max_volume(p);
   if(!inbounds(p)) return 0;
   return ( maxvolume - stored_volume(p) );
}

// returns true if full, modified by arguments:
// (none):                            size >= max || volume >= max
// (addvolume >= 0):                  size+1 > max || volume + addvolume > max
// (addvolume >= 0, addnumber >= 0):  size + addnumber > max || volume + addvolume > max
bool map::is_full(const tripoint &p, const int addvolume, const int addnumber ) {
   const int maxitems = MAX_ITEM_IN_SQUARE; // (game.h) 1024
   const int maxvolume = this->max_volume(p);

   if( ! (inbounds(p) && move_cost(p) > 0 && !has_flag("NOITEM", p) ) ) {
       return true;
   }

   if ( addvolume == -1 ) {
       if ( (int)i_at(p).size() < maxitems ) return true;
       int cur_volume=stored_volume(p);
       return (cur_volume >= maxvolume ? true : false );
   } else {
       if ( (int)i_at(p).size() + ( addnumber == -1 ? 1 : addnumber ) > maxitems ) return true;
       int cur_volume=stored_volume(p);
       return ( cur_volume + addvolume > maxvolume ? true : false );
   }

}

// adds an item to map point, or stacks charges.
// returns false if item exceeds tile's weight limits or item count. This function is expensive, and meant for
// user initiated actions, not mapgen!
// overflow_radius > 0: if x,y is full, attempt to drop item up to overflow_radius squares away, if x,y is full
bool map::add_item_or_charges(const tripoint &p, item new_item, int overflow_radius) {

    if(!inbounds(p) ) {
        // Complain about things that should never happen.
        dbg(D_INFO) << p.x << "," << p.y << "," << p.z << ", liquid "
                    <<(new_item.made_of(LIQUID) && has_flag("SWIMMABLE", p)) <<
                    ", destroy_item "<<has_flag("DESTROY_ITEM", p);

        return false;
    }
    if( (new_item.made_of(LIQUID) && has_flag("SWIMMABLE", p)) ||
            has_flag("DESTROY_ITEM", p) || new_item.has_flag("NO_DROP") ) {
        // Silently fail on mundane things that prevent item spawn.
        return false;
    }


    bool tryaddcharges = (new_item.charges  != -1 && new_item.count_by_charges());
    std::vector<tripoint> ps = closest_tripoints_first(overflow_radius, p);
    for( const auto p_it : ps ) {
        if( !inbounds(p_it) || new_item.volume() > this->free_volume(p_it) ||
            has_flag("DESTROY_ITEM", p_it) || has_flag("NOITEM", p_it) ) {
            continue;
        }

        if( tryaddcharges ) {
            for( auto &i : i_at( p_it ) ) {
                if( i.merge_charges( new_item ) ) {
                    return true;
                }
            }
        }
        if( i_at( p_it ).size() < MAX_ITEM_IN_SQUARE ) {
            add_item( p_it, new_item );
            return true;
        }
    }
    return false;
}

// Place an item on the map, despite the parameter name, this is not necessaraly a new item.
// WARNING: does -not- check volume or stack charges. player functions (drop etc) should use
// map::add_item_or_charges
void map::add_item(const tripoint &p, item new_item)
{
    if (!inbounds( p )) {
        return;
    }
    int lx, ly;
    submap * const current_submap = get_submap_at(p, lx, ly);

    // Process foods when they are added to the map, here instead of add_item_at()
    // to avoid double processing food during active item processing.
    if( new_item.needs_processing() && new_item.is_food() ) {
        new_item.process( nullptr, p, false );
    }
    add_item_at(p, current_submap->itm[lx][ly].end(), new_item);
}

void map::add_item_at( const tripoint &p,
                       std::list<item>::iterator index, item new_item )
{
    if (new_item.made_of(LIQUID) && has_flag( "SWIMMABLE", p )) {
        return;
    }
    if (has_flag( "DESTROY_ITEM", p )) {
        return;
    }
    if (new_item.has_flag("ACT_IN_FIRE") && get_field( p, fd_fire ) != nullptr ) {
        new_item.active = true;
    }

    int lx, ly;
    submap * const current_submap = get_submap_at( p, lx, ly );
    current_submap->is_uniform = false;

    current_submap->update_lum_add(new_item, lx, ly);
    const auto new_pos = current_submap->itm[lx][ly].insert( index, new_item );
    if( new_item.needs_processing() ) {
        current_submap->active_items.add( new_pos, point(lx, ly) );
    }
}

item map::water_from(const tripoint &p)
{
    item ret("water", 0);
    if (ter( p ) == t_water_sh && one_in(3))
        ret.poison = rng(1, 4);
    else if (ter( p ) == t_water_dp && one_in(4))
        ret.poison = rng(1, 4);
    else if (ter( p ) == t_sewage)
        ret.poison = rng(1, 7);
    return ret;
}
item map::swater_from(const tripoint &p)
{
    (void)p;
    item ret("salt_water", 0);

    return ret;
}

// Check if it's in a fridge and is food, set the fridge
// date to current time, and also check contents.
static void apply_in_fridge(item &it)
{
    if (it.is_food() && it.fridge == 0) {
        it.fridge = (int) calendar::turn;
        // cool down of the HOT flag, is unsigned, don't go below 1
        if ((it.has_flag("HOT")) && (it.item_counter > 10)) {
            it.item_counter -= 10;
        }
        // This sets the COLD flag, and doesn't go above 600
        if ((it.has_flag("EATEN_COLD")) && (!it.has_flag("COLD"))) {
            it.item_tags.insert("COLD");
            it.active = true;
        }
        if ((it.has_flag("COLD")) && (it.item_counter <= 590) && it.fridge > 0) {
            it.item_counter += 10;
        }
    }
    if (it.is_container()) {
        for( auto &elem : it.contents ) {
            apply_in_fridge( elem );
        }
    }
}

template <typename Iterator>
static bool process_item( item_stack &items, Iterator &n, const tripoint &location, bool activate )
{
    // make a temporary copy, remove the item (in advance)
    // and use that copy to process it
    item temp_item = *n;
    auto insertion_point = items.erase( n );
    if( !temp_item.process( nullptr, location, activate ) ) {
        // Not destroyed, must be inserted again.
        // If the item lost its active flag in processing,
        // it won't be re-added to the active list, tidy!
        // Re-insert at the item's previous position.
        // This assumes that the item didn't invalidate any iterators
        // As a result of activation, because everything that does that
        // destroys itself.
        items.insert_at( insertion_point, temp_item );
        return false;
    }
    return true;
}

static bool process_map_items( item_stack &items, std::list<item>::iterator &n, 
                               const tripoint &location, std::string )
{
    return process_item( items, n, location, false );
}

static void process_vehicle_items( vehicle *cur_veh, int part )
{
    const bool fridge_here = cur_veh->fridge_on && cur_veh->part_flag(part, VPFLAG_FRIDGE);
    if( fridge_here ) {
        for( auto &n : cur_veh->get_items( part ) ) {
            apply_in_fridge(n);
        }
    }
    if( cur_veh->recharger_on && cur_veh->part_with_feature(part, VPFLAG_RECHARGE) >= 0 ) {
        for( auto &n : cur_veh->get_items( part ) ) {
            if( !n.has_flag("RECHARGE") ) {
                continue;
            }
            int full_charge = dynamic_cast<it_tool*>(n.type)->max_charges;
            if( n.has_flag("DOUBLE_AMMO") ) {
                full_charge = full_charge * 2;
            }
            if( n.is_tool() && full_charge > n.charges ) {
                if( one_in(10) ) {
                    n.charges++;
                }
            }
        }
    }
}

void map::process_active_items()
{
    process_items( true, process_map_items, std::string {} );
}

template<typename T>
void map::process_items( bool const active, T processor, std::string const &signal )
{
    // TODO: Z
    const int gz = abs_sub.z;
    tripoint gp( 0, 0, gz );
    int &gx = gp.x;
    int &gy = gp.y;
    for( gx = 0; gx < my_MAPSIZE; ++gx ) {
        for( gy = 0; gy < my_MAPSIZE; ++gy ) {
            submap *const current_submap = get_submap_at_grid( gp );
            // Vehicles first in case they get blown up and drop active items on the map.
            if( !current_submap->vehicles.empty() ) {
                process_items_in_vehicles(current_submap, processor, signal);
            }
            if( !active || !current_submap->active_items.empty() ) {
                process_items_in_submap(current_submap, gp, processor, signal);
            }
        }
    }
}

template<typename T>
void map::process_items_in_submap( submap *const current_submap, 
                                   const tripoint &gridp,
                                   T processor, std::string const &signal )
{
    // Get a COPY of the active item list for this submap.
    // If more are added as a side effect of processing, they are ignored this turn.
    // If they are destroyed before processing, they don't get processed.
    std::list<item_reference> active_items = current_submap->active_items.get();
    auto const grid_offset = point {gridp.x * SEEX, gridp.y * SEEY};
    for( auto &active_item : active_items ) {
        if( !current_submap->active_items.has( active_item ) ) {
            continue;
        }

        const tripoint map_location = tripoint( grid_offset + active_item.location, gridp.z );
        auto items = i_at( map_location );
        processor( items, active_item.item_iterator, map_location, signal );
    }
}

template<typename T>
void map::process_items_in_vehicles( submap *const current_submap, T processor,
                                     std::string const &signal )
{
    std::vector<vehicle*> const &veh_in_nonant = current_submap->vehicles;
    // a copy, important if the vehicle list changes because a
    // vehicle got destroyed by a bomb (an active item!), this list
    // won't change, but veh_in_nonant will change.
    std::vector<vehicle*> const vehicles = veh_in_nonant;
    for( auto &cur_veh : vehicles ) {
        if (std::find(begin(veh_in_nonant), end(veh_in_nonant), cur_veh) == veh_in_nonant.end()) {
            // vehicle not in the vehicle list of the nonant, has been
            // destroyed (or moved to another nonant?)
            // Can't be sure that it still exists, so skip it
            continue;
        }

        process_items_in_vehicle( cur_veh, current_submap, processor, signal );
    }
}

template<typename T>
void map::process_items_in_vehicle( vehicle *const cur_veh, submap *const current_submap,
                                    T processor, std::string const &signal )
{
    std::vector<int> cargo_parts = cur_veh->all_parts_with_feature(VPFLAG_CARGO, true);
    for( int part : cargo_parts ) {
        process_vehicle_items( cur_veh, part );
    }

    for( auto &active_item : cur_veh->active_items.get() ) {
        if ( cargo_parts.empty() ) {
            return;
        } else if( !cur_veh->active_items.has( active_item ) ) {
            continue;
        }

        auto const it = std::find_if(begin(cargo_parts), end(cargo_parts), [&](int const part) {
            return active_item.location == cur_veh->parts[static_cast<size_t>(part)].mount;
        });

        if (it == std::end(cargo_parts)) {
            continue; // Can't find a cargo part matching the active item.
        }

        // Find the cargo part and coordinates corresponding to the current active item.
        auto const part_index = static_cast<size_t>(*it);
        const point partloc = cur_veh->global_pos() + cur_veh->parts[part_index].precalc[0];
        // TODO: Make this 3D when vehicles know their Z coord
        const tripoint item_location = tripoint( partloc, abs_sub.z );
        auto items = cur_veh->get_items(static_cast<int>(part_index));
        if(!processor(items, active_item.item_iterator, item_location, signal)) {
            // If the item was NOT destroyed, we can skip the remainder,
            // which handles fallout from the vehicle being damaged.
            continue;
        }

        // item does not exist anymore, might have been an exploding bomb,
        // check if the vehicle is still valid (does exist)
        auto const &veh_in_nonant = current_submap->vehicles;
        if(std::find(begin(veh_in_nonant), end(veh_in_nonant), cur_veh) == veh_in_nonant.end()) {
            // Nope, vehicle is not in the vehicle list of the submap,
            // it might have moved to another submap (unlikely)
            // or be destroyed, anywaay it does not need to be processed here
            return;
        }

        // Vehicle still valid, reload the list of cargo parts,
        // the list of cargo parts might have changed (imagine a part with
        // a low index has been removed by an explosion, all the other
        // parts would move up to fill the gap).
        cargo_parts = cur_veh->all_parts_with_feature(VPFLAG_CARGO, false);
    }
}

// Crafting/item finding functions
bool map::sees_some_items( const tripoint &p, const player &u )
{
    // can only see items if there are any items.
    return !i_at( p ).empty() && could_see_items( p, u );
}

bool map::could_see_items( const tripoint &p, const player &u ) const
{
    const bool container = has_flag_ter_or_furn( "CONTAINER", p );
    const bool sealed = has_flag_ter_or_furn( "SEALED", p );
    if( sealed && container ) {
        // never see inside of sealed containers
        return false;
    }
    if( container ) {
        // can see inside of containers if adjacent or
        // on top of the container
        return ( abs( p.x - u.posx() ) <= 1 && 
                 abs( p.y - u.posy() ) <= 1 &&
                 abs( p.z - u.posz() ) <= 1 );
    }
    return true;
}

template <typename Stack>
std::list<item> use_amount_stack( Stack stack, const itype_id type, long &quantity,
                                const bool use_container )
{
    std::list<item> ret;
    for( auto a = stack.begin(); a != stack.end() && quantity > 0; ) {
        if( a->use_amount(type, quantity, use_container, ret) ) {
            a = stack.erase( a );
        } else {
            ++a;
        }
    }
    return ret;
}

std::list<item> map::use_amount_square( const tripoint &p, const itype_id type,
                                        long &quantity, const bool use_container )
{
    std::list<item> ret;
    int vpart = -1;
    vehicle *veh = veh_at( p, vpart );

    if( veh ) {
        const int cargo = veh->part_with_feature(vpart, "CARGO");
        if( cargo >= 0 ) {
            std::list<item> tmp = use_amount_stack( veh->get_items(cargo), type,
                                                    quantity, use_container );
            ret.splice( ret.end(), tmp );
        }
    }
    std::list<item> tmp = use_amount_stack( i_at( p ), type, quantity, use_container );
    ret.splice( ret.end(), tmp );
    return ret;
}

std::list<item> map::use_amount( const tripoint &origin, const int range, const itype_id type,
                                 long &quantity, const bool use_container )
{
    std::list<item> ret;
    for( int radius = 0; radius <= range && quantity > 0; radius++ ) {
        tripoint p( origin.x - radius, origin.y - radius, origin.z );
        int &x = p.x;
        int &y = p.y;
        for( x = origin.x - radius; x <= origin.x + radius; x++ ) {
            for( y = origin.y - radius; y <= origin.y + radius; y++ ) {
                if( rl_dist( origin, p ) >= radius ) {
                    std::list<item> tmp = use_amount_square( p , type, quantity, use_container );
                    ret.splice( ret.end(), tmp );
                }
            }
        }
    }
    return ret;
}

template <typename Stack>
std::list<item> use_charges_from_stack( Stack stack, const itype_id type, long &quantity)
{
    std::list<item> ret;
    for( auto a = stack.begin(); a != stack.end() && quantity > 0; ) {
        if( a->use_charges(type, quantity, ret) ) {
            a = stack.erase( a );
        } else {
            ++a;
        }
    }
    return ret;
}

long remove_charges_in_list(const itype *type, map_stack stack, long quantity)
{
    auto target = stack.begin();
    for( ; target != stack.end(); ++target ) {
        if( target->type == type ) {
            break;
        }
    }

    if( target != stack.end() ) {
        if( target->charges > quantity) {
            target->charges -= quantity;
            return quantity;
        } else {
            const long charges = target->charges;
            target->charges = 0;
            if( target->destroyed_at_zero_charges() ) {
                stack.erase( target );
            }
            return charges;
        }
    }
    return 0;
}

void use_charges_from_furn( const furn_t &f, const itype_id &type, long &quantity,
                            map *m, const tripoint &p, std::list<item> &ret )
{
    itype *itt = f.crafting_pseudo_item_type();
    if (itt == NULL || itt->id != type) {
        return;
    }
    const itype *ammo = f.crafting_ammo_item_type();
    if (ammo != NULL) {
        item furn_item(itt->id, 0);
        furn_item.charges = remove_charges_in_list(ammo, m->i_at( p ), quantity);
        if (furn_item.charges > 0) {
            ret.push_back(furn_item);
            quantity -= furn_item.charges;
        }
    }
}

std::list<item> map::use_charges(const tripoint &origin, const int range,
                                 const itype_id type, long &quantity)
{
    std::list<item> ret;
    for( int radius = 0; radius <= range && quantity > 0; radius++ ) {
        tripoint p( origin.x - radius, origin.y - radius, origin.z );
        int &x = p.x;
        int &y = p.y;
        for( x = origin.x - radius; x <= origin.x + radius; x++ ) {
            for( y = origin.y - radius; y <= origin.y + radius; y++ ) {
                if( has_furn( p ) && accessible_furniture( origin, p, range ) ) {
                    use_charges_from_furn( furn_at( p ), type, quantity, this, p, ret );
                    if( quantity <= 0 ) {
                        return ret;
                    }
                }
                if( !accessible_items( origin, p, range) ) {
                    continue;
                }
                if( rl_dist( origin, p ) >= radius ) {
                    int vpart = -1;
                    vehicle *veh = veh_at( p, vpart );

                    if( veh ) { // check if a vehicle part is present to provide water/power
                        const int kpart = veh->part_with_feature(vpart, "KITCHEN");
                        const int weldpart = veh->part_with_feature(vpart, "WELDRIG");
                        const int craftpart = veh->part_with_feature(vpart, "CRAFTRIG");
                        const int forgepart = veh->part_with_feature(vpart, "FORGE");
                        const int chempart = veh->part_with_feature(vpart, "CHEMLAB");
                        const int cargo = veh->part_with_feature(vpart, "CARGO");

                        if (kpart >= 0) { // we have a kitchen, now to see what to drain
                            ammotype ftype = "NULL";

                            if (type == "water_clean") {
                                ftype = "water";
                            } else if (type == "hotplate") {
                                ftype = "battery";
                            }

                            item tmp(type, 0); //TODO add a sane birthday arg
                            tmp.charges = veh->drain(ftype, quantity);
                            quantity -= tmp.charges;
                            ret.push_back(tmp);

                            if (quantity == 0) {
                                return ret;
                            }
                        }

                        if (weldpart >= 0) { // we have a weldrig, now to see what to drain
                            ammotype ftype = "NULL";

                            if (type == "welder") {
                                ftype = "battery";
                            } else if (type == "soldering_iron") {
                                ftype = "battery";
                            }

                            item tmp(type, 0); //TODO add a sane birthday arg
                            tmp.charges = veh->drain(ftype, quantity);
                            quantity -= tmp.charges;
                            ret.push_back(tmp);

                            if (quantity == 0) {
                                return ret;
                            }
                        }

                        if (craftpart >= 0) { // we have a craftrig, now to see what to drain
                            ammotype ftype = "NULL";

                            if (type == "press") {
                                ftype = "battery";
                            } else if (type == "vac_sealer") {
                                ftype = "battery";
                            } else if (type == "dehydrator") {
                                ftype = "battery";
                            }

                            item tmp(type, 0); //TODO add a sane birthday arg
                            tmp.charges = veh->drain(ftype, quantity);
                            quantity -= tmp.charges;
                            ret.push_back(tmp);

                            if (quantity == 0) {
                                return ret;
                            }
                        }

                        if (forgepart >= 0) { // we have a veh_forge, now to see what to drain
                            ammotype ftype = "NULL";

                            if (type == "forge") {
                                ftype = "battery";
                            }

                            item tmp(type, 0); //TODO add a sane birthday arg
                            tmp.charges = veh->drain(ftype, quantity);
                            quantity -= tmp.charges;
                            ret.push_back(tmp);

                            if (quantity == 0) {
                                return ret;
                            }
                        }

                        if (chempart >= 0) { // we have a chem_lab, now to see what to drain
                            ammotype ftype = "NULL";

                            if (type == "chemistry_set") {
                                ftype = "battery";
                            } else if (type == "hotplate") {
                                ftype = "battery";
                            }

                            item tmp(type, 0); //TODO add a sane birthday arg
                            tmp.charges = veh->drain(ftype, quantity);
                            quantity -= tmp.charges;
                            ret.push_back(tmp);

                            if (quantity == 0) {
                                return ret;
                            }
                        }

                        if (cargo >= 0) {
                            std::list<item> tmp =
                                use_charges_from_stack( veh->get_items(cargo), type, quantity );
                            ret.splice(ret.end(), tmp);
                            if (quantity <= 0) {
                                return ret;
                            }
                        }
                    }

                    std::list<item> tmp = use_charges_from_stack( i_at( p ), type, quantity );
                    ret.splice(ret.end(), tmp);
                    if (quantity <= 0) {
                        return ret;
                    }
                }
            }
        }
    }
    return ret;
}

std::list<std::pair<tripoint, item *> > map::get_rc_items( int x, int y, int z )
{
    std::list<std::pair<tripoint, item *> > rc_pairs;
    tripoint pos;
    (void)z;
    pos.z = abs_sub.z;
    for( pos.x = 0; pos.x < SEEX * MAPSIZE; pos.x++ ) {
        if( x != -1 && x != pos.x ) {
            continue;
        }
        for( pos.y = 0; pos.y < SEEY * MAPSIZE; pos.y++ ) {
            if( y != -1 && y != pos.y ) {
                continue;
            }
            auto items = i_at( pos );
            for( auto &elem : items ) {
                if( elem.has_flag( "RADIO_ACTIVATION" ) || elem.has_flag( "RADIO_CONTAINER" ) ) {
                    rc_pairs.push_back( std::make_pair( pos, &( elem ) ) );
                }
            }
        }
    }

    return rc_pairs;
}

static bool trigger_radio_item( item_stack &items, std::list<item>::iterator &n, 
                                const tripoint &pos,
                                std::string signal )
{
    bool trigger_item = false;
    // Check for charges != 0 not >0, so that -1 charge tools can still be used
    if( n->charges != 0 && n->has_flag("RADIO_ACTIVATION") && n->has_flag(signal) ) {
        sounds::sound(pos.x, pos.y, 6, "beep.");
        if( n->has_flag("RADIO_INVOKE_PROC") ) {
            // Invoke twice: first to transform, then later to proc
            process_item( items, n, pos, true );
            n->charges = 0;
        }
        if( n->has_flag("BOMB") ) {
            // Set charges to 0 to ensure it detonates.
            n->charges = 0;
        }
        trigger_item = true;
    } else if( n->has_flag("RADIO_CONTAINER") && !n->contents.empty() &&
               n->contents[0].has_flag( signal ) ) {
        // A bomb is the only thing meaningfully placed in a container,
        // If that changes, this needs logic to handle the alternative.
        itype_id bomb_type = n->contents[0].type->id;

        n->make(bomb_type);
        n->charges = 0;
        trigger_item = true;
    }
    if( trigger_item ) {
        return process_item( items, n, pos, true ); 
    }
    return false;
}

void map::trigger_rc_items( std::string signal )
{
    process_items( false, trigger_radio_item, signal );
}

item *map::item_from( const tripoint &pos, size_t index ) {
    auto items = i_at( pos );

    if( index >= items.size() ) {
        return nullptr;
    } else {
        return &items[index];
    }
}

item *map::item_from( vehicle *veh, int cargo_part, size_t index ) {
   auto items = veh->get_items( cargo_part );

    if( index >= items.size() ) {
        return nullptr;
    } else {
        return &items[index];
    }
}

// Traps: 2D
void map::trap_set(const int x, const int y, const std::string & sid)
{
    trap_set( tripoint( x, y, abs_sub.z ), sid );
}

void map::trap_set( const tripoint &p, const std::string & sid)
{
    if( trapmap.find( sid ) == trapmap.end() ) {
        return;
    }

    add_trap( p, (trap_id)trapmap[sid] );
}

void map::trap_set(const int x, const int y, const trap_id id)
{
    trap_set( tripoint( x, y, abs_sub.z ), id );
}

void map::trap_set( const tripoint &p, const trap_id id)
{
    add_trap( p, id );
}

// todo: to be consistent with ???_at(...) this should return ref to the actual trap object
const trap &map::tr_at( const int x, const int y ) const
{
    return tr_at( tripoint( x, y, abs_sub.z ) );
}

const trap &map::tr_at( const tripoint &p ) const
{
    if( !inbounds( p.x, p.y, p.z ) ) {
        return *traplist[tr_null];
    }

    int lx, ly;
    submap * const current_submap = get_submap_at( p, lx, ly );

    if (terlist[ current_submap->get_ter( lx, ly ) ].trap != tr_null) {
        return *traplist[terlist[ current_submap->get_ter( lx, ly ) ].trap];
    }

    return *traplist[current_submap->get_trap( lx, ly )];
}

void map::add_trap(const int x, const int y, const trap_id t)
{
    add_trap( tripoint( x, y, abs_sub.z ), t );
}

void map::add_trap( const tripoint &p, const trap_id t)
{
    if( !inbounds( p ) ) 
    { 
        return;
    }

    int lx, ly;
    submap * const current_submap = get_submap_at( p, lx, ly );
    const ter_t &ter = terlist[ current_submap->get_ter( lx, ly ) ];
    if( ter.trap != tr_null ) {
        debugmsg( "set trap %s on top of terrain %s which already has a builit-in trap",
                  traplist[t]->name.c_str(), ter.name.c_str() );
        return;
    }

    // If there was already a trap here, remove it.
    if( current_submap->get_trap( lx, ly ) != tr_null ) {
        remove_trap( p );
    }

    current_submap->set_trap( lx, ly, t );
    if( t != tr_null ) {
        traplocs[t].push_back( p );
    }
}

void map::disarm_trap( const int x, const int y )
{
    disarm_trap( tripoint( x, y, abs_sub.z ) );
}

void map::disarm_trap( const tripoint &p )
{
    int skillLevel = g->u.skillLevel("traps");

    const trap &tr = tr_at( p );
    if( tr.is_null() ) {
        debugmsg( "Tried to disarm a trap where there was none (%d %d %d)", p.x, p.y, p.z );
        return;
    }

    const int tSkillLevel = g->u.skillLevel("traps");
    const int diff = tr.get_difficulty();
    int roll = rng(tSkillLevel, 4 * tSkillLevel);

    // Some traps are not actual traps. Skip the rolls, different message and give the option to grab it right away.
    if( tr.get_avoidance() ==  0 && tr.get_difficulty() == 0 ) {
        add_msg(_("You take down the %s."), tr.name.c_str());
        tr.on_disarmed( p );
        return;
    }

    while ((rng(5, 20) < g->u.per_cur || rng(1, 20) < g->u.dex_cur) && roll < 50) {
        roll++;
    }
    if (roll >= diff) {
        add_msg(_("You disarm the trap!"));
        tr.on_disarmed( p );
        if(diff > 1.25 * skillLevel) { // failure might have set off trap
            g->u.practice( "traps", 1.5*(diff - skillLevel) );
        }
    } else if (roll >= diff * .8) {
        add_msg(_("You fail to disarm the trap."));
        if(diff > 1.25 * skillLevel) {
            g->u.practice( "traps", 1.5*(diff - skillLevel) );
        }
    } else {
        add_msg(m_bad, _("You fail to disarm the trap, and you set it off!"));
        tr.trigger( p, &g->u );
        if(diff - roll <= 6) {
            // Give xp for failing, but not if we failed terribly (in which
            // case the trap may not be disarmable).
            g->u.practice( "traps", 2*diff );
        }
    }
}

void map::remove_trap(const int x, const int y)
{
    remove_trap( tripoint( x, y, abs_sub.z ) );
}

void map::remove_trap( const tripoint &p )
{
    if( !inbounds( p ) ) {
        return;
    }

    int lx, ly;
    submap * const current_submap = get_submap_at( p, lx, ly );

    trap_id t = current_submap->get_trap(lx, ly);
    if (t != tr_null) {
        if( g != nullptr && this == &g->m ) {
            g->u.add_known_trap( p, "tr_null");
        }

        current_submap->set_trap(lx, ly, tr_null);
        auto &traps = traplocs[t];
        const auto iter = std::find( traps.begin(), traps.end(), p );
        if( iter != traps.end() ) {
            traps.erase( iter );
        }
    }
}
/*
 * Get wrapper for all fields at xyz
 */
const field &map::field_at( const tripoint &p ) const
{
    if( !inbounds( p ) ) {
        nulfield = field();
        return nulfield;
    }

    int lx, ly;
    submap *const current_submap = get_submap_at( p, lx, ly );

    return current_submap->fld[lx][ly];
}

/*
 * As above, except not const
 */
field &map::field_at( const tripoint &p )
{
    if( !inbounds( p ) ) {
        nulfield = field();
        return nulfield;
    }

    int lx, ly;
    submap *const current_submap = get_submap_at( p, lx, ly );

    return current_submap->fld[lx][ly];
}

int map::adjust_field_age( const tripoint &p, const field_id t, const int offset ) {
    return set_field_age( p, t, offset, true);
}

int map::adjust_field_strength( const tripoint &p, const field_id t, const int offset ) {
    return set_field_strength( p, t, offset, true );
}

/*
 * Set age of field type at point, or increment/decrement if offset=true
 * returns resulting age or -1 if not present.
 */
int map::set_field_age( const tripoint &p, const field_id t, const int age, bool isoffset ) {
    field_entry *field_ptr = get_field( p, t );
    if( field_ptr != nullptr ) {
        int adj = ( isoffset ? field_ptr->getFieldAge() : 0 ) + age;
        field_ptr->setFieldAge( adj );
        return adj;
    }

    return -1;
}

/*
 * set strength of field type at point, creating if not present, removing if strength is 0
 * returns resulting strength, or 0 for not present
 */
int map::set_field_strength( const tripoint &p, const field_id t, const int str, bool isoffset ) {
    field_entry * field_ptr = get_field( p, t );
    if( field_ptr != nullptr ) {
        int adj = ( isoffset ? field_ptr->getFieldDensity() : 0 ) + str;
        if( adj > 0 ) {
            field_ptr->setFieldDensity( adj );
            return adj;
        } else {
            remove_field( p, t );
            return 0;
        }
    } else if( 0 + str > 0 ) {
        return ( add_field( p, t, str, 0 ) ? str : 0 );
    }

    return 0;
}

int map::get_field_age( const tripoint &p, const field_id t ) const
{
    auto field_ptr = field_at( p ).findField( t );
    return ( field_ptr == nullptr ? -1 : field_ptr->getFieldAge() );
}

int map::get_field_strength( const tripoint &p, const field_id t ) const
{
    auto field_ptr = field_at( p ).findField( t );
    return ( field_ptr == nullptr ? 0 : field_ptr->getFieldDensity() );
}

field_entry *map::get_field( const tripoint &p, const field_id t ) {
    if( !inbounds( p ) ) {
        return nullptr;
    }

    int lx, ly;
    submap *const current_submap = get_submap_at( p, lx, ly );

    return current_submap->fld[lx][ly].findField( t );
}

field_entry *map::get_field( const point pnt, const field_id t ) {
    return get_field( tripoint( pnt, abs_sub.z ), t );
}

bool map::add_field(const tripoint &p, const field_id t, int density, const int age)
{
    if( !inbounds( p ) ) {
        return false;
    }

    if( density > 3) {
        density = 3;
    }

    if( density <= 0) {
        return false;
    }

    int lx, ly;
    submap *const current_submap = get_submap_at( p, lx, ly );
    current_submap->is_uniform = false;

    if( current_submap->fld[lx][ly].addField( t, density, age ) ) {
        //Only adding it to the count if it doesn't exist.
        current_submap->field_count++;
    }

    if( g != nullptr && this == &g->m && p == g->u.pos3() ) {
        creature_in_field( g->u ); //Hit the player with the field if it spawned on top of them.
    }

    // Dirty the transparency cache now that field processing doesn't always do it
    set_transparency_cache_dirty();
    return true;
}

void map::remove_field( const tripoint &p, const field_id field_to_remove )
{
    if( !inbounds( p ) ) {
        return;
    }

    int lx, ly;
    submap * const current_submap = get_submap_at( p, lx, ly );

    if( current_submap->fld[lx][ly].removeField( field_to_remove ) ) {
        // Only adjust the count if the field actually existed.
        current_submap->field_count--;
        const auto &fdata = fieldlist[ field_to_remove ];
        for( int i = 0; i < 3; ++i ) {
            if( !fdata.transparent[i] ) {
                set_transparency_cache_dirty();
                break;
            }
        }
    }
}

computer* map::computer_at( const tripoint &p )
{
    if( !inbounds( p ) ) {
        return nullptr;
    }

    submap * const current_submap = get_submap_at( p );

    if( current_submap->comp.name.empty() ) {
        return nullptr;
    }

    return &(current_submap->comp);
}

bool map::allow_camp( const tripoint &p, const int radius)
{
    return camp_at( p, radius ) == nullptr;
}

// locate the nearest camp in some radius (default CAMPSIZE)
basecamp* map::camp_at( const tripoint &p, const int radius)
{
    if( !inbounds( p ) ) {
        return nullptr;
    }

    const int sx = std::max(0, p.x / SEEX - radius);
    const int sy = std::max(0, p.y / SEEY - radius);
    const int ex = std::min(MAPSIZE - 1, p.x / SEEX + radius);
    const int ey = std::min(MAPSIZE - 1, p.y / SEEY + radius);

    for (int ly = sy; ly < ey; ++ly) {
        for (int lx = sx; lx < ex; ++lx) {
            submap * const current_submap = get_submap_at( p );
            if( current_submap->camp.is_valid() ) {
                // we only allow on camp per size radius, kinda
                return &(current_submap->camp);
            }
        }
    }

    return nullptr;
}

void map::add_camp( const tripoint &p, const std::string& name )
{
    if( !allow_camp( p ) ) {
        dbg(D_ERROR) << "map::add_camp: Attempting to add camp when one in local area.";
        return;
    }

    get_submap_at( p )->camp = basecamp( name, p.x, p.y );
}

void map::debug()
{
 mvprintw(0, 0, "MAP DEBUG");
 getch();
 for (int i = 0; i <= SEEX * 2; i++) {
  for (int j = 0; j <= SEEY * 2; j++) {
   if (i_at(i, j).size() > 0) {
    mvprintw(1, 0, "%d, %d: %d items", i, j, i_at(i, j).size());
    mvprintw(2, 0, "%c, %d", i_at(i, j)[0].symbol(), i_at(i, j)[0].color());
    getch();
   }
  }
 }
 getch();
}

<<<<<<< HEAD
void map::update_visibility_cache( visibility_variables &cache, const int zlev ) {
    // Make variable caching work in FoV update so that those values don't have to be
    // recalculated for all 21 Z-levels
    if( true ) { //!cache.variables_set ) {
        cache.variables_set = true;
        cache.g_light_level = (int)g->light_level();
        cache.natural_sight_range = g->u.sight_range(1);
        cache.light_sight_range = g->u.sight_range(cache.g_light_level);
        cache.lowlight_sight_range = std::max(cache.g_light_level / 2,
                                              cache.natural_sight_range);
        cache.max_sight_range = g->u.unimpaired_range();
        cache.u_clairvoyance = g->u.clairvoyance();
        cache.u_sight_impaired = g->u.sight_impaired();
        cache.bio_night_active = g->u.has_active_bionic("bio_night");

        cache.u_is_boomered = g->u.has_effect("boomered");
    } else {
        // Those change every z-level
        cache.g_light_level = (int)g->light_level();
        cache.light_sight_range = g->u.sight_range(cache.g_light_level);
        cache.lowlight_sight_range = std::max(cache.g_light_level / 2,
                                              cache.natural_sight_range);
    }

    // If in bounds, update zlev. Otherwise current z-level
    const int z = (zlevels && zlev >= -OVERMAP_DEPTH && zlev <= OVERMAP_HEIGHT) ? zlev : abs_sub.z;
    tripoint p;
    p.z = z;
    int &x = p.x;
    int &y = p.y;
    for( x = 0; x < MAPSIZE * SEEX; x++ ) {
        for( y = 0; y < MAPSIZE * SEEY; y++ ) {
            visibility_cache[x][y] = apparent_light_at( p, cache );
        }
=======
void map::update_visibility_cache( visibility_variables &cache) {
    cache.g_light_level = (int)g->light_level();
    cache.natural_sight_range = g->u.sight_range(1);
    cache.light_sight_range = g->u.sight_range(cache.g_light_level);
    cache.lowlight_sight_range = std::max(cache.g_light_level / 2,
                                          cache.natural_sight_range);
    cache.max_sight_range = g->u.unimpaired_range();
    cache.u_clairvoyance = g->u.clairvoyance();
    cache.u_sight_impaired = g->u.sight_impaired();
    cache.bio_night_active = g->u.has_active_bionic("bio_night");
    
    cache.u_is_boomered = g->u.has_effect("boomered");
    
    int sm_squares_seen[my_MAPSIZE][my_MAPSIZE];
    memset(sm_squares_seen, 0, sizeof(sm_squares_seen));

    for( int x = 0; x < MAPSIZE * SEEX; x++ ) {
        for( int y = 0; y < MAPSIZE * SEEY; y++ ) {
            lit_level ll = apparent_light_at(x, y, cache);
            visibility_cache[x][y] = ll;
            sm_squares_seen[x/SEEX][y/SEEY] += (
                ll == LL_BRIGHT ||
                ll == LL_LIT
            );
        }
    }

    for (int x = 0; x < my_MAPSIZE; x++) {
        for (int y = 0; y < my_MAPSIZE; y++) {
            if ( sm_squares_seen[x][y] > 36 ) { // 25% of the submap is visible
                const tripoint sm(x,y,g->get_levz());
                const auto abs_sm = map::abs_sub + sm;
                const auto abs_omt = overmapbuffer::sm_to_omt_copy( abs_sm );
                overmap_buffer.set_seen( abs_omt.x, abs_omt.y, abs_omt.z, true);
            }
        }        
>>>>>>> e3805df2
    }


}

lit_level map::apparent_light_at( const tripoint &p, const visibility_variables &cache ) {
    const int dist = rl_dist(g->u.posx(), g->u.posy(), p.x, p.y);

    int sight_range = cache.light_sight_range;
    int low_sight_range = cache.lowlight_sight_range;
    lit_level lit = light_at(x, y);

    // While viewing indoor areas use lightmap model
    if( !is_outside( p ) ) {
        sight_range = cache.natural_sight_range;

    // Don't display area as shadowy if it's outside and illuminated by natural light
    // and illuminated by source of light
<<<<<<< HEAD
    } else if( light_at( p ) > LL_LOW || dist <= cache.light_sight_range ) {
=======
    } else if (lit > LL_LOW || dist <= cache.light_sight_range) {
>>>>>>> e3805df2
        low_sight_range = std::max(cache.g_light_level, cache.natural_sight_range);
    }

    int real_max_sight_range = std::max(cache.light_sight_range, cache.max_sight_range);
    int distance_to_look = DAYLIGHT_LEVEL;

<<<<<<< HEAD
    bool can_see = pl_sees( p, distance_to_look );
    lit_level lit = light_at( p );
=======
    bool can_see = pl_sees( x, y, distance_to_look );
>>>>>>> e3805df2

    // now we're gonna adjust real_max_sight, to cover some nearby "highlights",
    // but at the same time changing light-level depending on distance,
    // to create actual "gradual" stuff
    // Also we'll try to ALWAYS show LL_BRIGHT stuff independent of where it is...
    if (lit != LL_BRIGHT) {
        if (dist > real_max_sight_range) {
            int intLit = (int)lit - (dist - real_max_sight_range)/2;
            if (intLit < 0) intLit = LL_DARK;
            lit = (lit_level)intLit;
        }
    }

    // additional case for real_max_sight_range
    // if both light_sight_range and max_sight_range were small
    // it means we really have limited visibility (e.g. inside a pit)
    // and we shouldn't touch that
    if( lit > LL_DARK && real_max_sight_range > 1 ) {
        real_max_sight_range = distance_to_look;
    }

    if ((cache.bio_night_active && dist < 15 && dist > cache.natural_sight_range) || // if bio_night active, blackout 15 tile radius around player
        dist > real_max_sight_range || // too far away, no matter what
        (dist > cache.light_sight_range &&
            (lit == LL_DARK ||
                (cache.u_sight_impaired && lit != LL_BRIGHT) ||
                !can_see))) { // blind
        return LL_DARK;
    } else if (dist > cache.light_sight_range && cache.u_sight_impaired && lit == LL_BRIGHT) {
        return LL_BRIGHT_ONLY;
    } else if (dist <= cache.u_clairvoyance || can_see) {
        if ( lit == LL_BRIGHT ) {
            return LL_BRIGHT;
        } else {
            if ( (dist > low_sight_range && LL_LIT > lit) || (dist > sight_range && LL_LOW == lit) ) {
                return LL_LOW;
            } else {
                return LL_LIT;
            }
        }
    }
    return LL_BLANK;
}

visibility_type map::get_visibility( const lit_level ll, const visibility_variables &cache ) const {
    switch (ll) {
    case LL_DARK: // can't see this square at all
        if( cache.u_is_boomered ) {
            return VIS_BOOMER_DARK;
        } else {
            return VIS_DARK;
        }
    case LL_BRIGHT_ONLY: // can only tell that this square is bright
        if( cache.u_is_boomered ) {
            return VIS_BOOMER;
        } else {
            return VIS_LIT;
        }
    case LL_LOW: // low light, square visible in monochrome
    case LL_LIT: // normal light
    case LL_BRIGHT: // bright light
        return VIS_CLEAR;
    case LL_BLANK:
        return VIS_HIDDEN;
    }
    return VIS_HIDDEN;
}

bool map::apply_vision_effects( WINDOW *w, lit_level ll,
                                const visibility_variables &cache ) const {
    int symbol = ' ';
    nc_color color = c_black;

    switch( get_visibility(ll, cache) ) {
        case VIS_DARK: // can't see this square at all
            symbol = '#';
            color = c_dkgray;
            break;
        case VIS_CLEAR:
            // Drew the tile, so bail out now.
            return false;
        case VIS_LIT: // can only tell that this square is bright
            symbol = '#';
            color = c_ltgray;
            break;
        case VIS_BOOMER:
          symbol = '#';
          color = c_pink;
            break;
        case VIS_BOOMER_DARK:
          symbol = '#';
          color = c_magenta;
            break;
        case VIS_HIDDEN:
            symbol = ' ';
            color = c_black;
            break;
    }
    wputch( w, color, symbol );
    return true;
}

<<<<<<< HEAD
void map::draw( WINDOW* w, const tripoint &center )
=======

void map::draw(WINDOW* w, const point center)
>>>>>>> e3805df2
{
    // We only need to draw anything if we're not in tiles mode.
    if(is_draw_tiles_mode()) {
        return;
    }

    g->reset_light_level();

    visibility_variables cache;
    update_visibility_cache( cache, center.z );

    // X and y are in map coordinates, but might be out of range of the map.
    // When they are out of range, we just draw '#'s.
    tripoint p;
    p.z = center.z;
    int &x = p.x;
    int &y = p.y;
    for( y = center.y - getmaxy(w) / 2; y <= center.y + getmaxy(w) / 2; y++ ) {
        wmove( w, y - center.y + getmaxy(w) / 2, 0 );
        if( y < 0 || y >= MAPSIZE * SEEY ) {
            for( int x = 0; x < getmaxx(w); x++ ) {
                wputch( w, c_dkgray, '#' );
            }
            continue;
        }

        x = center.x - getmaxx(w) / 2;
        while( x < 0 ) {
            wputch( w, c_dkgray, '#' );
            x++;
        }

        for( ; x < MAPSIZE * SEEX && x <= center.x + getmaxx(w) / 2; x++ ) {
            const lit_level lighting = visibility_cache[x][y];
            if( !apply_vision_effects( w, lighting, cache ) ) {
                drawsq( w, g->u, p, false, true, center.x, center.y,
                        lighting == LL_LOW, lighting == LL_BRIGHT, true );
            }
        }

        while( x <= center.x + getmaxx(w) / 2 ) {
            wputch( w, c_dkgray, '#' );
            x++;
        }
    }

    if( g->u.posz() == center.z ) {
        g->draw_critter( g->u, center );
    }
}

void map::drawsq(WINDOW* w, player &u, const tripoint &p, const bool invert_arg,
                 const bool show_items_arg, const tripoint &view_center,
                 const bool low_light, const bool bright_light, const bool inorder)
{
    drawsq( w, u, p, invert_arg, show_items_arg, view_center.x, view_center.y, low_light, bright_light, inorder );
}

void map::drawsq(WINDOW* w, player &u, const tripoint &p, const bool invert_arg,
                 const bool show_items_arg, const int view_center_x_arg, const int view_center_y_arg,
                 const bool low_light, const bool bright_light, const bool inorder)
{
    // We only need to draw anything if we're not in tiles mode.
    if(is_draw_tiles_mode()) {
        return;
    }

    bool invert = invert_arg;
    bool show_items = show_items_arg;
    int cx = view_center_x_arg;
    int cy = view_center_y_arg;
    if( !inbounds( p ) )
        return; // Out of bounds
    if (cx == -1)
        cx = u.posx();
    if (cy == -1)
        cy = u.posy();
    nc_color tercol;
    const ter_t &curr_ter = ter_at( p );
    const furn_t &curr_furn = furn_at( p );
    const trap &curr_trap = tr_at( p );
    const field &curr_field = field_at( p );
    auto curr_items = i_at( p );
    long sym;
    bool hi = false;
    bool graf = false;
    bool draw_item_sym = false;
    static const long AUTO_WALL_PLACEHOLDER = 2; // this should never appear as a real symbol!

    if( curr_furn.loadid != f_null ) {
        sym = curr_furn.sym;
        tercol = curr_furn.color;
    } else {
        if( curr_ter.has_flag( TFLAG_AUTO_WALL_SYMBOL ) ) {
            // If the terrain symbol is later overriden by something, we don't need to calculate
            // the wall symbol at all. This case will be detected by comparing sym to this
            // placeholder, if it's still the same, we have to calculate the wall symbol.
            sym = AUTO_WALL_PLACEHOLDER;
        } else {
            sym = curr_ter.sym;
        }
        tercol = curr_ter.color;
    }
    if( has_flag( TFLAG_SWIMMABLE, p ) && has_flag( TFLAG_DEEP_WATER, p ) && !u.is_underwater() ) {
        show_items = false; // Can only see underwater items if WE are underwater
    }
    // If there's a trap here, and we have sufficient perception, draw that instead
    if( curr_trap.can_see( p, g->u ) ) {
        tercol = curr_trap.color;
        if (curr_trap.sym == '%') {
            switch(rng(1, 5)) {
            case 1: sym = '*'; break;
            case 2: sym = '0'; break;
            case 3: sym = '8'; break;
            case 4: sym = '&'; break;
            case 5: sym = '+'; break;
            }
        } else {
            sym = curr_trap.sym;
        }
    }
    if (curr_field.fieldCount() > 0) {
        const field_id& fid = curr_field.fieldSymbol();
        const field_entry* fe = curr_field.findField(fid);
        const field_t& f = fieldlist[fid];
        if (f.sym == '&' || fe == NULL) {
            // Do nothing, a '&' indicates invisible fields.
        } else if (f.sym == '*') {
            // A random symbol.
            switch (rng(1, 5)) {
            case 1: sym = '*'; break;
            case 2: sym = '0'; break;
            case 3: sym = '8'; break;
            case 4: sym = '&'; break;
            case 5: sym = '+'; break;
            }
        } else {
            // A field symbol '%' indicates the field should not hide
            // items/terrain. When the symbol is not '%' it will
            // hide items (the color is still inverted if there are items,
            // but the tile symbol is not changed).
            // draw_item_sym indicates that the item symbol should be used
            // even if sym is not '.'.
            // As we don't know at this stage if there are any items
            // (that are visible to the player!), we always set the symbol.
            // If there are items and the field does not hide them,
            // the code handling items will override it.
            draw_item_sym = (f.sym == '%');
            // If field priority is > 1, and the field is set to hide items,
            //draw the field as it obscures what's under it.
            if( (f.sym != '%' && f.priority > 1) || (f.sym != '%' && sym == '.'))  {
                // default terrain '.' and
                // non-default field symbol -> field symbol overrides terrain
                sym = f.sym;
            }
            tercol = f.color[fe->getFieldDensity() - 1];
        }
    }

    // If there are items here, draw those instead
    if( show_items && sees_some_items( p, g->u ) ) {
        // if there's furniture/terrain/trap/fields (sym!='.')
        // and we should not override it, then only highlight the square
        if (sym != '.' && sym != '%' && !draw_item_sym) {
            hi = true;
        } else {
            // otherwise override with the symbol of the last item
            sym = curr_items[curr_items.size() - 1].symbol();
            if (!draw_item_sym) {
                tercol = curr_items[curr_items.size() - 1].color();
            }
            if (curr_items.size() > 1) {
                invert = !invert;
            }
        }
    }

    int veh_part = 0;
    vehicle *veh = veh_at( p, veh_part );
    if (veh) {
        sym = special_symbol (veh->face.dir_symbol(veh->part_sym(veh_part)));
        tercol = veh->part_color(veh_part);
    }
    // If there's graffiti here, change background color
    if( has_graffiti_at( p ) ) {
        graf = true;
    }

    //suprise, we're not done, if it's a wall adjacent to an other, put the right glyph
    if( sym == AUTO_WALL_PLACEHOLDER ) {
        sym = determine_wall_corner( p );
    }

    if (u.has_effect("boomered")) {
        tercol = c_magenta;
    } else if ( u.has_nv() ) {
        tercol = (bright_light) ? c_white : c_ltgreen;
    } else if (low_light) {
        tercol = c_dkgray;
    } else if (u.has_effect("darkness")) {
        tercol = c_dkgray;
    }

    if (invert) {
        tercol = invert_color(tercol);
    } else if (hi) {
        tercol = hilite(tercol);
    } else if (graf) {
        tercol = red_background(tercol);
    }

    if( inorder ) {
        // Rastering the whole map, take advantage of automatically moving the cursor.
        wputch(w, tercol, sym);
    } else {
        // Otherwise move the cursor before drawing.
        const int k = p.x + getmaxx(w) / 2 - cx;
        const int j = p.y + getmaxy(w) / 2 - cy;
        mvwputch(w, j, k, tercol, sym);
    }
}

// TODO: Implement this function in FoV update
bool map::sees( const tripoint &F, const tripoint &T, const int range, int &t1, int &t2 ) const
{
    (void)t2;
    return sees( F.x, F.y, T.x, T.y, range, t1 );
}

bool map::sees( const tripoint &F, const tripoint &T, const int range ) const
{
    int t1 = 0;
    return sees( F.x, F.y, T.x, T.y, range, t1 );
}

bool map::sees( const point F, const point T, const int range, int &bresenham_slope ) const
{
    return sees( F.x, F.y, T.x, T.y, range, bresenham_slope );
}

/*
map::sees based off code by Steve Register [arns@arns.freeservers.com]
http://roguebasin.roguelikedevelopment.org/index.php?title=Simple_Line_of_Sight
*/
bool map::sees(const int Fx, const int Fy, const int Tx, const int Ty,
               const int range, int &bresenham_slope) const
{
    const int dx = Tx - Fx;
    const int dy = Ty - Fy;
    const int ax = abs(dx) * 2;
    const int ay = abs(dy) * 2;
    const int sx = SGN(dx);
    const int sy = SGN(dy);
    int x = Fx;
    int y = Fy;
    int t = 0;
    int st;

    if (range >= 0 && range < rl_dist(Fx, Fy, Tx, Ty) ) {
        return false; // Out of range!
    }
    if (ax > ay) { // Mostly-horizontal line
        st = SGN(ay - (ax / 2));
        // Doing it "backwards" prioritizes straight lines before diagonal.
        // This will help avoid creating a string of zombies behind you and will
        // promote "mobbing" behavior (zombies surround you to beat on you)
        for (bresenham_slope = abs(ay - (ax / 2)) * 2 + 1; bresenham_slope >= -1; bresenham_slope--) {
            t = bresenham_slope * st;
            x = Fx;
            y = Fy;
            do {
                if (t > 0) {
                    y += sy;
                    t -= ax;
                }
                x += sx;
                t += ay;
                if (x == Tx && y == Ty) {
                    bresenham_slope *= st;
                    return true;
                }
            } while ((trans(x, y)) && (INBOUNDS(x,y)));
        }
        return false;
    } else { // Same as above, for mostly-vertical lines
        st = SGN(ax - (ay / 2));
        for (bresenham_slope = abs(ax - (ay / 2)) * 2 + 1; bresenham_slope >= -1; bresenham_slope--) {
            t = bresenham_slope * st;
            x = Fx;
            y = Fy;
            do {
                if (t > 0) {
                    x += sx;
                    t -= ay;
                }
                y += sy;
                t += ax;
                if (x == Tx && y == Ty) {
                    bresenham_slope *= st;
     return true;
                }
            } while ((trans(x, y)) && (INBOUNDS(x,y)));
        }
        return false;
    }
    return false; // Shouldn't ever be reached, but there it is.
}

bool map::clear_path(const int Fx, const int Fy, const int Tx, const int Ty,
                     const int range, const int cost_min, const int cost_max, int &bresenham_slope) const
{
    const int dx = Tx - Fx;
    const int dy = Ty - Fy;
    const int ax = abs(dx) * 2;
    const int ay = abs(dy) * 2;
    const int sx = SGN(dx);
    const int sy = SGN(dy);
    int x = Fx;
    int y = Fy;
    int t = 0;
    int st;

    if (range >= 0 &&  range < rl_dist(Fx, Fy, Tx, Ty) ) {
        return false; // Out of range!
    }
    if (ax > ay) { // Mostly-horizontal line
        st = SGN(ay - (ax / 2));
        // Doing it "backwards" prioritizes straight lines before diagonal.
        // This will help avoid creating a string of zombies behind you and will
        // promote "mobbing" behavior (zombies surround you to beat on you)
        for (bresenham_slope = abs(ay - (ax / 2)) * 2 + 1; bresenham_slope >= -1; bresenham_slope--) {
            t = bresenham_slope * st;
            x = Fx;
            y = Fy;
            do {
                if (t > 0) {
                    y += sy;
                    t -= ax;
                }
                x += sx;
                t += ay;
                if (x == Tx && y == Ty) {
                    bresenham_slope *= st;
                    return true;
                }
            } while (move_cost(x, y) >= cost_min && move_cost(x, y) <= cost_max &&
                     INBOUNDS(x, y));
        }
        return false;
    } else { // Same as above, for mostly-vertical lines
        st = SGN(ax - (ay / 2));
        for (bresenham_slope = abs(ax - (ay / 2)) * 2 + 1; bresenham_slope >= -1; bresenham_slope--) {
            t = bresenham_slope * st;
            x = Fx;
            y = Fy;
            do {
                if (t > 0) {
                    x += sx;
                    t -= ay;
                }
                y += sy;
                t += ax;
                if (x == Tx && y == Ty) {
                    bresenham_slope *= st;
                    return true;
                }
            } while (move_cost(x, y) >= cost_min && move_cost(x, y) <= cost_max &&
                     INBOUNDS(x,y));
        }
        return false;
    }
    return false; // Shouldn't ever be reached, but there it is.
}

// TODO: Z
bool map::clear_path( const tripoint &f, const tripoint &t, const int range,
                      const int cost_min, const int cost_max, int &bres1, int &bres2 ) const
{
    if( f.z != t.z ) {
        return false;
    }

    bres2 = 0;
    return clear_path( f.x, f.y, t.x, t.y, range, cost_min, cost_max, bres1 );
}

bool map::clear_path( const tripoint &f, const tripoint &t, const int range,
                      const int cost_min, const int cost_max ) const
{
    int t1 = 0;
    int t2 = 0;
    return clear_path( f, t, range, cost_min, cost_max, t1, t2 );
}

bool map::accessible_items( const tripoint &f, const tripoint &t, const int range ) const
{
    return ( !has_flag( "SEALED", t ) || has_flag( "LIQUIDCONT", t ) ) &&
           ( f == t || clear_path( f, t, range, 1, 100 ) );
}

bool map::accessible_furniture( const tripoint &f, const tripoint &t, const int range ) const
{
    return ( f == t || clear_path( f, t, range, 1, 100 ) );
}

std::vector<point> map::getDirCircle(const int Fx, const int Fy, const int Tx, const int Ty) const
{
    std::vector<point> vCircle;
    vCircle.resize(8);

    const std::vector<point> vLine = line_to(Fx, Fy, Tx, Ty, 0);
    const std::vector<point> vSpiral = closest_points_first(1, Fx, Fy);
    const std::vector<int> vPos {1,2,4,6,8,7,5,3};

    //  All possible constelations (closest_points_first goes clockwise)
    //  753  531  312  124  246  468  687  875
    //  8 1  7 2  5 4  3 6  1 8  2 7  4 5  6 3
    //  642  864  786  578  357  135  213  421

    int iPosOffset = 0;
    for (unsigned int i = 1; i < vSpiral.size(); i++) {
        if (vSpiral[i].x == vLine[0].x && vSpiral[i].y == vLine[0].y) {
            iPosOffset = i-1;
            break;
        }
    }

    for (unsigned int i = 1; i < vSpiral.size(); i++) {
        if (iPosOffset >= (int)vPos.size()) {
            iPosOffset = 0;
        }

        vCircle[vPos[iPosOffset++]-1] = point(vSpiral[i].x, vSpiral[i].y);
    }

    return vCircle;
}

struct pair_greater_cmp
{
    bool operator()( const std::pair<int, point> &a, const std::pair<int, point> &b)
    {
        return a.first > b.first;
    }
};

std::vector<point> map::route(const int Fx, const int Fy, const int Tx, const int Ty, const int bash) const
{
    /* TODO: If the origin or destination is out of bound, figure out the closest
     * in-bounds point and go to that, then to the real origin/destination.
     */

    if( !INBOUNDS(Fx, Fy) || !INBOUNDS(Tx, Ty) ) {
        int linet;
        if (sees(Fx, Fy, Tx, Ty, -1, linet)) {
            return line_to(Fx, Fy, Tx, Ty, linet);
        } else {
            std::vector<point> empty;
            return empty;
        }
    }
    // First, check for a simple straight line on flat ground
    int linet = 0;
    if( clear_path( Fx, Fy, Tx, Ty, -1, 2, 2, linet ) ) {
        return line_to(Fx, Fy, Tx, Ty, linet);
    }
    /*
    if (move_cost(Tx, Ty) == 0) {
        debugmsg("%d:%d wanted to move to %d:%d, a %s!", Fx, Fy, Tx, Ty,
                    tername(Tx, Ty).c_str());
    }
    if (move_cost(Fx, Fy) == 0) {
        debugmsg("%d:%d, a %s, wanted to move to %d:%d!", Fx, Fy,
                    tername(Fx, Fy).c_str(), Tx, Ty);
    }
    */
    std::priority_queue< std::pair<int, point>, std::vector< std::pair<int, point> >, pair_greater_cmp > open;
    std::set<point> closed;
    astar_list list[SEEX * MAPSIZE][SEEY * MAPSIZE];
    int score[SEEX * MAPSIZE][SEEY * MAPSIZE];
    int gscore[SEEX * MAPSIZE][SEEY * MAPSIZE];
    point parent[SEEX * MAPSIZE][SEEY * MAPSIZE];
    const int pad = 8; // Should be much bigger - low value makes pathfinders dumb!
    int startx = Fx - pad, endx = Tx + pad, starty = Fy - pad, endy = Ty + pad;
    if (Tx < Fx) {
        startx = Tx - pad;
        endx = Fx + pad;
    }
    if (Ty < Fy) {
        starty = Ty - pad;
        endy = Fy + pad;
    }
    if( startx < 0 ) {
        startx = 0;
    }
    if( starty < 0 ) {
        starty = 0;
    }
    if( endx > SEEX * my_MAPSIZE - 1 ) {
        endx = SEEX * my_MAPSIZE - 1;
    }
    if( endy > SEEY * my_MAPSIZE - 1 ) {
        endy = SEEY * my_MAPSIZE - 1;
    }

    for (int x = startx; x <= endx; x++) {
        for (int y = starty; y <= endy; y++) {
            list  [x][y] = ASL_NONE; // Mark as unvisited
            score [x][y] = INT_MAX;  // Unreachable
            gscore[x][y] = INT_MAX;  // Unreachable
            parent[x][y] = point(-1, -1);
        }
    }

    open.push( std::make_pair( 0, point(Fx, Fy) ) );
    score[Fx][Fy] = 0;
    gscore[Fx][Fy] = 0;

    bool done = false;

    do {
        auto pr = open.top();
        open.pop();
        if( pr.first > 9999 ) {
            // Shortest path would be too long, return empty vector
            return std::vector<point>();
        }

        const point &cur = pr.second;
        if( list[cur.x][cur.y] == ASL_CLOSED ) {
            continue;
        }

        list[cur.x][cur.y] = ASL_CLOSED;
        std::vector<point> vDirCircle = getDirCircle( cur.x, cur.y, Tx, Ty );

        for( auto &elem : vDirCircle ) {
            const int x = elem.x;
            const int y = elem.y;

            if( x == Tx && y == Ty ) {
                done = true;
                parent[x][y] = cur;
            } else if( x >= startx && x <= endx && y >= starty && y <= endy ) {
                if( list[x][y] == ASL_CLOSED ) {
                    continue;
                }

                int part = -1;
                const furn_t &furniture = furn_at( x, y );
                const ter_t &terrain = ter_at( x, y );
                const vehicle *veh = veh_at_internal( x, y, part );

                const int cost = move_cost_internal( furniture, terrain, veh, part );
                // Don't calculate bash rating unless we intend to actually use it
                const int rating = ( bash == 0 || cost != 0 ) ? -1 :
                                     bash_rating_internal( bash, furniture, terrain, veh, part );

                if( cost == 0 && rating <= 0 && terrain.open.empty() ) {
                    list[x][y] = ASL_CLOSED; // Close it so that next time we won't try to calc costs
                    continue;
                }

                int newg = gscore[cur.x][cur.y] + cost + ((cur.x - x != 0 && cur.y - y != 0) ? 1 : 0);
                if( cost == 0 ) {
                    // Handle all kinds of doors
                    // Only try to open INSIDE doors from the inside

                    if ( !terrain.open.empty() &&
                           ( !terrain.has_flag( "OPENCLOSE_INSIDE" ) || !is_outside( cur.x, cur.y ) ) ) {
                        newg += 4; // To open and then move onto the tile
                    } else if( veh != nullptr ) {
                        part = veh->obstacle_at_part( part );
                        int dummy = -1;
                        if( !veh->part_flag( part, "OPENCLOSE_INSIDE" ) || veh_at_internal( cur.x, cur.y, dummy ) == veh ) {
                            // Handle car doors, but don't try to path through curtains
                            newg += 10; // One turn to open, 4 to move there
                        } else {
                            // Car obstacle that isn't a door
                            newg += veh->parts[part].hp / bash + 8 + 4;
                        }
                    } else if( rating > 1 ) {
                        // Expected number of turns to bash it down, 1 turn to move there
                        // and 2 turns of penalty not to trash everything just because we can
                        newg += ( 20 / rating ) + 2 + 4; 
                    } else if( rating == 1 ) {
                        // Desperate measures, avoid whenever possible
                        newg += 1000;
                    } else {
                        newg = 10000; // Unbashable and unopenable from here
                    }
                }

                // If not in list, add it
                // If in list, add it only if we can do so with better score
                if( list[x][y] == ASL_NONE || newg < gscore[x][y] ) {
                    list  [x][y] = ASL_OPEN;
                    gscore[x][y] = newg;
                    parent[x][y] = cur;
                    score [x][y] = gscore[x][y] + 2 * rl_dist(x, y, Tx, Ty);
                    open.push( std::make_pair( score[x][y], point(x, y) ) );
                }
            }
        }
    } while( !done && !open.empty() );

    std::vector<point> ret;
    if( done ) {
        point cur( Tx, Ty );
        while (cur.x != Fx || cur.y != Fy) {
            //debugmsg("Retracing... (%d:%d) => [%d:%d] => (%d:%d)", Tx, Ty, cur.x, cur.y, Fx, Fy);
            ret.push_back(cur);
            if( rl_dist( cur, parent[cur.x][cur.y] ) > 1 ){
                debugmsg("Jump in our route! %d:%d->%d:%d", cur.x, cur.y,
                            parent[cur.x][cur.y].x, parent[cur.x][cur.y].y);
                return ret;
            }
            cur = parent[cur.x][cur.y];
        }

        std::reverse( ret.begin(), ret.end() );
    }

    return ret;
}

int map::coord_to_angle ( const int x, const int y, const int tgtx, const int tgty ) const
{
    const double DBLRAD2DEG = 57.2957795130823f;
    //const double PI = 3.14159265358979f;
    const double DBLPI = 6.28318530717958f;
    double rad = atan2 ( static_cast<double>(tgty - y), static_cast<double>(tgtx - x) );
    if ( rad < 0 ) {
        rad = DBLPI - (0 - rad);
    }

    return int( rad * DBLRAD2DEG );
}

void map::save()
{
    for( int gridx = 0; gridx < my_MAPSIZE; gridx++ ) {
        for( int gridy = 0; gridy < my_MAPSIZE; gridy++ ) {
            if( zlevels ) {
                for( int gridz = -OVERMAP_DEPTH; gridz <= OVERMAP_HEIGHT; gridz++ ) {
                    saven( gridx, gridy, gridz );
                }
            } else {
                saven( gridx, gridy, abs_sub.z );
            }
        }
    }
}

void map::load(const int wx, const int wy, const int wz, const bool update_vehicle)
{
    for( auto & traps : traplocs ) {
        traps.clear();
    }
    set_abs_sub( wx, wy, wz );
    for (int gridx = 0; gridx < my_MAPSIZE; gridx++) {
        for (int gridy = 0; gridy < my_MAPSIZE; gridy++) {
            loadn( gridx, gridy, update_vehicle );
        }
    }
}

void map::shift_traps( const tripoint &shift )
{
    // Offset needs to have sign opposite to shift direction
    const tripoint offset( -shift.x * SEEX, -shift.y * SEEY, -shift.z );
    for( auto & traps : traplocs ) {
        for( auto iter = traps.begin(); iter != traps.end(); ) {
            tripoint &pos = *iter;
            pos += offset;
            if( inbounds( pos ) ) {
                ++iter;
            } else {
                // Theoretical enhancement: if this is not the last entry of the vector,
                // move the last entry into pos and remove the last entry instead of iter.
                // This would avoid moving all the remaining entries.
                iter = traps.erase( iter );
            }
        }
    }
}

void map::shift( const int sx, const int sy )
{
// Special case of 0-shift; refresh the map
    if( sx == 0 && sy == 0 ) {
        return; // Skip this?
    }
    const int absx = get_abs_sub().x;
    const int absy = get_abs_sub().y;
    const int wz = get_abs_sub().z;

    set_abs_sub( absx + sx, absy + sy, wz );

// if player is in vehicle, (s)he must be shifted with vehicle too
    if( g->u.in_vehicle ) {
        g->u.setx( g->u.posx() - sx * SEEX );
        g->u.sety( g->u.posy() - sy * SEEY );
    }

    shift_traps( tripoint( sx, sy, 0 ) );

    for( vehicle *veh : vehicle_list ) {
        veh->smx += sx;
        veh->smy += sy;
    }

// Clear vehicle list and rebuild after shift
    vehicle *remoteveh = g->remoteveh();
    clear_vehicle_cache();
    vehicle_list.clear();
// Shift the map sx submaps to the right and sy submaps down.
// sx and sy should never be bigger than +/-1.
// absx and absy are our position in the world, for saving/loading purposes.
    if (sx >= 0) {
        for (int gridx = 0; gridx < my_MAPSIZE; gridx++) {
            if (sy >= 0) {
                for (int gridy = 0; gridy < my_MAPSIZE; gridy++) {
                    if (gridx + sx < my_MAPSIZE && gridy + sy < my_MAPSIZE) {
                        copy_grid( point( gridx, gridy ),
                                   point( gridx + sx, gridy + sy ) );
                        update_vehicle_list(get_submap_at_grid(gridx, gridy));
                    } else {
                        loadn( gridx, gridy, true );
                    }
                }
            } else { // sy < 0; work through it backwards
                for (int gridy = my_MAPSIZE - 1; gridy >= 0; gridy--) {
                    if (gridx + sx < my_MAPSIZE && gridy + sy >= 0) {
                        copy_grid( point( gridx, gridy ),
                                   point( gridx + sx, gridy + sy ) );
                        update_vehicle_list(get_submap_at_grid(gridx, gridy));
                    } else {
                        loadn( gridx, gridy, true );
                    }
                }
            }
        }
    } else { // sx < 0; work through it backwards
        for (int gridx = my_MAPSIZE - 1; gridx >= 0; gridx--) {
            if (sy >= 0) {
                for (int gridy = 0; gridy < my_MAPSIZE; gridy++) {
                    if (gridx + sx >= 0 && gridy + sy < my_MAPSIZE) {
                        copy_grid( point( gridx, gridy ),
                                   point( gridx + sx, gridy + sy ) );
                        update_vehicle_list(get_submap_at_grid(gridx, gridy));
                    } else {
                        loadn( gridx, gridy, true );
                    }
                }
            } else { // sy < 0; work through it backwards
                for (int gridy = my_MAPSIZE - 1; gridy >= 0; gridy--) {
                    if (gridx + sx >= 0 && gridy + sy >= 0) {
                        copy_grid( point( gridx, gridy ),
                                   point( gridx + sx, gridy + sy ) );
                        update_vehicle_list(get_submap_at_grid(gridx, gridy));
                    } else {
                        loadn( gridx, gridy, true );
                    }
                }
            }
        }
    }
    reset_vehicle_cache();
    g->setremoteveh( remoteveh );
}

void map::vertical_shift( const int newz )
{
    if( !zlevels ) {
        debugmsg( "Called map::vertical_shift in a non-z-level world" );
        return;
    }

    if( newz < -OVERMAP_DEPTH || newz > OVERMAP_HEIGHT ) {
        debugmsg( "Tried to get z-level %d outside allowed range of %d-%d", 
                  newz, -OVERMAP_DEPTH, OVERMAP_HEIGHT );
        return;
    }

    clear_vehicle_cache();
    vehicle_list.clear();
    set_transparency_cache_dirty();
    set_outside_cache_dirty();

    // Forgetting done, now get the new z-level
    tripoint trp = get_abs_sub();
    set_abs_sub( trp.x, trp.y, newz );

    for( int gridx = 0; gridx < my_MAPSIZE; gridx++ ) {
        for( int gridy = 0; gridy < my_MAPSIZE; gridy++ ) {
            update_vehicle_list( get_submap_at_grid( gridx, gridy, newz ) );
        }
    }

    reset_vehicle_cache();
}

// saven saves a single nonant.  worldx and worldy are used for the file
// name and specifies where in the world this nonant is.  gridx and gridy are
// the offset from the top left nonant:
// 0,0 1,0 2,0
// 0,1 1,1 2,1
// 0,2 1,2 2,2
// (worldx,worldy,worldz) denotes the absolute coordinate of the submap
// in grid[0].
void map::saven( const int gridx, const int gridy, const int gridz )
{
    dbg( D_INFO ) << "map::saven(worldx[" << abs_sub.x << "], worldy[" << abs_sub.y << "], worldz[" << abs_sub.z
                  << "], gridx[" << gridx << "], gridy[" << gridy << "], gridz[" << gridz << "])";
    const int gridn = get_nonant( gridx, gridy, gridz );
    submap *submap_to_save = getsubmap( gridn );
    if( submap_to_save == nullptr || submap_to_save->get_ter( 0, 0 ) == t_null ) {
        // This is a serious error and should be signaled as soon as possible
        debugmsg( "map::saven grid (%d,%d,%d) %s!", gridx, gridy, gridz,
                  submap_to_save == nullptr ? "null" : "uninitialized" );
        return;
    }

    const int abs_x = abs_sub.x + gridx;
    const int abs_y = abs_sub.y + gridy;
    const int abs_z = gridz;

    if( !zlevels && gridz != abs_sub.z ) {
        debugmsg( "Tried to save submap (%d,%d,%d) as (%d,%d,%d), which isn't supported in non-z-level builds", 
                  abs_x, abs_y, abs_sub.z, abs_x, abs_y, gridz );
    }

    dbg( D_INFO ) << "map::saven abs_x: " << abs_x << "  abs_y: " << abs_y << "  abs_z: " << abs_z
                  << "  gridn: " << gridn;
    submap_to_save->turn_last_touched = int(calendar::turn);
    MAPBUFFER.add_submap( abs_x, abs_y, abs_z, submap_to_save );
}

// worldx & worldy specify where in the world this is;
// gridx & gridy specify which nonant:
// 0,0  1,0  2,0
// 0,1  1,1  2,1
// 0,2  1,2  2,2 etc
// (worldx,worldy,worldz) denotes the absolute coordinate of the submap
// in grid[0].
void map::loadn( const int gridx, const int gridy, const bool update_vehicles ) {
    if( zlevels ) {
        for( int gridz = -OVERMAP_DEPTH; gridz <= OVERMAP_HEIGHT; gridz++ ) {
            bool need_veh_update = update_vehicles && gridz == abs_sub.z;
            // TODO: Update vehicles on all z-levels, but only after the veh cache becomes 3D
            loadn( gridx, gridy, gridz, need_veh_update );
        }
    } else {
        loadn( gridx, gridy, abs_sub.z, update_vehicles );
    }
}

// Optimized mapgen function that only works properly for very simple overmap types
// Does not create or require a temporary map and does its own saving
static void generate_uniform( const int x, const int y, const int z, const oter_id &terrain_type )
{
    static const oter_id rock("empty_rock");
    static const oter_id air("open_air");

    dbg( D_INFO ) << "generate_uniform x: " << x << "  y: " << y << "  abs_z: " << z
                  << "  terrain_type: " << static_cast<std::string const&>(terrain_type);

    ter_id fill = t_null;
    if( terrain_type == rock ) {
        fill = t_rock;
    } else if( terrain_type == air ) {
        fill = t_open_air;
    } else {
        debugmsg( "map::generate_uniform called on non-uniform type: %s",
                  static_cast<std::string const&>(terrain_type).c_str() );
        return;
    }

    constexpr size_t block_size = SEEX * SEEY;
    for( int xd = 0; xd <= 1; xd++ ) {
        for( int yd = 0; yd <= 1; yd++ ) {
            submap *sm = new submap();
            sm->is_uniform = true;
            std::uninitialized_fill_n( &sm->ter[0][0], block_size, fill );
            sm->turn_last_touched = int(calendar::turn);
            MAPBUFFER.add_submap( x + xd, y + yd, z, sm );
        }
    }
}

void map::loadn( const int gridx, const int gridy, const int gridz, const bool update_vehicles )
{
    // Cache empty overmap types
    static const oter_id rock("empty_rock");
    static const oter_id air("open_air");

    dbg(D_INFO) << "map::loadn(game[" << g << "], worldx[" << abs_sub.x << "], worldy[" << abs_sub.y << "], gridx["
                << gridx << "], gridy[" << gridy << "], gridz[" << gridz << "])";

    const int absx = abs_sub.x + gridx,
              absy = abs_sub.y + gridy;
    const size_t gridn = get_nonant( gridx, gridy, gridz );

    dbg(D_INFO) << "map::loadn absx: " << absx << "  absy: " << absy
                << "  gridn: " << gridn;

    const int old_abs_z = abs_sub.z; // Ugly, but necessary at the moment
    abs_sub.z = gridz;

    submap *tmpsub = MAPBUFFER.lookup_submap(absx, absy, gridz);
    if( tmpsub == nullptr ) {
        // It doesn't exist; we must generate it!
        dbg( D_INFO | D_WARNING ) << "map::loadn: Missing mapbuffer data. Regenerating.";

        // Each overmap square is two nonants; to prevent overlap, generate only at
        //  squares divisible by 2.
        const int newmapx = absx - ( abs( absx ) % 2 );
        const int newmapy = absy - ( abs( absy ) % 2 );
        // Short-circuit if the map tile is uniform
        int overx = newmapx;
        int overy = newmapy;
        overmapbuffer::sm_to_omt( overx, overy );
        oter_id terrain_type = overmap_buffer.ter( overx, overy, gridz );
        if( terrain_type == rock || terrain_type == air ) {
            generate_uniform( newmapx, newmapy, gridz, terrain_type );
        } else {
            tinymap tmp_map;
            tmp_map.generate( newmapx, newmapy, gridz, calendar::turn );
        }

        // This is the same call to MAPBUFFER as above!
        tmpsub = MAPBUFFER.lookup_submap( absx, absy, gridz );
        if( tmpsub == nullptr ) {
            dbg( D_ERROR ) << "failed to generate a submap at " << absx << absy << abs_sub.z;
            debugmsg( "failed to generate a submap at %d,%d,%d", absx, absy, abs_sub.z );
            return;
        }
    }

    // New submap changes the content of the map and all caches must be recalculated
    set_transparency_cache_dirty();
    set_outside_cache_dirty();
    setsubmap( gridn, tmpsub );

    // Update vehicle data
    if( update_vehicles ) {
        for( auto it : tmpsub->vehicles ) {
            // Only add if not tracking already.
            if( vehicle_list.find( it ) == vehicle_list.end() ) {
                // gridx/y not correct. TODO: Fix
                it->smx = gridx;
                it->smy = gridy;
                vehicle_list.insert( it );
                update_vehicle_cache( it );
            }
        }
    }

    actualize( gridx, gridy, gridz );

    abs_sub.z = old_abs_z;
}

bool map::has_rotten_away( item &itm, const tripoint &pnt ) const
{
    if( itm.is_corpse() ) {
        itm.calc_rot( pnt );
        return itm.get_rot() > DAYS( 10 ) && !itm.can_revive();
    } else if( itm.goes_bad() ) {
        itm.calc_rot( pnt );
        return itm.has_rotten_away();
    } else if( itm.type->container && itm.type->container->preserves ) {
        // Containers like tin cans preserves all items inside, they do not rot at all.
        return false;
    } else if( itm.type->container && itm.type->container->seals ) {
        // Items inside rot but do not vanish as the container seals them in.
        for( auto &c : itm.contents ) {
            c.calc_rot( pnt );
        }
        return false;
    } else {
        // Check and remove rotten contents, but always keep the container.
        for( auto it = itm.contents.begin(); it != itm.contents.end(); ) {
            if( has_rotten_away( *it, pnt ) ) {
                it = itm.contents.erase( it );
            } else {
                ++it;
            }
        }

        return false;
    }
}

template <typename Container>
void map::remove_rotten_items( Container &items, const tripoint &pnt )
{
    const tripoint abs_pnt = getabs( pnt );
    for( auto it = items.begin(); it != items.end(); ) {
        if( has_rotten_away( *it, abs_pnt ) ) {
            it = i_rem( pnt, it );
        } else {
            ++it;
        }
    }
}

void map::fill_funnels( const tripoint &p )
{
    const auto &tr = tr_at( p );
    if( !tr.is_funnel() ) {
        return;
    }
    // Note: the inside/outside cache might not be correct at this time
    if( has_flag_ter_or_furn( TFLAG_INDOORS, p ) ) {
        return;
    }
    auto items = i_at( p );
    int maxvolume = 0;
    auto biggest_container = items.end();
    for( auto candidate = items.begin(); candidate != items.end(); ++candidate ) {
        if( candidate->is_funnel_container( maxvolume ) ) {
            biggest_container = candidate;
        }
    }
    if( biggest_container != items.end() ) {

        retroactively_fill_from_funnel( *biggest_container, tr, calendar::turn, getabs( p ) );
    }
}

void map::grow_plant( const tripoint &p )
{
    const auto &furn = furn_at( p );
    if( !furn.has_flag( "PLANT" ) ) {
        return;
    }
    auto items = i_at( p );
    if( items.empty() ) {
        // No seed there anymore, we don't know what kind of plant it was.
        dbg( D_ERROR ) << "a seed item has vanished at " << p.x << "," << p.y << "," << p.z;
        furn_set( p, f_null );
        return;
    }

    // Erase fertilizer tokens, but keep the seed item
    i_rem( p, 1 );
    auto seed = items.front();
    if( !seed.is_seed() ) {
        // No seed there anymore, we don't know what kind of plant it was.
        dbg( D_ERROR ) << "a planted item at " << p.x << "," << p.y << "," << p.z << " has no seed data";
        furn_set( p, f_null );
        return;
    }
    const int plantEpoch = seed.get_plant_epoch();

    if ( calendar::turn >= seed.bday + plantEpoch ) {
        if (calendar::turn < seed.bday + plantEpoch * 2 ) {
                furn_set(p, "f_plant_seedling");
        } else if (calendar::turn < seed.bday + plantEpoch * 3 ) {
                furn_set(p, "f_plant_mature");
        } else {
                furn_set(p, "f_plant_harvest");
        }
    }
}

void map::restock_fruits( const tripoint &p, int time_since_last_actualize )
{
    const auto &ter = ter_at( p );
    //if the fruit-bearing season of the already harvested terrain has passed, make it harvestable again
    if( !ter.has_flag( TFLAG_HARVESTED ) ) {
        return;
    }
    if( ter.harvest_season != calendar::turn.get_season() ||
        time_since_last_actualize >= DAYS( calendar::season_length() ) ) {
        ter_set( p, ter.transforms_into );
    }
}

void map::actualize( const int gridx, const int gridy, const int gridz )
{
    submap *const tmpsub = get_submap_at_grid( gridx, gridy, gridz );
    if( tmpsub == nullptr ) {
        debugmsg( "Actualize called on null submap (%d,%d,%d)", gridx, gridy, gridz );
        return;
    }

    const auto time_since_last_actualize = calendar::turn - tmpsub->turn_last_touched;
    const bool do_funnels = ( gridz >= 0 );

    // check spoiled stuff, and fill up funnels while we're at it
    for( int x = 0; x < SEEX; x++ ) {
        for( int y = 0; y < SEEY; y++ ) {
            const tripoint pnt( gridx * SEEX + x, gridy * SEEY + y, gridz );

            const auto &furn = furn_at( pnt );
            // plants contain a seed item which must not be removed under any circumstances
            if( !furn.has_flag( "PLANT" ) ) {
                remove_rotten_items( tmpsub->itm[x][y], pnt );
            }

            const auto trap_here = tmpsub->get_trap( x, y );
            if( trap_here != tr_null ) {
                traplocs[trap_here].push_back( pnt );
            }

            if( do_funnels ) {
                fill_funnels( pnt );
            }

            grow_plant( pnt );

            restock_fruits( pnt, time_since_last_actualize );
        }
    }

    //Merchants will restock their inventories every three days
    const int merchantRestock = 14400 * 3; //14400 is the length of one day
    //Check for Merchants to restock
    for( auto & i : g->active_npc ) {
        if( i->restock != -1 && calendar::turn > ( i->restock + merchantRestock ) ) {
            i->shop_restock();
            i->restock = int( calendar::turn );
        }
    }

    // the last time we touched the submap, is right now.
    tmpsub->turn_last_touched = calendar::turn;
}

void map::copy_grid( const point to, const point from )
{
    const int zmin = zlevels ? -OVERMAP_DEPTH : abs_sub.z;
    const int zmax = zlevels ? OVERMAP_HEIGHT : abs_sub.z;

    for( int z = zmin; z <= zmax; z++ ) {
        const auto smap = get_submap_at_grid( from.x, from.y, z );
        setsubmap( get_nonant( to.x, to.y, z ), smap );
        for( auto &it : smap->vehicles ) {
            it->smx = to.x;
            it->smy = to.y;
        }
    }
}

void map::spawn_monsters( const tripoint &gp, mongroup &group, bool ignore_sight )
{
    // TODO: Z
    const int gx = gp.x;
    const int gy = gp.y;
    const int s_range = std::min(SEEX * (MAPSIZE / 2), g->u.sight_range( g->light_level() ) );
    int pop = group.population;
    std::vector<point> locations;
    if( !ignore_sight ) {
        // If the submap is one of the outermost submaps, assume that monsters are
        // invisible there.
        // When the map shifts because of the player moving (called from game::plmove),
        // the player has still their *old* (not shifted) coordinates.
        // That makes the submaps that have come into view visible (if the sight range
        // is big enough).
        if( gx == 0 || gy == 0 || gx + 1 == MAPSIZE || gy + 1 == MAPSIZE ) {
            ignore_sight = true;
        }
    }
    for( int x = 0; x < SEEX; ++x ) {
        for( int y = 0; y < SEEY; ++y ) {
            int fx = x + SEEX * gx;
            int fy = y + SEEY * gy;
            if( g->critter_at( fx, fy ) != nullptr ) {
                continue; // there is already some creature
            }
            if( move_cost( fx, fy ) == 0 ) {
                continue; // solid area, impassable
            }
            int t;
            if( !ignore_sight && sees( g->u.posx(), g->u.posy(), fx, fy, s_range, t ) ) {
                continue; // monster must spawn outside the viewing range of the player
            }
            if( has_flag_ter_or_furn( TFLAG_INDOORS, fx, fy ) ) {
                continue; // monster must spawn outside.
            }
            locations.push_back( point( fx, fy ) );
        }
    }
    if( locations.empty() ) {
        // TODO: what now? there is now possible place to spawn monsters, most
        // likely because the player can see all the places.
        dbg( D_ERROR ) << "Empty locations for group " << group.type << " at " << gx << "," << gy;
        return;
    }
    for( int m = 0; m < pop; m++ ) {
        MonsterGroupResult spawn_details = MonsterGroupManager::GetResultFromGroup( group.type, &pop );
        if( spawn_details.name == "mon_null" ) {
            continue;
        }
        monster tmp( GetMType( spawn_details.name ) );
        for( int i = 0; i < spawn_details.pack_size; i++) {
            for( int tries = 0; tries < 10 && !locations.empty(); tries++ ) {
                const size_t index = rng( 0, locations.size() - 1 );
                const point p = locations[index];
                if( !tmp.can_move_to( p.x, p.y ) ) {
                    continue; // target can not contain the monster
                }
                tmp.spawn( p.x, p.y );
                g->add_zombie( tmp );
                locations.erase( locations.begin() + index );
                break;
            }
        }
    }
    // indicates the group is empty, and can be removed later
    group.population = 0;
}

void map::spawn_monsters(bool ignore_sight)
{
    for (int gx = 0; gx < my_MAPSIZE; gx++) {
        for (int gy = 0; gy < my_MAPSIZE; gy++) {
            auto groups = overmap_buffer.groups_at( abs_sub.x + gx, abs_sub.y + gy, abs_sub.z );
            for( auto &mgp : groups ) {
                // TODO: Z
                spawn_monsters( tripoint( gx, gy, abs_sub.z ), *mgp, ignore_sight );
            }

            submap * const current_submap = get_submap_at_grid(gx, gy);
            for (auto &i : current_submap->spawns) {
                for (int j = 0; j < i.count; j++) {
                    int tries = 0;
                    int mx = i.posx, my = i.posy;
                    monster tmp(GetMType(i.type));
                    tmp.mission_id = i.mission_id;
                    if (i.name != "NONE") {
                        tmp.unique_name = i.name;
                    }
                    if (i.friendly) {
                        tmp.friendly = -1;
                    }
                    int fx = mx + gx * SEEX, fy = my + gy * SEEY;

                    while ((!g->is_empty(fx, fy) || !tmp.can_move_to(fx, fy)) && tries < 10) {
                        mx = (i.posx + rng(-3, 3)) % SEEX;
                        my = (i.posy + rng(-3, 3)) % SEEY;
                        if (mx < 0) {
                            mx += SEEX;
                        }
                        if (my < 0) {
                            my += SEEY;
                        }
                        fx = mx + gx * SEEX;
                        fy = my + gy * SEEY;
                        tries++;
                    }
                    if (tries != 10) {
                        tmp.spawn(fx, fy);
                        g->add_zombie(tmp);
                    }
                }
            }
            current_submap->spawns.clear();
            overmap_buffer.spawn_monster( abs_sub.x + gx, abs_sub.y + gy, abs_sub.z );
        }
    }
}

void map::clear_spawns()
{
    for( auto & smap : grid ) {
        smap->spawns.clear();
    }
}

void map::clear_traps()
{
    for( auto & smap : grid ) {
        for (int x = 0; x < SEEX; x++) {
            for (int y = 0; y < SEEY; y++) {
                smap->set_trap(x, y, tr_null);
            }
        }
    }

    // Forget about all trap locations.
    for( auto &i : traplocs ) {
        i.clear();
    }
}

const std::vector<tripoint> &map::trap_locations(trap_id t) const
{
    return traplocs[t];
}

bool map::inbounds(const int x, const int y) const
{
    return (x >= 0 && x < SEEX * my_MAPSIZE && y >= 0 && y < SEEY * my_MAPSIZE);
}

bool map::inbounds(const int x, const int y, const int z) const
{
    return (x >= 0 && x < SEEX * my_MAPSIZE && 
            y >= 0 && y < SEEY * my_MAPSIZE && 
            z >= -OVERMAP_DEPTH && z <= OVERMAP_HEIGHT);
}

bool map::inbounds( const tripoint &p ) const
{
 return (p.x >= 0 && p.x < SEEX * my_MAPSIZE && 
         p.y >= 0 && p.y < SEEY * my_MAPSIZE && 
         p.z >= -OVERMAP_DEPTH && p.z <= OVERMAP_HEIGHT);
}

void map::set_graffiti( const tripoint &p, const std::string &contents )
{
    if( !inbounds( p ) ) {
        return;
    }
    int lx, ly;
    submap *const current_submap = get_submap_at( p, lx, ly );
    current_submap->set_graffiti( lx, ly, contents );
}

void map::delete_graffiti( const tripoint &p )
{
    if( !inbounds( p ) ) {
        return;
    }
    int lx, ly;
    submap *const current_submap = get_submap_at( p, lx, ly );
    current_submap->delete_graffiti( lx, ly );
}

const std::string &map::graffiti_at( const tripoint &p ) const
{
    if( !inbounds( p ) ) {
        static const std::string empty_string;
        return empty_string;
    }
    int lx, ly;
    submap *const current_submap = get_submap_at( p, lx, ly );
    return current_submap->get_graffiti( lx, ly );
}

bool map::has_graffiti_at( const tripoint &p ) const
{
    if( !inbounds( p ) ) {
        return false;
    }
    int lx, ly;
    submap *const current_submap = get_submap_at( p, lx, ly );
    return current_submap->has_graffiti( lx, ly );
}

long map::determine_wall_corner( const tripoint &p ) const
{
    // This could be cached nicely
    const bool above_connects = has_flag_ter( TFLAG_CONNECT_TO_WALL, tripoint( p.x, p.y - 1, p.z ) );
    const bool below_connects = has_flag_ter( TFLAG_CONNECT_TO_WALL, tripoint( p.x, p.y + 1, p.z ) );
    const bool left_connects  = has_flag_ter( TFLAG_CONNECT_TO_WALL, tripoint( p.x - 1, p.y, p.z ) );
    const bool right_connects = has_flag_ter( TFLAG_CONNECT_TO_WALL, tripoint( p.x + 1, p.y, p.z ) );
    const auto bits = ( above_connects ? 1 : 0 ) +
                      ( right_connects ? 2 : 0 ) +
                      ( below_connects ? 4 : 0 ) +
                      ( left_connects  ? 8 : 0 );
    switch( bits ) {
        case 1 | 2 | 4 | 8: return LINE_XXXX;
        case 0 | 2 | 4 | 8: return LINE_OXXX;
        
        case 1 | 0 | 4 | 8: return LINE_XOXX;
        case 0 | 0 | 4 | 8: return LINE_OOXX;

        case 1 | 2 | 0 | 8: return LINE_XXOX;
        case 0 | 2 | 0 | 8: return LINE_OXOX;
        case 1 | 0 | 0 | 8: return LINE_XOOX;
        case 0 | 0 | 0 | 8: return LINE_OXOX; // LINE_OOOX would be better

        case 1 | 2 | 4 | 0: return LINE_XXXO;
        case 0 | 2 | 4 | 0: return LINE_OXXO;
        case 1 | 0 | 4 | 0: return LINE_XOXO;
        case 0 | 0 | 4 | 0: return LINE_XOXO; // LINE_OOXO would be better
        case 1 | 2 | 0 | 0: return LINE_XXOO;
        case 0 | 2 | 0 | 0: return LINE_OXOX; // LINE_OXOO would be better
        case 1 | 0 | 0 | 0: return LINE_XOXO; // LINE_XOOO would be better

        case 0 | 0 | 0 | 0: return ter_at( p ).sym; // technically just a column

        default:
            // assert( false );
            // this shall not happen
            return '?';
    }
}

void map::build_outside_cache()
{
    if (!outside_cache_dirty) {
        return;
    }

    if (abs_sub.z < 0)
    {
        memset(outside_cache, false, sizeof(outside_cache));
        return;
    }
    memset(outside_cache, true, sizeof(outside_cache));

    for(int x = 0; x < SEEX * my_MAPSIZE; x++)
    {
        for(int y = 0; y < SEEY * my_MAPSIZE; y++)
        {
            if( has_flag_ter_or_furn(TFLAG_INDOORS, x, y))
            {
                for( int dx = -1; dx <= 1; dx++ )
                {
                    for( int dy = -1; dy <= 1; dy++ )
                    {
                        if(INBOUNDS(x + dx, y + dy))
                        {
                            outside_cache[x + dx][y + dy] = false;
                        }
                    }
                }
            }
        }
    }

    outside_cache_dirty = false;
}

void map::build_map_cache()
{
    build_outside_cache();

    build_transparency_cache();

    // Cache all the vehicle stuff in one loop
    VehicleList vehs = get_vehicles();
    for(auto &v : vehs) {
        for (size_t part = 0; part < v.v->parts.size(); part++) {
            int px = v.x + v.v->parts[part].precalc[0].x;
            int py = v.y + v.v->parts[part].precalc[0].y;
            if(INBOUNDS(px, py)) {
                if (v.v->is_inside(part)) {
                    outside_cache[px][py] = false;
                }
                if (v.v->part_flag(part, VPFLAG_OPAQUE) && v.v->parts[part].hp > 0) {
                    int dpart = v.v->part_with_feature(part , VPFLAG_OPENABLE);
                    if (dpart < 0 || !v.v->parts[dpart].open) {
                        transparency_cache[px][py] = LIGHT_TRANSPARENCY_SOLID;
                    }
                }
            }
        }
    }

    build_seen_cache( g->u.pos3() );
    generate_lightmap();
}

std::vector<point> closest_points_first(int radius, point p)
{
    return closest_points_first(radius, p.x, p.y);
}

//this returns points in a spiral pattern starting at center_x/center_y until it hits the radius. clockwise fashion
//credit to Tom J Nowell; http://stackoverflow.com/a/1555236/1269969
std::vector<point> closest_points_first(int radius, int center_x, int center_y)
{
    std::vector<point> points;
    int X,Y,x,y,dx,dy;
    X = Y = (radius * 2) + 1;
    x = y = dx = 0;
    dy = -1;
    int t = std::max(X,Y);
    int maxI = t * t;
    for(int i = 0; i < maxI; i++)
    {
        if ((-X/2 <= x) && (x <= X/2) && (-Y/2 <= y) && (y <= Y/2))
        {
            points.push_back(point(x + center_x, y + center_y));
        }
        if( (x == y) || ((x < 0) && (x == -y)) || ((x > 0) && (x == 1 - y)))
        {
            t = dx;
            dx = -dy;
            dy = t;
        }
        x += dx;
        y += dy;
    }
    return points;
}

std::vector<tripoint> closest_tripoints_first( int radius, const tripoint &center )
{
    std::vector<tripoint> points;
    int X,Y,x,y,dx,dy;
    X = Y = (radius * 2) + 1;
    x = y = dx = 0;
    dy = -1;
    int t = std::max(X,Y);
    int maxI = t * t;
    for(int i = 0; i < maxI; i++)
    {
        if ((-X/2 <= x) && (x <= X/2) && (-Y/2 <= y) && (y <= Y/2))
        {
            points.push_back( tripoint( x + center.x, y + center.y, center.z ) );
        }
        if( (x == y) || ((x < 0) && (x == -y)) || ((x > 0) && (x == 1 - y)))
        {
            t = dx;
            dx = -dy;
            dy = t;
        }
        x += dx;
        y += dy;
    }
    return points;
}
//////////
///// coordinate helpers

point map::getabs(const int x, const int y) const
{
    return point( x + abs_sub.x * SEEX, y + abs_sub.y * SEEY );
}

tripoint map::getabs( const tripoint &p ) const
{
    return tripoint( p.x + abs_sub.x * SEEX, p.y + abs_sub.y * SEEY, p.z );
}

point map::getlocal(const int x, const int y) const {
    return point( x - abs_sub.x * SEEX, y - abs_sub.y * SEEY );
}

tripoint map::getlocal( const tripoint &p ) const
{
    return tripoint( p.x - abs_sub.x * SEEX, p.y - abs_sub.y * SEEY, p.z );
}

void map::set_abs_sub(const int x, const int y, const int z)
{
    abs_sub = tripoint( x, y, z );
}

tripoint map::get_abs_sub() const
{
   return abs_sub;
}

submap *map::getsubmap( const size_t grididx ) const
{
    if( grididx >= grid.size() ) {
        debugmsg( "Tried to access invalid grid index %d. Grid size: %d", grididx, grid.size() );
        return nullptr;
    }
    return grid[grididx];
}

void map::setsubmap( const size_t grididx, submap * const smap )
{
    if( grididx >= grid.size() ) {
        debugmsg( "Tried to access invalid grid index %d", grididx );
        return;
    } else if( smap == nullptr ) {
        debugmsg( "Tried to set NULL submap pointer at index %d", grididx );
        return;
    }
    grid[grididx] = smap;
}

submap *map::get_submap_at( const int x, const int y, const int z ) const
{
    if( !inbounds( x, y, z ) ) {
        debugmsg( "Tried to access invalid map position (%d, %d, %d)", x, y, z );
        return nullptr;
    }
    return get_submap_at_grid( x / SEEX, y / SEEY, z );
}

submap *map::get_submap_at( const tripoint &p ) const
{
    if( !inbounds( p ) ) {
        debugmsg( "Tried to access invalid map position (%d, %d, %d)", p.x, p.y, p.z );
        return nullptr;
    }
    return get_submap_at_grid( p.x / SEEX, p.y / SEEY, p.z );
}

submap *map::get_submap_at( const int x, const int y ) const
{
    return get_submap_at( x, y, abs_sub.z );
}

submap *map::get_submap_at( const int x, const int y, int &offset_x, int &offset_y ) const
{
    return get_submap_at( x, y, abs_sub.z, offset_x, offset_y );
}

submap *map::get_submap_at( const int x, const int y, const int z, int &offset_x, int &offset_y ) const
{
    offset_x = x % SEEX;
    offset_y = y % SEEY;
    return get_submap_at( x, y, z );
}

submap *map::get_submap_at( const tripoint &p, int &offset_x, int &offset_y ) const
{
    offset_x = p.x % SEEX;
    offset_y = p.y % SEEY;
    return get_submap_at( p );
}

submap *map::get_submap_at_grid( const int gridx, const int gridy ) const
{
    return getsubmap( get_nonant( gridx, gridy ) );
}

submap *map::get_submap_at_grid( const int gridx, const int gridy, const int gridz ) const
{
    return getsubmap( get_nonant( gridx, gridy, gridz ) );
}

submap *map::get_submap_at_grid( const tripoint &p ) const
{
    return getsubmap( get_nonant( p.x, p.y, p.z ) );
}

size_t map::get_nonant( const int gridx, const int gridy ) const
{
    return get_nonant( gridx, gridy, abs_sub.z );
}

size_t map::get_nonant( const int gridx, const int gridy, const int gridz ) const
{
    if( gridx < 0 || gridx >= my_MAPSIZE ||
        gridy < 0 || gridy >= my_MAPSIZE ||
        gridz < -OVERMAP_DEPTH || gridz > OVERMAP_HEIGHT ) {
        debugmsg( "Tried to access invalid map position at grid (%d,%d,%d)", gridx, gridy, gridz );
        return 0;
    }

    if( zlevels ) {
        const int indexz = gridz + OVERMAP_HEIGHT; // Can't be lower than 0
        return indexz + ( gridx + gridy * my_MAPSIZE ) * OVERMAP_LAYERS;
    } else {
        return gridx + gridy * my_MAPSIZE;
    }
}

tinymap::tinymap(int mapsize, bool zlevels)
: map(mapsize, zlevels)
{
}

ter_id find_ter_id(const std::string id, bool complain=true) {
    (void)complain; //FIXME: complain unused
    if( termap.find(id) == termap.end() ) {
         debugmsg("Can't find termap[%s]",id.c_str());
         return 0;
    }
    return termap[id].loadid;
}

ter_id find_furn_id(const std::string id, bool complain=true) {
    (void)complain; //FIXME: complain unused
    if( furnmap.find(id) == furnmap.end() ) {
         debugmsg("Can't find furnmap[%s]",id.c_str());
         return 0;
    }
    return furnmap[id].loadid;
}
void map::draw_line_ter(const ter_id type, int x1, int y1, int x2, int y2)
{
    std::vector<point> line = line_to(x1, y1, x2, y2, 0);
    for (auto &i : line) {
        ter_set(i.x, i.y, type);
    }
    ter_set(x1, y1, type);
}
void map::draw_line_ter(const std::string type, int x1, int y1, int x2, int y2) {
    draw_line_ter(find_ter_id(type), x1, y1, x2, y2);
}


void map::draw_line_furn(furn_id type, int x1, int y1, int x2, int y2) {
    std::vector<point> line = line_to(x1, y1, x2, y2, 0);
    for (auto &i : line) {
        furn_set(i.x, i.y, type);
    }
    furn_set(x1, y1, type);
}
void map::draw_line_furn(const std::string type, int x1, int y1, int x2, int y2) {
    draw_line_furn(find_furn_id(type), x1, y1, x2, y2);
}

void map::draw_fill_background(ter_id type) {
    // Need to explicitly set caches dirty - set_ter would do it before
    set_transparency_cache_dirty();
    set_outside_cache_dirty();

    // Fill each submap rather than each tile
    constexpr size_t block_size = SEEX * SEEY;
    for( int gridx = 0; gridx < my_MAPSIZE; gridx++ ) {
        for( int gridy = 0; gridy < my_MAPSIZE; gridy++ ) {
            auto sm = get_submap_at_grid( gridx, gridy );
            sm->is_uniform = true;
            std::uninitialized_fill_n( &sm->ter[0][0], block_size, type );
        }
    }
}

void map::draw_fill_background(std::string type) {
    draw_fill_background( find_ter_id(type) );
}
void map::draw_fill_background(ter_id (*f)()) {
    draw_square_ter(f, 0, 0, SEEX * my_MAPSIZE - 1, SEEY * my_MAPSIZE - 1);
}
void map::draw_fill_background(const id_or_id & f) {
    draw_square_ter(f, 0, 0, SEEX * my_MAPSIZE - 1, SEEY * my_MAPSIZE - 1);
}

void map::draw_square_ter(ter_id type, int x1, int y1, int x2, int y2) {
    for (int x = x1; x <= x2; x++) {
        for (int y = y1; y <= y2; y++) {
            ter_set(x, y, type);
        }
    }
}
void map::draw_square_ter(std::string type, int x1, int y1, int x2, int y2) {
    draw_square_ter(find_ter_id(type), x1, y1, x2, y2);
}

void map::draw_square_furn(furn_id type, int x1, int y1, int x2, int y2) {
    for (int x = x1; x <= x2; x++) {
        for (int y = y1; y <= y2; y++) {
            furn_set(x, y, type);
        }
    }
}
void map::draw_square_furn(std::string type, int x1, int y1, int x2, int y2) {
    draw_square_furn(find_furn_id(type), x1, y1, x2, y2);
}

void map::draw_square_ter(ter_id (*f)(), int x1, int y1, int x2, int y2) {
    for (int x = x1; x <= x2; x++) {
        for (int y = y1; y <= y2; y++) {
            ter_set(x, y, f());
        }
    }
}

void map::draw_square_ter(const id_or_id & f, int x1, int y1, int x2, int y2) {
    for (int x = x1; x <= x2; x++) {
        for (int y = y1; y <= y2; y++) {
            ter_set(x, y, f.get());
        }
    }
}

void map::draw_rough_circle(ter_id type, int x, int y, int rad) {
    for (int i = x - rad; i <= x + rad; i++) {
        for (int j = y - rad; j <= y + rad; j++) {
            if (rl_dist(x, y, i, j) + rng(0, 3) <= rad) {
                ter_set(i, j, type);
            }
        }
    }
}
void map::draw_rough_circle(std::string type, int x, int y, int rad) {
    draw_rough_circle(find_ter_id(type), x, y, rad);
}

void map::draw_rough_circle_furn(furn_id type, int x, int y, int rad) {
    for (int i = x - rad; i <= x + rad; i++) {
        for (int j = y - rad; j <= y + rad; j++) {
            if (rl_dist(x, y, i, j) + rng(0, 3) <= rad) {
                furn_set(i, j, type);
            }
        }
    }
}
void map::draw_rough_circle_furn(std::string type, int x, int y, int rad) {
    draw_rough_circle(find_furn_id(type), x, y, rad);
}

void map::add_corpse( const tripoint &p ) {
    item body;

    const bool isReviveSpecial = one_in(10);

    if (!isReviveSpecial){
        body.make_corpse();
    } else {
        body.make_corpse( "mon_zombie", calendar::turn );
        body.item_tags.insert("REVIVE_SPECIAL");
        body.active = true;
    }

    add_item_or_charges(p, body);
    put_items_from_loc( "shoes",  p, 0);
    put_items_from_loc( "pants",  p, 0);
    put_items_from_loc( "shirts", p, 0);
    if (one_in(6)) {
        put_items_from_loc("jackets", p, 0);
    }
    if (one_in(15)) {
        put_items_from_loc("bags", p, 0);
    }
}

/**
 * Adds vehicles to the current submap, selected from a random weighted
 * distribution of possible vehicles. If the road has a pavement, then set the
 * 'city' flag to true to spawn wrecks. If it doesn't (ie, highway or country
 * road,) then set 'city' to false to spawn far fewer vehicles that are out
 * of gas instead of wrecked.
 * @param city Whether or not to spawn city wrecks.
 * @param facing The direction the spawned car should face (multiple of 90).
 */
void map::add_road_vehicles(bool city, int facing)
{
    if (city) {
        int spawn_type = rng(0, 100);
        if(spawn_type <= 33) {
            //Randomly-distributed wrecks
            int maxwrecks = rng(1, 3);
            for (int nv = 0; nv < maxwrecks; nv++) {
                int vx = rng(0, 19);
                int vy = rng(0, 19);
                int car_type = rng(1, 100);
                if (car_type <= 25) {
                    add_vehicle("car", vx, vy, facing, -1, 1);
                } else if (car_type <= 30) {
                    add_vehicle("policecar", vx, vy, facing, -1, 1);
                } else if (car_type <= 39) {
                    add_vehicle("ambulance", vx, vy, facing, -1, 1);
                } else if (car_type <= 40) {
                    add_vehicle("bicycle_electric", vx, vy, facing, -1, 1);
                } else if (car_type <= 45) {
                    add_vehicle("beetle", vx, vy, facing, -1, 1);
                } else if (car_type <= 48) {
                    add_vehicle("car_sports", vx, vy, facing, -1, 1);
                } else if (car_type <= 50) {
                    add_vehicle("scooter", vx, vy, facing, -1, 1);
                } else if (car_type <= 53) {
                    add_vehicle("scooter_electric", vx, vy, facing, -1, 1);
                } else if (car_type <= 55) {
                    add_vehicle("motorcycle", vx, vy, facing, -1, 1);
                } else if (car_type <= 65) {
                    add_vehicle("hippie_van", vx, vy, facing, -1, 1);
                } else if (car_type <= 70) {
                    add_vehicle("cube_van_cheap", vx, vy, facing, -1, 1);
                } else if (car_type <= 75) {
                    add_vehicle("cube_van", vx, vy, facing, -1, 1);
                } else if (car_type <= 80) {
                    add_vehicle("electric_car", vx, vy, facing, -1, 1);
                } else if (car_type <= 90) {
                    add_vehicle("flatbed_truck", vx, vy, facing, -1, 1);
                } else if (car_type <= 95) {
                    add_vehicle("rv", vx, vy, facing, -1, 1);
                } else if (car_type <= 96) {
                    add_vehicle("lux_rv", vx, vy, facing, -1, 1);
                } else if (car_type <= 98) {
                    add_vehicle("meth_lab", vx, vy, facing, -1, 1);
                } else if (car_type <= 99) {
                    add_vehicle("apc", vx, vy, facing, -1, 1);
                } else {
                    add_vehicle("motorcycle_sidecart", vx, vy, facing, -1, 1);
                }
            }
        } else if(spawn_type <= 66) {
            //Parked vehicles
            int veh_x = 0;
            int veh_y = 0;
            if(facing == 0) {
                veh_x = rng(4, 16);
                veh_y = 17;
            } else if(facing == 90) {
                veh_x = 6;
                veh_y = rng(4, 16);
            } else if(facing == 180) {
                veh_x = rng(4, 16);
                veh_y = 6;
            } else if(facing == 270) {
                veh_x = 17;
                veh_y = rng(4, 16);
            }
            int veh_type = rng(0, 100);
            if(veh_type <= 67) {
                add_vehicle("car", veh_x, veh_y, facing, -1, 1);
            } else if(veh_type <= 89) {
                add_vehicle("electric_car", veh_x, veh_y, facing, -1, 1);
            } else if(veh_type <= 92) {
                add_vehicle("road_roller", veh_x, veh_y, facing, -1, 1);
            } else if(veh_type <= 97) {
                add_vehicle("policecar", veh_x, veh_y, facing, -1, 1);
            } else {
                add_vehicle("autosweeper", veh_x, veh_y, facing, -1, 1);
            }
        } else if(spawn_type <= 99) {
            //Totally clear section of road
            return;
        } else {
            //Road-blocking obstacle of some kind.
            int block_type = rng(0, 100);
            if(block_type <= 75) {
                //Jack-knifed semi
                int semi_x = 0;
                int semi_y = 0;
                int trailer_x = 0;
                int trailer_y = 0;
                if(facing == 0) {
                    semi_x = rng(0, 16);
                    semi_y = rng(14, 16);
                    trailer_x = semi_x + 4;
                    trailer_y = semi_y - 10;
                } else if(facing == 90) {
                    semi_x = rng(0, 8);
                    semi_y = rng(4, 15);
                    trailer_x = semi_x + 12;
                    trailer_y = semi_y + 1;
                } else if(facing == 180) {
                    semi_x = rng(4, 16);
                    semi_y = rng(4, 6);
                    trailer_x = semi_x - 4;
                    trailer_y = semi_y + 10;
                } else {
                    semi_x = rng(12, 20);
                    semi_y = rng(5, 16);
                    trailer_x = semi_x - 12;
                    trailer_y = semi_y - 1;
                }
                add_vehicle("semi_truck", semi_x, semi_y, (facing + 135) % 360, -1, 1);
                add_vehicle("truck_trailer", trailer_x, trailer_y, (facing + 90) % 360, -1, 1);
            } else {
                //Huge pileup of random vehicles
                std::string next_vehicle;
                int num_cars = rng(18, 22);
                bool policecars = block_type >= 95; //Policecar pileup, Blues Brothers style
                vehicle *last_added_car = NULL;
                for(int i = 0; i < num_cars; i++) {
                    if(policecars) {
                        next_vehicle = "policecar";
                    } else {
                        //Random car
                        int car_type = rng(0, 100);
                        if(car_type <= 70) {
                            next_vehicle = "car";
                        } else if(car_type <= 90) {
                            next_vehicle = "pickup";
                        } else if(car_type <= 95) {
                            next_vehicle = "cube_van";
                        } else {
                            next_vehicle = "hippie_van";
                        }
                    }
                    last_added_car = add_vehicle(next_vehicle, rng(4, 16), rng(4, 16), rng(0, 3) * 90, -1, 1);
                }

                //Hopefully by the last one we've got a giant pileup, so name it
                if (last_added_car != NULL) {
                    if(policecars) {
                        last_added_car->name = _("policecar pile-up");
                    } else {
                        last_added_car->name = _("pile-up");
                    }
                }
            }
        }
    } else {
        // spawn regular road out of fuel vehicles
        if (one_in(40)) {
            int vx = rng(8, 16);
            int vy = rng(8, 16);
            int car_type = rng(1, 27);
            if (car_type <= 10) {
                add_vehicle("car", vx, vy, facing, 0, -1);
            } else if (car_type <= 14) {
                add_vehicle("car_sports", vx, vy, facing, 0, -1);
            } else if (car_type <= 16) {
                add_vehicle("pickup", vx, vy, facing, 0, -1);
            } else if (car_type <= 18) {
                add_vehicle("semi_truck", vx, vy, facing, 0, -1);
            } else if (car_type <= 20) {
                add_vehicle("humvee", vx, vy, facing, 0, -1);
            } else if (car_type <= 24) {
                add_vehicle("rara_x", vx, vy, facing, 0, -1);
            } else if (car_type <= 25) {
                add_vehicle("apc", vx, vy, facing, 0, -1);
            } else {
                add_vehicle("armored_car", vx, vy, facing, 0, -1);
            }
        }
    }
}

// 2D overloads for fields
const field &map::field_at( const int x, const int y ) const
{
    return field_at( tripoint( x, y, abs_sub.z ) );
}

int map::get_field_strength( const point p, const field_id t ) const
{
    return get_field_strength( tripoint( p, abs_sub.z ), t );
}

int map::adjust_field_age( const point p, const field_id t, const int offset )
{
    return adjust_field_age( tripoint( p, abs_sub.z ), t, offset );
}

int map::adjust_field_strength( const point p, const field_id t, const int offset )
{
    return adjust_field_strength( tripoint( p, abs_sub.z ), t, offset );
}

int map::set_field_age( const point p, const field_id t, const int age, bool isoffset )
{
    return set_field_age( tripoint( p, abs_sub.z ), t, age, isoffset );
}

int map::set_field_strength( const point p, const field_id t, const int str, bool isoffset )
{
    return set_field_strength( tripoint( p, abs_sub.z ), t, str, isoffset );
}

bool map::add_field(const point p, const field_id t, const int density, const int age)
{
    return add_field( tripoint( p, abs_sub.z ), t, density, age );
}

bool map::add_field(const int x, const int y, const field_id t, const int density)
{
    return add_field( tripoint( x, y, abs_sub.z ), t, density, 0 );
}

void map::remove_field( const int x, const int y, const field_id field_to_remove )
{
    remove_field( tripoint( x, y, abs_sub.z ), field_to_remove );
}

field &map::get_field( const tripoint &p )
{
    return field_at( p );
}

void map::creature_on_trap( Creature &c, bool const may_avoid )
{
    auto const &tr = tr_at( c.pos3() );
    if( tr.is_null() ) {
        return;
    }
    // boarded in a vehicle means the player is above the trap, like a flying monster and can
    // never trigger the trap.
    const player * const p = dynamic_cast<const player *>( &c );
    if( p != nullptr && p->in_vehicle ) {
        return;
    }
    if( may_avoid && c.avoid_trap( c.pos3(), tr ) ) {
        return;
    }
    tr.trigger( c.pos3(), &c );
}

template<typename Functor>
    void map::function_over( const tripoint &start, const tripoint &end, Functor fun ) const
{
    function_over( start.x, start.y, start.z, end.x, end.y, end.z, fun );
}

template<typename Functor>
    void map::function_over( const int stx, const int sty, const int stz, 
                             const int enx, const int eny, const int enz, Functor fun ) const
{
    // start and end are just two points, end can be "before" start
    // Also clip the area to map area
    const int minx = std::max( std::min(stx, enx ), 0 );
    const int miny = std::max( std::min(sty, eny ), 0 );
    const int minz = std::max( std::min(stz, enz ), -OVERMAP_DEPTH );
    const int maxx = std::min( std::max(stx, enx ), my_MAPSIZE * SEEX );
    const int maxy = std::min( std::max(sty, eny ), my_MAPSIZE * SEEY );
    const int maxz = std::min( std::max(stz, enz ), OVERMAP_HEIGHT );

    // Submaps that contain the bounding points
    const int min_smx = minx / SEEX;
    const int min_smy = miny / SEEY;
    const int max_smx = maxx / SEEX;
    const int max_smy = maxy / SEEY;
    // Z outermost, because submaps are flat
    tripoint gp;
    int &z = gp.z;
    int &smx = gp.x;
    int &smy = gp.y;
    for( z = minz; z <= maxz; z++ ) {
        for( smx = min_smx; smx <= max_smx; smx++ ) {
            for( smy = min_smy; smy <= max_smy; smy++ ) {
                submap const *cur_submap = get_submap_at_grid( smx, smy, z );
                // Bounds on the submap coords
                const int sm_minx = smx > min_smx ? 0 : minx % SEEX;
                const int sm_miny = smy > min_smy ? 0 : miny % SEEY;
                const int sm_maxx = smx < max_smx ? (SEEX - 1) : maxx % SEEX;
                const int sm_maxy = smy < max_smy ? (SEEY - 1) : maxy % SEEY;

                point lp;
                int &sx = lp.x;
                int &sy = lp.y;
                for( sx = sm_minx; sx <= sm_maxx; ++sx ) {
                    for( sy = sm_miny; sy <= sm_maxy; ++sy ) {
                        const iteration_state rval = fun( gp, cur_submap, lp );
                        if( rval != ITER_CONTINUE ) {
                            switch( rval ) {
                            case ITER_SKIP_ZLEVEL:
                                smx = my_MAPSIZE + 1;
                                smy = my_MAPSIZE + 1;
                                // Fall through
                            case ITER_SKIP_SUBMAP:
                                sx = SEEX;
                                sy = SEEY;
                                break;
                            default:
                                return;
                            }
                        }
                    }
                }
            }
        }
    }
}

void map::scent_blockers( bool (&blocks_scent)[SEEX * MAPSIZE][SEEY * MAPSIZE],
                          bool (&reduces_scent)[SEEX * MAPSIZE][SEEY * MAPSIZE],
                          const int minx, const int miny, const int maxx, const int maxy )
{
    auto reduce = TFLAG_REDUCE_SCENT;
    auto block = TFLAG_WALL;
    auto fill_values = [&]( const tripoint &gp, const submap *sm, const point &lp ) {
        if( terlist[ sm->get_ter( lp.x, lp.y ) ].has_flag( block ) ) {
            // We need to generate the x/y coords, because we can't get them "for free"
            const int x = ( gp.x * SEEX ) + lp.x;
            const int y = ( gp.y * SEEY ) + lp.y;
            blocks_scent[x][y] = true;
        } else if( terlist[ sm->get_ter( lp.x, lp.y ) ].has_flag( reduce ) || furnlist[ sm->get_furn( lp.x, lp.y ) ].has_flag( reduce ) ) {
            const int x = ( gp.x * SEEX ) + lp.x;
            const int y = ( gp.y * SEEY ) + lp.y;
            reduces_scent[x][y] = true;
        }

        return ITER_CONTINUE;
    };

    function_over( minx, miny, abs_sub.z, maxx, maxy, abs_sub.z, fill_values );

    // Now vehicles

    // Currently the scentmap is limited to an area around the player rather than entire map
    auto local_bounds = [=]( const point &coord ) {
        return coord.x >= minx && coord.x <= maxx && coord.y >= miny && coord.y <= maxy;
    };

    auto vehs = get_vehicles();
    for( auto &wrapped_veh : vehs ) {
        vehicle &veh = *(wrapped_veh.v);
        auto obstacles = veh.all_parts_with_feature( VPFLAG_OBSTACLE, true );
        for( const int p : obstacles ) {
            const point part_pos = veh.global_pos() + veh.parts[p].precalc[0];
            if( local_bounds( part_pos ) ) {
                reduces_scent[part_pos.x][part_pos.y] = true;
            }
        }

        // Doors, but only the closed ones
        auto doors = veh.all_parts_with_feature( VPFLAG_OPENABLE, true );
        for( const int p : doors ) {
            if( veh.parts[p].open ) {
                continue;
            }

            const point part_pos = veh.global_pos() + veh.parts[p].precalc[0];
            if( local_bounds( part_pos ) ) {
                reduces_scent[part_pos.x][part_pos.y] = true;
            }
        }
    }
}<|MERGE_RESOLUTION|>--- conflicted
+++ resolved
@@ -4791,43 +4791,8 @@
  getch();
 }
 
-<<<<<<< HEAD
 void map::update_visibility_cache( visibility_variables &cache, const int zlev ) {
-    // Make variable caching work in FoV update so that those values don't have to be
-    // recalculated for all 21 Z-levels
-    if( true ) { //!cache.variables_set ) {
-        cache.variables_set = true;
-        cache.g_light_level = (int)g->light_level();
-        cache.natural_sight_range = g->u.sight_range(1);
-        cache.light_sight_range = g->u.sight_range(cache.g_light_level);
-        cache.lowlight_sight_range = std::max(cache.g_light_level / 2,
-                                              cache.natural_sight_range);
-        cache.max_sight_range = g->u.unimpaired_range();
-        cache.u_clairvoyance = g->u.clairvoyance();
-        cache.u_sight_impaired = g->u.sight_impaired();
-        cache.bio_night_active = g->u.has_active_bionic("bio_night");
-
-        cache.u_is_boomered = g->u.has_effect("boomered");
-    } else {
-        // Those change every z-level
-        cache.g_light_level = (int)g->light_level();
-        cache.light_sight_range = g->u.sight_range(cache.g_light_level);
-        cache.lowlight_sight_range = std::max(cache.g_light_level / 2,
-                                              cache.natural_sight_range);
-    }
-
-    // If in bounds, update zlev. Otherwise current z-level
-    const int z = (zlevels && zlev >= -OVERMAP_DEPTH && zlev <= OVERMAP_HEIGHT) ? zlev : abs_sub.z;
-    tripoint p;
-    p.z = z;
-    int &x = p.x;
-    int &y = p.y;
-    for( x = 0; x < MAPSIZE * SEEX; x++ ) {
-        for( y = 0; y < MAPSIZE * SEEY; y++ ) {
-            visibility_cache[x][y] = apparent_light_at( p, cache );
-        }
-=======
-void map::update_visibility_cache( visibility_variables &cache) {
+    cache.variables_set = true; // Not used yet
     cache.g_light_level = (int)g->light_level();
     cache.natural_sight_range = g->u.sight_range(1);
     cache.light_sight_range = g->u.sight_range(cache.g_light_level);
@@ -4843,9 +4808,13 @@
     int sm_squares_seen[my_MAPSIZE][my_MAPSIZE];
     memset(sm_squares_seen, 0, sizeof(sm_squares_seen));
 
-    for( int x = 0; x < MAPSIZE * SEEX; x++ ) {
-        for( int y = 0; y < MAPSIZE * SEEY; y++ ) {
-            lit_level ll = apparent_light_at(x, y, cache);
+    tripoint p;
+    p.z = zlev;
+    int &x = p.x;
+    int &y = p.y;
+    for( x = 0; x < MAPSIZE * SEEX; x++ ) {
+        for( y = 0; y < MAPSIZE * SEEY; y++ ) {
+            lit_level ll = apparent_light_at( p, cache );
             visibility_cache[x][y] = ll;
             sm_squares_seen[x/SEEX][y/SEEY] += (
                 ll == LL_BRIGHT ||
@@ -4854,16 +4823,15 @@
         }
     }
 
-    for (int x = 0; x < my_MAPSIZE; x++) {
-        for (int y = 0; y < my_MAPSIZE; y++) {
-            if ( sm_squares_seen[x][y] > 36 ) { // 25% of the submap is visible
-                const tripoint sm(x,y,g->get_levz());
+    for( int gridx = 0; gridx < my_MAPSIZE; gridx++ ) {
+        for( int gridy = 0; gridy < my_MAPSIZE; gridy++ ) {
+            if( sm_squares_seen[gridx][gridy] > 36 ) { // 25% of the submap is visible
+                const tripoint sm( gridx, gridy, g->get_levz() );
                 const auto abs_sm = map::abs_sub + sm;
                 const auto abs_omt = overmapbuffer::sm_to_omt_copy( abs_sm );
                 overmap_buffer.set_seen( abs_omt.x, abs_omt.y, abs_omt.z, true);
             }
         }        
->>>>>>> e3805df2
     }
 
 
@@ -4874,7 +4842,7 @@
 
     int sight_range = cache.light_sight_range;
     int low_sight_range = cache.lowlight_sight_range;
-    lit_level lit = light_at(x, y);
+    lit_level lit = light_at( p );
 
     // While viewing indoor areas use lightmap model
     if( !is_outside( p ) ) {
@@ -4882,23 +4850,14 @@
 
     // Don't display area as shadowy if it's outside and illuminated by natural light
     // and illuminated by source of light
-<<<<<<< HEAD
-    } else if( light_at( p ) > LL_LOW || dist <= cache.light_sight_range ) {
-=======
     } else if (lit > LL_LOW || dist <= cache.light_sight_range) {
->>>>>>> e3805df2
         low_sight_range = std::max(cache.g_light_level, cache.natural_sight_range);
     }
 
     int real_max_sight_range = std::max(cache.light_sight_range, cache.max_sight_range);
     int distance_to_look = DAYLIGHT_LEVEL;
 
-<<<<<<< HEAD
     bool can_see = pl_sees( p, distance_to_look );
-    lit_level lit = light_at( p );
-=======
-    bool can_see = pl_sees( x, y, distance_to_look );
->>>>>>> e3805df2
 
     // now we're gonna adjust real_max_sight, to cover some nearby "highlights",
     // but at the same time changing light-level depending on distance,
@@ -5001,12 +4960,7 @@
     return true;
 }
 
-<<<<<<< HEAD
 void map::draw( WINDOW* w, const tripoint &center )
-=======
-
-void map::draw(WINDOW* w, const point center)
->>>>>>> e3805df2
 {
     // We only need to draw anything if we're not in tiles mode.
     if(is_draw_tiles_mode()) {
