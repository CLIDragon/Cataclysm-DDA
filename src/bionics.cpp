--- conflicted
+++ resolved
@@ -727,8 +727,19 @@
         }
     } else if( bio.id == "bio_hydraulics" ) {
         // Sound of hissing hydraulic muscle! (not quite as loud as a car horn)
-<<<<<<< HEAD
-        sounds::sound( pos(), 19, _("HISISSS!"));
+        sounds::sound( pos(), 19, _( "HISISSS!" ) );
+    } else if( bio.id == "bio_nanobots" ) {
+        for( int i = 0; i < num_hp_parts; i++ ) {
+            if( power_level >= 5 && hp_cur[i] < hp_max[i] ) {
+                heal( ( hp_part )i, 1 );
+                charge_power( -5 );
+            }
+        }
+        for( int i = 0; i < num_bp; i++ ) {
+            if( power_level >= 2 && remove_effect( effect_bleed, ( body_part )i ) ) {
+                charge_power( -2 );
+            }
+        }
     } else if( bio.id == "bio_cable" ) {
         const std::vector<item*> cables = items_with( []( const item &it ) {
             return it.active && it.has_flag( "CABLE_SPOOL" );
@@ -754,20 +765,6 @@
             wants_power_amt > 0 &&
             x_in_y( battery_per_power - wants_power_amt, battery_per_power ) ) {
             charge_power( 1 );
-=======
-        sounds::sound( pos(), 19, _( "HISISSS!" ) );
-    } else if( bio.id == "bio_nanobots" ) {
-        for( int i = 0; i < num_hp_parts; i++ ) {
-            if( power_level >= 5 && hp_cur[i] < hp_max[i] ) {
-                heal( ( hp_part )i, 1 );
-                charge_power( -5 );
-            }
-        }
-        for( int i = 0; i < num_bp; i++ ) {
-            if( power_level >= 2 && remove_effect( effect_bleed, ( body_part )i ) ) {
-                charge_power( -2 );
-            }
->>>>>>> e6961614
         }
     }
 }
