#include "player.h"
#include "profession.h"
#include "bionics.h"
#include "mission.h"
#include "game.h"
#include "disease.h"
#include "addiction.h"
#include "moraledata.h"
#include "inventory.h"
#include "options.h"
#include <sstream>
#include <stdlib.h>
#include "weather.h"
#include "item.h"
#include "material.h"
#include "translations.h"
#include "name.h"
#include "cursesdef.h"
#include "catacharset.h"
#include "get_version.h"
#include "crafting.h"
#include "item_factory.h"
#include "monstergenerator.h"
#include "help.h" // get_hint
#include "martialarts.h"
#include "output.h"
#include "overmapbuffer.h"
#include "messages.h"

//Used for e^(x) functions
#include <stdio.h>
#include <math.h>

#include <ctime>
#include <algorithm>
#include <numeric>
#include <string>
#include <memory>
#include <array>
#include <bitset>

#include <fstream>

/* Utility functions in process_effects */
static bool will_vomit(player& p, int chance = 1000);

std::map<std::string, trait> traits;
extern std::map<std::string, martialart> ma_styles;
std::vector<std::string> vStartingTraits[2];

std::string morale_data[NUM_MORALE_TYPES];

stats player_stats;

void game::init_morale()
{
    std::string tmp_morale_data[NUM_MORALE_TYPES] = {
    "This is a bug (moraledata.h:moraledata)",
    _("Enjoyed %i"),
    _("Enjoyed a hot meal"),
    _("Music"),
    _("Enjoyed honey"),
    _("Played Video Game"),
    _("Marloss Bliss"),
    _("Mutagenic Anticipation"),
    _("Good Feeling"),
    _("Supported"),
    _("Looked at photos"),

    _("Nicotine Craving"),
    _("Caffeine Craving"),
    _("Alcohol Craving"),
    _("Opiate Craving"),
    _("Speed Craving"),
    _("Cocaine Craving"),
    _("Crack Cocaine Craving"),
    _("Mutagen Craving"),
    _("Diazepam Craving"),
    _("Marloss Craving"),

    _("Disliked %i"),
    _("Ate Human Flesh"),
    _("Ate Meat"),
    _("Ate Vegetables"),
    _("Ate Fruit"),
    _("Lactose Intolerance"),
    _("Ate Junk Food"),
    _("Wheat Allergy"),
    _("Ate Indigestible Food"),
    _("Wet"),
    _("Dried Off"),
    _("Cold"),
    _("Hot"),
    _("Bad Feeling"),
    _("Killed Innocent"),
    _("Killed Friend"),
    _("Guilty about Killing"),
    _("Guilty about Mutilating Corpse"),
    _("Chimerical Mutation"),
    _("Fey Mutation"),

    _("Moodswing"),
    _("Read %i"),
    _("Heard Disturbing Scream"),

    _("Masochism"),
    _("Hoarder"),
    _("Stylish"),
    _("Optimist"),
    _("Bad Tempered"),
    //~ You really don't like wearing the Uncomfy Gear
    _("Uncomfy Gear"),
    _("Found kitten <3")
    };
    for (int i = 0; i < NUM_MORALE_TYPES; ++i) {
        morale_data[i]=tmp_morale_data[i];
    }
}

player::player() : Character(), name("")
{
 posx = 0;
 posy = 0;
 id = -1; // -1 is invalid
 view_offset_x = 0;
 view_offset_y = 0;
 str_cur = 8;
 str_max = 8;
 dex_cur = 8;
 dex_max = 8;
 int_cur = 8;
 int_max = 8;
 per_cur = 8;
 per_max = 8;
 underwater = false;
 dodges_left = 1;
 blocks_left = 1;
 power_level = 0;
 max_power_level = 0;
 hunger = 0;
 thirst = 0;
 stomach_food = 0;
 stomach_water = 0;
 fatigue = 0;
 stim = 0;
 pain = 0;
 pkill = 0;
 radiation = 0;
 cash = 0;
 recoil = 0;
 driving_recoil = 0;
 scent = 500;
 male = true;
 prof = profession::has_initialized() ? profession::generic() : NULL; //workaround for a potential structural limitation, see player::create

 start_location = "shelter";
 moves = 100;
 movecounter = 0;
 oxygen = 0;
 next_climate_control_check=0;
 last_climate_control_ret=false;
 active_mission = -1;
 in_vehicle = false;
 controlling_vehicle = false;
 grab_point.x = 0;
 grab_point.y = 0;
 grab_type = OBJECT_NONE;
 style_selected = "style_none";
 focus_pool = 100;
 last_item = itype_id("null");
 sight_max = 9999;
 sight_boost = 0;
 sight_boost_cap = 0;
 last_batch = 0;
 lastconsumed = itype_id("null");
 next_expected_position.x = -1;
 next_expected_position.y = -1;

 empty_traits();

 for (std::vector<Skill*>::iterator aSkill = Skill::skills.begin();
      aSkill != Skill::skills.end(); ++aSkill) {
   skillLevel(*aSkill).level(0);
 }

 for (int i = 0; i < num_bp; i++) {
  temp_cur[i] = BODYTEMP_NORM;
  frostbite_timer[i] = 0;
  temp_conv[i] = BODYTEMP_NORM;
  body_wetness[i] = 0;
 }
 nv_cached = false;
 pda_cached = false;
 volume = 0;

 memorial_log.clear();
 player_stats.reset();

 mDrenchEffect[bp_eyes] = 1;
 mDrenchEffect[bp_mouth] = 1;
 mDrenchEffect[bp_head] = 7;
 mDrenchEffect[bp_leg_l] = 11;
 mDrenchEffect[bp_leg_r] = 11;
 mDrenchEffect[bp_foot_l] = 3;
 mDrenchEffect[bp_foot_r] = 3;
 mDrenchEffect[bp_arm_l] = 10;
 mDrenchEffect[bp_arm_r] = 10;
 mDrenchEffect[bp_hand_l] = 3;
 mDrenchEffect[bp_hand_r] = 3;
 mDrenchEffect[bp_torso] = 40;

 recalc_sight_limits();
}

player::~player()
{
}

void player::normalize()
{
    Creature::normalize();

    ret_null = item("null", 0);
    weapon   = item("null", 0);
    style_selected = "style_none";

    recalc_hp();

    for (int i = 0 ; i < num_bp; i++) {
        temp_conv[i] = BODYTEMP_NORM;
    }
}

void player::pick_name()
{
    name = Name::generate(male);
}

std::string player::disp_name(bool possessive) const
{
    if (!possessive) {
        if (is_player()) {
            return _("you");
        }
        return name;
    } else {
        if (is_player()) {
            return _("your");
        }
        return string_format(_("%s's"), name.c_str());
    }
}

std::string player::skin_name() const
{
    //TODO: Return actual deflecting layer name
    return _("armor");
}

// just a shim for now since actual player death is handled in game::is_game_over
void player::die(Creature* nkiller)
{
    if( nkiller != NULL && !nkiller->is_fake() ) {
        killer = nkiller;
    }
}

void player::reset_stats()
{
    clear_miss_reasons();

    // Bionic buffs
    if (has_active_bionic("bio_hydraulics"))
        mod_str_bonus(20);
    if (has_bionic("bio_eye_enhancer"))
        mod_per_bonus(2);
    if (has_bionic("bio_str_enhancer"))
        mod_str_bonus(2);
    if (has_bionic("bio_int_enhancer"))
        mod_int_bonus(2);
    if (has_bionic("bio_dex_enhancer"))
        mod_dex_bonus(2);

    // Trait / mutation buffs
    if (has_trait("THICK_SCALES")) {
        mod_dex_bonus(-2);
        add_miss_reason(_("Your thick scales get in the way."), 2);
    }
    if (has_trait("CHITIN2") || has_trait("CHITIN3")) {
        mod_dex_bonus(-1);
        add_miss_reason(_("Your chitin gets in the way."), 1);
    }
    if (has_trait("COMPOUND_EYES") && !wearing_something_on(bp_eyes)) {
        mod_per_bonus(1);
    }
    if (has_trait("BIRD_EYE")) {
        mod_per_bonus(4);
    }
    if (has_trait("INSECT_ARMS")) {
        mod_dex_bonus(-2);
        add_miss_reason(_("Your insect limbs get in the way."), 2);
    }
    if (has_trait("INSECT_ARMS_OK")) {
        if (!wearing_something_on(bp_torso)) {
            mod_dex_bonus(1);
        }
        else {
            mod_dex_bonus(-1);
            add_miss_reason(_("Your clothing restricts your insect arms."), 1);
        }
    }
    if (has_trait("WEBBED")) {
        mod_dex_bonus(-1);
        add_miss_reason(_("Your webbed hands get in the way."), 1);
    }
    if (has_trait("ARACHNID_ARMS")) {
        mod_dex_bonus(-4);
        add_miss_reason(_("Your arachnid limbs get in the way."), 4);
    }
    if (has_trait("ARACHNID_ARMS_OK")) {
        if (!wearing_something_on(bp_torso)) {
            mod_dex_bonus(2);
        }
        else {
            mod_dex_bonus(-2);
            add_miss_reason(_("Your clothing constricts your arachnid limbs."), 2);
        }
    }
    if (has_trait("ARM_TENTACLES") || has_trait("ARM_TENTACLES_4") ||
            has_trait("ARM_TENTACLES_8")) {
        mod_dex_bonus(1);
    }

    // Pain
    if (pain > pkill) {
        if (!(has_trait("CENOBITE"))) {
            mod_str_bonus(-int((pain - pkill) / 15));
            mod_dex_bonus(-int((pain - pkill) / 15));
            if (pain - pkill > 0) {
                add_miss_reason(_("Your pain distracts you!"),
                                int(pain - pkill) / 15);
            }
        }
        mod_per_bonus(-int((pain - pkill) / 20));
        if (!(has_trait("INT_SLIME"))) {
            mod_int_bonus(-(1 + int((pain - pkill) / 25)));
        } else if (has_trait("INT_SLIME")) {
        // Having one's brain throughout one's body does have its downsides.
        // Be glad we don't assess permanent damage.
            mod_int_bonus(-(1 + int(pain - pkill)));
        }
    }
    // Morale
    if (abs(morale_level()) >= 100) {
        mod_str_bonus(int(morale_level() / 180));
        int dex_mod = int(morale_level() / 200);
        mod_dex_bonus(dex_mod);
        if (dex_mod < 0) {
            add_miss_reason(_("What's the point of fighting?"), -dex_mod);
        }
        mod_per_bonus(int(morale_level() / 125));
        mod_int_bonus(int(morale_level() / 100));
    }
    // Radiation
    if (radiation > 0) {
        mod_str_bonus(-int(radiation / 80));
        int dex_mod = -int(radiation / 110);
        mod_dex_bonus(dex_mod);
        if (dex_mod < 0) {
            add_miss_reason(_("Radiation weakens you."), -dex_mod);
        }
        mod_per_bonus(-int(radiation / 100));
        mod_int_bonus(-int(radiation / 120));
    }
    // Stimulants
    mod_dex_bonus(int(stim / 10));
    mod_per_bonus(int(stim /  7));
    mod_int_bonus(int(stim /  6));
    if (stim >= 30) {
        int dex_mod = -int(abs(stim - 15) / 8);
        mod_dex_bonus(dex_mod);
        add_miss_reason(_("You shake with the excess stimulation."), -dex_mod);
        mod_per_bonus(-int(abs(stim - 15) / 12));
        mod_int_bonus(-int(abs(stim - 15) / 14));
    } else if (stim <= 10) {
        add_miss_reason(_("You feel woozy."), -int(stim / 10));
    }

    // Dodge-related effects
    mod_dodge_bonus( mabuff_dodge_bonus() - (encumb(bp_leg_l) + encumb(bp_leg_r))/2 - encumb(bp_torso) );
    if (has_trait("TAIL_LONG")) {
        mod_dodge_bonus(2);
    }
    if (has_trait("TAIL_CATTLE")) {
        mod_dodge_bonus(1);
    }
    if (has_trait("TAIL_RAT")) {
        mod_dodge_bonus(2);
    }
    if (has_trait("TAIL_THICK") && !(has_active_mutation("TAIL_THICK")) ) {
        mod_dodge_bonus(1);
    }
    if (has_trait("TAIL_RAPTOR")) {
        mod_dodge_bonus(3);
    }
    if (has_trait("TAIL_FLUFFY")) {
        mod_dodge_bonus(4);
    }
    if (has_trait("WHISKERS")) {
        mod_dodge_bonus(1);
    }
    if (has_trait("WINGS_BAT")) {
        mod_dodge_bonus(-3);
    }
    if (has_trait("WINGS_BUTTERFLY")) {
        mod_dodge_bonus(-4);
    }

    if (str_max >= 16) {mod_dodge_bonus(-1);} // Penalty if we're huge
    else if (str_max <= 5) {mod_dodge_bonus(1);} // Bonus if we're small

    // Hit-related effects
    mod_hit_bonus( mabuff_tohit_bonus() + weapon.type->m_to_hit - encumb(bp_torso) );

    // Apply static martial arts buffs
    ma_static_effects();

    if (int(calendar::turn) % 10 == 0) {
        update_mental_focus();
    }
    nv_cached = false;
    pda_cached = false;

    recalc_sight_limits();
    recalc_speed_bonus();

    Creature::reset_stats();

}

void player::process_turn()
{
    Creature::process_turn();

    // Didn't just pick something up
    last_item = itype_id("null");

    if (has_active_bionic("bio_metabolics") && power_level + 25 <= max_power_level &&
            hunger < 100 && (int(calendar::turn) % 5 == 0)) {
        hunger += 2;
        power_level += 25;
    }

    suffer();

    // Set our scent towards the norm
    int norm_scent = 500;
    if (has_trait("WEAKSCENT")) {
        norm_scent = 300;
    }
    if (has_trait("SMELLY")) {
        norm_scent = 800;
    }
    if (has_trait("SMELLY2")) {
        norm_scent = 1200;
    }
    // Not so much that you don't have a scent
    // but that you smell like a plant, rather than
    // a human. When was the last time you saw a critter
    // attack a bluebell or an apple tree?
    if ( (has_trait("FLOWERS")) && (!(has_trait("CHLOROMORPH"))) ) {
        norm_scent -= 200;
    }
    // You *are* a plant.  Unless someone hunts triffids by scent,
    // you don't smell like prey.
    // Or maybe you're debugging and would rather not be smelled.
    if (has_trait("CHLOROMORPH") || has_trait("DEBUG_NOSCENT")) {
        norm_scent = 0;
    }

    // Scent increases fast at first, and slows down as it approaches normal levels.
    // Estimate it will take about norm_scent * 2 turns to go from 0 - norm_scent / 2
    // Without smelly trait this is about 1.5 hrs. Slows down significantly after that.
    if (scent < rng(0, norm_scent))
        scent++;

    // Unusually high scent decreases steadily until it reaches normal levels.
    if (scent > norm_scent)
        scent--;

    // We can dodge again! Assuming we can actually move...
    if (moves > 0) {
        blocks_left = get_num_blocks();
        dodges_left = get_num_dodges();
    }

}

void player::action_taken()
{
    nv_cached = false;
    pda_cached = false;
}

void player::update_morale()
{
    // Decay existing morale entries.
    for (size_t i = 0; i < morale.size(); i++) {
        // Age the morale entry by one turn.
        morale[i].age += 1;

        // If it's past its expiration date, remove it.
        if (morale[i].age >= morale[i].duration) {
            morale.erase(morale.begin() + i);
            i--;

            // Future-proofing.
            continue;
        }

        // We don't actually store the effective strength; it gets calculated when we
        // need it.
    }

    // We reapply persistent morale effects after every decay step, to keep them fresh.
    apply_persistent_morale();
}

void player::apply_persistent_morale()
{
    // Hoarders get a morale penalty if they're not carrying a full inventory.
    if (has_trait("HOARDER"))
    {
        int pen = int((volume_capacity()-volume_carried()) / 2);
        if (pen > 70)
        {
            pen = 70;
        }
        if (pen <= 0)
        {
            pen = 0;
        }
        if (has_effect("took_xanax"))
        {
            pen = int(pen / 7);
        }
        else if (has_effect("took_prozac"))
        {
            pen = int(pen / 2);
        }
        add_morale(MORALE_PERM_HOARDER, -pen, -pen, 5, 5, true);
    }

    // The stylish get a morale bonus for each body part covered in an item
    // with the FANCY or SUPER_FANCY tag.
    if (has_trait("STYLISH"))
    {
        int bonus = 0;
        std::string basic_flag = "FANCY";
        std::string bonus_flag = "SUPER_FANCY";

        std::bitset<13> covered; // body parts covered
        for( size_t i = 0; i < worn.size(); ++i ) {
            if(worn[i].has_flag(basic_flag) || worn[i].has_flag(bonus_flag) ) {
                covered |= worn[i].covers;
            }
            if(worn[i].has_flag(bonus_flag)) {
              bonus+=2;
            } else if (worn[i].has_flag(basic_flag)) {
                if ((covered & worn[i].covers).none()) {
                    bonus += 1;
                }
            }
        }
        if(covered.test(bp_torso)) {
            bonus += 6;
        }
        if(covered.test(bp_leg_l) || covered.test(bp_leg_r)) {
            bonus += 2;
        }
        if(covered.test(bp_foot_l) || covered.test(bp_foot_r)) {
            bonus += 1;
        }
        if(covered.test(bp_hand_l) || covered.test(bp_hand_r)) {
            bonus += 1;
        }
        if(covered.test(bp_head)) {
            bonus += 3;
        }
        if(covered.test(bp_eyes)) {
            bonus += 2;
        }
        if(covered.test(bp_arm_l) || covered.test(bp_arm_r)) {
            bonus += 1;
        }
        if(covered.test(bp_mouth)) {
            bonus += 2;
        }

        if(bonus > 20)
            bonus = 20;

        if(bonus) {
            add_morale(MORALE_PERM_FANCY, bonus, bonus, 5, 5, true);
        }
    }

    // Floral folks really don't like having their flowers covered.
    if( has_trait("FLOWERS") && wearing_something_on(bp_head) ) {
        add_morale(MORALE_PERM_CONSTRAINED, -10, -10, 5, 5, true);
    }

    // The same applies to rooters and their feet; however, they don't take
    // too many problems from no-footgear.
    double shoe_factor = footwear_factor();
    if( (has_trait("ROOTS") || has_trait("ROOTS2") || has_trait("ROOTS3") ) &&
        shoe_factor ) {
        add_morale(MORALE_PERM_CONSTRAINED, -10 * shoe_factor, -10 * shoe_factor, 5, 5, true);
    }

    // Masochists get a morale bonus from pain.
    if (has_trait("MASOCHIST") || has_trait("MASOCHIST_MED") ||  has_trait("CENOBITE")) {
        int bonus = pain / 2.5;
        // Advanced masochists really get a morale bonus from pain.
        // (It's not capped.)
        if (has_trait("MASOCHIST") && (bonus > 25)) {
            bonus = 25;
        }
        if (has_effect("took_prozac")) {
            bonus = int(bonus / 3);
        }
        if (bonus != 0) {
            add_morale(MORALE_PERM_MASOCHIST, bonus, bonus, 5, 5, true);
        }
    }

    // Optimist gives a base +4 to morale.
    // The +25% boost from optimist also applies here, for a net of +5.
    if (has_trait("OPTIMISTIC")) {
        add_morale(MORALE_PERM_OPTIMIST, 4, 4, 5, 5, true);
    }

    // And Bad Temper works just the same way.  But in reverse.  ):
    if (has_trait("BADTEMPER")) {
        add_morale(MORALE_PERM_BADTEMPER, -4, -4, 5, 5, true);
    }
}

void player::update_mental_focus()
{
    int focus_gain_rate = calc_focus_equilibrium() - focus_pool;

    // handle negative gain rates in a symmetric manner
    int base_change = 1;
    if (focus_gain_rate < 0)
    {
        base_change = -1;
        focus_gain_rate = -focus_gain_rate;
    }

    // for every 100 points, we have a flat gain of 1 focus.
    // for every n points left over, we have an n% chance of 1 focus
    int gain = focus_gain_rate / 100;
    if (rng(1, 100) <= (focus_gain_rate % 100))
    {
        gain++;
    }

    focus_pool += (gain * base_change);
}

// written mostly by FunnyMan3595 in Github issue #613 (DarklingWolf's repo),
// with some small edits/corrections by Soron
int player::calc_focus_equilibrium()
{
    // Factor in pain, since it's harder to rest your mind while your body hurts.
    int eff_morale = morale_level() - pain;
    // Cenobites don't mind, though
    if (has_trait("CENOBITE")) {
        eff_morale = eff_morale + pain;
    }
    int focus_gain_rate = 100;

    if (activity.type == ACT_READ) {
        item &book = i_at(activity.position);
        it_book* reading = dynamic_cast<it_book *>(book.type);
        if (reading != 0) {
            // apply a penalty when we're actually learning something
            if (skillLevel(reading->type) < (int)reading->level) {
                focus_gain_rate -= 50;
            }
        } else {
            activity.type = ACT_NULL;
        }
    }

    if (eff_morale < -99) {
        // At very low morale, focus goes up at 1% of the normal rate.
        focus_gain_rate = 1;
    } else if (eff_morale <= 50) {
        // At -99 to +50 morale, each point of morale gives 1% of the normal rate.
        focus_gain_rate += eff_morale;
    } else {
        /* Above 50 morale, we apply strong diminishing returns.
         * Each block of 50% takes twice as many morale points as the previous one:
         * 150% focus gain at 50 morale (as before)
         * 200% focus gain at 150 morale (100 more morale)
         * 250% focus gain at 350 morale (200 more morale)
         * ...
         * Cap out at 400% focus gain with 3,150+ morale, mostly as a sanity check.
         */

        int block_multiplier = 1;
        int morale_left = eff_morale;
        while (focus_gain_rate < 400) {
            if (morale_left > 50 * block_multiplier) {
                // We can afford the entire block.  Get it and continue.
                morale_left -= 50 * block_multiplier;
                focus_gain_rate += 50;
                block_multiplier *= 2;
            } else {
                // We can't afford the entire block.  Each block_multiplier morale
                // points give 1% focus gain, and then we're done.
                focus_gain_rate += morale_left / block_multiplier;
                break;
            }
        }
    }

    // This should be redundant, but just in case...
    if (focus_gain_rate < 1) {
        focus_gain_rate = 1;
    } else if (focus_gain_rate > 400) {
        focus_gain_rate = 400;
    }

    return focus_gain_rate;
}

/* Here lies the intended effects of body temperature

Assumption 1 : a naked person is comfortable at 19C/66.2F (31C/87.8F at rest).
Assumption 2 : a "lightly clothed" person is comfortable at 13C/55.4F (25C/77F at rest).
Assumption 3 : the player is always running, thus generating more heat.
Assumption 4 : frostbite cannot happen above 0C temperature.*
* In the current model, a naked person can get frostbite at 1C. This isn't true, but it's a compromise with using nice whole numbers.

Here is a list of warmth values and the corresponding temperatures in which the player is comfortable, and in which the player is very cold.

Warmth  Temperature (Comfortable)    Temperature (Very cold)    Notes
  0       19C /  66.2F               -11C /  12.2F               * Naked
 10       13C /  55.4F               -17C /   1.4F               * Lightly clothed
 20        7C /  44.6F               -23C /  -9.4F
 30        1C /  33.8F               -29C / -20.2F
 40       -5C /  23.0F               -35C / -31.0F
 50      -11C /  12.2F               -41C / -41.8F
 60      -17C /   1.4F               -47C / -52.6F
 70      -23C /  -9.4F               -53C / -63.4F
 80      -29C / -20.2F               -59C / -74.2F
 90      -35C / -31.0F               -65C / -85.0F
100      -41C / -41.8F               -71C / -95.8F

WIND POWER
Except for the last entry, pressures are sort of made up...

Breeze : 5mph (1015 hPa)
Strong Breeze : 20 mph (1000 hPa)
Moderate Gale : 30 mph (990 hPa)
Storm : 50 mph (970 hPa)
Hurricane : 100 mph (920 hPa)
HURRICANE : 185 mph (880 hPa) [Ref: Hurricane Wilma]
*/

void player::update_bodytemp()
{
    if( has_trait("DEBUG_NOTEMP") ) {
        for( int i = 0 ; i < num_bp ; i++ ) {
            temp_cur[i] = BODYTEMP_NORM;
        }
        return;
    }
    // NOTE : visit weather.h for some details on the numbers used
    // Converts temperature to Celsius/10(Wito plans on using degrees Kelvin later)
    int Ctemperature = 100 * (g->get_temperature() - 32) * 5 / 9;
    w_point weather = g->weatherGen.get_weather( pos(), calendar::turn );
    int vpart = -1;
    vehicle *veh = g->m.veh_at( posx, posy, vpart );
    int vehwindspeed = 0;
    if( veh ) {
        vehwindspeed = veh->velocity / 100;    // For mph
    }
    int total_windpower = vehwindspeed + weather.windpower;
    // Temperature norms
    // Ambient normal temperature is lower while asleep
    int ambient_norm = (has_disease("sleep") ? 3100 : 1900);
    // This gets incremented in the for loop and used in the morale calculation
    int morale_pen = 0;
    const trap_id trap_at_pos = g->m.tr_at(posx, posy);
    const ter_id ter_at_pos = g->m.ter(posx, posy);
    const furn_id furn_at_pos = g->m.furn(posx, posy);
    // When the player is sleeping, he will use floor items for warmth
    int floor_item_warmth = 0;
    // When the player is sleeping, he will use floor bedding for warmth
    int floor_bedding_warmth = 0;
    // If the PC has fur, etc, that'll apply too
    int floor_mut_warmth = 0;
    if( has_disease("sleep") || has_disease("lying_down") ) {
        // Search the floor for items
        std::vector<item> &floor_item = g->m.i_at(posx, posy);
        it_armor *floor_armor = NULL;

        for( std::vector<item>::iterator afloor_item = floor_item.begin();
             afloor_item != floor_item.end(); ++afloor_item ) {
            if( !afloor_item->is_armor() ) {
                continue;
            }
            floor_armor = dynamic_cast<it_armor *>(afloor_item->type);
            // Items that are big enough and covers the torso are used to keep warm.
            // Smaller items don't do as good a job
            if( floor_armor->volume > 1 && (afloor_item->covers.test(bp_torso) ||
                                            afloor_item->covers.test(bp_leg_l) ||
                                            afloor_item->covers.test(bp_leg_r)) ) {
                floor_item_warmth += 60 * floor_armor->warmth * floor_armor->volume / 10;
            }
        }

        // Search the floor for bedding
        if( furn_at_pos == f_bed ) {
            floor_bedding_warmth += 1000;
        } else if( furn_at_pos == f_makeshift_bed || furn_at_pos == f_armchair ||
                   furn_at_pos == f_sofa || furn_at_pos == f_hay ) {
            floor_bedding_warmth += 500;
        } else if( trap_at_pos == tr_cot || ter_at_pos == t_improvised_shelter ) {
            floor_bedding_warmth -= 500;
        } else if( trap_at_pos == tr_rollmat ) {
            floor_bedding_warmth -= 1000;
        } else if( trap_at_pos == tr_fur_rollmat ) {
            floor_bedding_warmth += 0;
        } else if( veh && veh->part_with_feature (vpart, "SEAT") >= 0 ) {
            floor_bedding_warmth += 200;
        } else if( veh && veh->part_with_feature (vpart, "BED") >= 0 ) {
            floor_bedding_warmth += 300;
        } else {
            floor_bedding_warmth -= 2000;
        }
        // Fur, etc effects for sleeping here.
        // Full-power fur is about as effective as a makeshift bed
        if (has_trait("FUR") || has_trait("LUPINE_FUR") || has_trait("URSINE_FUR")) {
            floor_mut_warmth += 500;
        }
        // Feline fur, not quite as warm.  Cats do better in warmer spots.
        if (has_trait("FELINE_FUR")) {
            floor_mut_warmth += 300;
        }
        // Light fur's better than nothing!
        if (has_trait("LIGHTFUR")) {
            floor_mut_warmth += 100;
        }
        // Down helps too
        if (has_trait("DOWN")) {
            floor_mut_warmth += 250;
        }
        // Curl up in your shell to conserve heat & stay warm
        if (has_active_mutation("SHELL2")) {
            floor_mut_warmth += 200;
        }
        // DOWN doesn't provide floor insulation, though.
        // Non-light fur or being in one's shell does.
        if ( (!(has_trait("DOWN"))) && (floor_mut_warmth >= 200)) {
            if (floor_bedding_warmth < 0) {
                floor_bedding_warmth = 0;
            }
        }
    }
    // Current temperature and converging temperature calculations
    for( int i = 0 ; i < num_bp; i++ ) {
        // This adjusts the temperature scale to match the bodytemp scale,
        // it needs to be reset every iteration
        int adjusted_temp = (Ctemperature - ambient_norm);
        int bp_windpower = total_windpower;
        // Skip eyes
        if (i == bp_eyes) {
            continue;
        }
        // Represents the fact that the body generates heat when it is cold.
        // TODO : should this increase hunger?
        float homeostasis_adjustement = (temp_cur[i] > BODYTEMP_NORM ? 30.0 : 60.0);
        int clothing_warmth_adjustement = homeostasis_adjustement * warmth(body_part(i));
        // WINDCHILL
        const oter_id &cur_om_ter = overmap_buffer.ter(g->om_global_location());
        std::string omtername = otermap[cur_om_ter].name;
        bool sheltered = g->is_sheltered(posx, posy);
        bp_windpower = (float)bp_windpower * (1 - get_wind_resistance(body_part(i)) / 100.0);
        // Calculate windchill
        int windchill = get_local_windchill( g->get_temperature(),
                                             get_local_humidity(weather.humidity, g->weather,
                                                     sheltered),
                                             bp_windpower, omtername, sheltered );
        // If you're standing in water, air temperature is replaced by water temperature. No wind.
        // Convert to C.
        int water_temperature = 100 * (g->weatherGen.get_water_temperature() - 32) * 5 / 9;
        if ( (ter_at_pos == t_water_dp || ter_at_pos == t_water_pool || ter_at_pos == t_swater_dp) ||
             ((ter_at_pos == t_water_sh || ter_at_pos == t_swater_sh || ter_at_pos == t_sewage) &&
              (i == bp_foot_l || i == bp_foot_r || i == bp_leg_l || i == bp_leg_r)) ) {
            adjusted_temp += water_temperature - Ctemperature; // Swap out air temp for water temp.
            windchill = 0;
        }
        // Convergeant temperature is affected by ambient temperature,
        // clothing warmth, and body wetness.
        temp_conv[i] = BODYTEMP_NORM + adjusted_temp + windchill * 100 + clothing_warmth_adjustement;
        // HUNGER
        temp_conv[i] -= hunger / 6 + 100;
        // FATIGUE
        if( !has_disease("sleep") ) {
            temp_conv[i] -= 1.5 * fatigue;
        }
        // CONVECTION HEAT SOURCES (generates body heat, helps fight frostbite)
        // Bark : lowers blister count to -100; harder to get blisters
        int blister_count = (has_trait("BARK") ? -100 : 0); // If the counter is high, your skin starts to burn
        for (int j = -6 ; j <= 6 ; j++) {
            for (int k = -6 ; k <= 6 ; k++) {
                int heat_intensity = 0;

                int ffire = g->m.get_field_strength( point(posx + j, posy + k), fd_fire );
                if(ffire > 0) {
                    heat_intensity = ffire;
                } else if (g->m.tr_at(posx + j, posy + k) == tr_lava ) {
                    heat_intensity = 3;
                }
                if (heat_intensity > 0 && g->u_see(posx + j, posy + k)) {
                    // Ensure fire_dist >= 1 to avoid divide-by-zero errors.
                    int fire_dist = std::max(1, std::max(j, k));
                    if (frostbite_timer[i] > 0) {
                        frostbite_timer[i] -= heat_intensity - fire_dist / 2;
                    }
                    temp_conv[i] +=  300 * heat_intensity * heat_intensity / (fire_dist * fire_dist);
                    blister_count += heat_intensity / (fire_dist * fire_dist);
                }
            }
        }
        // TILES
        int tile_strength = 0;
        // Being on fire increases very intensely the convergent temperature.
        if (has_effect("onfire")) {
            temp_conv[i] += 15000;
        }
        // Same with standing on fire.
        tile_strength = g->m.get_field_strength(point(posx, posy), fd_fire);
        if (tile_strength > 2 || trap_at_pos == tr_lava) {
            temp_conv[i] += 15000;
        }
        // Standing in the hot air of a fire is nice.
        tile_strength = g->m.get_field_strength(point(posx, posy), fd_hot_air1);
        switch (tile_strength) {
        case 3:
            temp_conv[i] +=  500;
            break;
        case 2:
            temp_conv[i] +=  300;
            break;
        case 1:
            temp_conv[i] +=  100;
            break;
        default:
            break;
        }
        tile_strength = g->m.get_field_strength(point(posx, posy), fd_hot_air2);
        switch (tile_strength) {
        case 3:
            temp_conv[i] += 1000;
            break;
        case 2:
            temp_conv[i] +=  800;
            break;
        case 1:
            temp_conv[i] +=  300;
            break;
        default:
            break;
        }
        tile_strength = g->m.get_field_strength(point(posx, posy), fd_hot_air3);
        switch (tile_strength) {
        case 3:
            temp_conv[i] += 3500;
            break;
        case 2:
            temp_conv[i] += 2000;
            break;
        case 1:
            temp_conv[i] +=  800;
            break;
        default:
            break;
        }
        tile_strength = g->m.get_field_strength(point(posx, posy), fd_hot_air4);
        switch (tile_strength) {
        case 3:
            temp_conv[i] += 8000;
            break;
        case 2:
            temp_conv[i] += 5000;
            break;
        case 1:
            temp_conv[i] += 3500;
            break;
        default:
            break;
        }
        // WEATHER
        if( g->weather == WEATHER_SUNNY && g->is_in_sunlight(posx, posy) ) {
            temp_conv[i] += 1000;
        }
        if( g->weather == WEATHER_CLEAR && g->is_in_sunlight(posx, posy) ) {
            temp_conv[i] += 500;
        }
        // DISEASES
        if( has_effect("flu") && i == bp_head ) {
            temp_conv[i] += 1500;
        }
        if( has_effect("common_cold") ) {
            temp_conv[i] -= 750;
        }
        // BIONICS
        // Bionic "Internal Climate Control" says it eases the effects of high and low ambient temps
        const int variation = BODYTEMP_NORM * 0.5;
        if( in_climate_control() && temp_conv[i] < BODYTEMP_SCORCHING + variation &&
            temp_conv[i] > BODYTEMP_FREEZING - variation ) {
            if( temp_conv[i] > BODYTEMP_SCORCHING ) {
                temp_conv[i] = BODYTEMP_VERY_HOT;
            } else if( temp_conv[i] > BODYTEMP_VERY_HOT ) {
                temp_conv[i] = BODYTEMP_HOT;
            } else if( temp_conv[i] > BODYTEMP_HOT ) {
                temp_conv[i] = BODYTEMP_NORM;
            } else if( temp_conv[i] < BODYTEMP_FREEZING ) {
                temp_conv[i] = BODYTEMP_VERY_COLD;
            } else if( temp_conv[i] < BODYTEMP_VERY_COLD) {
                temp_conv[i] = BODYTEMP_COLD;
            } else if( temp_conv[i] < BODYTEMP_COLD ) {
                temp_conv[i] = BODYTEMP_NORM;
            }
        }
        // Bionic "Thermal Dissipation" says it prevents fire damage up to 2000F.
        // 500 is picked at random...
        if( has_bionic("bio_heatsink") || is_wearing("rm13_armor_on")) {
            blister_count -= 500;
        }
        // BLISTERS : Skin gets blisters from intense heat exposure.
        if( blister_count - 10 * get_env_resist(body_part(i)) > 20 ) {
            add_effect("blisters", 1, (body_part)i);
        }
        // BLOOD LOSS : Loss of blood results in loss of body heat
        int blood_loss = 0;
        if( i == bp_leg_l || i == bp_leg_r ) {
            blood_loss = (100 - 100 * (hp_cur[hp_leg_l] + hp_cur[hp_leg_r]) /
                          (hp_max[hp_leg_l] + hp_max[hp_leg_r]));
        } else if( i == bp_arm_l || i == bp_arm_r ) {
            blood_loss = (100 - 100 * (hp_cur[hp_arm_l] + hp_cur[hp_arm_r]) /
                          (hp_max[hp_arm_l] + hp_max[hp_arm_r]));
        } else if( i == bp_torso ) {
            blood_loss = (100 - 100 * hp_cur[hp_torso] / hp_max[hp_torso]);
        } else if( i == bp_head ) {
            blood_loss = (100 - 100 * hp_cur[hp_head] / hp_max[hp_head]);
        }
        temp_conv[i] -= blood_loss * temp_conv[i] / 200; // 1% bodyheat lost per 2% hp lost
        // EQUALIZATION
        switch (i) {
        case bp_torso:
            temp_equalizer(bp_torso, bp_arm_l);
            temp_equalizer(bp_torso, bp_arm_r);
            temp_equalizer(bp_torso, bp_leg_l);
            temp_equalizer(bp_torso, bp_leg_r);
            temp_equalizer(bp_torso, bp_head);
            break;
        case bp_head:
            temp_equalizer(bp_head, bp_torso);
            temp_equalizer(bp_head, bp_mouth);
            break;
        case bp_arm_l:
            temp_equalizer(bp_arm_l, bp_torso);
            temp_equalizer(bp_arm_l, bp_hand_l);
            break;
        case bp_arm_r:
            temp_equalizer(bp_arm_r, bp_torso);
            temp_equalizer(bp_arm_r, bp_hand_r);
            break;
        case bp_leg_l:
            temp_equalizer(bp_leg_l, bp_torso);
            temp_equalizer(bp_leg_l, bp_foot_l);
            break;
        case bp_leg_r:
            temp_equalizer(bp_leg_r, bp_torso);
            temp_equalizer(bp_leg_r, bp_foot_r);
            break;
        case bp_mouth:
            temp_equalizer(bp_mouth, bp_head);
            break;
        case bp_hand_l:
            temp_equalizer(bp_hand_l, bp_arm_l);
            break;
        case bp_hand_r:
            temp_equalizer(bp_hand_r, bp_arm_r);
            break;
        case bp_foot_l:
            temp_equalizer(bp_foot_l, bp_leg_l);
            break;
        case bp_foot_r:
            temp_equalizer(bp_foot_r, bp_leg_r);
            break;
        }
        // MUTATIONS and TRAITS
        // Lightly furred
        if( has_trait("LIGHTFUR") ) {
            temp_conv[i] += (temp_cur[i] > BODYTEMP_NORM ? 250 : 500);
        }
        // Furry or Lupine/Ursine Fur
        if( has_trait("FUR") || has_trait("LUPINE_FUR") || has_trait("URSINE_FUR") ) {
            temp_conv[i] += (temp_cur[i] > BODYTEMP_NORM ? 750 : 1500);
        }
        // Feline fur
        if( has_trait("FELINE_FUR") ) {
            temp_conv[i] += (temp_cur[i] > BODYTEMP_NORM ? 500 : 1000);
        }
        // Feathers: minor means minor.
        if( has_trait("FEATHERS") ) {
            temp_conv[i] += (temp_cur[i] > BODYTEMP_NORM ? 50 : 100);
        }
        // Down; lets heat out more easily if needed but not as Warm
        // as full-blown fur.  So less miserable in Summer.
        if( has_trait("DOWN") ) {
            temp_conv[i] += (temp_cur[i] > BODYTEMP_NORM ? 300 : 800);
        }
        // Fat deposits don't hold in much heat, but don't shift for temp
        if( has_trait("FAT") ) {
            temp_conv[i] += (temp_cur[i] > BODYTEMP_NORM ? 200 : 200);
        }
        // Being in the shell holds in heat, but lets out less in summer :-/
        if( has_active_mutation("SHELL2") ) {
            temp_conv[i] += (temp_cur[i] > BODYTEMP_NORM ? 500 : 750);
        }
        // Disintegration
        if (has_trait("ROT1")) {
            temp_conv[i] -= 250;
        } else if (has_trait("ROT2")) {
            temp_conv[i] -= 750;
        } else if (has_trait("ROT3")) {
            temp_conv[i] -= 1500;
        }
        // Radioactive
        if (has_trait("RADIOACTIVE1")) {
            temp_conv[i] += 250;
        } else if (has_trait("RADIOACTIVE2")) {
            temp_conv[i] += 750;
        } else if (has_trait("RADIOACTIVE3")) {
            temp_conv[i] += 1500;
        }
        // Chemical Imbalance
        // Added line in player::suffer()
        // FINAL CALCULATION : Increments current body temperature towards convergent.
        if ( has_disease("sleep") || has_disease("lying_down")) {
            int sleep_bonus = floor_bedding_warmth + floor_item_warmth + floor_mut_warmth;
            // Too warm, don't need items on the floor
            if ( temp_conv[i] > BODYTEMP_NORM ) {
                // Do nothing
            }
            // Intelligently use items on the floor; just enough to be comfortable
            else if ( (temp_conv[i] + sleep_bonus) > BODYTEMP_NORM ) {
                temp_conv[i] = BODYTEMP_NORM;
            }
            // Use all items on the floor -- there are not enough to keep comfortable
            else {
                temp_conv[i] += sleep_bonus;
            }
        }
        int temp_before = temp_cur[i];
        int temp_difference = temp_cur[i] - temp_conv[i]; // Negative if the player is warming up.
        // exp(-0.001) : half life of 60 minutes, exp(-0.002) : half life of 30 minutes,
        // exp(-0.003) : half life of 20 minutes, exp(-0.004) : half life of 15 minutes
        int rounding_error = 0;
        // If temp_diff is small, the player cannot warm up due to rounding errors. This fixes that.
        if( temp_difference < 0 && temp_difference > -600 ) {
            rounding_error = 1;
        }
        if( temp_cur[i] != temp_conv[i] ) {
            temp_cur[i] = temp_difference * exp(-0.002) + temp_conv[i] + rounding_error;
        }
        int temp_after = temp_cur[i];
        // PENALTIES
        if (temp_cur[i] < BODYTEMP_FREEZING) {
            add_effect("cold", 1, (body_part)i, true, 3);
        } else if( temp_cur[i] < BODYTEMP_VERY_COLD ) {
            add_effect("cold", 1, (body_part)i, true, 2);
        } else if( temp_cur[i] < BODYTEMP_COLD ) {
            add_effect("cold", 1, (body_part)i, true, 1);
        } else if( temp_cur[i] > BODYTEMP_SCORCHING ) {
            // If body temp rises over 15000, disease.cpp ("hot_head") acts weird and the player will die
            add_effect("hot", 1, (body_part)i, true, 3);
        } else if( temp_cur[i] > BODYTEMP_VERY_HOT ) {
            add_effect("hot", 1, (body_part)i, true, 2);
        } else if( temp_cur[i] > BODYTEMP_HOT ) {
            add_effect("hot", 1, (body_part)i, true, 1);
        } else {
            if (temp_cur[i] >= BODYTEMP_COLD) {
                remove_effect("cold", (body_part)i);
            }
            if (temp_cur[i] <= BODYTEMP_HOT) {
                remove_effect("hot", (body_part)i);
            }
        }
        // MORALE : a negative morale_pen means the player is cold
        // Intensity multiplier is negative for cold, positive for hot
        effect cold = get_effect("cold", (body_part)i);
        int cold_int = cold.get_id() != "null" ? cold.get_intensity() : 0;
        effect hot = get_effect("hot", (body_part)i);
        int hot_int = cold.get_id() != "null" ? hot.get_intensity() : 0;
        int intensity_mult = hot_int - cold_int;
        if( has_effect("cold", (body_part)i) || has_effect("hot", (body_part)i) ) {
            switch (i) {
            case bp_head:
            case bp_torso:
            case bp_mouth:
                morale_pen += 2 * intensity_mult;
                break;
            case bp_arm_l:
            case bp_arm_r:
            case bp_leg_l:
            case bp_leg_r:
                morale_pen += .5 * intensity_mult;
                break;
            case bp_hand_l:
            case bp_hand_r:
            case bp_foot_l:
            case bp_foot_r:
                morale_pen += .5 * intensity_mult;
                break;
            }
        }
        // FROSTBITE - only occurs to hands, feet, face
        /**

        Source : http://www.atc.army.mil/weather/windchill.pdf

        Temperature and wind chill are main factors, mitigated by clothing warmth. Each 10 warmth protects against 2C of cold.

        1200 turns in low risk, + 3 tics
        450 turns in moderate risk, + 8 tics
        50 turns in high risk, +72 tics

        Let's say frostnip @ 1800 tics, frostbite @ 3600 tics

        >> Chunked into 8 parts (http://imgur.com/xlTPmJF)
        -- 2 hour risk --
        Between 30F and 10F
        Between 10F and -5F, less than 20mph, -4x + 3y - 20 > 0, x : F, y : mph
        -- 45 minute risk --
        Between 10F and -5F, less than 20mph, -4x + 3y - 20 < 0, x : F, y : mph
        Between 10F and -5F, greater than 20mph
        Less than -5F, less than 10 mph
        Less than -5F, more than 10 mph, -4x + 3y - 170 > 0, x : F, y : mph
        -- 5 minute risk --
        Less than -5F, more than 10 mph, -4x + 3y - 170 < 0, x : F, y : mph
        Less than -35F, more than 10 mp
        **/

        if( i == bp_mouth || i == bp_foot_r || i == bp_foot_l || i == bp_hand_r || i == bp_hand_l ) {
            // Handle the frostbite timer
            // Need temps in F, windPower already in mph
            int wetness_percentage = 100 * body_wetness[i] / mDrenchEffect.at(i); // 0 - 100
            // Warmth gives a slight buff to temperature resistance
            // Wetness gives a heavy nerf to tempearture resistance
            int Ftemperature = g->get_temperature() +
                               warmth((body_part)i) * 0.2 - 20 * wetness_percentage / 100;
            // Windchill reduced by your armor
            int FBwindPower = total_windpower * (1 - get_wind_resistance(body_part(i)) / 100.0);
            
            effect frostbite = get_effect("frostbite", (body_part)i);
            int intense = frostbite.get_id() != "null" ? frostbite.get_intensity() : 0;

            // This has been broken down into 8 zones
            // Low risk zones (stops at frostnip)
            if( temp_cur[i] < BODYTEMP_COLD &&
                ((Ftemperature < 30 && Ftemperature >= 10) ||
                 (Ftemperature < 10 && Ftemperature >= -5 &&
                  FBwindPower < 20 && -4 * Ftemperature + 3 * FBwindPower - 20 >= 0)) ) {
                if( frostbite_timer[i] < 2000 ) {
                    frostbite_timer[i] += 3;
                }
                if( one_in(100) && !has_effect("frostbite", (body_part)i)) {
                    add_msg(m_bad, _("Your %s will be frostnipped in the next few hours."),
                            body_part_name(body_part(i)).c_str());
                }
                // Medium risk zones
            } else if( temp_cur[i] < BODYTEMP_COLD &&
                       ((Ftemperature < 10 && Ftemperature >= -5 && FBwindPower < 20 &&
                         -4 * Ftemperature + 3 * FBwindPower - 20 < 0) ||
                        (Ftemperature < 10 && Ftemperature >= -5 && FBwindPower >= 20) ||
                        (Ftemperature < -5 && FBwindPower < 10) ||
                        (Ftemperature < -5 && FBwindPower >= 10 &&
                         -4 * Ftemperature + 3 * FBwindPower - 170 >= 0)) ) {
                frostbite_timer[i] += 8;
                if (one_in(100) && intense < 2) {
                    add_msg(m_bad, _("Your %s will be frostbitten within the hour!"),
                            body_part_name(body_part(i)).c_str());
                }
                // High risk zones
            } else if (temp_cur[i] < BODYTEMP_COLD &&
                       ((Ftemperature < -5 && FBwindPower >= 10 &&
                         -4 * Ftemperature + 3 * FBwindPower - 170 < 0) ||
                        (Ftemperature < -35 && FBwindPower >= 10)) ) {
                frostbite_timer[i] += 72;
                if (one_in(100) && intense < 2) {
                    add_msg(m_bad, _("Your %s will be frostbitten any minute now!!"),
                            body_part_name(body_part(i)).c_str());
                }
                // Risk free, so reduce frostbite timer
            } else {
                frostbite_timer[i] -= 3;
            }

            // Handle the bestowing of frostbite
            if( frostbite_timer[i] < 0 ) {
                frostbite_timer[i] = 0;
            } else if (frostbite_timer[i] > 4200) {
                // This ensures that the player will recover in at most 3 hours.
                frostbite_timer[i] = 4200;
            }
            // Frostbite, no recovery possible
            if (frostbite_timer[i] >= 3600) {
                add_effect("frostbite", 1, (body_part)i, true, 2);
                remove_effect("frostbite_recovery", (body_part)i);
            // Else frostnip, add recovery if we were frostbitten
            } else if (frostbite_timer[i] >= 1800) {
                if (intense == 2) {
                    add_effect("frostbite_recovery", 1, (body_part)i, true);
                }
                add_effect("frostbite", 1, (body_part)i, true, 1);
            // Else fully recovered
            } else if (frostbite_timer[i] == 0) {
                remove_effect("frostbite", (body_part)i);
                remove_effect("frostbite_recovery", (body_part)i);
            }
        }
        // Warn the player if condition worsens
        if( temp_before > BODYTEMP_FREEZING && temp_after < BODYTEMP_FREEZING ) {
            //~ %s is bodypart
            add_msg(m_warning, _("You feel your %s beginning to go numb from the cold!"),
                    body_part_name(body_part(i)).c_str());
        } else if( temp_before > BODYTEMP_VERY_COLD && temp_after < BODYTEMP_VERY_COLD ) {
            //~ %s is bodypart
            add_msg(m_warning, _("You feel your %s getting very cold."),
                    body_part_name(body_part(i)).c_str());
        } else if( temp_before > BODYTEMP_COLD && temp_after < BODYTEMP_COLD ) {
            //~ %s is bodypart
            add_msg(m_warning, _("You feel your %s getting chilly."),
                    body_part_name(body_part(i)).c_str());
        } else if( temp_before < BODYTEMP_SCORCHING && temp_after > BODYTEMP_SCORCHING ) {
            //~ %s is bodypart
            add_msg(m_bad, _("You feel your %s getting red hot from the heat!"),
                    body_part_name(body_part(i)).c_str());
        } else if( temp_before < BODYTEMP_VERY_HOT && temp_after > BODYTEMP_VERY_HOT ) {
            //~ %s is bodypart
            add_msg(m_warning, _("You feel your %s getting very hot."),
                    body_part_name(body_part(i)).c_str());
        } else if( temp_before < BODYTEMP_HOT && temp_after > BODYTEMP_HOT ) {
            //~ %s is bodypart
            add_msg(m_warning, _("You feel your %s getting warm."),
                    body_part_name(body_part(i)).c_str());
        }
    }
    // Morale penalties, updated at the same rate morale is
    if( morale_pen < 0 && int(calendar::turn) % 10 == 0 ) {
        add_morale(MORALE_COLD, -2, -abs(morale_pen), 10, 5, true);
    }
    if( morale_pen > 0 && int(calendar::turn) % 10 == 0 ) {
        add_morale(MORALE_HOT,  -2, -abs(morale_pen), 10, 5, true);
    }
}

void player::temp_equalizer(body_part bp1, body_part bp2)
{
    // Body heat is moved around.
    // Shift in one direction only, will be shifted in the other direction separately.
    int diff = (temp_cur[bp2] - temp_cur[bp1]) * 0.0001; // If bp1 is warmer, it will lose heat
    temp_cur[bp1] += diff;
}

void player::recalc_speed_bonus()
{
    // Minus some for weight...
    int carry_penalty = 0;
    if (weight_carried() > weight_capacity()) {
        carry_penalty = 25 * (weight_carried() - weight_capacity()) / (weight_capacity());
    }
    mod_speed_bonus(-carry_penalty);

    if (pain > pkill) {
        int pain_penalty = int((pain - pkill) * .7);
        // Cenobites aren't slowed nearly as much by pain
        if (has_trait("CENOBITE")) {
            pain_penalty /= 4;
        }
        if (pain_penalty > 60) {
            pain_penalty = 60;
        }
        mod_speed_bonus(-pain_penalty);
    }
    if (pkill >= 10) {
        int pkill_penalty = int(pkill * .1);
        if (pkill_penalty > 30) {
            pkill_penalty = 30;
        }
        mod_speed_bonus(-pkill_penalty);
    }

    if (abs(morale_level()) >= 100) {
        int morale_bonus = int(morale_level() / 25);
        if (morale_bonus < -10) {
            morale_bonus = -10;
        } else if (morale_bonus > 10) {
            morale_bonus = 10;
        }
        mod_speed_bonus(morale_bonus);
    }

    if (radiation >= 40) {
        int rad_penalty = radiation / 40;
        if (rad_penalty > 20) {
            rad_penalty = 20;
        }
        mod_speed_bonus(-rad_penalty);
    }

    if (thirst > 40) {
        mod_speed_bonus(-int((thirst - 40) / 10));
    }
    if (hunger > 100) {
        mod_speed_bonus(-int((hunger - 100) / 10));
    }

    mod_speed_bonus(stim > 40 ? 40 : stim);

    for (auto &i : illness) {
        mod_speed_bonus(disease_speed_boost(i));
    }
    for (auto maps : effects) {
        for (auto i : maps.second) {
            bool reduced = has_trait(i.second.get_resist_trait()) ||
                            has_effect(i.second.get_resist_effect();
            mod_speed_bonus(i.second.get_mod("SPEED", reduced));
        }
    }

    // add martial arts speed bonus
    mod_speed_bonus(mabuff_speed_bonus());

    // Not sure why Sunlight Dependent is here, but OK
    // Ectothermic/COLDBLOOD4 is intended to buff folks in the Summer
    // Threshold-crossing has its charms ;-)
    if (g != NULL) {
        if (has_trait("SUNLIGHT_DEPENDENT") && !g->is_in_sunlight(posx, posy)) {
            mod_speed_bonus(-(g->light_level() >= 12 ? 5 : 10));
        }
        if ((has_trait("COLDBLOOD4")) && g->get_temperature() > 60) {
            mod_speed_bonus(+int( (g->get_temperature() - 65) / 2));
        }
        if ((has_trait("COLDBLOOD3") || has_trait("COLDBLOOD4")) && g->get_temperature() < 60) {
            mod_speed_bonus(-int( (65 - g->get_temperature()) / 2));
        } else if (has_trait("COLDBLOOD2") && g->get_temperature() < 60) {
            mod_speed_bonus(-int( (65 - g->get_temperature()) / 3));
        } else if (has_trait("COLDBLOOD") && g->get_temperature() < 60) {
            mod_speed_bonus(-int( (65 - g->get_temperature()) / 5));
        }
    }

    if (g->u.has_trait("M_SKIN2")) {
        mod_speed_bonus(-20); // Could be worse--you've got the armor from a (sessile!) Spire
    }

    if (has_artifact_with(AEP_SPEED_UP)) {
        mod_speed_bonus(20);
    }
    if (has_artifact_with(AEP_SPEED_DOWN)) {
        mod_speed_bonus(-20);
    }

    if (has_trait("QUICK")) { // multiply by 1.1
        set_speed_bonus(get_speed() * 1.10 - get_speed_base());
    }
    if (has_bionic("bio_speed")) { // multiply by 1.1
        set_speed_bonus(get_speed() * 1.10 - get_speed_base());
    }

    // Speed cannot be less than 25% of base speed, so minimal speed bonus is -75% base speed.
    const int min_speed_bonus = -0.75 * get_speed_base();
    if (get_speed_bonus() < min_speed_bonus) {
        set_speed_bonus(min_speed_bonus);
    }
}

int player::run_cost(int base_cost, bool diag)
{
    float movecost = float(base_cost);
    if (diag)
        movecost *= 0.7071f; // because everything here assumes 100 is base
    bool flatground = movecost < 105;
    const ter_id ter_at_pos = g->m.ter(posx, posy);
    // If your floor is hard, flat, and otherwise skateable, list it here
    bool offroading = ( flatground && (!((ter_at_pos == t_rock_floor) ||
      (ter_at_pos == t_pit_covered) || (ter_at_pos == t_metal_floor) ||
      (ter_at_pos == t_pit_spiked_covered) || (ter_at_pos == t_pavement) ||
      (ter_at_pos == t_pavement_y) || (ter_at_pos == t_sidewalk) ||
      (ter_at_pos == t_concrete) || (ter_at_pos == t_floor) ||
      (ter_at_pos == t_door_glass_o) || (ter_at_pos == t_utility_light) ||
      (ter_at_pos == t_door_o) || (ter_at_pos == t_rdoor_o) ||
      (ter_at_pos == t_door_frame) || (ter_at_pos == t_mdoor_frame) ||
      (ter_at_pos == t_fencegate_o) || (ter_at_pos == t_chaingate_o) ||
      (ter_at_pos == t_door_metal_o) || (ter_at_pos == t_door_bar_o) ||
      (ter_at_pos == t_pit_glass_covered) )) );

    if (has_trait("PARKOUR") && movecost > 100 ) {
        movecost *= .5f;
        if (movecost < 100)
            movecost = 100;
    }
    if (has_trait("BADKNEES") && movecost > 100 ) {
        movecost *= 1.25f;
        if (movecost < 100)
            movecost = 100;
    }

    if (hp_cur[hp_leg_l] == 0) {
        movecost += 50;
    }
    else if (hp_cur[hp_leg_l] < hp_max[hp_leg_l] * .40) {
        movecost += 25;
    }
    if (hp_cur[hp_leg_r] == 0) {
        movecost += 50;
    }
    else if (hp_cur[hp_leg_r] < hp_max[hp_leg_r] * .40) {
        movecost += 25;
    }

    if (has_trait("FLEET") && flatground) {
        movecost *= .85f;
    }
    if (has_trait("FLEET2") && flatground) {
        movecost *= .7f;
    }
    if (has_trait("SLOWRUNNER") && flatground) {
        movecost *= 1.15f;
    }
    if (has_trait("PADDED_FEET") && !footwear_factor()) {
        movecost *= .9f;
    }
    if (has_trait("LIGHT_BONES")) {
        movecost *= .9f;
    }
    if (has_trait("HOLLOW_BONES")) {
        movecost *= .8f;
    }
    if (has_active_mutation("WINGS_INSECT")) {
        movecost *= .75f;
    }
    if (has_trait("WINGS_BUTTERFLY")) {
        movecost -= 10; // You can't fly, but you can make life easier on your legs
    }
    if (has_trait("LEG_TENTACLES")) {
        movecost += 20;
    }
    if (has_trait("FAT")) {
        movecost *= 1.05f;
    }
    if (has_trait("PONDEROUS1")) {
        movecost *= 1.1f;
    }
    if (has_trait("PONDEROUS2")) {
        movecost *= 1.2f;
    }
    if (has_trait("AMORPHOUS")) {
        movecost *= 1.25f;
    }
    if (has_trait("PONDEROUS3")) {
        movecost *= 1.3f;
    }
    if (is_wearing("swim_fins")) {
            movecost *= 1.0f + (0.25f * shoe_type_count("swim_fins"));
    }
    if ( (is_wearing("roller_blades")) && !(is_on_ground())) {
        if (offroading) {
            movecost *= 1.0f + (0.25f * shoe_type_count("roller_blades"));
        } else if (flatground) {
            movecost *= 1.0f - (0.25f * shoe_type_count("roller_blades"));
        } else {
            movecost *= 1.5f;
        }
    }
    // Quad skates might be more stable than inlines,
    // but that also translates into a slower speed when on good surfaces.
    if ( (is_wearing("rollerskates")) && !(is_on_ground())) {
        if (offroading) {
            movecost *= 1.0f + (0.15f * shoe_type_count("rollerskates"));
        } else if (flatground) {
            movecost *= 1.0f - (0.15f * shoe_type_count("rollerskates"));
        } else {
            movecost *= 1.3f;
        }
    }

    movecost += encumb(bp_mouth) * 5 + (encumb(bp_foot_l) + encumb(bp_foot_r)) * 2.5 + (encumb(bp_leg_l) + encumb(bp_leg_r)) * 1.5;

    // ROOTS3 does slow you down as your roots are probing around for nutrients,
    // whether you want them to or not.  ROOTS1 is just too squiggly without shoes
    // to give you some stability.  Plants are a bit of a slow-mover.  Deal.
    if (!is_wearing_shoes("left") && !has_trait("PADDED_FEET") && !has_trait("HOOVES") &&
        !has_trait("TOUGH_FEET") && !has_trait("ROOTS2") ) {
        movecost += 8;
    }
    if (!is_wearing_shoes("right") && !has_trait("PADDED_FEET") && !has_trait("HOOVES") &&
        !has_trait("TOUGH_FEET") && !has_trait("ROOTS2") ) {
        movecost += 8;
    }

    if( !footwear_factor() && has_trait("ROOTS3") &&
        g->m.has_flag("DIGGABLE", posx, posy) ) {
        movecost += 10 * footwear_factor();
    }

    if (diag) {
        movecost *= 1.4142;
    }

    return int(movecost);
}

int player::swim_speed()
{
    int ret = 440 + weight_carried() / 60 - 50 * skillLevel("swimming");
    if (has_trait("PAWS")) {
        ret -= 20 + str_cur * 3;
    }
    if (has_trait("PAWS_LARGE")) {
        ret -= 20 + str_cur * 4;
    }
    if (is_wearing("swim_fins")) {
        ret -= (15 * str_cur) / (3 - shoe_type_count("swim_fins"));
    }
    if (has_trait("WEBBED")) {
        ret -= 60 + str_cur * 5;
    }
    if (has_trait("TAIL_FIN")) {
        ret -= 100 + str_cur * 10;
    }
    if (has_trait("SLEEK_SCALES")) {
        ret -= 100;
    }
    if (has_trait("LEG_TENTACLES")) {
        ret -= 60;
    }
    if (has_trait("FAT")) {
        ret -= 30;
    }
    ret += (50 - skillLevel("swimming") * 2) * (encumb(bp_leg_l) + encumb(bp_leg_r));
    ret += (80 - skillLevel("swimming") * 3) * encumb(bp_torso);
    if (skillLevel("swimming") < 10) {
        for (auto &i : worn) {
            ret += (i.volume() * (10 - skillLevel("swimming"))) / 2;
        }
    }
    ret -= str_cur * 6 + dex_cur * 4;
    if( worn_with_flag("FLOATATION") ) {
        ret = std::max(ret, 400);
        ret = std::min(ret, 200);
    }
    // If (ret > 500), we can not swim; so do not apply the underwater bonus.
    if (underwater && ret < 500) {
        ret -= 50;
    }
    if (ret < 30) {
        ret = 30;
    }
    return ret;
}

bool player::digging() const {
    return false;
}

bool player::is_on_ground() const
{
    bool on_ground = false;
    if(has_effect("downed") || hp_cur[hp_leg_l] == 0 || hp_cur[hp_leg_r] == 0 ){
        on_ground = true;
    }
    return  on_ground;
}

bool player::is_underwater() const
{
    return underwater;
}

bool player::is_hallucination() const
{
    return false;
}

void player::set_underwater(bool u)
{
    if (underwater != u) {
        underwater = u;
        recalc_sight_limits();
    }
}


nc_color player::basic_symbol_color() const
{
<<<<<<< HEAD
    if (has_effect("onfire")) {
        return c_red;
    }
    if (has_effect("stunned")) {
        return c_ltblue;
    }
    if (has_effect("boomered")) {
        return c_pink;
    }
    if (underwater) {
        return c_blue;
    }
    if (has_active_bionic("bio_cloak") || has_artifact_with(AEP_INVISIBLE) ||
          has_active_optcloak() || has_trait("DEBUG_CLOAK")) {
        return c_dkgray;
    }
    return c_white;
=======
 if (has_effect("onfire")) {
    return c_red;
 }
 if (has_effect("stunned")) {
    return c_ltblue;
 }
 if (has_effect("boomered")) {
    return c_pink;
 }
 if (has_active_mutation("SHELL2")) {
    return c_magenta;
 }
 if (underwater) {
    return c_blue;
 }
 if (has_active_bionic("bio_cloak") || has_artifact_with(AEP_INVISIBLE) ||
    has_active_optcloak() || has_trait("DEBUG_CLOAK")) {
  return c_dkgray;
 }
 return c_white;
>>>>>>> c1f1e035
}

void player::load_info(std::string data)
{
    std::stringstream dump;
    dump << data;

    char check = dump.peek();
    if ( check == ' ' ) {
        // sigh..
        check = data[1];
    }
    if ( check == '{' ) {
        JsonIn jsin(dump);
        try {
            deserialize(jsin);
        } catch (std::string jsonerr) {
            debugmsg("Bad player json\n%s", jsonerr.c_str() );
        }
        return;
    } else { // old save
        load_legacy(dump);
    }
}

std::string player::save_info()
{
    std::stringstream dump;
    dump << serialize(); // saves contents
    dump << std::endl;
    dump << dump_memorial();
    return dump.str();
}

void player::memorial( std::ofstream &memorial_file, std::string epitaph )
{
    //Size of indents in the memorial file
    const std::string indent = "  ";

    const std::string pronoun = male ? _("He") : _("She");

    //Avoid saying "a male unemployed" or similar
    std::string profession_name;
    if(prof == prof->generic()) {
        if (male) {
            profession_name = _("an unemployed male");
        } else {
            profession_name = _("an unemployed female");
        }
    } else {
        profession_name = string_format(_("a %s"), prof->gender_appropriate_name(male).c_str());
    }

    //Figure out the location
    const oter_id &cur_ter = overmap_buffer.ter(g->om_global_location());
    point cur_loc = g->om_location();
    std::string tername = otermap[cur_ter].name;

    //Were they in a town, or out in the wilderness?
    int city_index = g->cur_om->closest_city(cur_loc);
    std::string kill_place;
    if(city_index < 0) {
        //~ First parameter is a pronoun (“He”/“She”), second parameter is a terrain name.
        kill_place = string_format(_("%s was killed in a %s in the middle of nowhere."),
                     pronoun.c_str(), tername.c_str());
    } else {
        city nearest_city = g->cur_om->cities[city_index];
        //Give slightly different messages based on how far we are from the middle
        int distance_from_city = abs(g->cur_om->dist_from_city(cur_loc));
        if(distance_from_city > nearest_city.s + 4) {
            //~ First parameter is a pronoun (“He”/“She”), second parameter is a terrain name.
            kill_place = string_format(_("%s was killed in a %s in the wilderness."),
                         pronoun.c_str(), tername.c_str());

        } else if(distance_from_city >= nearest_city.s) {
            //~ First parameter is a pronoun (“He”/“She”), second parameter is a terrain name, third parameter is a city name.
            kill_place = string_format(_("%s was killed in a %s on the outskirts of %s."),
                         pronoun.c_str(), tername.c_str(), nearest_city.name.c_str());
        } else {
            //~ First parameter is a pronoun (“He”/“She”), second parameter is a terrain name, third parameter is a city name.
            kill_place = string_format(_("%s was killed in a %s in %s."),
                         pronoun.c_str(), tername.c_str(), nearest_city.name.c_str());
        }
    }

    //Header
    std::string version = string_format("%s", getVersionString());
    memorial_file << string_format(_("Cataclysm - Dark Days Ahead version %s memorial file"), version.c_str()) << "\n";
    memorial_file << "\n";
    memorial_file << string_format(_("In memory of: %s"), name.c_str()) << "\n";
    if(epitaph.length() > 0) { //Don't record empty epitaphs
        //~ The “%s” will be replaced by an epitaph as displyed in the memorial files. Replace the quotation marks as appropriate for your language.
        memorial_file << string_format(pgettext("epitaph","\"%s\""), epitaph.c_str()) << "\n\n";
    }
    //~ First parameter: Pronoun, second parameter: a profession name (with article)
    memorial_file << string_format("%s was %s when the apocalypse began.",
                                   pronoun.c_str(), profession_name.c_str()) << "\n";
    memorial_file << string_format("%s died on %s of year %d, day %d, at %s.",
                     pronoun.c_str(), season_name_uc[calendar::turn.get_season()].c_str(), (calendar::turn.years() + 1),
                     (calendar::turn.days() + 1), calendar::turn.print_time().c_str()) << "\n";
    memorial_file << kill_place << "\n";
    memorial_file << "\n";

    //Misc
    memorial_file << string_format(_("Cash on hand: $%d"), cash) << "\n";
    memorial_file << "\n";

    //HP
    memorial_file << _("Final HP:") << "\n";
    memorial_file << indent << string_format(_(" Head: %d/%d"), hp_cur[hp_head],  hp_max[hp_head] ) << "\n";
    memorial_file << indent << string_format(_("Torso: %d/%d"), hp_cur[hp_torso], hp_max[hp_torso]) << "\n";
    memorial_file << indent << string_format(_("L Arm: %d/%d"), hp_cur[hp_arm_l], hp_max[hp_arm_l]) << "\n";
    memorial_file << indent << string_format(_("R Arm: %d/%d"), hp_cur[hp_arm_r], hp_max[hp_arm_r]) << "\n";
    memorial_file << indent << string_format(_("L Leg: %d/%d"), hp_cur[hp_leg_l], hp_max[hp_leg_l]) << "\n";
    memorial_file << indent << string_format(_("R Leg: %d/%d"), hp_cur[hp_leg_r], hp_max[hp_leg_r]) << "\n";
    memorial_file << "\n";

    //Stats
    memorial_file << _("Final Stats:") << "\n";
    memorial_file << indent << string_format(_("Str %d"), str_cur)
                  << indent << string_format(_("Dex %d"), dex_cur)
                  << indent << string_format(_("Int %d"), int_cur)
                  << indent << string_format(_("Per %d"), per_cur) << "\n";
    memorial_file << _("Base Stats:") << "\n";
    memorial_file << indent << string_format(_("Str %d"), str_max)
                  << indent << string_format(_("Dex %d"), dex_max)
                  << indent << string_format(_("Int %d"), int_max)
                  << indent << string_format(_("Per %d"), per_max) << "\n";
    memorial_file << "\n";

    //Last 20 messages
    memorial_file << _("Final Messages:") << "\n";
    std::vector<std::pair<std::string, std::string> > recent_messages = Messages::recent_messages(20);
    for( size_t i = 0; i < recent_messages.size(); ++i ) {
      memorial_file << indent << recent_messages[i].first << " " << recent_messages[i].second;
      memorial_file << "\n";
    }
    memorial_file << "\n";

    //Kill list
    memorial_file << _("Kills:") << "\n";

    int total_kills = 0;

    const std::map<std::string, mtype*> monids = MonsterGenerator::generator().get_all_mtypes();
    for (std::map<std::string, mtype*>::const_iterator mon = monids.begin(); mon != monids.end(); ++mon){
        if (g->kill_count(mon->first) > 0){
            memorial_file << "  " << mon->second->sym << " - " << string_format("%4d",g->kill_count(mon->first)) << " " << mon->second->nname(g->kill_count(mon->first)) << "\n";
            total_kills += g->kill_count(mon->first);
        }
    }
    if(total_kills == 0) {
      memorial_file << indent << _("No monsters were killed.") << "\n";
    } else {
      memorial_file << string_format(_("Total kills: %d"), total_kills) << "\n";
    }
    memorial_file << "\n";

    //Skills
    memorial_file << _("Skills:") << "\n";
    for (std::vector<Skill*>::iterator aSkill = Skill::skills.begin();
      aSkill != Skill::skills.end(); ++aSkill) {
      SkillLevel next_skill_level = skillLevel(*aSkill);
      memorial_file << indent << (*aSkill)->name() << ": "
              << next_skill_level.level() << " (" << next_skill_level.exercise() << "%)\n";
    }
    memorial_file << "\n";

    //Traits
    memorial_file << _("Traits:") << "\n";
    bool had_trait = false;
    for (std::map<std::string, trait>::iterator iter = traits.begin(); iter != traits.end(); ++iter) {
      if(has_trait(iter->first)) {
        had_trait = true;
        memorial_file << indent << traits[iter->first].name << "\n";
      }
    }
    if(!had_trait) {
      memorial_file << indent << _("(None)") << "\n";
    }
    memorial_file << "\n";

    //Effects (illnesses)
    memorial_file << _("Ongoing Effects:") << "\n";
    bool had_effect = false;
    for (auto &next_illness : illness) {
      if(dis_name(next_illness).size() > 0) {
        had_effect = true;
        memorial_file << indent << dis_name(next_illness) << "\n";
      }
    }
    //Various effects not covered by the illness list - from player.cpp
    if(morale_level() >= 100) {
      had_effect = true;
      memorial_file << indent << _("Elated") << "\n";
    }
    if(morale_level() <= -100) {
      had_effect = true;
      memorial_file << indent << _("Depressed") << "\n";
    }
    if(pain - pkill > 0) {
      had_effect = true;
      memorial_file << indent << _("Pain") << " (" << (pain - pkill) << ")";
    }
    if(stim > 0) {
      had_effect = true;
      int dexbonus = int(stim / 10);
      if (abs(stim) >= 30) {
        dexbonus -= int(abs(stim - 15) /  8);
      }
      if(dexbonus < 0) {
        memorial_file << indent << _("Stimulant Overdose") << "\n";
      } else {
        memorial_file << indent << _("Stimulant") << "\n";
      }
    } else if(stim < 0) {
      had_effect = true;
      memorial_file << indent << _("Depressants") << "\n";
    }
    if(!had_effect) {
      memorial_file << indent << _("(None)") << "\n";
    }
    memorial_file << "\n";

    //Bionics
    memorial_file << _("Bionics:") << "\n";
    int total_bionics = 0;
    for( size_t i = 0; i < my_bionics.size(); ++i ) {
      bionic_id next_bionic_id = my_bionics[i].id;
      memorial_file << indent << (i+1) << ": " << bionics[next_bionic_id]->name << "\n";
      total_bionics++;
    }
    if(total_bionics == 0) {
      memorial_file << indent << _("No bionics were installed.") << "\n";
    } else {
      memorial_file << string_format(_("Total bionics: %d"), total_bionics) << "\n";
    }
    memorial_file << string_format(_("Power: %d/%d"), power_level,  max_power_level) << "\n";
    memorial_file << "\n";

    //Equipment
    memorial_file << _("Weapon:") << "\n";
    memorial_file << indent << weapon.invlet << " - " << weapon.tname() << "\n";
    memorial_file << "\n";

    memorial_file << _("Equipment:") << "\n";
    for( size_t i = 0; i < worn.size(); ++i ) {
      item next_item = worn[i];
      memorial_file << indent << next_item.invlet << " - " << next_item.tname();
      if(next_item.charges > 0) {
        memorial_file << " (" << next_item.charges << ")";
      } else if (next_item.contents.size() == 1
              && next_item.contents[0].charges > 0) {
        memorial_file << " (" << next_item.contents[0].charges << ")";
      }
      memorial_file << "\n";
    }
    memorial_file << "\n";

    //Inventory
    memorial_file << _("Inventory:") << "\n";
    inv.restack(this);
    inv.sort();
    invslice slice = inv.slice();
    for( size_t i = 0; i < slice.size(); ++i ) {
      item& next_item = slice[i]->front();
      memorial_file << indent << next_item.invlet << " - " << next_item.tname();
      if(slice[i]->size() > 1) {
        memorial_file << " [" << slice[i]->size() << "]";
      }
      if(next_item.charges > 0) {
        memorial_file << " (" << next_item.charges << ")";
      } else if (next_item.contents.size() == 1
              && next_item.contents[0].charges > 0) {
        memorial_file << " (" << next_item.contents[0].charges << ")";
      }
      memorial_file << "\n";
    }
    memorial_file << "\n";

    //Lifetime stats
    memorial_file << _("Lifetime Stats") << "\n";
    memorial_file << indent << string_format(_("Distance walked: %d squares"),
                       player_stats.squares_walked) << "\n";
    memorial_file << indent << string_format(_("Damage taken: %d damage"),
                       player_stats.damage_taken) << "\n";
    memorial_file << indent << string_format(_("Damage healed: %d damage"),
                       player_stats.damage_healed) << "\n";
    memorial_file << indent << string_format(_("Headshots: %d"),
                       player_stats.headshots) << "\n";
    memorial_file << "\n";

    //History
    memorial_file << _("Game History") << "\n";
    memorial_file << dump_memorial();

}

/**
 * Adds an event to the memorial log, to be written to the memorial file when
 * the character dies. The message should contain only the informational string,
 * as the timestamp and location will be automatically prepended.
 */
void player::add_memorial_log(const char* male_msg, const char* female_msg, ...)
{

    va_list ap;

    va_start(ap, female_msg);
    std::string msg;
    if(this->male) {
        msg = vstring_format(male_msg, ap);
    } else {
        msg = vstring_format(female_msg, ap);
    }
    va_end(ap);

    if(msg.empty()) {
        return;
    }

    std::stringstream timestamp;
    //~ A timestamp. Parameters from left to right: Year, season, day, time
    timestamp << string_format(_("Year %1$d, %2$s %3$d, %4$s"), calendar::turn.years() + 1,
                               season_name_uc[calendar::turn.get_season()].c_str(),
                               calendar::turn.days() + 1, calendar::turn.print_time().c_str()
                               );

    const oter_id &cur_ter = overmap_buffer.ter(g->om_global_location());
    std::string location = otermap[cur_ter].name;

    std::stringstream log_message;
    log_message << "| " << timestamp.str() << " | " << location.c_str() << " | " << msg;

    memorial_log.push_back(log_message.str());

}

/**
 * Loads the data in a memorial file from the given ifstream. All the memorial
 * entry lines begin with a pipe (|).
 * @param fin The ifstream to read the memorial entries from.
 */
void player::load_memorial_file(std::ifstream &fin)
{
  std::string entry;
  memorial_log.clear();
  while(fin.peek() == '|') {
    getline(fin, entry);
    memorial_log.push_back(entry);
  }
}

/**
 * Concatenates all of the memorial log entries, delimiting them with newlines,
 * and returns the resulting string. Used for saving and for writing out to the
 * memorial file.
 */
std::string player::dump_memorial()
{

  std::stringstream output;

  for( size_t i = 0; i < memorial_log.size(); ++i ) {
    output << memorial_log[i] << "\n";
  }

  return output.str();

}

/**
 * Returns a pointer to the stat-tracking struct. Its fields should be edited
 * as necessary to track ongoing counters, which will be added to the memorial
 * file. For single events, rather than cumulative counters, see
 * add_memorial_log.
 * @return A pointer to the stats struct being used to track this player's
 *         lifetime stats.
 */
stats* player::lifetime_stats()
{
    return &player_stats;
}

// copy of stats, for saving
stats player::get_stats() const
{
    return player_stats;
}

void player::mod_stat( std::string stat, int modifier )
{
    if( stat == "hunger" ) {
        hunger += modifier;
    } else if( stat == "thirst" ) {
        thirst += modifier;
    } else if( stat == "fatigue" ) {
        fatigue += modifier;
    } else if( stat == "oxygen" ) {
        oxygen += modifier;
    } else {
        // Fall through to the creature method.
        Creature::mod_stat( stat, modifier );
    }
}

inline bool skill_display_sort(const std::pair<Skill *, int> &a, const std::pair<Skill *, int> &b)
{
    int levelA = a.second;
    int levelB = b.second;
    return levelA > levelB || (levelA == levelB && a.first->name() < b.first->name());
}

std::string swim_cost_text(int moves)
{
    return string_format( ngettext( "Swimming costs %+d movement point. ",
                                    "Swimming costs %+d movement points. ",
                                    moves ),
                          moves );
}

std::string run_cost_text(int moves)
{
    return string_format( ngettext( "Running costs %+d movement point. ",
                                    "Running costs %+d movement points. ",
                                    moves ),
                          moves );
}

std::string reload_cost_text(int moves)
{
    return string_format( ngettext( "Reloading costs %+d movement point. ",
                                    "Reloading costs %+d movement points. ",
                                    moves ),
                          moves );
}

std::string melee_cost_text(int moves)
{
    return string_format( ngettext( "Melee and thrown attacks cost %+d movement point. ",
                                    "Melee and thrown attacks cost %+d movement points. ",
                                    moves ),
                          moves );
}

std::string doge_skill_text(double mod)
{
    return string_format( _( "Dodge skill %+.1f. " ), mod );
}

void player::disp_info()
{
    unsigned line;
    std::vector<std::string> effect_name;
    std::vector<std::string> effect_text;
    std::string tmp = "";
    for (auto &next_illness : illness) {
        if (dis_name(next_illness).size() > 0) {
            effect_name.push_back(dis_name(next_illness));
            effect_text.push_back(dis_description(next_illness));
        }
    }
    for( auto maps = effects.begin(); maps != effects.end(); ++maps) {
        for( auto effect_it = maps->second.begin(); effect_it != maps->second.end(); ++effect_it) {
            tmp = effect_it->second.disp_name();
            if (tmp != "") {
                effect_name.push_back( tmp );
                effect_text.push_back( effect_it->second.disp_desc() );
            }
        }
    }
    if (abs(morale_level()) >= 100) {
        bool pos = (morale_level() > 0);
        effect_name.push_back(pos ? _("Elated") : _("Depressed"));
        std::stringstream morale_text;
        if (abs(morale_level()) >= 200) {
            morale_text << _("Dexterity") << (pos ? " +" : " ") <<
                int(morale_level() / 200) << "   ";
        }
        if (abs(morale_level()) >= 180) {
            morale_text << _("Strength") << (pos ? " +" : " ") <<
                int(morale_level() / 180) << "   ";
        }
        if (abs(morale_level()) >= 125) {
            morale_text << _("Perception") << (pos ? " +" : " ") <<
                int(morale_level() / 125) << "   ";
        }
        morale_text << _("Intelligence") << (pos ? " +" : " ") <<
            int(morale_level() / 100) << "   ";
        effect_text.push_back(morale_text.str());
    }
    if (pain - pkill > 0) {
        effect_name.push_back(_("Pain"));
        std::stringstream pain_text;
        // Cenobites aren't markedly physically impaired by pain.
        if ((pain - pkill >= 15) && (!(has_trait("CENOBITE")))) {
            pain_text << _("Strength") << " -" << int((pain - pkill) / 15) << "   " << _("Dexterity") << " -" <<
                int((pain - pkill) / 15) << "   ";
        }
        // They do find the sensations distracting though.
        // Pleasurable...but distracting.
        if (pain - pkill >= 20) {
            pain_text << _("Perception") << " -" << int((pain - pkill) / 15) << "   ";
        }
        pain_text << _("Intelligence") << " -" << 1 + int((pain - pkill) / 25);
        effect_text.push_back(pain_text.str());
    }
    if (stim > 0) {
        int dexbonus = int(stim / 10);
        int perbonus = int(stim /  7);
        int intbonus = int(stim /  6);
        if (abs(stim) >= 30) {
            dexbonus -= int(abs(stim - 15) /  8);
            perbonus -= int(abs(stim - 15) / 12);
            intbonus -= int(abs(stim - 15) / 14);
        }

        if (dexbonus < 0) {
            effect_name.push_back(_("Stimulant Overdose"));
        } else {
            effect_name.push_back(_("Stimulant"));
        }
        std::stringstream stim_text;
        stim_text << _("Speed") << " +" << stim << "   " << _("Intelligence") <<
            (intbonus > 0 ? " + " : " ") << intbonus << "   " << _("Perception") <<
            (perbonus > 0 ? " + " : " ") << perbonus << "   " << _("Dexterity")  <<
            (dexbonus > 0 ? " + " : " ") << dexbonus;
        effect_text.push_back(stim_text.str());
    } else if (stim < 0) {
        effect_name.push_back(_("Depressants"));
        std::stringstream stim_text;
        int dexpen = int(stim / 10);
        int perpen = int(stim /  7);
        int intpen = int(stim /  6);
        // Since dexpen etc. are always less than 0, no need for + signs
        stim_text << _("Speed") << " " << stim << "   " << _("Intelligence") << " " << intpen <<
            "   " << _("Perception") << " " << perpen << "   " << _("Dexterity") << " " << dexpen;
        effect_text.push_back(stim_text.str());
    }

    if ((has_trait("TROGLO") && g->is_in_sunlight(posx, posy) &&
         g->weather == WEATHER_SUNNY) ||
        (has_trait("TROGLO2") && g->is_in_sunlight(posx, posy) &&
         g->weather != WEATHER_SUNNY)) {
        effect_name.push_back(_("In Sunlight"));
        effect_text.push_back(_("The sunlight irritates you.\n\
Strength - 1;    Dexterity - 1;    Intelligence - 1;    Perception - 1"));
    } else if (has_trait("TROGLO2") && g->is_in_sunlight(posx, posy)) {
        effect_name.push_back(_("In Sunlight"));
        effect_text.push_back(_("The sunlight irritates you badly.\n\
Strength - 2;    Dexterity - 2;    Intelligence - 2;    Perception - 2"));
    } else if (has_trait("TROGLO3") && g->is_in_sunlight(posx, posy)) {
        effect_name.push_back(_("In Sunlight"));
        effect_text.push_back(_("The sunlight irritates you terribly.\n\
Strength - 4;    Dexterity - 4;    Intelligence - 4;    Perception - 4"));
    }

    for (size_t i = 0; i < addictions.size(); i++) {
        if (addictions[i].sated < 0 &&
            addictions[i].intensity >= MIN_ADDICTION_LEVEL) {
            effect_name.push_back(addiction_name(addictions[i]));
            effect_text.push_back(addiction_text(addictions[i]));
        }
    }

    unsigned maxy = unsigned(TERMY);

    unsigned infooffsetytop = 11;
    unsigned infooffsetybottom = 15;
    std::vector<std::string> traitslist;

    for ( auto iter = my_mutations.begin(); iter != my_mutations.end(); ++iter) {
        traitslist.push_back(*iter);
    }

    unsigned effect_win_size_y = 1 + effect_name.size();
    unsigned trait_win_size_y = 1 + traitslist.size();
    unsigned skill_win_size_y = 1 + Skill::skill_count();

    if (trait_win_size_y + infooffsetybottom > maxy) {
        trait_win_size_y = maxy - infooffsetybottom;
    }

    if (skill_win_size_y + infooffsetybottom > maxy) {
        skill_win_size_y = maxy - infooffsetybottom;
    }

    WINDOW* w_grid_top    = newwin(infooffsetybottom, FULL_SCREEN_WIDTH+1, VIEW_OFFSET_Y, VIEW_OFFSET_X);
    WINDOW* w_grid_skill  = newwin(skill_win_size_y + 1, 27, infooffsetybottom + VIEW_OFFSET_Y, 0 + VIEW_OFFSET_X);
    WINDOW* w_grid_trait  = newwin(trait_win_size_y + 1, 27, infooffsetybottom + VIEW_OFFSET_Y, 27 + VIEW_OFFSET_X);
    WINDOW* w_grid_effect = newwin(effect_win_size_y+ 1, 28, infooffsetybottom + VIEW_OFFSET_Y, 53 + VIEW_OFFSET_X);

    WINDOW* w_tip     = newwin(1, FULL_SCREEN_WIDTH,  VIEW_OFFSET_Y,  0 + VIEW_OFFSET_X);
    WINDOW* w_stats   = newwin(9, 26,  1 + VIEW_OFFSET_Y,  0 + VIEW_OFFSET_X);
    WINDOW* w_traits  = newwin(trait_win_size_y, 26, infooffsetybottom + VIEW_OFFSET_Y,  27 + VIEW_OFFSET_X);
    WINDOW* w_encumb  = newwin(9, 26,  1 + VIEW_OFFSET_Y, 27 + VIEW_OFFSET_X);
    WINDOW* w_effects = newwin(effect_win_size_y, 26, infooffsetybottom + VIEW_OFFSET_Y, 54 + VIEW_OFFSET_X);
    WINDOW* w_speed   = newwin(9, 26,  1 + VIEW_OFFSET_Y, 54 + VIEW_OFFSET_X);
    WINDOW* w_skills  = newwin(skill_win_size_y, 26, infooffsetybottom + VIEW_OFFSET_Y, 0 + VIEW_OFFSET_X);
    WINDOW* w_info    = newwin(3, FULL_SCREEN_WIDTH, infooffsetytop + VIEW_OFFSET_Y,  0 + VIEW_OFFSET_X);

    for (unsigned i = 0; i < unsigned(FULL_SCREEN_WIDTH + 1); i++) {
        //Horizontal line top grid
        mvwputch(w_grid_top, 10, i, BORDER_COLOR, LINE_OXOX);
        mvwputch(w_grid_top, 14, i, BORDER_COLOR, LINE_OXOX);

        //Vertical line top grid
        if (i <= infooffsetybottom) {
            mvwputch(w_grid_top, i, 26, BORDER_COLOR, LINE_XOXO);
            mvwputch(w_grid_top, i, 53, BORDER_COLOR, LINE_XOXO);
            mvwputch(w_grid_top, i, FULL_SCREEN_WIDTH, BORDER_COLOR, LINE_XOXO);
        }

        //Horizontal line skills
        if (i <= 26) {
            mvwputch(w_grid_skill, skill_win_size_y, i, BORDER_COLOR, LINE_OXOX);
        }

        //Vertical line skills
        if (i <= skill_win_size_y) {
            mvwputch(w_grid_skill, i, 26, BORDER_COLOR, LINE_XOXO);
        }

        //Horizontal line traits
        if (i <= 26) {
            mvwputch(w_grid_trait, trait_win_size_y, i, BORDER_COLOR, LINE_OXOX);
        }

        //Vertical line traits
        if (i <= trait_win_size_y) {
            mvwputch(w_grid_trait, i, 26, BORDER_COLOR, LINE_XOXO);
        }

        //Horizontal line effects
        if (i <= 27) {
            mvwputch(w_grid_effect, effect_win_size_y, i, BORDER_COLOR, LINE_OXOX);
        }

        //Vertical line effects
        if (i <= effect_win_size_y) {
            mvwputch(w_grid_effect, i, 0, BORDER_COLOR, LINE_XOXO);
            mvwputch(w_grid_effect, i, 27, BORDER_COLOR, LINE_XOXO);
        }
    }

    //Intersections top grid
    mvwputch(w_grid_top, 14, 26, BORDER_COLOR, LINE_OXXX); // T
    mvwputch(w_grid_top, 14, 53, BORDER_COLOR, LINE_OXXX); // T
    mvwputch(w_grid_top, 10, 26, BORDER_COLOR, LINE_XXOX); // _|_
    mvwputch(w_grid_top, 10, 53, BORDER_COLOR, LINE_XXOX); // _|_
    mvwputch(w_grid_top, 10, FULL_SCREEN_WIDTH, BORDER_COLOR, LINE_XOXX); // -|
    mvwputch(w_grid_top, 14, FULL_SCREEN_WIDTH, BORDER_COLOR, LINE_XOXX); // -|
    wrefresh(w_grid_top);

    mvwputch(w_grid_skill, skill_win_size_y, 26, BORDER_COLOR, LINE_XOOX); // _|

    if (skill_win_size_y > trait_win_size_y)
        mvwputch(w_grid_skill, trait_win_size_y, 26, BORDER_COLOR, LINE_XXXO); // |-
    else if (skill_win_size_y == trait_win_size_y)
        mvwputch(w_grid_skill, trait_win_size_y, 26, BORDER_COLOR, LINE_XXOX); // _|_

    mvwputch(w_grid_trait, trait_win_size_y, 26, BORDER_COLOR, LINE_XOOX); // _|

    if (trait_win_size_y > effect_win_size_y) {
        mvwputch(w_grid_trait, effect_win_size_y, 26, BORDER_COLOR, LINE_XXXO); // |-
    } else if (trait_win_size_y == effect_win_size_y) {
        mvwputch(w_grid_trait, effect_win_size_y, 26, BORDER_COLOR, LINE_XXOX); // _|_
    } else if (trait_win_size_y < effect_win_size_y) {
        mvwputch(w_grid_trait, trait_win_size_y, 26, BORDER_COLOR, LINE_XOXX); // -|
        mvwputch(w_grid_trait, effect_win_size_y, 26, BORDER_COLOR, LINE_XXOO); // |_
    }

    mvwputch(w_grid_effect, effect_win_size_y, 0, BORDER_COLOR, LINE_XXOO); // |_
    mvwputch(w_grid_effect, effect_win_size_y, 27, BORDER_COLOR, LINE_XOOX); // _|

    wrefresh(w_grid_skill);
    wrefresh(w_grid_effect);
    wrefresh(w_grid_trait);

    //-1 for header
    trait_win_size_y--;
    skill_win_size_y--;
    effect_win_size_y--;

    // Print name and header
    // Post-humanity trumps your pre-Cataclysm life.
    if (crossed_threshold()) {
        std::vector<std::string> traitslist;
        std::string race;
        for (size_t i = 0; i < traitslist.size(); i++) {
            if (mutation_data[traitslist[i]].threshold == true)
                race = traits[traitslist[i]].name;
        }
        //~ player info window: 1s - name, 2s - gender, 3s - Prof or Mutation name
        mvwprintw(w_tip, 0, 0, _("%1$s | %2$s | %3$s"), name.c_str(),
                  male ? _("Male") : _("Female"), race.c_str());
    } else if (prof == NULL || prof == prof->generic()) {
        // Regular person. Nothing interesting.
        //~ player info window: 1s - name, 2s - gender, '|' - field separator.
        mvwprintw(w_tip, 0, 0, _("%1$s | %2$s"), name.c_str(),
                  male ? _("Male") : _("Female"));
    } else {
        mvwprintw(w_tip, 0, 0, _("%1$s | %2$s | %3$s"), name.c_str(),
                  male ? _("Male") : _("Female"), prof->gender_appropriate_name(male).c_str());
    }

    input_context ctxt("PLAYER_INFO");
    ctxt.register_updown();
    ctxt.register_action("NEXT_TAB", _("Cycle to next category"));
    ctxt.register_action("QUIT");
    ctxt.register_action("CONFIRM", _("Toggle skill training"));
    ctxt.register_action("HELP_KEYBINDINGS");
    std::string action;

    std::string help_msg = string_format(_("Press %s for help."), ctxt.get_desc("HELP_KEYBINDINGS").c_str());
    mvwprintz(w_tip, 0, FULL_SCREEN_WIDTH - utf8_width(help_msg.c_str()), c_ltred, help_msg.c_str());
    help_msg.clear();
    wrefresh(w_tip);

    // First!  Default STATS screen.
    const char* title_STATS = _("STATS");
    mvwprintz(w_stats, 0, 13 - utf8_width(title_STATS)/2, c_ltgray, title_STATS);
    mvwprintz(w_stats, 2, 1, c_ltgray, "                     ");
    mvwprintz(w_stats, 2, 1, c_ltgray, _("Strength:"));
    mvwprintz(w_stats, 2, 20, c_ltgray, str_max>9?"(%d)":" (%d)", str_max);
    mvwprintz(w_stats, 3, 1, c_ltgray, "                     ");
    mvwprintz(w_stats, 3, 1, c_ltgray, _("Dexterity:"));
    mvwprintz(w_stats, 3, 20, c_ltgray, dex_max>9?"(%d)":" (%d)", dex_max);
    mvwprintz(w_stats, 4, 1, c_ltgray, "                     ");
    mvwprintz(w_stats, 4, 1, c_ltgray, _("Intelligence:"));
    mvwprintz(w_stats, 4, 20, c_ltgray, int_max>9?"(%d)":" (%d)", int_max);
    mvwprintz(w_stats, 5, 1, c_ltgray, "                     ");
    mvwprintz(w_stats, 5, 1, c_ltgray, _("Perception:"));
    mvwprintz(w_stats, 5, 20, c_ltgray, per_max>9?"(%d)":" (%d)", per_max);

    nc_color status = c_white;

    int stat_tmp = get_str();
    if (stat_tmp <= 0)
        status = c_dkgray;
    else if (stat_tmp < str_max / 2)
        status = c_red;
    else if (stat_tmp < str_max)
        status = c_ltred;
    else if (stat_tmp == str_max)
        status = c_white;
    else if (stat_tmp < str_max * 1.5)
        status = c_ltgreen;
    else
        status = c_green;
    mvwprintz(w_stats,  2, (stat_tmp < 10 ? 17 : 16), status, "%d", stat_tmp);

    stat_tmp = get_dex();
    if (stat_tmp <= 0)
        status = c_dkgray;
    else if (stat_tmp < dex_max / 2)
        status = c_red;
    else if (stat_tmp < dex_max)
        status = c_ltred;
    else if (stat_tmp == dex_max)
        status = c_white;
    else if (stat_tmp < dex_max * 1.5)
        status = c_ltgreen;
    else
        status = c_green;
    mvwprintz(w_stats,  3, (stat_tmp < 10 ? 17 : 16), status, "%d", stat_tmp);

    stat_tmp = get_int();
    if (stat_tmp <= 0)
        status = c_dkgray;
    else if (stat_tmp < int_max / 2)
        status = c_red;
    else if (stat_tmp < int_max)
        status = c_ltred;
    else if (stat_tmp == int_max)
        status = c_white;
    else if (stat_tmp < int_max * 1.5)
        status = c_ltgreen;
    else
        status = c_green;
    mvwprintz(w_stats,  4, (stat_tmp < 10 ? 17 : 16), status, "%d", stat_tmp);

    stat_tmp = get_per();
    if (stat_tmp <= 0)
        status = c_dkgray;
    else if (stat_tmp < per_max / 2)
        status = c_red;
    else if (stat_tmp < per_max)
        status = c_ltred;
    else if (stat_tmp == per_max)
        status = c_white;
    else if (stat_tmp < per_max * 1.5)
        status = c_ltgreen;
    else
        status = c_green;
    mvwprintz(w_stats,  5, (stat_tmp < 10 ? 17 : 16), status, "%d", stat_tmp);

    wrefresh(w_stats);

    // Next, draw encumberment.
    std::string asText[] = {_("Torso"), _("Head"), _("Eyes"), _("Mouth"), _("L. Arm"), _("R. Arm"),
                             _("L. Hand"), _("R. Hand"), _("L. Leg"), _("R. Leg"), _("L. Foot"),
                             _("R. Foot")};
    body_part aBodyPart[] = {bp_torso, bp_head, bp_eyes, bp_mouth, bp_arm_l, bp_arm_r, bp_hand_l,
                             bp_hand_r, bp_leg_l, bp_leg_r, bp_foot_l, bp_foot_r};
    int iEnc, iArmorEnc, iBodyTempInt;
    double iLayers;

    const char *title_ENCUMB = _("ENCUMBRANCE AND WARMTH");
    mvwprintz(w_encumb, 0, 13 - utf8_width(title_ENCUMB) / 2, c_ltgray, title_ENCUMB);
    for (int i = 0; i < 8; i++) {
        iLayers = iArmorEnc = 0;
        iBodyTempInt = (temp_conv[i] / 100.0) * 2 - 100; // Scale of -100 to +100
        iEnc = encumb(aBodyPart[i], iLayers, iArmorEnc);
        mvwprintz(w_encumb, i + 1, 1, c_ltgray, "%s", asText[i].c_str());
        mvwprintz(w_encumb, i + 1, 8, c_ltgray, "(%d)", iLayers);
        mvwprintz(w_encumb, i + 1, 11, c_ltgray, "%*s%d%s%d=", (iArmorEnc < 0 || iArmorEnc > 9 ? 1 : 2),
                  " ", iArmorEnc, "+", iEnc - iArmorEnc);
        wprintz(w_encumb, encumb_color(iEnc), "%s%d", (iEnc < 0 || iEnc > 9 ? "" : " ") , iEnc);
        wprintz(w_encumb, bodytemp_color(i), " (%3d)", iBodyTempInt);
    }
    wrefresh(w_encumb);

    // Next, draw traits.
    const char *title_TRAITS = _("TRAITS");
    mvwprintz(w_traits, 0, 13 - utf8_width(title_TRAITS)/2, c_ltgray, title_TRAITS);
    std::sort(traitslist.begin(), traitslist.end(), trait_display_sort);
    for (size_t i = 0; i < traitslist.size() && i < trait_win_size_y; i++) {
        if (mutation_data[traitslist[i]].threshold == true)
            status = c_white;
        else if (traits[traitslist[i]].mixed_effect == true)
            status = c_pink;
        else if (traits[traitslist[i]].points > 0)
            status = c_ltgreen;
        else if (traits[traitslist[i]].points < 0)
            status = c_ltred;
        else
            status = c_yellow;
        mvwprintz(w_traits, i+1, 1, status, traits[traitslist[i]].name.c_str());
    }
    wrefresh(w_traits);

    // Next, draw effects.
    const char *title_EFFECTS = _("EFFECTS");
    mvwprintz(w_effects, 0, 13 - utf8_width(title_EFFECTS)/2, c_ltgray, title_EFFECTS);
    for (size_t i = 0; i < effect_name.size() && i < effect_win_size_y; i++) {
        mvwprintz(w_effects, i+1, 0, c_ltgray, "%s", effect_name[i].c_str());
    }
    wrefresh(w_effects);

    // Next, draw skills.
    line = 1;
    std::vector<Skill*> skillslist;
    const char *title_SKILLS = _("SKILLS");
    mvwprintz(w_skills, 0, 13 - utf8_width(title_SKILLS)/2, c_ltgray, title_SKILLS);

    std::vector<std::pair<Skill *, int> > sorted;
    int num_skills = Skill::skills.size();
    for (int i = 0; i < num_skills; i++) {
        Skill *s = Skill::skills[i];
        SkillLevel &sl = skillLevel(s);
        sorted.push_back(std::pair<Skill *, int>(s, sl.level() * 100 + sl.exercise()));
    }
    std::sort(sorted.begin(), sorted.end(), skill_display_sort);
    for (std::vector<std::pair<Skill *, int> >::iterator i = sorted.begin(); i != sorted.end(); ++i) {
        skillslist.push_back((*i).first);
    }

    for (auto aSkill = skillslist.begin(); aSkill != skillslist.end(); ++aSkill) {
        SkillLevel level = skillLevel(*aSkill);

        // Default to not training and not rusting
        nc_color text_color = c_blue;
        bool training = level.isTraining();
        bool rusting = level.isRusting();

        if(training && rusting) {
            text_color = c_ltred;
        } else if (training) {
            text_color = c_ltblue;
        } else if (rusting) {
            text_color = c_red;
        }

        int level_num = (int)level;
        int exercise = level.exercise();

        if (has_active_bionic("bio_cqb") &&
        ((*aSkill)->ident() == "melee" || (*aSkill)->ident() == "unarmed" ||
         (*aSkill)->ident() == "cutting" || (*aSkill)->ident() == "bashing" ||
         (*aSkill)->ident() == "stabbing")) {
            level_num = 5;
            exercise = 0;
            text_color = c_yellow;
        }

        if (line < skill_win_size_y + 1) {
            mvwprintz(w_skills, line, 1, text_color, "%s:", (*aSkill)->name().c_str());
            mvwprintz(w_skills, line, 19, text_color, "%-2d(%2d%%)", level_num,
                      (exercise <  0 ? 0 : exercise));
            line++;
        }
    }
    wrefresh(w_skills);

    // Finally, draw speed.
    const char *title_SPEED = _("SPEED");
    mvwprintz(w_speed, 0, 13 - utf8_width(title_SPEED)/2, c_ltgray, title_SPEED);
    mvwprintz(w_speed, 1,  1, c_ltgray, _("Base Move Cost:"));
    mvwprintz(w_speed, 2,  1, c_ltgray, _("Current Speed:"));
    int newmoves = get_speed();
    int pen = 0;
    line = 3;
    if (weight_carried() > weight_capacity()) {
        pen = 25 * (weight_carried() - weight_capacity()) / (weight_capacity());
        mvwprintz(w_speed, line, 1, c_red, _("Overburdened        -%s%d%%"),
                  (pen < 10 ? " " : ""), pen);
        line++;
    }
    pen = int(morale_level() / 25);
    if (abs(pen) >= 4) {
        if (pen > 10)
            pen = 10;
        else if (pen < -10)
            pen = -10;
        if (pen > 0)
            mvwprintz(w_speed, line, 1, c_green, _("Good mood           +%s%d%%"),
                      (pen < 10 ? " " : ""), pen);
        else
            mvwprintz(w_speed, line, 1, c_red, _("Depressed           -%s%d%%"),
                      (abs(pen) < 10 ? " " : ""), abs(pen));
        line++;
    }
    pen = int((pain - pkill) * .7);
    if (has_trait("CENOBITE")) {
        pen /= 4;
    }
    if (pen > 60)
        pen = 60;
    if (pen >= 1) {
        mvwprintz(w_speed, line, 1, c_red, _("Pain                -%s%d%%"),
                  (pen < 10 ? " " : ""), pen);
        line++;
    }
    if (pkill >= 10) {
        pen = int(pkill * .1);
        mvwprintz(w_speed, line, 1, c_red, _("Painkillers         -%s%d%%"),
                  (pen < 10 ? " " : ""), pen);
        line++;
    }
    if (stim != 0) {
        pen = stim;
        if (pen > 0)
            mvwprintz(w_speed, line, 1, c_green, _("Stimulants          +%s%d%%"),
                      (pen < 10 ? " " : ""), pen);
        else
            mvwprintz(w_speed, line, 1, c_red, _("Depressants         -%s%d%%"),
                      (abs(pen) < 10 ? " " : ""), abs(pen));
        line++;
    }
    if (thirst > 40) {
        pen = int((thirst - 40) / 10);
        mvwprintz(w_speed, line, 1, c_red, _("Thirst              -%s%d%%"),
                  (pen < 10 ? " " : ""), pen);
        line++;
    }
    if (hunger > 100) {
        pen = int((hunger - 100) / 10);
        mvwprintz(w_speed, line, 1, c_red, _("Hunger              -%s%d%%"),
                  (pen < 10 ? " " : ""), pen);
        line++;
    }
    if (has_trait("SUNLIGHT_DEPENDENT") && !g->is_in_sunlight(posx, posy)) {
        pen = (g->light_level() >= 12 ? 5 : 10);
        mvwprintz(w_speed, line, 1, c_red, _("Out of Sunlight     -%s%d%%"),
                  (pen < 10 ? " " : ""), pen);
        line++;
    }
    if (has_trait ("COLDBLOOD4") && g->get_temperature() > 65) {
        pen = int( (g->get_temperature() - 65) / 2);
        mvwprintz(w_speed, line, 1, c_green, _("Cold-Blooded        +%s%d%%"),
                  (pen < 10 ? " " : ""), pen);
        line++;
    }
    if ((has_trait("COLDBLOOD") || has_trait("COLDBLOOD2") ||
         has_trait("COLDBLOOD3") || has_trait("COLDBLOOD4")) &&
        g->get_temperature() < 65) {
        if (has_trait("COLDBLOOD3") || has_trait("COLDBLOOD4")) {
            pen = int( (65 - g->get_temperature()) / 2);
        } else if (has_trait("COLDBLOOD2")) {
            pen = int( (65 - g->get_temperature()) / 3);
        } else {
            pen = int( (65 - g->get_temperature()) / 5);
        }
        mvwprintz(w_speed, line, 1, c_red, _("Cold-Blooded        -%s%d%%"),
                  (pen < 10 ? " " : ""), pen);
        line++;
    }

    std::map<std::string, int> speed_effects;
    std::string dis_text = "";
    for (auto &next_illness : illness) {
        int move_adjust = disease_speed_boost(next_illness);
        if (move_adjust != 0) {
            if (dis_combined_name(next_illness) == "") {
                dis_text = dis_name(next_illness);
            } else {
                dis_text = dis_combined_name(next_illness);
            }
            speed_effects[dis_text] += move_adjust;
        }
    }
    
    for( auto maps = effects.begin(); maps != effects.end(); ++maps ) {
        for( auto effect_it = maps->second.begin(); effect_it != maps->second.end(); ++effect_it ) {
            auto &it = effect_it->second;
            bool reduced = has_trait(it.get_resist_trait()) || has_effect(it.get_resist_effect());
            move_adjust = it.get_mod("SPEED", reduced);
        if (move_adjust != 0) {
            dis_text = it.get_speed_name();
            speed_effects[dis_text] += move_adjust;
        }
    }

    for (auto it = speed_effects.begin(); it != speed_effects.end(); ++it) {
        nc_color col = (it->second > 0 ? c_green : c_red);
        mvwprintz(w_speed, line,  1, col, "%s", it->first.c_str());
        mvwprintz(w_speed, line, 21, col, (it->second > 0 ? "+" : "-"));
        mvwprintz(w_speed, line, (abs(it->second) >= 10 ? 22 : 23), col, "%d%%",
                  abs(it->second));
        line++;
    }

    if (has_trait("QUICK")) {
        pen = int(newmoves * .1);
        mvwprintz(w_speed, line, 1, c_green, _("Quick               +%s%d%%"),
                  (pen < 10 ? " " : ""), pen);
    }
    if (has_bionic("bio_speed")) {
        pen = int(newmoves * .1);
        mvwprintz(w_speed, line, 1, c_green, _("Bionic Speed        +%s%d%%"),
                  (pen < 10 ? " " : ""), pen);
    }
    int runcost = run_cost(100);
    nc_color col = (runcost <= 100 ? c_green : c_red);
    mvwprintz(w_speed, 1, (runcost  >= 100 ? 21 : (runcost  < 10 ? 23 : 22)), col,
              "%d", runcost);
    col = (newmoves >= 100 ? c_green : c_red);
    mvwprintz(w_speed, 2, (newmoves >= 100 ? 21 : (newmoves < 10 ? 23 : 22)), col,
              "%d", newmoves);
    wrefresh(w_speed);

    refresh();

    int curtab = 1;
    unsigned min, max;
    line = 0;
    bool done = false;
    unsigned half_y = 0;

    // Initial printing is DONE.  Now we give the player a chance to scroll around
    // and "hover" over different items for more info.
    do {
        werase(w_info);
        switch (curtab) {
            case 1: // Stats tab
                mvwprintz(w_stats, 0, 0, h_ltgray, _("                          "));
                mvwprintz(w_stats, 0, 13 - utf8_width(title_STATS)/2, h_ltgray, title_STATS);
                if (line == 0) {
                    // display player current STR effects
                    mvwprintz(w_stats, 2, 1, h_ltgray, _("Strength:"));
                    mvwprintz(w_stats, 6, 1, c_magenta, _("Base HP: %d              "), hp_max[1]);
                    mvwprintz(w_stats, 7, 1, c_magenta, _("Carry weight: %.1f %s     "),
                              convert_weight(weight_capacity()),
                              OPTIONS["USE_METRIC_WEIGHTS"] == "kg"?_("kg"):_("lbs"));
                    mvwprintz(w_stats, 8, 1, c_magenta, _("Melee damage: %d         "),
                              base_damage(false));

                    fold_and_print(w_info, 0, 1, FULL_SCREEN_WIDTH - 2, c_magenta, _("\
Strength affects your melee damage, the amount of weight you can carry, your total HP, \
your resistance to many diseases, and the effectiveness of actions which require brute force."));
                } else if (line == 1) {
                    // display player current DEX effects
                    mvwprintz(w_stats, 3, 1, h_ltgray, _("Dexterity:"));
                    mvwprintz(w_stats, 6, 1, c_magenta, _("Melee to-hit bonus: +%d                      "),
                              base_to_hit(false));
                    mvwprintz(w_stats, 7, 1, c_magenta, "                                            ");
                    mvwprintz(w_stats, 7, 1, c_magenta, _("Ranged penalty: -%d"),
                              abs(ranged_dex_mod(false)));
                    mvwprintz(w_stats, 8, 1, c_magenta, "                                            ");
                    if (throw_dex_mod(false) <= 0) {
                        mvwprintz(w_stats, 8, 1, c_magenta, _("Throwing bonus: +%d"),
                        abs(throw_dex_mod(false)));
                    } else {
                        mvwprintz(w_stats, 8, 1, c_magenta, _("Throwing penalty: -%d"),
                        abs(throw_dex_mod(false)));
                    }
                    fold_and_print(w_info, 0, 1, FULL_SCREEN_WIDTH - 2, c_magenta, _("\
Dexterity affects your chance to hit in melee combat, helps you steady your \
gun for ranged combat, and enhances many actions that require finesse."));
                } else if (line == 2) {
                    // display player current INT effects
                    mvwprintz(w_stats, 4, 1, h_ltgray, _("Intelligence:"));
                    mvwprintz(w_stats, 6, 1, c_magenta, _("Read times: %d%%           "), read_speed(false));
                    mvwprintz(w_stats, 7, 1, c_magenta, _("Skill rust: %d%%           "), rust_rate(false));
                    mvwprintz(w_stats, 8, 1, c_magenta, _("Crafting Bonus: %d          "), get_int());

                    fold_and_print(w_info, 0, 1, FULL_SCREEN_WIDTH - 2, c_magenta, _("\
Intelligence is less important in most situations, but it is vital for more complex tasks like \
electronics crafting. It also affects how much skill you can pick up from reading a book."));
                } else if (line == 3) {
                    // display player current PER effects
                    mvwprintz(w_stats, 5, 1, h_ltgray, _("Perception:"));
                    mvwprintz(w_stats, 6, 1,  c_magenta, _("Ranged penalty: -%d"),
                              abs(ranged_per_mod(false)),"          ");
                    mvwprintz(w_stats, 7, 1, c_magenta, _("Trap detection level: %d       "), get_per());
                    mvwprintz(w_stats, 8, 1, c_magenta, "                             ");
                    fold_and_print(w_info, 0, 1, FULL_SCREEN_WIDTH - 2, c_magenta, _("\
Perception is the most important stat for ranged combat. It's also used for \
detecting traps and other things of interest."));
                }
                wrefresh(w_stats);
                wrefresh(w_info);

                action = ctxt.handle_input();
                if (action == "DOWN") {
                    line++;
                    if (line == 4)
                        line = 0;
                } else if (action == "UP") {
                    if (line == 0) {
                        line = 3;
                    } else {
                        line--;
                    }
                } else if (action == "NEXT_TAB") {
                    mvwprintz(w_stats, 0, 0, c_ltgray, _("                          "));
                    mvwprintz(w_stats, 0, 13 - utf8_width(title_STATS)/2, c_ltgray, title_STATS);
                    wrefresh(w_stats);
                    line = 0;
                    curtab++;
                } else if (action == "QUIT") {
                    done = true;
                }
            mvwprintz(w_stats, 2, 1, c_ltgray, _("Strength:"));
            mvwprintz(w_stats, 3, 1, c_ltgray, _("Dexterity:"));
            mvwprintz(w_stats, 4, 1, c_ltgray, _("Intelligence:"));
            mvwprintz(w_stats, 5, 1, c_ltgray, _("Perception:"));
            wrefresh(w_stats);
            break;
        case 2: // Encumberment tab
        {
            werase(w_encumb);
            mvwprintz(w_encumb, 0, 0, h_ltgray,  _("                          "));
            mvwprintz(w_encumb, 0, 13 - utf8_width(title_ENCUMB)/2, h_ltgray, title_ENCUMB);
            int encumb_win_size_y = 8;
            half_y = encumb_win_size_y / 2;
            if (line <= half_y) {
                min = 0;
                max = encumb_win_size_y;
            } else if (line >= 12 - half_y) {
                min = (12 - encumb_win_size_y);
                max = 12;
            } else {
                min = line - half_y;
                max = line - half_y + encumb_win_size_y;
            }

            for (unsigned i = min; i < max; i++) {
                iLayers = iArmorEnc = 0;
                iBodyTempInt = (temp_conv[i] / 100.0) * 2 - 100; // Scale of -100 to +100
                iEnc = encumb(aBodyPart[i], iLayers, iArmorEnc);
                if (line == i) {
                    mvwprintz(w_encumb, i + 1 - min, 1, h_ltgray, "%s", asText[i].c_str());
                } else {
                    mvwprintz(w_encumb, i + 1 - min, 1, c_ltgray, "%s", asText[i].c_str());
                }
                mvwprintz(w_encumb, i + 1 - min, 8, c_ltgray, "(%d)", iLayers);
                mvwprintz(w_encumb, i + 1 - min, 11, c_ltgray, "%*s%d%s%d=", (iArmorEnc < 0 || iArmorEnc > 9 ? 1 : 2),
                          " ", iArmorEnc, "+", iEnc - iArmorEnc);
                wprintz(w_encumb, encumb_color(iEnc), "%s%d", (iEnc < 0 || iEnc > 9 ? "" : " ") , iEnc);
                wprintz(w_encumb, bodytemp_color(i), " (%3d)", iBodyTempInt);
            }
            draw_scrollbar(w_encumb, line, encumb_win_size_y, 12, 1);

            werase(w_info);
            std::string s;
            if (line == 0) {
                s += string_format( _("Melee skill %+d; "), -encumb( bp_torso ) );
                s += doge_skill_text( -encumb( bp_torso ) );
                s += swim_cost_text( encumb( bp_torso ) * ( 80 - skillLevel( "swimming" ) * 3 ) );
                s += melee_cost_text( encumb( bp_torso ) * 20 );
            } else if (line == 1) { //Torso
                s += _("Head encumbrance has no effect; it simply limits how much you can put on.");
            } else if (line == 2) { //Head
                s += string_format( _("\
Perception %+d when checking traps or firing ranged weapons;\n\
Perception %+.1f when throwing items."),
                               -encumb(bp_eyes),
                               double(double(-encumb(bp_eyes)) / 2));
            } else if (line == 3) { //Eyes
                s += run_cost_text( encumb( bp_mouth ) * 5 );
            } else if (line == 4) { //Left Arm
                s += _("Arm encumbrance affects your accuracy with ranged weapons.");
            } else if (line == 5) { //Right Arm
                s += _("Arm encumbrance affects your accuracy with ranged weapons.");
            } else if (line == 6) { //Left Hand
                s += reload_cost_text( encumb( bp_hand_l ) * 15 );
                s += string_format( _("Dexterity %+d when throwing items."), -encumb( bp_hand_l ) );
            } else if (line == 7) { //Right Hand
                s += reload_cost_text( encumb( bp_hand_r ) * 15 );
                s += string_format( _("Dexterity %+d when throwing items."), -encumb( bp_hand_r ) );
            } else if (line == 8) { //Left Leg
                s += run_cost_text( encumb( bp_leg_l ) * 1.5 );
                s += swim_cost_text( encumb( bp_leg_l ) * ( 50 - skillLevel( "swimming" ) * 2 ) / 2 );
                s += doge_skill_text( -encumb( bp_leg_l ) / 4.0 );
            } else if (line == 9) { //Right Leg
                s += run_cost_text( encumb( bp_leg_r ) * 1.5 );
                s += swim_cost_text( encumb( bp_leg_r ) * ( 50 - skillLevel( "swimming" ) * 2 ) / 2 );
                s += doge_skill_text( -encumb( bp_leg_r ) / 4.0 );
            } else if (line == 10) { //Left Foot
                s += run_cost_text( encumb( bp_foot_l ) * 2.5 );
            } else if (line == 11) { //Right Foot
                s += run_cost_text( encumb( bp_foot_r ) * 2.5 );
            }
            fold_and_print( w_info, 0, 1, FULL_SCREEN_WIDTH - 2, c_magenta, s );
            wrefresh(w_info);


            action = ctxt.handle_input();
            if (action == "DOWN") {
                if (line < 11) {
                    line++;
                }
            } else if (action == "UP") {
                if (line > 0) {
                    line--;
                }
            } else if (action == "NEXT_TAB") {
                mvwprintz(w_encumb, 0, 0, c_ltgray,  _("                          "));
                mvwprintz(w_encumb, 0, 13 - utf8_width(title_ENCUMB)/2, c_ltgray, title_ENCUMB);
                wrefresh(w_encumb);
                line = 0;
                curtab++;
            } else if (action == "QUIT") {
                done = true;
            }
            break;
        }
        case 4: // Traits tab
            mvwprintz(w_traits, 0, 0, h_ltgray,  _("                          "));
            mvwprintz(w_traits, 0, 13 - utf8_width(title_TRAITS)/2, h_ltgray, title_TRAITS);
            if (line <= (trait_win_size_y-1)/2) {
                min = 0;
                max = trait_win_size_y;
                if (traitslist.size() < max)
                    max = traitslist.size();
            } else if (line >= traitslist.size() - (trait_win_size_y+1)/2) {
                min = (traitslist.size() < trait_win_size_y ? 0 : traitslist.size() - trait_win_size_y);
                max = traitslist.size();
            } else {
                min = line - (trait_win_size_y-1)/2;
                max = line + (trait_win_size_y+1)/2;
                if (traitslist.size() < max)
                    max = traitslist.size();
            }

            for (unsigned i = min; i < max; i++) {
                mvwprintz(w_traits, 1 + i - min, 1, c_ltgray, "                         ");
                if (i > traits.size())
                    status = c_ltblue;
                else if (mutation_data[traitslist[i]].threshold == true)
                    status = c_white;
                else if (traits[traitslist[i]].mixed_effect == true)
                    status = c_pink;
                else if (traits[traitslist[i]].points > 0)
                    status = c_ltgreen;
                else if (traits[traitslist[i]].points < 0)
                    status = c_ltred;
                else
                    status = c_yellow;
                if (i == line) {
                    mvwprintz(w_traits, 1 + i - min, 1, hilite(status), "%s",
                              traits[traitslist[i]].name.c_str());
                } else {
                    mvwprintz(w_traits, 1 + i - min, 1, status, "%s",
                              traits[traitslist[i]].name.c_str());
                }
            }
            if (line < traitslist.size()) {
                fold_and_print(w_info, 0, 1, FULL_SCREEN_WIDTH-2, c_magenta,
                               traits[traitslist[line]].description);
            }
            wrefresh(w_traits);
            wrefresh(w_info);

            action = ctxt.handle_input();
            if (action == "DOWN") {
                if (line < traitslist.size() - 1)
                    line++;
                break;
            } else if (action == "UP") {
                if (line > 0)
                    line--;
            } else if (action == "NEXT_TAB") {
                mvwprintz(w_traits, 0, 0, c_ltgray,  _("                          "));
                mvwprintz(w_traits, 0, 13 - utf8_width(title_TRAITS)/2, c_ltgray, title_TRAITS);
                for (size_t i = 0; i < traitslist.size() && i < trait_win_size_y; i++) {
                    mvwprintz(w_traits, i + 1, 1, c_black, "                         ");
                    if (mutation_data[traitslist[i]].threshold == true)
                        status = c_white;
                    else if (traits[traitslist[i]].mixed_effect == true)
                        status = c_pink;
                    else if (traits[traitslist[i]].points > 0)
                        status = c_ltgreen;
                    else if (traits[traitslist[i]].points < 0)
                        status = c_ltred;
                    else
                        status = c_yellow;
                    mvwprintz(w_traits, i + 1, 1, status, "%s", traits[traitslist[i]].name.c_str());
                }
                wrefresh(w_traits);
                line = 0;
                curtab++;
            } else if (action == "QUIT") {
                done = true;
            }
            break;

        case 5: // Effects tab
            mvwprintz(w_effects, 0, 0, h_ltgray,  _("                          "));
            mvwprintz(w_effects, 0, 13 - utf8_width(title_EFFECTS)/2, h_ltgray, title_EFFECTS);
            half_y = effect_win_size_y / 2;
            if (line <= half_y) {
                min = 0;
                max = effect_win_size_y;
            if (effect_name.size() < max)
                max = effect_name.size();
            } else if (line >= effect_name.size() - half_y) {
                min = (effect_name.size() < effect_win_size_y ? 0 : effect_name.size() - effect_win_size_y);
                max = effect_name.size();
            } else {
                min = line - half_y;
                max = line - half_y + effect_win_size_y;
                if (effect_name.size() < max)
                    max = effect_name.size();
            }

            for (unsigned i = min; i < max; i++) {
                if (i == line)
                    mvwprintz(w_effects, 1 + i - min, 0, h_ltgray, "%s", effect_name[i].c_str());
                else
                    mvwprintz(w_effects, 1 + i - min, 0, c_ltgray, "%s", effect_name[i].c_str());
            }
            if (line < effect_text.size()) {
                fold_and_print(w_info, 0, 1, FULL_SCREEN_WIDTH-2, c_magenta, effect_text[line]);
            }
            wrefresh(w_effects);
            wrefresh(w_info);

            action = ctxt.handle_input();
            if (action == "DOWN") {
                if (line < effect_name.size() - 1)
                    line++;
                break;
            } else if (action == "UP") {
                if (line > 0)
                    line--;
            } else if (action == "NEXT_TAB") {
                mvwprintz(w_effects, 0, 0, c_ltgray,  _("                          "));
                mvwprintz(w_effects, 0, 13 - utf8_width(title_EFFECTS)/2, c_ltgray, title_EFFECTS);
                for (size_t i = 0; i < effect_name.size() && i < 7; i++) {
                    mvwprintz(w_effects, i + 1, 0, c_ltgray, "%s", effect_name[i].c_str());
                }
                wrefresh(w_effects);
                line = 0;
                curtab = 1;
            } else if (action == "QUIT") {
                done = true;
            }
            break;

        case 3: // Skills tab
            mvwprintz(w_skills, 0, 0, h_ltgray,  _("                          "));
            mvwprintz(w_skills, 0, 13 - utf8_width(title_SKILLS)/2, h_ltgray, title_SKILLS);
            half_y = skill_win_size_y / 2;
            if (line <= half_y) {
                min = 0;
                max = skill_win_size_y;
                if (skillslist.size() < max)
                    max = skillslist.size();
            } else if (line >= skillslist.size() - half_y) {
                min = (skillslist.size() < size_t(skill_win_size_y) ? 0 : skillslist.size() - skill_win_size_y);
                max = skillslist.size();
            } else {
                min = line - half_y;
                max = line - half_y + skill_win_size_y;
                if (skillslist.size() < max)
                    max = skillslist.size();
            }

            Skill *selectedSkill = NULL;

            for (unsigned i = min; i < max; i++) {
                Skill *aSkill = skillslist[i];
                SkillLevel level = skillLevel(aSkill);

                bool isLearning = level.isTraining();
                bool rusting = level.isRusting();
                int exercise = level.exercise();

                if (i == line) {
                    selectedSkill = aSkill;
                    if (exercise >= 100)
                        status = isLearning ? h_pink : h_magenta;
                    else if (rusting)
                        status = isLearning ? h_ltred : h_red;
                    else
                        status = isLearning ? h_ltblue : h_blue;
                } else {
                    if (rusting)
                        status = isLearning ? c_ltred : c_red;
                    else
                        status = isLearning ? c_ltblue : c_blue;
                }
                mvwprintz(w_skills, 1 + i - min, 1, c_ltgray, "                         ");
                mvwprintz(w_skills, 1 + i - min, 1, status, "%s:", aSkill->name().c_str());
                mvwprintz(w_skills, 1 + i - min,19, status, "%-2d(%2d%%)", (int)level, (exercise <  0 ? 0 : exercise));
            }

            //Draw Scrollbar
            draw_scrollbar(w_skills, line, skill_win_size_y, skillslist.size(), 1);

            werase(w_info);

            if (line < skillslist.size()) {
                fold_and_print(w_info, 0, 1, FULL_SCREEN_WIDTH-2, c_magenta, selectedSkill->description());
            }
            wrefresh(w_skills);
            wrefresh(w_info);

            action = ctxt.handle_input();
            if (action == "DOWN") {
                if (size_t(line) < skillslist.size() - 1)
                    line++;
            } else if (action == "UP") {
                if (line > 0)
                    line--;
            } else if (action == "NEXT_TAB") {
                werase(w_skills);
                mvwprintz(w_skills, 0, 0, c_ltgray,  _("                          "));
                mvwprintz(w_skills, 0, 13 - utf8_width(title_SKILLS)/2, c_ltgray, title_SKILLS);
                for (size_t i = 0; i < skillslist.size() && i < size_t(skill_win_size_y); i++) {
                    Skill *thisSkill = skillslist[i];
                    SkillLevel level = skillLevel(thisSkill);
                    bool isLearning = level.isTraining();
                    bool rusting = level.isRusting();

                    if (rusting)
                        status = isLearning ? c_ltred : c_red;
                    else
                        status = isLearning ? c_ltblue : c_blue;

                    mvwprintz(w_skills, i + 1,  1, status, "%s:", thisSkill->name().c_str());
                    mvwprintz(w_skills, i + 1, 19, status, "%-2d(%2d%%)", (int)level,
                              (level.exercise() <  0 ? 0 : level.exercise()));
                }
                wrefresh(w_skills);
                line = 0;
                curtab++;
            } else if (action == "CONFIRM") {
                skillLevel(selectedSkill).toggleTraining();
            } else if (action == "QUIT") {
                done = true;
            }
        }
    } while (!done);

    werase(w_info);
    werase(w_tip);
    werase(w_stats);
    werase(w_encumb);
    werase(w_traits);
    werase(w_effects);
    werase(w_skills);
    werase(w_speed);
    werase(w_info);
    werase(w_grid_top);
    werase(w_grid_effect);
    werase(w_grid_skill);
    werase(w_grid_trait);

    delwin(w_info);
    delwin(w_tip);
    delwin(w_stats);
    delwin(w_encumb);
    delwin(w_traits);
    delwin(w_effects);
    delwin(w_skills);
    delwin(w_speed);
    delwin(w_grid_top);
    delwin(w_grid_effect);
    delwin(w_grid_skill);
    delwin(w_grid_trait);

    g->refresh_all();
}

void player::disp_morale()
{
    // Ensure the player's persistent morale effects are up-to-date.
    apply_persistent_morale();

    // Create and draw the window itself.
    WINDOW *w = newwin(FULL_SCREEN_HEIGHT, FULL_SCREEN_WIDTH,
                        (TERMY > FULL_SCREEN_HEIGHT) ? (TERMY-FULL_SCREEN_HEIGHT)/2 : 0,
                        (TERMX > FULL_SCREEN_WIDTH) ? (TERMX-FULL_SCREEN_WIDTH)/2 : 0);
    draw_border(w);

    // Figure out how wide the name column needs to be.
    int name_column_width = 18;
    for (auto &i : morale) {
        int length = i.name(morale_data).length();
        if ( length > name_column_width) {
            name_column_width = length;
        }
    }

    // If it's too wide, truncate.
    if (name_column_width > 72) {
        name_column_width = 72;
    }

    // Start printing the number right after the name column.
    // We'll right-justify it later.
    int number_pos = name_column_width + 1;

    // Header
    mvwprintz(w, 1,  1, c_white, _("Morale Modifiers:"));
    mvwprintz(w, 2,  1, c_ltgray, _("Name"));
    mvwprintz(w, 2, name_column_width+2, c_ltgray, _("Value"));

    // Print out the morale entries.
    for (size_t i = 0; i < morale.size(); i++)
    {
        std::string name = morale[i].name(morale_data);
        int bonus = net_morale(morale[i]);

        // Trim the name if need be.
        if (name.length() > size_t(name_column_width)){
            name = name.erase(name_column_width-3, std::string::npos) + "...";
        }

        // Print out the name.
        mvwprintz(w, i + 3,  1, (bonus < 0 ? c_red : c_green), name.c_str());

        // Print out the number, right-justified.
        mvwprintz(w, i + 3, number_pos, (bonus < 0 ? c_red : c_green),
                  "% 6d", bonus);
    }

    // Print out the total morale, right-justified.
    int mor = morale_level();
    mvwprintz(w, 20, 1, (mor < 0 ? c_red : c_green), _("Total:"));
    mvwprintz(w, 20, number_pos, (mor < 0 ? c_red : c_green), "% 6d", mor);

    // Print out the focus gain rate, right-justified.
    double gain = (calc_focus_equilibrium() - focus_pool) / 100.0;
    mvwprintz(w, 22, 1, (gain < 0 ? c_red : c_green), _("Focus gain:"));
    mvwprintz(w, 22, number_pos-3, (gain < 0 ? c_red : c_green), _("%6.2f per minute"), gain);

    // Make sure the changes are shown.
    wrefresh(w);

    // Wait for any keystroke.
    getch();

    // Close the window.
    werase(w);
    delwin(w);
}

void player::disp_status(WINDOW *w, WINDOW *w2)
{
    bool sideStyle = use_narrow_sidebar();
    WINDOW *weapwin = sideStyle ? w2 : w;

    // Print current weapon, or attachment if active.
    item* gunmod = weapon.active_gunmod();
    std::stringstream attachment;
    if (gunmod != NULL)
    {
        attachment << gunmod->type->nname(1).c_str();
        for (auto &i : weapon.contents) {
            if (i.is_gunmod() && i.has_flag("MODE_AUX")) {
                attachment << " (" << i.charges << ")";
            }
        }
        mvwprintz(weapwin, sideStyle ? 1 : 0, 0, c_ltgray, _("%s (Mod)"), attachment.str().c_str());
    }
    else
    {
        if (weapon.mode == "MODE_BURST")
                mvwprintz(weapwin, sideStyle ? 1 : 0, 0, c_ltgray, _("%s (Burst)"), weapname().c_str());
        else
            mvwprintz(weapwin, sideStyle ? 1 : 0, 0, c_ltgray, _("%s"), weapname().c_str());
    }

    if (weapon.is_gun()) {
        int adj_recoil = recoil + driving_recoil;
        if (adj_recoil > 0) {
            nc_color c = c_ltgray;
            if (adj_recoil >= 36)
                c = c_red;
            else if (adj_recoil >= 20)
                c = c_ltred;
            else if (adj_recoil >= 4)
                c = c_yellow;
            int y = sideStyle ? 1 : 0;
            int x = sideStyle ? (getmaxx(weapwin) - 6) : 34;
            mvwprintz(weapwin, y, x, c, _("Recoil"));
        }
    }

    // Print currently used style or weapon mode.
    std::string style = "";
    if (is_armed()) {
        // Show normal if no martial style is selected,
        // or if the currently selected style does nothing for your weapon.
        if (style_selected == "style_none" ||
            (!can_melee() && !martialarts[style_selected].has_weapon(weapon.type->id))) {
            style = _("Normal");
        } else {
            style = martialarts[style_selected].name;
        }

        int x = sideStyle ? (getmaxx(weapwin) - 13) : 0;
        mvwprintz(weapwin, 1, x, c_red, style.c_str());
    } else {
        if (style_selected == "style_none") {
            style = _("No Style");
        } else {
            style = martialarts[style_selected].name;
        }
        if (style != "") {
            int x = sideStyle ? (getmaxx(weapwin) - 13) : 0;
            mvwprintz(weapwin, 1, x, c_blue, style.c_str());
        }
    }

    wmove(w, sideStyle ? 1 : 2, 0);
    if (hunger > 2800)
        wprintz(w, c_red,    _("Starving!"));
    else if (hunger > 1400)
        wprintz(w, c_ltred,  _("Near starving"));
    else if (hunger > 300)
        wprintz(w, c_ltred,  _("Famished"));
    else if (hunger > 100)
        wprintz(w, c_yellow, _("Very hungry"));
    else if (hunger > 40)
        wprintz(w, c_yellow, _("Hungry"));
    else if (hunger < 0)
        wprintz(w, c_green,  _("Full"));
    else if (hunger < -20)
        wprintz(w, c_green,  _("Sated"));
    else if (hunger < -60)
        wprintz(w, c_green,  _("Engorged"));

    /// Find hottest/coldest bodypart
    // Calculate the most extreme body tempearatures
    int current_bp_extreme = 0, conv_bp_extreme = 0;
    for (int i = 0; i < num_bp ; i++ ){
        if (abs(temp_cur[i] - BODYTEMP_NORM) > abs(temp_cur[current_bp_extreme] - BODYTEMP_NORM)) current_bp_extreme = i;
        if (abs(temp_conv[i] - BODYTEMP_NORM) > abs(temp_conv[conv_bp_extreme] - BODYTEMP_NORM)) conv_bp_extreme = i;
    }

    // Assign zones for comparisons
    int cur_zone = 0, conv_zone = 0;
    if      (temp_cur[current_bp_extreme] >  BODYTEMP_SCORCHING) cur_zone = 7;
    else if (temp_cur[current_bp_extreme] >  BODYTEMP_VERY_HOT)  cur_zone = 6;
    else if (temp_cur[current_bp_extreme] >  BODYTEMP_HOT)       cur_zone = 5;
    else if (temp_cur[current_bp_extreme] >  BODYTEMP_COLD)      cur_zone = 4;
    else if (temp_cur[current_bp_extreme] >  BODYTEMP_VERY_COLD) cur_zone = 3;
    else if (temp_cur[current_bp_extreme] >  BODYTEMP_FREEZING)  cur_zone = 2;
    else if (temp_cur[current_bp_extreme] <= BODYTEMP_FREEZING)  cur_zone = 1;

    if      (temp_conv[conv_bp_extreme] >  BODYTEMP_SCORCHING) conv_zone = 7;
    else if (temp_conv[conv_bp_extreme] >  BODYTEMP_VERY_HOT)  conv_zone = 6;
    else if (temp_conv[conv_bp_extreme] >  BODYTEMP_HOT)       conv_zone = 5;
    else if (temp_conv[conv_bp_extreme] >  BODYTEMP_COLD)      conv_zone = 4;
    else if (temp_conv[conv_bp_extreme] >  BODYTEMP_VERY_COLD) conv_zone = 3;
    else if (temp_conv[conv_bp_extreme] >  BODYTEMP_FREEZING)  conv_zone = 2;
    else if (temp_conv[conv_bp_extreme] <= BODYTEMP_FREEZING)  conv_zone = 1;

    // delta will be positive if temp_cur is rising
    int delta = conv_zone - cur_zone;
    // Decide if temp_cur is rising or falling
    const char *temp_message = "Error";
    if      (delta >   2) temp_message = _(" (Rising!!)");
    else if (delta ==  2) temp_message = _(" (Rising!)");
    else if (delta ==  1) temp_message = _(" (Rising)");
    else if (delta ==  0) temp_message = "";
    else if (delta == -1) temp_message = _(" (Falling)");
    else if (delta == -2) temp_message = _(" (Falling!)");
    else if (delta <  -2) temp_message = _(" (Falling!!)");

    // printCur the hottest/coldest bodypart, and if it is rising or falling in temperature
    wmove(w, sideStyle ? 6 : 1, sideStyle ? 0 : 9);
    if      (temp_cur[current_bp_extreme] >  BODYTEMP_SCORCHING)
        wprintz(w, c_red,   _("Scorching!%s"), temp_message);
    else if (temp_cur[current_bp_extreme] >  BODYTEMP_VERY_HOT)
        wprintz(w, c_ltred, _("Very hot!%s"), temp_message);
    else if (temp_cur[current_bp_extreme] >  BODYTEMP_HOT)
        wprintz(w, c_yellow,_("Warm%s"), temp_message);
    else if (temp_cur[current_bp_extreme] >  BODYTEMP_COLD) // If you're warmer than cold, you are comfortable
        wprintz(w, c_green, _("Comfortable%s"), temp_message);
    else if (temp_cur[current_bp_extreme] >  BODYTEMP_VERY_COLD)
        wprintz(w, c_ltblue,_("Chilly%s"), temp_message);
    else if (temp_cur[current_bp_extreme] >  BODYTEMP_FREEZING)
        wprintz(w, c_cyan,  _("Very cold!%s"), temp_message);
    else if (temp_cur[current_bp_extreme] <= BODYTEMP_FREEZING)
        wprintz(w, c_blue,  _("Freezing!%s"), temp_message);

    int x = sideStyle ? 37 : 32;
    int y = sideStyle ?  0 :  1;
    if(is_deaf()) {
        mvwprintz(sideStyle ? w2 : w, y, x, c_red, _("Deaf!"), volume);
    } else {
        mvwprintz(sideStyle ? w2 : w, y, x, c_yellow, _("Sound %d"), volume);
    }
    volume = 0;

    wmove(w, 2, sideStyle ? 0 : 15);
    if (thirst > 520)
        wprintz(w, c_ltred,  _("Parched"));
    else if (thirst > 240)
        wprintz(w, c_ltred,  _("Dehydrated"));
    else if (thirst > 80)
        wprintz(w, c_yellow, _("Very thirsty"));
    else if (thirst > 40)
        wprintz(w, c_yellow, _("Thirsty"));
    else if (thirst < 0)
        wprintz(w, c_green,  _("Slaked"));
    else if (thirst < -20)
        wprintz(w, c_green,  _("Hydrated"));
    else if (thirst < -60)
        wprintz(w, c_green,  _("Turgid"));

    wmove(w, sideStyle ? 3 : 2, sideStyle ? 0 : 30);
    if (fatigue > 575)
        wprintz(w, c_red,    _("Exhausted"));
    else if (fatigue > 383)
        wprintz(w, c_ltred,  _("Dead tired"));
    else if (fatigue > 191)
        wprintz(w, c_yellow, _("Tired"));

    wmove(w, sideStyle ? 4 : 2, sideStyle ? 0 : 41);
    wprintz(w, c_white, _("Focus"));
    nc_color col_xp = c_dkgray;
    if (focus_pool >= 100)
        col_xp = c_white;
    else if (focus_pool >  0)
        col_xp = c_ltgray;
    wprintz(w, col_xp, " %d", focus_pool);

    nc_color col_pain = c_yellow;
    if (pain - pkill >= 60)
        col_pain = c_red;
    else if (pain - pkill >= 40)
        col_pain = c_ltred;
    if (pain - pkill > 0)
        mvwprintz(w, sideStyle ? 0 : 3, 0, col_pain, _("Pain %d"), pain - pkill);

    int morale_cur = morale_level ();
    nc_color col_morale = c_white;
    if (morale_cur >= 10)
        col_morale = c_green;
    else if (morale_cur <= -10)
        col_morale = c_red;
    const char *morale_str;
    if      (morale_cur >= 200) morale_str = "8D";
    else if (morale_cur >= 100) morale_str = ":D";
    else if (morale_cur >= 10)  morale_str = ":)";
    else if (morale_cur > -10)  morale_str = ":|";
    else if (morale_cur > -100) morale_str = "):";
    else if (morale_cur > -200) morale_str = "D:";
    else                        morale_str = "D8";
    mvwprintz(w, sideStyle ? 0 : 3, sideStyle ? 11 : 10, col_morale, morale_str);

 vehicle *veh = g->m.veh_at (posx, posy);
 if (in_vehicle && veh) {
  veh->print_fuel_indicator(w, sideStyle ? 2 : 3, sideStyle ? getmaxx(w) - 5 : 49);
  nc_color col_indf1 = c_ltgray;

  float strain = veh->strain();
  nc_color col_vel = strain <= 0? c_ltblue :
                     (strain <= 0.2? c_yellow :
                     (strain <= 0.4? c_ltred : c_red));

    bool has_turrets = false;
    for (size_t p = 0; p < veh->parts.size(); p++) {
        if (veh->part_flag (p, "TURRET")) {
            has_turrets = true;
            break;
        }
    }

  if (has_turrets) {
   mvwprintz(w, 3, sideStyle ? 16 : 25, col_indf1, "Gun:");
   wprintz(w, veh->turret_mode ? c_ltred : c_ltblue,
              veh->turret_mode ? "auto" : "off ");
  }

  //
  // Draw the speedometer.
  //

  int speedox = sideStyle ? 0 : 33;
  int speedoy = sideStyle ? 5 :  3;

  bool metric = OPTIONS["USE_METRIC_SPEEDS"] == "km/h";
  const char *units = metric ? _("km/h") : _("mph");
  int velx    = metric ?  5 : 4; // strlen(units) + 1
  int cruisex = metric ? 10 : 9; // strlen(units) + 6
  float conv  = metric ? 0.0161f : 0.01f;

  if (0 == sideStyle) {
    if (!veh->cruise_on) speedox += 2;
    if (!metric)         speedox++;
  }

  const char *speedo = veh->cruise_on ? "{%s....>....}" : "{%s....}";
  mvwprintz(w, speedoy, speedox,        col_indf1, speedo, units);
  mvwprintz(w, speedoy, speedox + velx, col_vel,   "%4d", int(veh->velocity * conv));
  if (veh->cruise_on)
    mvwprintz(w, speedoy, speedox + cruisex, c_ltgreen, "%4d", int(veh->cruise_velocity * conv));


  if (veh->velocity != 0) {
   nc_color col_indc = veh->skidding? c_red : c_green;
   int dfm = veh->face.dir() - veh->move.dir();
   wmove(w, sideStyle ? 5 : 3, getmaxx(w) - 3);
   wprintz(w, col_indc, dfm <  0 ? "L" : ".");
   wprintz(w, col_indc, dfm == 0 ? "0" : ".");
   wprintz(w, col_indc, dfm >  0 ? "R" : ".");
  }
 } else {  // Not in vehicle
  nc_color col_str = c_white, col_dex = c_white, col_int = c_white,
           col_per = c_white, col_spd = c_white, col_time = c_white;
  int str_bonus = get_str_bonus();
  int dex_bonus = get_dex_bonus();
  int int_bonus = get_int_bonus();
  int per_bonus = get_per_bonus();
  int spd_bonus = get_speed_bonus();
  if (str_bonus < 0)
   col_str = c_red;
  if (str_bonus > 0)
   col_str = c_green;
  if (dex_bonus  < 0)
   col_dex = c_red;
  if (dex_bonus  > 0)
   col_dex = c_green;
  if (int_bonus  < 0)
   col_int = c_red;
  if (int_bonus  > 0)
   col_int = c_green;
  if (per_bonus  < 0)
   col_per = c_red;
  if (per_bonus  > 0)
   col_per = c_green;
  if (spd_bonus < 0)
   col_spd = c_red;
  if (spd_bonus > 0)
   col_spd = c_green;

    int x  = sideStyle ? 18 : 13;
    int y  = sideStyle ?  0 :  3;
    int dx = sideStyle ?  0 :  7;
    int dy = sideStyle ?  1 :  0;
    mvwprintz(w, y + dy * 0, x + dx * 0, col_str, _("Str %2d"), get_str());
    mvwprintz(w, y + dy * 1, x + dx * 1, col_dex, _("Dex %2d"), get_dex());
    mvwprintz(w, y + dy * 2, x + dx * 2, col_int, _("Int %2d"), get_int());
    mvwprintz(w, y + dy * 3, x + dx * 3, col_per, _("Per %2d"), get_per());

    int spdx = sideStyle ?  0 : x + dx * 4;
    int spdy = sideStyle ?  5 : y + dy * 4;
    mvwprintz(w, spdy, spdx, col_spd, _("Spd %2d"), get_speed());
    if (this->weight_carried() > this->weight_capacity()) {
        col_time = h_black;
    }
    if (this->volume_carried() > this->volume_capacity() - 2) {
        if (this->weight_carried() > this->weight_capacity()) {
            col_time = c_dkgray_magenta;
        } else {
            col_time = c_dkgray_red;
        }
    }
    wprintz(w, col_time, "  %d", movecounter);
 }
}

bool player::has_trait(const std::string &b) const
{
    // Look for active mutations and traits
    for (auto &i : my_mutations) {
        if (traits[i].id == b) {
            return true;
        }
    }
    return false;
}

bool player::has_base_trait(const std::string &b) const
{
    // Look only at base traits
    for (auto &i : my_traits) {
        if (traits[i].id == b) {
            return true;
        }
    }
    return false;
}

bool player::has_conflicting_trait(const std::string &flag) const
{
    return (has_opposite_trait(flag) || has_lower_trait(flag) || has_higher_trait(flag));
}

bool player::has_opposite_trait(const std::string &flag) const
{
    if (!mutation_data[flag].cancels.empty()) {
        std::vector<std::string> cancels = mutation_data[flag].cancels;
        for (auto &i : cancels) {
            if (has_trait(i)) {
                return true;
            }
        }
    }
    return false;
}

bool player::has_lower_trait(const std::string &flag) const
{
    if (!mutation_data[flag].prereqs.empty()) {
        std::vector<std::string> prereqs = mutation_data[flag].prereqs;
        for (auto &i : prereqs) {
            if (has_trait(i) || has_lower_trait(i)) {
                return true;
            }
        }
    }
    return false;
}

bool player::has_higher_trait(const std::string &flag) const
{
    if (!mutation_data[flag].replacements.empty()) {
        std::vector<std::string> replacements = mutation_data[flag].replacements;
        for (auto &i : replacements) {
            if (has_trait(i) || has_higher_trait(i)) {
                return true;
            }
        }
    }
    return false;
}

bool player::crossed_threshold()
{
    std::vector<std::string> traitslist;
    for( auto iter = my_mutations.begin(); iter != my_mutations.end(); ++iter ) {
        traitslist.push_back(*iter);
    }
    for (auto &i : traitslist) {
        if (mutation_data[i].threshold == true) {
            return true;
        }
    }
    return false;
}

bool player::purifiable(const std::string &flag) const
{
    if(mutation_data[flag].purifiable) {
        return true;
    }
    return false;
}

void player::toggle_str_set( std::vector< std::string > &set, const std::string &str )
{
    bool ck = false;
    for (auto &i : set){
        if (i == str){
            ck = true;
        }
    }
    if(ck == true){
        std::vector<std::string> new_set;
                for(auto &i : set) {
                    if (!(traits[i].id == str)) {
                        new_set.push_back(trait(traits[i].id, traits[i].invlet).id);
                    }
                }
                set = new_set;
    }
    else{
        char newinv = ' ';
        for( size_t i = 0; i < inv_chars.size(); i++ ) {
            if( mutation_by_invlet( inv_chars[i] ) == nullptr ) {
                newinv = inv_chars[i];
                break;
            }
        }
        set.push_back(trait(traits[str].id, newinv).id);
        traits[str].invlet = newinv;
    }
}

void player::toggle_trait(const std::string &flag)
{
    toggle_str_set(my_traits, flag); //Toggles a base trait on the player
    toggle_str_set(my_mutations, flag); //Toggles corresponding trait in mutations list as well.
    recalc_sight_limits();
}

void player::toggle_mutation(const std::string &flag)
{
    toggle_str_set(my_mutations, flag); //Toggles a mutation on the player
    recalc_sight_limits();
}

void player::set_cat_level_rec(const std::string &sMut)
{
    if (!has_base_trait(sMut)) { //Skip base traits
        for (size_t i = 0; i < mutation_data[sMut].category.size(); i++) {
            mutation_category_level[mutation_data[sMut].category[i]] += 8;
        }

        for (auto &i : mutation_data[sMut].prereqs) {
            set_cat_level_rec(i);
        }

        for (auto &i : mutation_data[sMut].prereqs2) {
            set_cat_level_rec(i);
        }
    }
}

void player::set_highest_cat_level()
{
    mutation_category_level.clear();

    // Loop through our mutations
    for( auto iter = my_mutations.begin(); iter != my_mutations.end(); ++iter ) {
        set_cat_level_rec(*iter);
    }
}

std::string player::get_highest_category() const // Returns the mutation category with the highest strength
{
    int iLevel = 0;
    std::string sMaxCat = "";

    for (std::map<std::string, int>::const_iterator iter = mutation_category_level.begin(); iter != mutation_category_level.end(); ++iter) {
        if (iter->second > iLevel) {
            sMaxCat = iter->first;
            iLevel = iter->second;
        } else if (iter->second == iLevel) {
            sMaxCat = "";  // no category on ties
        }
    }
    return sMaxCat;
}

std::string player::get_category_dream(const std::string &cat, int strength) const // Returns a randomly selected dream
{
    std::string message;
    std::vector<dream> valid_dreams;
    dream selected_dream;
    //Pull the list of dreams
    for (auto &i : dreams) {
        //Pick only the ones matching our desired category and strength
        if ((i.category == cat) && (i.strength == strength)) {
            // Put the valid ones into our list
            valid_dreams.push_back(i);
        }
    }
    if( valid_dreams.empty() ) {
        return "";
    }
    int index = rng(0, valid_dreams.size() - 1); // Randomly select a dream from the valid list
    selected_dream = valid_dreams[index];
    index = rng(0, selected_dream.messages.size() - 1); // Randomly selected a message from the chosen dream
    message = selected_dream.messages[index];
    return message;
}

bool player::in_climate_control()
{
    bool regulated_area=false;
    // Check
    if(has_active_bionic("bio_climate")) { return true; }
    if ((is_wearing("rm13_armor_on")) || (is_wearing_power_armor() &&
        (has_active_UPS() || has_active_bionic("bio_power_armor_interface") || has_active_bionic("bio_power_armor_interface_mkII"))))
    {
        return true;
    }
    if(int(calendar::turn) >= next_climate_control_check)
    {
        next_climate_control_check=int(calendar::turn)+20;  // save cpu and similate acclimation.
        int vpart = -1;
        vehicle *veh = g->m.veh_at(posx, posy, vpart);
        if(veh)
        {
            regulated_area=(
                veh->is_inside(vpart) &&    // Already checks for opened doors
                veh->total_power(true) > 0  // Out of gas? No AC for you!
            );  // TODO: (?) Force player to scrounge together an AC unit
        }
        // TODO: AC check for when building power is implemented
        last_climate_control_ret=regulated_area;
        if(!regulated_area) { next_climate_control_check+=40; }  // Takes longer to cool down / warm up with AC, than it does to step outside and feel cruddy.
    }
    else
    {
        return ( last_climate_control_ret ? true : false );
    }
    return regulated_area;
}

std::list<item *> player::get_radio_items()
{
    std::list<item *> rc_items;
    const invslice & stacks = inv.slice();
    for( size_t x  = 0; x  < stacks.size(); ++x  ) {
        item &itemit = stacks[x]->front();
        item *stack_iter = &itemit;
        if (stack_iter->active && stack_iter->has_flag("RADIO_ACTIVATION")) {
            rc_items.push_back( stack_iter );
        }
    }

    for (size_t i = 0; i < worn.size(); i++) {
        if ( worn[i].active  && worn[i].has_flag("RADIO_ACTIVATION")) {
            rc_items.push_back( &worn[i] );
        }
    }

    if (!weapon.is_null()) {
        if ( weapon.active  && weapon.has_flag("RADIO_ACTIVATION")) {
            rc_items.push_back( &weapon );
        }
    }
    return rc_items;
}



bool player::has_bionic(const bionic_id & b) const
{
    for (auto &i : my_bionics) {
        if (i.id == b) {
            return true;
        }
    }
    return false;
}

bool player::has_active_optcloak() const {
  static const std::string str_optical_cloak("optical_cloak");

  if (has_active_UPS() && is_wearing(str_optical_cloak)) {
    return true;
  } else {
    return false;
  }
}

bool player::has_active_bionic(const bionic_id & b) const
{
    for (auto &i : my_bionics) {
        if (i.id == b) {
            return (i.powered);
        }
    }
    return false;
}
bool player::has_active_mutation(const std::string & b) const
{
    for (auto &i : my_mutations) {
        if (traits[i].id == b) {
            return (traits[i].powered);
        }
    }
    return false;
}

void player::add_bionic( bionic_id b )
{
    if( has_bionic( b ) ) {
        debugmsg( "Tried to install bionic %s that is already installed!", b.c_str() );
        return;
    }
    char newinv = ' ';
    for( size_t i = 0; i < inv_chars.size(); i++ ) {
        if( bionic_by_invlet( inv_chars[i] ) == nullptr ) {
            newinv = inv_chars[i];
            break;
        }
    }
    my_bionics.push_back( bionic( b, newinv ) );
    recalc_sight_limits();
}

void player::remove_bionic(bionic_id b) {
    std::vector<bionic> new_my_bionics;
    for(auto &i : my_bionics) {
        if (!(i.id == b)) {
            new_my_bionics.push_back(bionic(i.id, i.invlet));
        }
    }
    my_bionics = new_my_bionics;
    recalc_sight_limits();
}

int player::num_bionics() const
{
    return my_bionics.size();
}

bionic& player::bionic_at_index(int i)
{
    return my_bionics[i];
}

bionic* player::bionic_by_invlet(char ch) {
    for (size_t i = 0; i < my_bionics.size(); i++) {
        if (my_bionics[i].invlet == ch) {
            return &my_bionics[i];
        }
    }
    return 0;
}
std::string* player::mutation_by_invlet(char ch) {
    for (size_t i = 0; i < my_mutations.size(); i++) {
        if (traits[my_mutations[i]].invlet == ch) {
            return &my_mutations[i];
        }
    }
    return 0;
}

// Returns true if a bionic was removed.
bool player::remove_random_bionic() {
    const int numb = num_bionics();
    if (numb) {
        int rem = rng(0, num_bionics() - 1);
        my_bionics.erase(my_bionics.begin() + rem);
        recalc_sight_limits();
    }
    return numb;
}

void player::charge_power(int amount)
{
 power_level += amount;
 if (power_level > max_power_level)
  power_level = max_power_level;
 if (power_level < 0)
  power_level = 0;
}


/*
 * Calculate player brightness based on the brightest active item, as
 * per itype tag LIGHT_* and optional CHARGEDIM ( fade starting at 20% charge )
 * item.light.* is -unimplemented- for the moment, as it is a custom override for
 * applying light sources/arcs with specific angle and direction.
 */
float player::active_light()
{
    float lumination = 0;

    int maxlum = 0;
    const invslice & stacks = inv.slice();
    for( size_t x  = 0; x  < stacks.size(); ++x  ) {
        item &itemit = stacks[x]->front();
        item * stack_iter = &itemit;
        if (stack_iter->active && stack_iter->charges > 0) {
            int lumit = stack_iter->getlight_emit(true);
            if ( maxlum < lumit ) {
                maxlum = lumit;
            }
        }
    }

    for (size_t i = 0; i < worn.size(); i++) {
        if ( worn[i].active  && worn[i].charges > 0) {
            int lumit = worn[i].getlight_emit(true);
            if ( maxlum < lumit ) {
                maxlum = lumit;
            }
        }
    }

    if (!weapon.is_null()) {
        if ( weapon.active  && weapon.charges > 0) {
            int lumit = weapon.getlight_emit(true);
            if ( maxlum < lumit ) {
                maxlum = lumit;
            }
        }
    }

    lumination = (float)maxlum;

    if ( lumination < 60 && has_active_bionic("bio_flashlight") ) {
        lumination = 60;
    } else if ( lumination < 25 && has_artifact_with(AEP_GLOW) ) {
        lumination = 25;
    }

    return lumination;
}

point player::pos() const
{
    return point(posx, posy);
}

int player::sight_range(int light_level) const
{
    // Apply the sight boost (night vision).
    if (light_level < sight_boost_cap) {
        light_level = std::min(light_level + sight_boost, sight_boost_cap);
    }

    // Clamp to sight_max.
    return std::min(light_level, sight_max);
}

// This must be called when any of the following change:
// - diseases
// - bionics
// - traits
// - underwater
// - clothes
// With the exception of clothes, all changes to these player attributes must
// occur through a function in this class which calls this function. Clothes are
// typically added/removed with wear() and takeoff(), but direct access to the
// 'wears' vector is still allowed due to refactor exhaustion.
void player::recalc_sight_limits()
{
    sight_max = 9999;
    sight_boost = 0;
    sight_boost_cap = 0;

    // Set sight_max.
    if (has_effect("blind")) {
        sight_max = 0;
    } else if (has_effect("in_pit") ||
            (has_effect("boomered") && (!(has_trait("PER_SLIME_OK")))) ||
            (underwater && !has_bionic("bio_membrane") &&
                !has_trait("MEMBRANE") && !worn_with_flag("SWIM_GOGGLES") &&
                (!(has_trait("PER_SLIME_OK"))))) {
        sight_max = 1;
    } else if (has_active_mutation("SHELL2")) {
        // You can kinda see out a bit.
        sight_max = 2;
    } else if ( (has_trait("MYOPIC") || has_trait("URSINE_EYE")) &&
            !is_wearing("glasses_eye") && !is_wearing("glasses_monocle") &&
            !is_wearing("glasses_bifocal") && !has_effect("contacts")) {
        sight_max = 4;
    } else if (has_trait("PER_SLIME")) {
        sight_max = 6;
    }

    // Set sight_boost and sight_boost_cap, based on night vision.
    // (A player will never have more than one night vision trait.)
    sight_boost_cap = 12;
    // Debug-only NV, by vache's request
    if (has_trait("DEBUG_NIGHTVISION")) {
        sight_boost = 59;
        sight_boost_cap = 59;
    } else if (has_nv() || has_trait("NIGHTVISION3") || has_trait("ELFA_FNV") || is_wearing("rm13_armor_on")) {
        // Yes, I'm breaking the cap. I doubt the reality bubble shrinks at night.
        // BIRD_EYE represents excellent fine-detail vision so I think it works.
        if (has_trait("BIRD_EYE")) {
            sight_boost = 13;
        }
        else {
        sight_boost = sight_boost_cap;
        }
    } else if (has_trait("ELFA_NV")) {
        sight_boost = 6; // Elf-a and Bird eyes shouldn't coexist
    } else if (has_trait("NIGHTVISION2") || has_trait("FEL_NV") || has_trait("URSINE_EYE")) {
        if (has_trait("BIRD_EYE")) {
            sight_boost = 5;
        }
         else {
            sight_boost = 4;
         }
    } else if (has_trait("NIGHTVISION")) {
        if (has_trait("BIRD_EYE")) {
            sight_boost = 2;
        }
        else {
            sight_boost = 1;
        }
    }
}

int player::unimpaired_range()
{
 int ret = DAYLIGHT_LEVEL;
 if (has_trait("PER_SLIME")) {
    ret = 6;
 }
<<<<<<< HEAD
 if (has_effect("in_pit")) {
=======
 if (has_active_mutation("SHELL2")) {
    ret = 2;
 }
 if (has_disease("in_pit")) {
>>>>>>> c1f1e035
    ret = 1;
  }
 if (has_effect("blind")) {
    ret = 0;
  }
 return ret;
}

bool player::overmap_los(int omtx, int omty, int sight_points)
{
    const tripoint ompos = g->om_global_location();
    if (omtx < ompos.x - sight_points || omtx > ompos.x + sight_points ||
        omty < ompos.y - sight_points || omty > ompos.y + sight_points) {
        // Outside maximum sight range
        return false;
    }

    const std::vector<point> line = line_to(ompos.x, ompos.y, omtx, omty, 0);
    for (size_t i = 0; i < line.size() && sight_points >= 0; i++) {
        const oter_id &ter = overmap_buffer.ter(line[i].x, line[i].y, ompos.z);
        const int cost = otermap[ter].see_cost;
        sight_points -= cost;
        if (sight_points < 0)
            return false;
    }
    return true;
}

int player::overmap_sight_range(int light_level)
{
    int sight = sight_range(light_level);
    if( sight < SEEX ) {
        return 0;
    }
    if( sight <= SEEX * 4) {
        return (sight / (SEEX / 2) );
    }
    if ((has_amount("binoculars", 1) || has_amount("rifle_scope", 1) ||
        -1 != weapon.has_gunmod("rifle_scope") ) && !has_trait("EAGLEEYED"))  {
        if (has_trait("BIRD_EYE")) {
            return 25;
        }
        return 20;
    }
    else if (!(has_amount("binoculars", 1) || has_amount("rifle_scope", 1) ||
        -1 != weapon.has_gunmod("rifle_scope") ) && has_trait("EAGLEEYED"))  {
        if (has_trait("BIRD_EYE")) {
            return 25;
        }
        return 20;
    }
    else if ((has_amount("binoculars", 1) || has_amount("rifle_scope", 1) ||
        -1 != weapon.has_gunmod("rifle_scope") ) && has_trait("EAGLEEYED"))  {
        if (has_trait("BIRD_EYE")) {
            return 30;
        }
        return 25;
    }

    return 10;
}

int player::clairvoyance() const
{
 if (has_artifact_with(AEP_CLAIRVOYANCE))
  return 3;
 if (has_artifact_with(AEP_SUPER_CLAIRVOYANCE))
  return 40;
 return 0;
}

bool player::sight_impaired()
{
 return ((has_effect("boomered") && (!(has_trait("PER_SLIME_OK")))) ||
  (underwater && !has_bionic("bio_membrane") && !has_trait("MEMBRANE")
              && !worn_with_flag("SWIM_GOGGLES") && !(has_trait("PER_SLIME_OK"))) ||
  ((has_trait("MYOPIC") || has_trait("URSINE_EYE") ) &&
                        !is_wearing("glasses_eye") &&
                        !is_wearing("glasses_monocle") &&
                        !is_wearing("glasses_bifocal") &&
                        !has_effect("contacts")) ||
   has_trait("PER_SLIME"));
}

bool player::has_two_arms() const
{
 if ((has_bionic("bio_blaster") || hp_cur[hp_arm_l] < 10 || hp_cur[hp_arm_r] < 10) ||
   has_active_mutation("SHELL2")) {
    // You can't effectively use both arms to wield something when they're in your shell
    return false;
 }
 return true;
}

bool player::avoid_trap(trap* tr, int x, int y)
{
  int myroll = dice(3, int(dex_cur + skillLevel("dodge") * 1.5));
 int traproll;
    if (tr->can_see(*this, x, y)) {
        traproll = dice(3, tr->get_avoidance());
    } else {
        traproll = dice(6, tr->get_avoidance());
    }
 if (has_trait("LIGHTSTEP"))
  myroll += dice(2, 6);
 if (has_trait("CLUMSY"))
  myroll -= dice(2, 6);
 if (myroll >= traproll)
  return true;
 return false;
}

bool player::has_nv()
{
    static bool nv = false;

    if( !nv_cached ) {
        nv_cached = true;
        nv = (worn_with_flag("GNV_EFFECT") ||
              has_active_bionic("bio_night_vision"));
    }

    return nv;
}

bool player::has_pda()
{
    static bool pda = false;
    if ( !pda_cached ) {
      pda_cached = true;
      pda = has_amount("pda", 1);
    }

    return pda;
}

void player::pause()
{
    moves = 0;
    if (recoil > 0) {
        if (str_cur + 2 * skillLevel("gun") >= int(recoil)) {
            recoil = 0;
        } else {
            recoil -= str_cur + 2 * skillLevel("gun");
            recoil = int(recoil / 2);
        }
    }

    // Train swimming if underwater
    if (underwater) {
        practice( "swimming", 1 );
        if (g->temperature <= 50) {
            drench(100, mfb(bp_leg_l)|mfb(bp_leg_r)|mfb(bp_torso)|mfb(bp_arm_l)|mfb(bp_arm_r)|
                        mfb(bp_head)| mfb(bp_eyes)|mfb(bp_mouth)|mfb(bp_foot_l)|mfb(bp_foot_r)|
                        mfb(bp_hand_l)|mfb(bp_hand_r));
        } else {
            drench(100, mfb(bp_leg_l)|mfb(bp_leg_r)|mfb(bp_torso)|mfb(bp_arm_l)|mfb(bp_arm_r)|
                        mfb(bp_head)| mfb(bp_eyes)|mfb(bp_mouth));
        }
    }

    VehicleList vehs = g->m.get_vehicles();
    vehicle* veh = NULL;
    for (auto &v : vehs) {
        veh = v.v;
        if (veh && veh->velocity != 0 && veh->player_in_control(this)) {
            if (one_in(10)) {
                practice( "driving", 1 );
            }
            break;
        }
    }

    search_surroundings();
}

void player::search_surroundings()
{
    if (controlling_vehicle) {
        return;
    }
    // Search for traps in a larger area than before because this is the only
    // way we can "find" traps that aren't marked as visible.
    // Detection formula takes care of likelihood of seeing within this range.
    for (size_t i = 0; i < 121; i++) {
        const int x = posx + i / 11 - 5;
        const int y = posy + i % 11 - 5;
        const trap_id trid = g->m.tr_at(x, y);
        if (trid == tr_null || (x == posx && y == posy)) {
            continue;
        }
        if( !g->m.pl_sees( posx, posy, x, y, -1 ) ) {
            continue;
        }
        const trap *tr = traplist[trid];
        if (tr->name.empty() || tr->can_see(*this, x, y)) {
            // Already seen, or has no name -> can never be seen
            continue;
        }
        // Chance to detect traps we haven't yet seen.
        if (tr->detect_trap(*this, x, y)) {
            if( tr->get_visibility() > 0 ) {
                // Only bug player about traps that aren't trivial to spot.
                const std::string direction = direction_name(direction_from(posx, posy, x, y));
                add_msg_if_player(_("You've spotted a %s to the %s!"),
                                  tr->name.c_str(), direction.c_str());
            }
            add_known_trap(x, y, tr->id);
        }
    }
}

int player::throw_range(int pos)
{
 item tmp;
 if (pos == -1)
  tmp = weapon;
 else if (pos == INT_MIN)
  return -1;
 else
  tmp = inv.find_item(pos);

 if (tmp.count_by_charges() && tmp.charges > 1)
  tmp.charges = 1;

 if ((tmp.weight() / 113) > int(str_cur * 15))
  return 0;
 // Increases as weight decreases until 150 g, then decreases again
 int ret = (str_cur * 8) / (tmp.weight() >= 150 ? tmp.weight() / 113 : 10 - int(tmp.weight() / 15));
 ret -= int(tmp.volume() / 4);
 if (has_active_bionic("bio_railgun") && (tmp.made_of("iron") || tmp.made_of("steel")))
    ret *= 2;
 if (ret < 1)
  return 1;
// Cap at double our strength + skill
 if (ret > str_cur * 1.5 + skillLevel("throw"))
   return str_cur * 1.5 + skillLevel("throw");
 return ret;
}

int player::ranged_dex_mod(bool return_stat_effect)
{
  // Stat window shows stat effects on based on current stat
    const int dex = (return_stat_effect ? get_dex() : get_dex());

    if (dex >= 12) { return 0; }
    return 12 - dex;
}

int player::ranged_per_mod(bool return_stat_effect)
{
  // Stat window shows stat effects on based on current stat
 const int per = (return_stat_effect ? get_per() : get_per());

 if (per >= 12) { return 0; }
 return 12 - per;
}

int player::throw_dex_mod(bool return_stat_effect)
{
  // Stat window shows stat effects on based on current stat
 int dex = (return_stat_effect ? get_dex() : get_dex());
 if (dex == 8 || dex == 9)
  return 0;
 if (dex >= 10)
  return (return_stat_effect ? 0 - rng(0, dex - 9) : 9 - dex);

 int deviation = 0;
 if (dex < 4)
  deviation = 4 * (8 - dex);
 else if (dex < 6)
  deviation = 3 * (8 - dex);
 else
  deviation = 2 * (8 - dex);

 // return_stat_effect actually matters here
 return (return_stat_effect ? rng(0, deviation) : deviation);
}

int player::read_speed(bool return_stat_effect)
{
  // Stat window shows stat effects on based on current stat
 int intel = (return_stat_effect ? get_int() : get_int());
 int ret = 1000 - 50 * (intel - 8);
 if (has_trait("FASTREADER"))
  ret *= .8;
 if (has_trait("SLOWREADER"))
  ret *= 1.3;
 if (ret < 100)
  ret = 100;
 // return_stat_effect actually matters here
 return (return_stat_effect ? ret : ret / 10);
}

int player::rust_rate(bool return_stat_effect)
{
    if (OPTIONS["SKILL_RUST"] == "off") {
        return 0;
    }

    // Stat window shows stat effects on based on current stat
    int intel = (return_stat_effect ? get_int() : get_int());
    int ret = ((OPTIONS["SKILL_RUST"] == "vanilla" || OPTIONS["SKILL_RUST"] == "capped") ? 500 : 500 - 35 * (intel - 8));

    if (has_trait("FORGETFUL")) {
        ret *= 1.33;
    }

    if (has_trait("GOODMEMORY")) {
        ret *= .66;
    }

    if (ret < 0) {
        ret = 0;
    }

    // return_stat_effect actually matters here
    return (return_stat_effect ? ret : ret / 10);
}

int player::talk_skill()
{
    int ret = get_int() + get_per() + skillLevel("speech") * 3;
    if (has_trait("SAPIOVORE")) {
        ret -= 20; // Friendly convo with your prey? unlikely
    } else if (has_trait("UGLY")) {
        ret -= 3;
    } else if (has_trait("DEFORMED")) {
        ret -= 6;
    } else if (has_trait("DEFORMED2")) {
        ret -= 12;
    } else if (has_trait("DEFORMED3")) {
        ret -= 18;
    } else if (has_trait("PRETTY")) {
        ret += 1;
    } else if (has_trait("BEAUTIFUL")) {
        ret += 2;
    } else if (has_trait("BEAUTIFUL2")) {
        ret += 4;
    } else if (has_trait("BEAUTIFUL3")) {
        ret += 6;
    }
    return ret;
}

int player::intimidation()
{
    int ret = get_str() * 2;
    if (weapon.is_gun()) {
        ret += 10;
    }
    if (weapon.damage_bash() >= 12 || weapon.damage_cut() >= 12) {
        ret += 5;
    }
    if (has_trait("SAPIOVORE")) {
        ret += 5; // Scaring one's prey, on the other claw...
    } else if (has_trait("DEFORMED2")) {
        ret += 3;
    } else if (has_trait("DEFORMED3")) {
        ret += 6;
    } else if (has_trait("PRETTY")) {
        ret -= 1;
    } else if (has_trait("BEAUTIFUL") || has_trait("BEAUTIFUL2") || has_trait("BEAUTIFUL3")) {
        ret -= 4;
    }
    if (stim > 20) {
        ret += 2;
    }
    if (has_disease("drunk")) {
        ret -= 4;
    }

    return ret;
}

bool player::is_dead_state() const {
    return hp_cur[hp_head] <= 0 || hp_cur[hp_torso] <= 0;
}

void player::on_gethit(Creature *source, body_part bp_hit, damage_instance &) {
    bool u_see = g->u_see(this);
    if (source != NULL) {
        if (has_active_bionic("bio_ods")) {
            if (is_player()) {
                add_msg(m_good, _("Your offensive defense system shocks %s in mid-attack!"),
                                source->disp_name().c_str());
            } else if (u_see) {
                add_msg(_("%s's offensive defense system shocks %s in mid-attack!"),
                            disp_name().c_str(),
                            source->disp_name().c_str());
            }
            damage_instance ods_shock_damage;
            ods_shock_damage.add_damage(DT_ELECTRIC, rng(10,40));
            source->deal_damage(this, bp_torso, ods_shock_damage);
        }
        if ((!(wearing_something_on(bp_hit))) && (has_trait("SPINES") || has_trait("QUILLS"))) {
            int spine = rng(1, (has_trait("QUILLS") ? 20 : 8));
            if (!is_player()) {
                if( u_see ) {
                    add_msg(_("%1$s's %2$s puncture %s in mid-attack!"), name.c_str(),
                                (has_trait("QUILLS") ? _("quills") : _("spines")),
                                source->disp_name().c_str());
                }
            } else {
                add_msg(m_good, _("Your %s puncture %s in mid-attack!"),
                                (has_trait("QUILLS") ? _("quills") : _("spines")),
                                source->disp_name().c_str());
            }
            damage_instance spine_damage;
            spine_damage.add_damage(DT_STAB, spine);
            source->deal_damage(this, bp_torso, spine_damage);
        }
        if ((!(wearing_something_on(bp_hit))) && (has_trait("THORNS")) && (!(source->has_weapon()))) {
            if (!is_player()) {
                if( u_see ) {
                    add_msg(_("%1$s's %2$s scrape %s in mid-attack!"), name.c_str(),
                                (_("thorns"), source->disp_name().c_str()));
                }
            } else {
                add_msg(m_good, _("Your thorns scrape %s in mid-attack!"), source->disp_name().c_str());
            }
            int thorn = rng(1, 4);
            damage_instance thorn_damage;
            thorn_damage.add_damage(DT_CUT, thorn);
            // In general, critters don't have separate limbs
            // so safer to target the torso
            source->deal_damage(this, bp_torso, thorn_damage);
        }
    }
}

dealt_damage_instance player::deal_damage(Creature* source, body_part bp, const damage_instance& d)
{
    dealt_damage_instance dealt_dams = Creature::deal_damage(source, bp, d); //damage applied here
    int dam = dealt_dams.total_damage(); //block reduction should be by applied this point

    if (has_disease("sleep")) {
        wake_up(_("You wake up!"));
    } else if (has_disease("lying_down")) {
        rem_disease("lying_down");
    }

    if (is_player()) {
        if (source != nullptr) {
            g->cancel_activity_query(_("You were attacked by %s!"), source->disp_name().c_str());
        } else {
            // TODO: Find the name of what the player is hurt by
            g->cancel_activity_query(_("You were hurt!"));
        }
    }

    // TODO: Pre or post blit hit tile onto "this"'s location here
    if(g->u_see(this->posx, this->posy)) {
        g->draw_hit_player(this, dam);

        if (dam > 0 && is_player() && source) {
            //monster hits player melee
            nc_color color;
            std::string health_bar = "";
            get_HP_Bar(dam, this->get_hp_max(bodypart_to_hp_part(bp)), color, health_bar);

            SCT.add(this->xpos(),
                    this->ypos(),
                    direction_from(0, 0, this->xpos() - source->xpos(), this->ypos() - source->ypos()),
                    health_bar.c_str(), m_bad,
                    body_part_name(bp), m_neutral);
        }
    }

    // handle snake artifacts
    if (has_artifact_with(AEP_SNAKES) && dam >= 6) {
        int snakes = int(dam / 6);
        std::vector<point> valid;
        for (int x = posx - 1; x <= posx + 1; x++) {
            for (int y = posy - 1; y <= posy + 1; y++) {
                if (g->is_empty(x, y)) {
                    valid.push_back( point(x, y) );
                }
            }
        }
        if (snakes > int(valid.size())) {
            snakes = int(valid.size());
        }
        if (snakes == 1) {
            add_msg(m_warning, _("A snake sprouts from your body!"));
        } else if (snakes >= 2) {
            add_msg(m_warning, _("Some snakes sprout from your body!"));
        }
        monster snake(GetMType("mon_shadow_snake"));
        for (int i = 0; i < snakes; i++) {
            int index = rng(0, valid.size() - 1);
            point sp = valid[index];
            valid.erase(valid.begin() + index);
            snake.spawn(sp.x, sp.y);
            snake.friendly = -1;
            g->add_zombie(snake);
        }
    }

    // And slimespawners too
    if ((has_trait("SLIMESPAWNER")) && (dam >= 10) && one_in(20 - dam)) {
        std::vector<point> valid;
        for (int x = posx - 1; x <= posx + 1; x++) {
            for (int y = posy - 1; y <= posy + 1; y++) {
                if (g->is_empty(x, y)) {
                    valid.push_back( point(x, y) );
                }
            }
        }
        add_msg(m_warning, _("Slime is torn from you, and moves on its own!"));
        int numslime = 1;
        monster slime(GetMType("mon_player_blob"));
        for (int i = 0; i < numslime; i++) {
            int index = rng(0, valid.size() - 1);
            point sp = valid[index];
            valid.erase(valid.begin() + index);
            slime.spawn(sp.x, sp.y);
            slime.friendly = -1;
            g->add_zombie(slime);
        }
    }

    if (has_trait("ADRENALINE") && !has_effect("adrenaline") &&
        (hp_cur[hp_head] < 25 || hp_cur[hp_torso] < 15)) {
        add_effect("adrenaline", 200);
    }

    int cut_dam = dealt_dams.type_damage(DT_CUT);
    switch (bp) {
    case bp_eyes:
        if (dam > 5 || cut_dam > 0) {
            int minblind = int((dam + cut_dam) / 10);
            if (minblind < 1) {
                minblind = 1;
            }
            int maxblind = int((dam + cut_dam) /  4);
            if (maxblind > 5) {
                maxblind = 5;
            }
            add_effect("blind", rng(minblind, maxblind));
        }

    /*
        It almost looks like damage may be getting applied twice in some cases.
     */
    case bp_mouth: // Fall through to head damage
    case bp_head:
        hp_cur[hp_head] -= dam; //this looks like an extra damage hit, as is applied in apply_damage from player::apply_damage()
        if (hp_cur[hp_head] < 0) {
            lifetime_stats()->damage_taken+=hp_cur[hp_head];
            hp_cur[hp_head] = 0;
        }
        break;
    case bp_torso:
        // getting hit throws off our shooting
        recoil += int(dam / 5);
        break;
    case bp_hand_l: // Fall through to arms
    case bp_arm_l:
        if (weapon.is_two_handed(this)) {
            recoil += int(dam / 3);
        }
        break;
    case bp_hand_r: // Fall through to arms
    case bp_arm_r:
        // getting hit in the arms throws off our shooting
        recoil += int(dam / 3);
        break;
    case bp_foot_l: // Fall through to legs
    case bp_leg_l:
        break;
    case bp_foot_r: // Fall through to legs
    case bp_leg_r:
        break;
    default:
        debugmsg("Wacky body part hit!");
    }
    //looks like this should be based off of dealtdams, not d as d has no damage reduction applied.
    // Skip all this if the damage isn't from a creature. e.g. an explosion.
    if( source != NULL ) {
        if (dealt_dams.total_damage() > 0 && source->has_flag(MF_VENOM)) {
            add_msg_if_player(m_bad, _("You're poisoned!"));
            add_effect("poison", 30);
        }
        else if (dealt_dams.total_damage() > 0 && source->has_flag(MF_BADVENOM)) {
            add_msg_if_player(m_bad, _("You feel poison flood your body, wracking you with pain..."));
            add_effect("badpoison", 40);
        }
        else if (dealt_dams.total_damage() > 0 && source->has_flag(MF_PARALYZE)) {
            add_msg_if_player(m_bad, _("You feel poison enter your body!"));
            add_effect("paralyzepoison", 100);
        }

        if (source->has_flag(MF_BLEED) && dealt_dams.total_damage() > 6 &&
            dealt_dams.type_damage(DT_CUT) > 0) {
            // Maybe should only be if DT_CUT > 6... Balance question
            add_effect("bleed", 60, bp);
        }

        if ( source->has_flag(MF_GRABS)) {
            add_msg_player_or_npc(m_bad, _("%s grabs you!"), _("%s grabs <npcname>!"),
                                  source->disp_name().c_str());
            if (has_grab_break_tec() && get_grab_resist() > 0 && get_dex() > get_str() ?
                dice(get_dex(), 10) : dice(get_str(), 10) > dice(source->get_dex(), 10)) {
                add_msg_player_or_npc(m_good, _("You break the grab!"),
                                      _("<npcname> breaks the grab!"));
            } else {
                add_disease("grabbed", 1, false, 1, 3, 1, 1);
            }
        }
    }

    return dealt_damage_instance(dealt_dams);
}

void player::mod_pain(int npain) {
    if ((has_trait("NOPAIN"))) {
        return;
    }
    if (has_trait("PAINRESIST") && npain > 1) {
        // if it's 1 it'll just become 0, which is bad
        npain = npain * 4 / rng(4,8);
    }
    // Dwarves get better pain-resist, what with mining and all
    if (has_trait("PAINRESIST_TROGLO") && npain > 1) {
        npain = npain * 4 / rng(6,9);
    }
    if (!is_npc() && ((npain >= 1) && (rng(0, pain) >= 10))) {
        g->cancel_activity_query(_("Ouch, you were hurt!"));
        if (has_disease("sleep")) {
            wake_up(_("You wake up!"));
        } else if (has_disease("lying_down")) {
            rem_disease("lying_down");
        }
    }
    Creature::mod_pain(npain);
}

/*
    Where damage to player is actually applied to hit body parts
    Might be where to put bleed stuff rather than in player::deal_damage()
 */
void player::apply_damage(Creature *source, body_part hurt, int dam)
{
    if( is_dead_state() ) {
        // don't do any more damage if we're already dead
        return;
    }
    hp_part hurtpart;
    switch (hurt) {
        case bp_eyes: // Fall through to head damage
        case bp_mouth: // Fall through to head damage
        case bp_head:
            hurtpart = hp_head;
            break;
        case bp_torso:
            hurtpart = hp_torso;
            break;
        case bp_hand_l: // fall through to arms
        case bp_arm_l:
            hurtpart = hp_arm_l;
            break;
        case bp_hand_r: // but fall through to arms
        case bp_arm_r:
            hurtpart = hp_arm_r;
            break;
        case bp_foot_l: // but fall through to legs
        case bp_leg_l:
            hurtpart = hp_leg_l;
            break;
        case bp_foot_r: // but fall through to legs
        case bp_leg_r:
            hurtpart = hp_leg_r;
            break;
        default:
            debugmsg("Wacky body part hurt!");
            hurtpart = hp_torso;
    }
    if (has_disease("sleep") && rng(0, dam) > 2) {
        wake_up(_("You wake up!"));
    } else if (has_disease("lying_down")) {
        rem_disease("lying_down");
    }

    if (dam <= 0) {
        return;
    }

    if (!is_npc()) {
        if (source != nullptr) {
            g->cancel_activity_query(_("You were attacked by %s!"), source->disp_name().c_str());
        } else {
            // TODO: Find the name of what the player is hurt by
            g->cancel_activity_query(_("You were hurt!"));
        }
    }

    mod_pain( dam /2 );

    if (has_trait("ADRENALINE") && !has_effect("adrenaline") &&
        (hp_cur[hp_head] < 25 || hp_cur[hp_torso] < 15)) {
        add_effect("adrenaline", 200);
    }
    hp_cur[hurtpart] -= dam;
    if (hp_cur[hurtpart] < 0) {
        lifetime_stats()->damage_taken += hp_cur[hurtpart];
        hp_cur[hurtpart] = 0;
    }
    lifetime_stats()->damage_taken += dam;
    if( is_dead_state() ) {
        die( source );
    }
}

void player::heal(body_part healed, int dam)
{
    hp_part healpart;
    switch (healed) {
        case bp_eyes: // Fall through to head damage
        case bp_mouth: // Fall through to head damage
        case bp_head:
            healpart = hp_head;
            break;
        case bp_torso:
            healpart = hp_torso;
            break;
        case bp_hand_l:
            // Shouldn't happen, but fall through to arms
            debugmsg("Heal against hands!");
        case bp_arm_l:
            healpart = hp_arm_l;
            break;
        case bp_hand_r:
            // Shouldn't happen, but fall through to arms
            debugmsg("Heal against hands!");
        case bp_arm_r:
            healpart = hp_arm_r;
            break;
        case bp_foot_l:
            // Shouldn't happen, but fall through to legs
            debugmsg("Heal against feet!");
        case bp_leg_l:
            healpart = hp_leg_l;
            break;
        case bp_foot_r:
            // Shouldn't happen, but fall through to legs
            debugmsg("Heal against feet!");
        case bp_leg_r:
            healpart = hp_leg_r;
            break;
        default:
            debugmsg("Wacky body part healed!");
            healpart = hp_torso;
    }
    hp_cur[healpart] += dam;
    if (hp_cur[healpart] > hp_max[healpart]) {
        lifetime_stats()->damage_healed -= hp_cur[healpart] - hp_max[healpart];
        hp_cur[healpart] = hp_max[healpart];
    }
    lifetime_stats()->damage_healed+=dam;
}

void player::heal(hp_part healed, int dam)
{
    hp_cur[healed] += dam;
    if (hp_cur[healed] > hp_max[healed]) {
        lifetime_stats()->damage_healed -= hp_cur[healed] - hp_max[healed];
        hp_cur[healed] = hp_max[healed];
    }
    lifetime_stats()->damage_healed += dam;
}

void player::healall(int dam)
{
    for (int i = 0; i < num_hp_parts; i++) {
        if (hp_cur[i] > 0) {
            hp_cur[i] += dam;
            if (hp_cur[i] > hp_max[i]) {
                lifetime_stats()->damage_healed -= hp_cur[i] - hp_max[i];
                hp_cur[i] = hp_max[i];
            }
            lifetime_stats()->damage_healed += dam;
        }
    }
}

void player::hurtall(int dam)
{
    for (int i = 0; i < num_hp_parts; i++) {
        hp_cur[i] -= dam;
        if (hp_cur[i] < 0) {
            lifetime_stats()->damage_taken += hp_cur[i];
            hp_cur[i] = 0;
        }
        mod_pain( dam / 2 );
        lifetime_stats()->damage_taken += dam;
    }
}

void player::hitall(int dam, int vary)
{
    if (has_disease("sleep")) {
        wake_up(_("You wake up!"));
    } else if (has_disease("lying_down")) {
        rem_disease("lying_down");
    }

    for (int i = 0; i < num_hp_parts; i++) {
        int ddam = vary? dam * rng (100 - vary, 100) / 100 : dam;
        int cut = 0;
        absorb((body_part) i, ddam, cut);
        hp_cur[i] -= ddam;
        if (hp_cur[i] < 0) {
            lifetime_stats()->damage_taken += hp_cur[i];
            hp_cur[i] = 0;
        }

        // Average of pre and post armor damage levels, divided by 8.
        mod_pain( (dam + ddam) / 16 );
        lifetime_stats()->damage_taken += ddam;
    }
}

void player::knock_back_from(int x, int y)
{
 if (x == posx && y == posy)
  return; // No effect
 point to(posx, posy);
 if (x < posx)
  to.x++;
 if (x > posx)
  to.x--;
 if (y < posy)
  to.y++;
 if (y > posy)
  to.y--;

// First, see if we hit a monster
 int mondex = g->mon_at(to.x, to.y);
 if (mondex != -1) {
  monster *critter = &(g->zombie(mondex));
  deal_damage( critter, bp_torso, damage_instance( DT_BASH, critter->type->size ) );
  add_effect("stunned", 1);
  if ((str_max - 6) / 4 > critter->type->size) {
   critter->knock_back_from(posx, posy); // Chain reaction!
   critter->apply_damage( this, bp_torso, (str_max - 6) / 4);
   critter->add_effect("stunned", 1);
  } else if ((str_max - 6) / 4 == critter->type->size) {
   critter->apply_damage( this, bp_torso, (str_max - 6) / 4);
   critter->add_effect("stunned", 1);
  }

  add_msg_player_or_npc(_("You bounce off a %s!"), _("<npcname> bounces off a %s!"),
                            critter->name().c_str() );

  return;
 }

 int npcdex = g->npc_at(to.x, to.y);
 if (npcdex != -1) {
  npc *p = g->active_npc[npcdex];
  deal_damage( p, bp_torso, damage_instance( DT_BASH, p->get_size() ) );
  add_effect("stunned", 1);
  p->deal_damage( this, bp_torso, damage_instance( DT_BASH, 3 ) );
  add_msg_player_or_npc( _("You bounce off %s!"), _("<npcname> bounces off %s!"), p->name.c_str() );
  return;
 }

// If we're still in the function at this point, we're actually moving a tile!
 if (g->m.has_flag("LIQUID", to.x, to.y) && g->m.has_flag(TFLAG_DEEP_WATER, to.x, to.y)) {
  if (!is_npc()) {
   g->plswim(to.x, to.y);
  }
// TODO: NPCs can't swim!
 } else if (g->m.move_cost(to.x, to.y) == 0) { // Wait, it's a wall (or water)

  // It's some kind of wall.
  apply_damage( nullptr, bp_torso, 3 ); // TODO: who knocked us back? Maybe that creature should be the source of the damage?
  add_effect("stunned", 2);
  add_msg_player_or_npc( _("You bounce off a %s!"), _("<npcname> bounces off a %s!"),
                             g->m.tername(to.x, to.y).c_str() );

 } else { // It's no wall
  posx = to.x;
  posy = to.y;
 }
}

void player::bp_convert(hp_part &hpart, body_part bp)
{
    hpart =  num_hp_parts;
    switch(bp) {
        case bp_head:
            hpart = hp_head;
            break;
        case bp_torso:
            hpart = hp_torso;
            break;
        case bp_arm_l:
            hpart = hp_arm_l;
            break;
        case bp_arm_r:
            hpart = hp_arm_r;
            break;
        case bp_leg_l:
            hpart = hp_leg_l;
            break;
        case bp_leg_r:
            hpart = hp_leg_r;
            break;
        default:
            //Silence warnings
            break;
    }
}

void player::hp_convert(hp_part hpart, body_part &bp)
{
    bp =  num_bp;
    switch(hpart) {
        case hp_head:
            bp = bp_head;
            break;
        case hp_torso:
            bp = bp_torso;
            break;
        case hp_arm_l:
            bp = bp_arm_l;
            break;
        case hp_arm_r:
            bp = bp_arm_r;
            break;
        case hp_leg_l:
            bp = bp_leg_l;
            break;
        case hp_leg_r:
            bp = bp_leg_r;
            break;
        default:
            // Silence warnings
            break;
    }
}

int player::hp_percentage()
{
 int total_cur = 0, total_max = 0;
// Head and torso HP are weighted 3x and 2x, respectively
 total_cur = hp_cur[hp_head] * 3 + hp_cur[hp_torso] * 2;
 total_max = hp_max[hp_head] * 3 + hp_max[hp_torso] * 2;
 for (int i = hp_arm_l; i < num_hp_parts; i++) {
  total_cur += hp_cur[i];
  total_max += hp_max[i];
 }
 return (100 * total_cur) / total_max;
}

void player::recalc_hp()
{
    int new_max_hp[num_hp_parts];
    for (int i = 0; i < num_hp_parts; i++)
    {
        new_max_hp[i] = 60 + str_max * 3;
        if (has_trait("HUGE")) {
            // Bad-Huge doesn't quite have the cardio/skeletal/etc to support the mass,
            // so no HP bonus from the ST above/beyond that from Large
            new_max_hp[i] -= 6;
        }
        // You lose half the HP you'd expect from BENDY mutations.  Your gelatinous
        // structure can help with that, a bit.
        if (has_trait("BENDY2")) {
            new_max_hp[i] += 3;
        }
        if (has_trait("BENDY3")) {
            new_max_hp[i] += 6;
        }
        // Only the most extreme applies.
        if (has_trait("TOUGH")) {
            new_max_hp[i] *= 1.2;
        } else if (has_trait("TOUGH2")) {
            new_max_hp[i] *= 1.3;
        } else if (has_trait("TOUGH3")) {
            new_max_hp[i] *= 1.4;
        } else if (has_trait("FLIMSY")) {
            new_max_hp[i] *= .75;
        } else if (has_trait("FLIMSY2")) {
            new_max_hp[i] *= .5;
        } else if (has_trait("FLIMSY3")) {
            new_max_hp[i] *= .25;
        }
        // Mutated toughness stacks with starting, by design.
        if (has_trait("MUT_TOUGH")) {
            new_max_hp[i] *= 1.2;
        } else if (has_trait("MUT_TOUGH2")) {
            new_max_hp[i] *= 1.3;
        } else if (has_trait("MUT_TOUGH3")) {
            new_max_hp[i] *= 1.4;
        }
    }
    if (has_trait("GLASSJAW"))
    {
        new_max_hp[hp_head] *= 0.8;
    }
    for (int i = 0; i < num_hp_parts; i++)
    {
        hp_cur[i] *= (float)new_max_hp[i]/(float)hp_max[i];
        hp_max[i] = new_max_hp[i];
    }
}

void player::get_sick()
{
    if (has_trait("DISIMMUNE")) {
        return;
    }

    if (!has_effect("flu") && !has_effect("common_cold") &&
        one_in(900 + get_healthy() + (has_trait("DISRESISTANT") ? 300 : 0))) {
        if (one_in(6)) {
            add_env_effect("flu", bp_mouth, 3, rng(40000, 80000));
        } else {
            add_env_effect("common_cold", bp_mouth, 3, rng(20000, 60000));
        }
    }
}

void player::update_health(int base_threshold)
{
    if (has_artifact_with(AEP_SICK)) {
        base_threshold += 50;
    }
    Creature::update_health(base_threshold);
}

bool player::infect(dis_type type, body_part vector, int strength,
                     int duration, bool permanent, int intensity,
                     int max_intensity, int decay, int additive, bool targeted,
                     bool main_parts_only)
{
    if (strength <= 0) {
        return false;
    }

    if (dice(strength, 3) > dice(get_env_resist(vector), 3)) {
        if (targeted) {
            add_disease(type, duration, permanent, intensity, max_intensity, decay,
                          additive, vector, main_parts_only);
        } else {
            add_disease(type, duration, permanent, intensity, max_intensity, decay, additive);
        }
        return true;
    }

    return false;
}

void player::add_disease(dis_type type, int duration, bool permanent,
                         int intensity, int max_intensity, int decay,
                         int additive, body_part part, bool main_parts_only)
{
    if (duration <= 0) {
        return;
    }

    if (part != num_bp && hp_cur[bodypart_to_hp_part(part)] == 0) {
        return;
    }

    if (main_parts_only) {
        part = mutate_to_main_part(part);
    }

    bool found = false;
    for (auto &i : illness) {
        if (i.type == type) {
            if ((part == num_bp) ^ (i.bp == num_bp)) {
                debugmsg("Bodypart missmatch when applying disease %s",
                         type.c_str());
                return;
            }
            if (i.bp == part) {
                if (additive > 0) {
                    i.duration += duration;
                } else if (additive < 0) {
                    i.duration -= duration;
                    if (i.duration <= 0) {
                        i.duration = 1;
                    }
                }
                i.intensity += intensity;
                if (max_intensity != -1 && i.intensity > max_intensity) {
                    i.intensity = max_intensity;
                }
                if (permanent) {
                    i.permanent = true;
                }
                i.decay = decay;
                found = true;
                // Found it, so no need to keep checking
                break;
            }
        }
    }
    if (!found) {
        disease tmp(type, duration, intensity, part, permanent, decay);
        illness.push_back(tmp);

        if (!is_npc()) {
            if (dis_msg(type)) {
                SCT.add(this->xpos(),
                        this->ypos(),
                        SOUTH,
                        dis_name(tmp), m_info);
            }
        }
    }

    recalc_sight_limits();
}

void player::rem_disease(dis_type type, body_part part)
{
    for (auto &next_illness : illness) {
        if (next_illness.type == type && ( part == num_bp || next_illness.bp == part )) {
            next_illness.duration = -1;
            dis_remove_memorial(type);
        }
    }

    recalc_sight_limits();
}

bool player::has_disease(dis_type type, body_part part) const
{
    for (auto &i : illness) {
        if (i.duration > 0 && i.type == type && ( part == num_bp || i.bp == part )) {
            return true;
        }
    }
    return false;
}

bool player::pause_disease(dis_type type, body_part part)
{
    for (auto &i : illness) {
        if (i.type == type && ( part == num_bp || i.bp == part )) {
                i.permanent = true;
                return true;
        }
    }
    return false;
}

bool player::unpause_disease(dis_type type, body_part part)
{
    for (auto &i : illness) {
        if (i.type == type && ( part == num_bp || i.bp == part )) {
                i.permanent = false;
                return true;
        }
    }
    return false;
}

int player::disease_duration(dis_type type, bool all, body_part part) const
{
    int tmp = 0;
    for (auto &i : illness) {
        if (i.type == type && (part ==  num_bp || i.bp == part)) {
            if (all == false) {
                return i.duration;
            } else {
                tmp += i.duration;
            }
        }
    }
    return tmp;
}

int player::disease_intensity(dis_type type, bool all, body_part part) const
{
    int tmp = 0;
    for (auto &i : illness) {
        if (i.type == type && (part ==  num_bp || i.bp == part)) {
            if (all == false) {
                return i.intensity;
            } else {
                tmp += i.intensity;
            }
        }
    }
    return tmp;
}

void player::add_addiction(add_type type, int strength)
{
    if (type == ADD_NULL) {
        return;
    }
    int timer = 1200;
    if (has_trait("ADDICTIVE")) {
        strength = int(strength * 1.5);
        timer = 800;
    }
    if (has_trait("NONADDICTIVE")) {
        strength = int(strength * .50);
        timer = 1800;
    }
    //Update existing addiction
    for (auto &i : addictions) {
        if (i.type == type) {
            if (i.sated < 0) {
                i.sated = timer;
            } else if (i.sated < 600) {
                i.sated += timer; // TODO: Make this variable?
            } else {
                i.sated += int((3000 - i.sated) / 2);
            }
            if ((rng(0, strength) > rng(0, i.intensity * 5) || rng(0, 500) < strength) &&
                  i.intensity < 20) {
                i.intensity++;
            }
            return;
        }
    }
    //Add a new addiction
    if (rng(0, 100) < strength) {
        //~ %s is addiction name
        add_memorial_log(pgettext("memorial_male", "Became addicted to %s."),
                            pgettext("memorial_female", "Became addicted to %s."),
                            addiction_type_name(type).c_str());
        addiction tmp(type, 1);
        addictions.push_back(tmp);
    }
}

bool player::has_addiction(add_type type) const
{
    for (auto &i : addictions) {
        if (i.type == type && i.intensity >= MIN_ADDICTION_LEVEL) {
            return true;
        }
    }
    return false;
}

void player::rem_addiction(add_type type)
{
    for (size_t i = 0; i < addictions.size(); i++) {
        if (addictions[i].type == type) {
            //~ %s is addiction name
            if (has_trait("THRESH_MYCUS") && ((type == ADD_MARLOSS_R) || (type == ADD_MARLOSS_B) ||
              (type == ADD_MARLOSS_Y))) {
                  add_memorial_log(pgettext("memorial_male", "Transcended addiction to %s."),
                            pgettext("memorial_female", "Transcended addiction to %s."),
                            addiction_type_name(type).c_str());
            }
            else {
                add_memorial_log(pgettext("memorial_male", "Overcame addiction to %s."),
                            pgettext("memorial_female", "Overcame addiction to %s."),
                            addiction_type_name(type).c_str());
            }
            addictions.erase(addictions.begin() + i);
            return;
        }
    }
}

int player::addiction_level(add_type type)
{
    for (auto &i : addictions) {
        if (i.type == type) {
            return i.intensity;
        }
    }
    return 0;
}

bool player::siphon(vehicle *veh, ammotype desired_liquid)
{
    int liquid_amount = veh->drain( desired_liquid, veh->fuel_capacity(desired_liquid) );
    item used_item( default_ammo(desired_liquid), calendar::turn );
    used_item.charges = liquid_amount;
    int extra = g->move_liquid( used_item );
    if( extra == -1 ) {
        // Failed somehow, put the liquid back and bail out.
        veh->refill( desired_liquid, used_item.charges );
        return false;
    }
    int siphoned = liquid_amount - extra;
    veh->refill( desired_liquid, extra );
    if( siphoned > 0 ) {
        add_msg(ngettext("Siphoned %d unit of %s from the %s.",
                            "Siphoned %d units of %s from the %s.",
                            siphoned),
                   siphoned, used_item.tname().c_str(), veh->name.c_str());
        //Don't consume turns if we decided not to siphon
        return true;
    } else {
        return false;
    }
}

void player::cough(bool harmful, int loudness) {
    if (!is_npc()) {
        add_msg(m_bad, _("You cough heavily."));
        g->sound(posx, posy, loudness, "");
    } else {
        g->sound(posx, posy, loudness, _("a hacking cough."));
    }
    moves -= 80;
    if (harmful && !one_in(4)) {
        apply_damage( nullptr, bp_torso, 1 );
    }
    if (has_disease("sleep") && ((harmful && one_in(3)) || one_in(10)) ) {
        wake_up(_("You wake up coughing."));
    }
}
bool will_vomit(player& p, int chance)
{
    bool drunk = p.has_disease("drunk");
    bool antiEmetics = p.has_disease("weed_high");
    bool hasNausea = p.has_trait("NAUSEA") && one_in(chance*2);
    bool stomachUpset = p.has_trait("WEAKSTOMACH") && one_in(chance*3);
    bool suppressed = (p.has_trait("STRONGSTOMACH") && one_in(2)) ||
        (antiEmetics && !drunk && !one_in(chance));
    return ((stomachUpset || hasNausea) && !suppressed);
}

void player::add_eff_effects(effect e, bool reduced)
{
    // Add hurt
    if (it.get_amount("HURT", reduced) > 0) {
        if (bp == num_bp) {
            apply_damage(nullptr, bp_torso, it.get_mod("HURT"));
        } else {
            apply_damage(nullptr, bp, it.get_mod("HURT"));
        }
    }
    // Add pkill
    if (e.get_amount("PKILL", reduced) > 0 &&
        (it.get_max_val("PKILL", reduced) > pkill || it.get_max_val("PKILL", reduced) == 0)) {
        pkill += e.get_amount("PKILL", reduced);
        if (pkill > e.get_max_val("PKILL", reduced)) {
            pkill = e.get_max_val("PKILL", reduced);
        }
    }
    // Add radiation
    if (e.get_amount("RAD", reduced) > 0 &&
        (it.get_max_val("RAD", reduced) > radiation || it.get_max_val("RAD", reduced) == 0)) {
        radiation += e.get_amount("RAD", reduced);
        if (radiation > e.get_max_val("RAD", reduced)) {
            radiation = e.get_max_val("RAD", reduced);
        }
    }
    // Add stim
    if (e.get_amount("STIM", reduced) > 0 &&
        (it.get_max_val("STIM", reduced) > stim || it.get_max_val("STIM", reduced) == 0) &&
        (it.get_min_val("STIM", reduced) < stim || it.get_min_val("STIM", reduced) == 0)) {
        stim += e.get_amount("STIM", reduced);
        // Bound to [min, max]
        if (stim > e.get_max_val("STIM", reduced)) {
            stim = e.get_max_val("STIM", reduced);
        } else if (stim < e.get_min_val("STIM", reduced)) {
            stim = e.get_min_val("STIM", reduced);
        }
    }
    // Add hunger
    if (e.get_amount("HUNGER", reduced) > 0 &&
        (it.get_max_val("HUNGER", reduced) > hunger || it.get_max_val("HUNGER", reduced) == 0) &&
        (it.get_min_val("HUNGER", reduced) < hunger || it.get_min_val("HUNGER", reduced) == 0)) {
        hunger += e.get_amount("HUNGER", reduced);
        // Bound to [min, max]
        if (hunger > e.get_max_val("HUNGER", reduced)) {
            hunger = e.get_max_val("HUNGER", reduced);
        } else if (hunger < e.get_min_val("HUNGER", reduced)) {
            hunger = e.get_min_val("HUNGER", reduced);
        }
    }
    // Add thirst
    if (e.get_amount("THIRST", reduced) > 0 &&
        (it.get_max_val("THIRST", reduced) > thirst || it.get_max_val("THIRST", reduced) == 0) &&
        (it.get_min_val("THIRST", reduced) < thirst || it.get_min_val("THIRST", reduced) == 0)) {
        thirst += e.get_amount("THIRST", reduced);
        // Bound to [min, max]
        if (thirst > e.get_max_val("THIRST", reduced)) {
            thirst = e.get_max_val("THIRST", reduced);
        } else if (thirst < e.get_min_val("THIRST", reduced)) {
            thirst = e.get_min_val("THIRST", reduced);
        }
    }
    // Add fatigue
    if (e.get_amount("FATIGUE", reduced) > 0 &&
        (it.get_max_val("FATIGUE", reduced) > fatigue || it.get_max_val("FATIGUE", reduced) == 0) &&
        (it.get_min_val("FATIGUE", reduced) < fatigue || it.get_min_val("FATIGUE", reduced) == 0)) {
        fatigue += e.get_amount("FATIGUE", reduced);
        // Bound to [min, max]
        if (fatigue > e.get_max_val("FATIGUE", reduced)) {
            fatigue = e.get_max_val("FATIGUE", reduced);
        } else if (fatigue < e.get_min_val("FATIGUE", reduced)) {
            fatigue = e.get_min_val("FATIGUE", reduced);
        }
    }
    Creature::add_eff_effects();
}

void player::process_effects() {
    //Special Removals
    if (has_effect("darkness") && g->is_in_sunlight(posx, posy)) {
        remove_effect("darkness");
    }
    if (has_effect("fungus") && has_trait("M_IMMUNE")) {
        vomit();
        remove_effect("fungus");
        add_msg_if_player(m_bad,  _("We have mistakenly colonized a local guide!  Purging now."));
    }
    if (has_trait("PARAIMMUNE")) {
       remove_effect("dermatik");
    }
    
    //Human only effects
    for( auto maps = effects.begin(); maps != effects.end(); ++maps ) {
        for( auto effect_it = maps->second.begin(); effect_it != maps->second.end(); ++effect_it ) {
            auto &it = effect_it->second;
            bool reduced = has_trait(it.get_resist_trait()) || has_effect(it.get_resist_effect());
            double mod = 1;
            
            // Still hardcoded stuff, do this first since some modify their other traits
            hardcoded_effects(it);
            
            // Handle miss messages
            auto msgs = it.get_miss_msgs();
            if (!msgs.empty()) {
                for (auto i : msgs) {
                    add_miss_reason(_(i.first.c_str()), i.second);
                }
            }
            
            // Handle stim
            if (it.get_mod("STIM", reduced) > 0 &&
                  (it.get_max_val("STIM", reduced) > stim || it.get_max_val("STIM", reduced) == 0) &&
                  (it.get_min_val("STIM", reduced) < stim || it.get_min_val("STIM", reduced) == 0)) {
                mod = 1;
                if(it.activated(calendar::turn, "STIM", reduced, mod)) {
                    stim += it.get_mod("STIM", reduced));
                    // Bound it to [min, max]
                    if (it.get_max_val("STIM", reduced) < stim && it.get_max_val("STIM", reduced) != 0) {
                        stim = it.get_max_val("STIM", reduced);
                    } else if (it.get_min_val("STIM", reduced) > stim && it.get_min_val("STIM", reduced) != 0) {
                        stim = it.get_min_val("STIM", reduced);
                    }
                }
            }
            
            // Handle hunger
            if (it.get_mod("HUNGER", reduced) > 0 &&
                  (it.get_max_val("HUNGER", reduced) > hunger || it.get_max_val("HUNGER", reduced) == 0) &&
                  (it.get_min_val("HUNGER", reduced) < hunger || it.get_min_val("HUNGER", reduced) == 0)) {
                mod = 1;
                if(it.activated(calendar::turn, "HUNGER", reduced, mod)) {
                    hunger += it.get_mod("HUNGER", reduced));
                    // Bound it to [min, max]
                    if (it.get_max_val("HUNGER", reduced) < hunger && it.get_max_val("HUNGER", reduced) != 0) {
                        hunger = it.get_max_val("HUNGER", reduced);
                    } else if (it.get_min_val("HUNGER", reduced) > hunger && it.get_min_val("HUNGER", reduced) != 0) {
                        hunger = it.get_min_val("HUNGER", reduced);
                    }
                }
            }
            
            // Handle thirst
            if (it.get_mod("THIRST", reduced) > 0 &&
                  (it.get_max_val("THIRST", reduced) > thirst || it.get_max_val("THIRST", reduced) == 0) &&
                  (it.get_min_val("THIRST", reduced) < thirst || it.get_min_val("THIRST", reduced) == 0)) {
                mod = 1;
                if(it.activated(calendar::turn, "THIRST", reduced, mod)) {
                    thirst += it.get_mod("THIRST", reduced));
                    // Bound it to [min, max]
                    if (it.get_max_val("THIRST", reduced) < thirst && it.get_max_val("THIRST", reduced) != 0) {
                        thirst = it.get_max_val("THIRST", reduced);
                    } else if (it.get_min_val("THIRST", reduced) > thirst && it.get_min_val("THIRST", reduced) != 0) {
                        thirst = it.get_min_val("THIRST", reduced);
                    }
                }
            }
            
            // Handle fatigue
            if (it.get_mod("FATIGUE", reduced) > 0 &&
                  (it.get_max_val("FATIGUE", reduced) > fatigue || it.get_max_val("FATIGUE", reduced) == 0) &&
                  (it.get_min_val("FATIGUE", reduced) < fatigue || it.get_min_val("FATIGUE", reduced) == 0)) {
                mod = 1;
                if(it.activated(calendar::turn, "FATIGUE", reduced, mod)) {
                    fatigue += it.get_mod("FATIGUE", reduced));
                    // Bound it to [min, max]
                    if (it.get_max_val("FATIGUE", reduced) < fatigue && it.get_max_val("FATIGUE", reduced) != 0) {
                        fatigue = it.get_max_val("FATIGUE", reduced);
                    } else if (it.get_min_val("FATIGUE", reduced) > fatigue && it.get_min_val("FATIGUE", reduced) != 0) {
                        fatigue = it.get_min_val("FATIGUE", reduced);
                    }
                }
            }
            
            // Handle Radiation
            if (it.get_mod("RAD", reduced) > 0 &&
                  (it.get_max_val("RAD", reduced) > radiation || it.get_max_val("RAD", reduced) == 0)) {
                mod = 1;
                if(it.activated(calendar::turn, "RAD", reduced, mod)) {
                    radiation += it.get_mod("RAD", reduced));
                    // Radiation can't go negative
                    if (radiation < 0) {
                        radiation = 0;
                    }
                }
            }
            
            // Handle stat changes
            mod_str_bonus(it.get_mod("STR", reduced));
            mod_dex_bonus(it.get_mod("DEX", reduced));
            mod_per_bonus(it.get_mod("PER", reduced));
            mod_int_bonus(it.get_mod("INT", reduced));
            mod_speed_bonus(it.get_mod("SPEED", reduced));
            
            // Handle Pain
            body_part bp = it.get_bp();
            if (!has_trait("NOPAIN") && it.get_mod("PAIN", reduced) > 0 &&
                  (it.get_max_val("PAIN", reduced) > pain || it.get_max_val("PAIN", reduced) == 0)) {
                mod = 1;
                if (it.get_sizing("PAIN")) {
                    if (has_trait("FAT")) {
                        mod *= 1.5;
                    }
                    if (has_trait("LARGE") || has_trait("LARGE_OK")) {
                        mod *= 2;
                    }
                    if (has_trait("HUGE") || has_trait("HUGE_OK")) {
                        mod *= 3;
                    }
                }
                if(it.activated(calendar::turn, "PAIN", reduced, mod)) {
                    add_msg_if_player(_("You're suddenly wracked with pain!"));
                    mod_pain(it.get_mod("PAIN", reduced));
                }
            }

            // Handle Damage
            if (it.get_mod("HURT", reduced) > 0) {
                mod = 1;
                if (it.get_sizing("HURT")) {
                    if (has_trait("FAT")) {
                        mod *= 1.5;
                    }
                    if (has_trait("LARGE") || has_trait("LARGE_OK")) {
                        mod *= 2;
                    }
                    if (has_trait("HUGE") || has_trait("HUGE_OK")) {
                        mod *= 3;
                    }
                }
                if(it.activated(calendar::turn, "HURT", reduced, mod)) {
                    if (bp == num_bp) {
                        apply_damage(nullptr, bp_torso, it.get_mod("HURT"));
                    } else {
                        apply_damage(nullptr, bp, it.get_mod("HURT"));
                    }
                }
            }

            // Handle painkillers
            if (it.get_mod("PKILL", reduced) > 0 &&
                (it.get_max_val("PKILL", reduced) > pkill || it.get_max_val("PKILL", reduced) == 0)) {
                mod = it.get_addict_mod("PKILL", addiction_level(ADD_PKILLER));
                if(it.activated(calendar::turn, "PKILL", reduced, mod)) {
                    pkill += it.get_mod("PKILL", reduced);
                }
            }
            
            // Handle coughing
            mod = 1;
            if (it.activated(calendar::turn, "COUGH", reduced, mod)) {
                cough(it.get_harmful_cough());
            }
            
            // Handle vomiting
            mod = 1;
            if (it.activated(calendar::turn, "VOMIT", reduced, mod)) {
                vomit();
            }
        }
    }

    Creature::process_effects();
}

void player::hardcoded_effects(effect it)
{
    std::string id = it.get_id();
    int dur = it.get_duration();
    int intense = it.get_intensity();
    body_part bp = it.get_bp();
    bool sleeping = has_effect("sleep");
    if (id == "onfire") {
        // TODO: this should be determined by material properties
        if (!has_trait("M_SKIN2")) {
            hurtall(3);
        }
        for (size_t i = 0; i < worn.size(); i++) {
            item tmp = worn[i];
            bool burnVeggy = (tmp.made_of("veggy") || tmp.made_of("paper"));
            bool burnFabric = ((tmp.made_of("cotton") || tmp.made_of("wool")) && one_in(10));
            bool burnPlastic = ((tmp.made_of("plastic")) && one_in(50));
            if (burnVeggy || burnFabric || burnPlastic) {
                worn.erase(worn.begin() + i);
                if (i != 0) {
                    i--;
                }
            }
        }
    } else if (id == "glare") {
        if (one_in(200)) {
            add_msg_if_player(m_bad, _("The sunlight's glare makes it hard to see."));
        }
    } else if (id == "relax_gas") {
        mod_str_bonus(-3);
        mod_dex_bonus(-3);
        mod_int_bonus(-2);
        mod_per_bonus(-4);
    } else if (id == "spores") {
        // Equivalent to X in 150000 + health * 100
        if ((!has_trait("M_IMMUNE")) && (one_in(100) && x_in_y(intense, 150 + get_healthy() / 10)) ) {
            add_effect("fungus", 1, num_bp, true);
        }
    } else if (id == "fungus") {
        int bonus = get_healthy() / 10 + (has_trait(it.get_resist_trait()) ? 100 : 0);
        switch (intense) {
        case 1: // First hour symptoms
            if (one_in(160 + bonus)) {
                cough(true);
            }
            if (one_in(100 + bonus)) {
                add_msg_if_player(m_warning, _("You feel nauseous."));
            }
            if (one_in(100 + bonus)) {
                add_msg_if_player(m_warning, _("You smell and taste mushrooms."));
            }
            it.mod_duration(1);
            if (dur > 600) {
                it.mod_intensity(1);
            }
            break;
        case 2: // Five hours of worse symptoms
            if (one_in(600 + bonus * 3)) {
                add_msg_if_player(m_bad,  _("You spasm suddenly!"));
                moves -= 100;
                apply_damage( nullptr, bp_torso, 5 );
            }
            if (will_vomit(p, 800 + bonus * 4) || one_in(2000 + bonus * 10)) {
                add_msg_player_or_npc(m_bad, _("You vomit a thick, gray goop."),
                                               _("<npcname> vomits a thick, gray goop.") );

                int awfulness = rng(0,70);
                moves = -200;
                hunger += awfulness;
                thirst += awfulness;
                apply_damage( nullptr, bp_torso, awfulness / std::max( p.str_cur, 1 ) ); // can't be healthy
            }
            it.mod_duration(1);
            if (dur > 3600) {
                it.mod_intensity(1);
            }
            break;
        case 3: // Permanent symptoms
            if (one_in(1000 + bonus * 8)) {
                add_msg_player_or_npc(m_bad,  _("You vomit thousands of live spores!"),
                                              _("<npcname> vomits thousands of live spores!") );

                moves = -500;
                int sporex, sporey;
                monster spore(GetMType("mon_spore"));
                for (int i = -1; i <= 1; i++) {
                    for (int j = -1; j <= 1; j++) {
                        if (i == 0 && j == 0) {
                            continue;
                        }
                        sporex = posx + i;
                        sporey = posy + j;
                        if (g->m.move_cost(sporex, sporey) > 0) {
                            const int zid = g->mon_at(sporex, sporey);
                            if (zid >= 0) {  // Spores hit a monster
                                if (g->u_see(sporex, sporey) &&
                                      !g->zombie(zid).type->in_species("FUNGUS")) {
                                    add_msg(_("The %s is covered in tiny spores!"),
                                               g->zombie(zid).name().c_str());
                                }
                                monster &critter = g->zombie( zid );
                                if( !critter.make_fungus() ) {
                                    critter.die( &this ); // Counts as kill by player
                                }
                            } else if (one_in(4) && g->num_zombies() <= 1000){
                                spore.spawn(sporex, sporey);
                                g->add_zombie(spore);
                            }
                        }
                    }
                }
            // We're fucked
            } else if (one_in(6000 + bonus * 20)) {
                if(hp_cur[hp_arm_l] <= 0 || hp_cur[hp_arm_r] <= 0) {
                    if(hp_cur[hp_arm_l] <= 0 && hp_cur[hp_arm_r] <= 0) {
                        add_msg_player_or_npc(m_bad, _("The flesh on your broken arms bulges. Fungus stalks burst through!"),
                        _("<npcname>'s broken arms bulge. Fungus stalks burst out of the bulges!"));
                    } else {
                        add_msg_player_or_npc(m_bad, _("The flesh on your broken and unbroken arms bulge. Fungus stalks burst through!"),
                        _("<npcname>'s arms bulge. Fungus stalks burst out of the bulges!"));
                    }
                } else {
                    add_msg_player_or_npc(m_bad, _("Your hands bulge. Fungus stalks burst through the bulge!"),
                        _("<npcname>'s hands bulge. Fungus stalks burst through the bulge!"));
                }
                apply_damage( nullptr, bp_arm_l, 999 );
                apply_damage( nullptr, bp_arm_r, 999 );
            }
            break;
        }
    } else if (id == "rat") {
        it.set_intensity(dur / 10);
        if (rng(0, 100) < dur / 10) {
            if (!one_in(5)) {
                mutate_category("MUTCAT_RAT");
                it.mult_duration(.2);
            } else {
                mutate_category("MUTCAT_TROGLOBITE");
                it.mult_duration(.33);
            }
        } else if (rng(0, 100) < dur / 8) {
            if (one_in(3)) {
                vomit();
                it.mod_duration(-10);
            } else {
                add_msg(m_bad, _("You feel nauseous!"));
                it.mod_duration(3);
            }
        }
    } else if (id == "bleed") {
        // Presuming that during the first-aid process you're putting pressure
        // on the wound or otherwise suppressing the flow. (Kits contain either
        // quikclot or bandages per the recipe.)
        if ( one_in(6 / intense) && activity.type != ACT_FIRSTAID ) {
            add_msg_player_or_npc(m_bad, _("You lose some blood."),
                                           _("<npcname> loses some blood.") );
            mod_pain(1);
            apply_damage( nullptr, bp, 1 );
            g->m.add_field(posx, posy, playerBloodType(), 1);
        }
    } else if (id == "hallu") {
        // TODO: Redo this to allow for variable durations
        // Time intervals are drawn from the old ones based on 3600 (6-hour) duration.
        static bool puked = false;
        int maxDuration = 3600;
        int comeupTime = int(maxDuration*0.9);
        int noticeTime = int(comeupTime + (maxDuration-comeupTime)/2);
        int peakTime = int(maxDuration*0.8);
        int comedownTime = int(maxDuration*0.3);
        // Baseline
        if (dur == noticeTime) {
            add_msg_if_player(m_warning, _("You feel a little strange."));
        } else if (dur == comeupTime) {
            // Coming up
            if (one_in(2)) {
                add_msg_if_player(m_warning, _("The world takes on a dreamlike quality."));
            } else if (one_in(3)) {
                add_msg_if_player(m_warning, _("You have a sudden nostalgic feeling."));
            } else if (one_in(5)) {
                add_msg_if_player(m_warning, _("Everything around you is starting to breathe."));
            } else {
                add_msg_if_player(m_warning, _("Something feels very, very wrong."));
            }
        } else if (dur > peakTime && dur < comeupTime) {
            if ((one_in(200) || will_vomit(p, 50)) && !puked) {
                add_msg_if_player(m_bad, _("You feel sick to your stomach."));
                hunger -= 2;
                if (one_in(6)) {
                    vomit();
                    if (one_in(2)) {
                        // we've vomited enough for now
                        puked = true;
                    }
                }
            }
            if (is_npc() && one_in(200)) {
                std::string npcText;
                switch(rng(1,4)) {
                    case 1:
                        npcText = "\"I think it's starting to kick in.\"";
                        break;
                    case 2:
                        npcText = "\"Oh God, what's happening?\"";
                        break;
                    case 3:
                        npcText = "\"Of course... it's all fractals!\"";
                        break;
                    default:
                        npcText = "\"Huh?  What was that?\"";
                        break;

                }
                int loudness = 20 + str_cur - int_cur;
                loudness = (loudness > 5 ? loudness : 5);
                loudness = (loudness < 30 ? loudness : 30);
                g->sound(posx, posy, loudness, _(npcText.c_str()));
            }
        } else if (dur == peakTime) {
            // Visuals start
            add_msg_if_player(m_bad, _("Fractal patterns dance across your vision."));
            add_effect("visuals", peakTime - comedownTime);
        } else if (dur > comedownTime && dur < peakTime) {
            // Full symptoms
            mod_per_bonus(-2);
            mod_int_bonus(-1);
            mod_dex_bonus(-2);
            add_miss_reason(_("Dancing fractals distract you."), 2);
            mod_str_bonus(-1);
            if (one_in(50)) {
                g->spawn_hallucination();
            }
        } else if (dur == comedownTime) {
            if (one_in(42)) {
                add_msg_if_player(_("Everything looks SO boring now."));
            } else {
                add_msg_if_player(_("Things are returning to normal."));
            }
            puked = false;
        }
    } else if (id == "cold") {
        bool msg_trig = one_in(400);
        switch(bp) {
        case bp_head:
            switch(intense) {
            case 3:
                mod_int_bonus(-2);
                if (!sleeping && msg_trig) {
                    add_msg_if_player(_("Your thoughts are unclear."));
                }
            case 2:
                mod_int_bonus(-1);
            default:
                break;
            }
            break;
        case bp_mouth:
            switch(intense) {
            case 3:
                mod_per_bonus(-2);
            case 2:
                mod_per_bonus(-1);
                if (!sleeping && msg_trig) {
                    add_msg_if_player(m_bad, _("Your face is stiff from the cold."));
                }
            default:
                break;
            }
            break;
        case bp_torso:
            switch(intense) {
            case 3:
                mod_dex_bonus(-2);
                add_miss_reason(_("You quiver from the cold."), 2);
                if (!sleeping && msg_trig) {
                    add_msg_if_player(m_bad, _("Your torso is freezing cold. You should put on a few more layers."));
                }
            case 2:
                mod_dex_bonus(-2);
                add_miss_reason(_("Your shivering makes you unsteady."), 2);
            }
            break;
        case bp_arm_l:
            switch(intense) {
            case 3:
                mod_dex_bonus(-1);
            case 2:
                mod_dex_bonus(-1);
                add_miss_reason(_("Your left arm trembles from the cold."), 1);
                if (!sleeping && msg_trig && one_in(2)) {
                    add_msg_if_player(m_bad, _("Your left arm is shivering."));
                }
            default:
                break;
            }
            break;
        case bp_arm_r:
            switch(intense) {
            case 3:
                mod_dex_bonus(-1);
            case 2:
                mod_dex_bonus(-1);
                add_miss_reason(_("Your right arm trembles from the cold."), 1);
                if (!sleeping && msg_trig && one_in(2)) {
                    add_msg_if_player(m_bad, _("Your right arm is shivering."));
                }
            default:
                break;
            }
            break;
        case bp_hand_l:
            switch(intense) {
            case 3:
                mod_dex_bonus(-1);
            case 2:
                mod_dex_bonus(-1);
                add_miss_reason(_("Your left hand quivers in the cold."), 1);
                if (!sleeping && msg_trig && one_in(2)) {
                    add_msg_if_player(m_bad, _("Your left hand feels like ice."));
                }
            default:
                break;
            }
            break;
        case bp_hand_r:
            switch(intense) {
            case 3:
                mod_dex_bonus(-1);
            case 2:
                mod_dex_bonus(-1);
                add_miss_reason(_("Your right hand trembles in the cold."), 1);
                if (!sleeping && msg_trig && one_in(2)) {
                    add_msg_if_player(m_bad, _("Your right hand feels like ice."));
                }
            default:
                break;
            }
            break;
        case bp_leg_l:
            switch(intense) {
            case 3:
                mod_dex_bonus(-1);
                add_miss_reason(_("Your legs uncontrollably shake from the cold."), 1);
                mod_str_bonus(-1);
                if (!sleeping && msg_trig && one_in(2)) {
                    add_msg_if_player(m_bad, _("Your left leg trembles against the relentless cold."));
                }
            case 2:
                mod_dex_bonus(-1);
                add_miss_reason(_("Your legs unsteadily shiver against the cold."), 1);
                mod_str_bonus(-1);
            default:
                break;
            }
            break;
        case bp_leg_r:
            switch(intense) {
            case 3:
                mod_dex_bonus(-1);
                mod_str_bonus(-1);
                if (!sleeping && msg_trig && one_in(2)) {
                    add_msg_if_player(m_bad, _("Your right leg trembles against the relentless cold."));
                }
            case 2:
                mod_dex_bonus(-1);
                mod_str_bonus(-1);
            default:
                break;
            }
            break;
        case bp_foot_l:
            switch(intense) {
            case 3:
                mod_dex_bonus(-1);
                add_miss_reason(_("Your left foot is as nimble as a block of ice."), 1);
                mod_str_bonus(-1);
                break;
            case 2:
                mod_dex_bonus(-1);
                add_miss_reason(_("Your freezing left foot messes up your balance."), 1);
                if (!sleeping && msg_trig && one_in(2)) {
                    add_msg_if_player(m_bad, _("Your left foot feels frigid."));
                }
            default:
                break;
            }
            break;
        case bp_foot_r:
            switch(intense) {
            case 3:
                mod_dex_bonus(-1);
                add_miss_reason(_("Your right foot is as nimble as a block of ice."), 1);
                mod_str_bonus(-1);
                break;
            case 2:
                mod_dex_bonus(-1);
                add_miss_reason(_("Your freezing right foot messes up your balance."), 1);
                if (!sleeping && msg_trig && one_in(2)) {
                    add_msg_if_player(m_bad, _("Your right foot feels frigid."));
                }
            default:
                break;
            }
            break;
        default: // Suppress compiler warning [-Wswitch]
            break;
        }
    } else if (id == "hot") {
        switch(bp) {
        case bp_head:
            switch(intense) {
            case 3:
                if (!sleeping && msg_trig) {
                    add_msg_if_player(m_bad, _("Your head is pounding from the heat."));
                }
                // Fall-through
            case 2:
                // Hallucinations handled in game.cpp
                if (one_in(std::min(14500, 15000 - temp_cur[bp_head]))) {
                    vomit();
                }
                if (!sleeping && msg_trig) {
                    add_msg_if_player(m_bad, _("The heat is making you see things."));
                }
                break;
            default: // Suppress compiler warning [-Wswitch]
                break;
            }
            break;
        case bp_torso:
            switch(intense) {
            case 3:
                mod_str_bonus(-1);
                if (!sleeping && msg_trig) {
                    add_msg_if_player(m_bad, _("You are sweating profusely."));
                }
                // Fall-through
            case 2:
                mod_str_bonus(-1);
                break;
            default:
                break;
            }
            break;
        case bp_hand_l:
            switch(dis.intensity) {
            case 3:
                p.mod_dex_bonus(-1);
                // Fall-through
            case 2:
                p.add_miss_reason(_("Your left hand's too sweaty to grip well."), 1);
                p.mod_dex_bonus(-1);
            default:
                break;
            }
            break;
        case bp_hand_r:
            switch(intense) {
            case 3:
                mod_dex_bonus(-1);
                // Fall-through
            case 2:
                mod_dex_bonus(-1);
                add_miss_reason(_("Your right hand's too sweaty to grip well."), 1);
                break;
            default:
                break;
            }
            break;
        case bp_leg_l:
            switch (intense) {
            case 3 :
                if (one_in(2)) {
                    if (!sleeping && msg_trig) {
                        add_msg_if_player(m_bad, _("Your left leg is cramping up."));
                    }
                }
                break;
            default:
                break;
            }
            break;
        case bp_leg_r:
            switch (intense) {
            case 3 :
                if (one_in(2)) {
                    if (!sleeping && msg_trig) {
                        add_msg_if_player(m_bad, _("Your right leg is cramping up."));
                    }
                }
                break;
            default:
                break;
            }
            break;
        case bp_foot_l:
            switch (intense) {
            case 3:
                if (one_in(2)) {
                    if (!sleeping && msg_trig) {
                        add_msg_if_player(m_bad, _("Your left foot is swelling in the heat."));
                    }
                }
                break;
            default:
                break;
            }
            break;
        case bp_foot_r:
            switch (intense) {
            case 3:
                if (one_in(2)) {
                    if (!sleeping && msg_trig) {
                        add_msg_if_player(m_bad, _("Your right foot is swelling in the heat."));
                    }
                }
                break;
            default:
                break;
            }
            break;
        default: // Suppress compiler warning [-Wswitch]
            break;
        }
    } else if (id == "frostbite") {
        switch(bp) {
        case bp_hand_l:
        case bp_hand_r:
            switch(intense) {
            case 2:
                add_miss_reason(_("You have trouble grasping with your numb fingers."), 2);
                mod_dex_bonus(-2);
            default:
                break;
            }
            break;
        case bp_foot_l:
        case bp_foot_r:
            switch(intense) {
            case 2:
            case 1:
                if (!sleeping && msg_trig && one_in(2)) {
                    add_msg_if_player(m_bad, _("Your foot has gone numb."));
                }
            default:
                break;
            }
            break;
        case bp_mouth:
            switch(intense) {
            case 2:
                mod_per_bonus(-2);
            case 1:
                mod_per_bonus(-1);
                if (!sleeping && msg_trig) {
                    add_msg_if_player(m_bad, _("Your face feels numb."));
                }
            default:
                break;
            }
            break;
        default: // Suppress compiler warnings [-Wswitch]
            break;
        }
    } else if (id == "dermatik") {
        bool triggered = false;
        int formication_chance = 600;
        if (dur < 2400) {
            formication_chance += 2400 - dur;
        }
        if (one_in(formication_chance)) {
            add_effect("formication", 600, bp);
        }
        if (dur < 14400 && one_in(2400)) {
            vomit();
        }
        if (dur > 14400) {
            // Spawn some larvae!
            // Choose how many insects; more for large characters
            int num_insects = rng(1, std::min(3, str_max / 3));
            apply_damage( nullptr, bp, rng( 2, 4 ) * num_insects );
            // Figure out where they may be placed
            add_msg_player_or_npc( m_bad, _("Your flesh crawls; insects tear through the flesh and begin to emerge!"),
                _("Insects begin to emerge from <npcname>'s skin!") );
            monster grub(GetMType("mon_dermatik_larva"));
            for (int i = posx - 1; i <= posx + 1; i++) {
                for (int j = posy - 1; j <= posy + 1; j++) {
                    if (num_insects == 0) {
                        break;
                    } else if (i == 0 && j == 0) {
                        continue;
                    }
                    if (g->mon_at(i, j) == -1) {
                        grub.spawn(i, j);
                        if (one_in(3)) {
                            grub.friendly = -1;
                        } else {
                            grub.friendly = 0;
                        }
                        g->add_zombie(grub);
                        num_insects--;
                    }
                }
                if (num_insects == 0) {
                    break;
                }
            }
            add_memorial_log(pgettext("memorial_male", "Dermatik eggs hatched."),
                               pgettext("memorial_female", "Dermatik eggs hatched."));
            remove_effect("formication", bp);
            moves -= 600;
            triggered = true;
        }
        if (triggered) {
            // Set ourselves up for removal
            it.set_duration(0);
        } else {
            // Count duration up
            it.mod_duration(1);
        }
    } else if (id == "formication") {
        if (x_in_y(intense, 100 + 50 * get_int())) {
            if (!is_npc()) {
                //~ %s is bodypart in accusative.
                 add_msg(m_warning, _("You start scratching your %s!"),
                                          body_part_name_accusative(bp).c_str());
                 g->cancel_activity();
            } else if (g->u_see(posx, posy)) {
                //~ 1$s is NPC name, 2$s is bodypart in accusative.
                add_msg(_("%1$s starts scratching their %2$s!"), name.c_str(),
                                   body_part_name_accusative(bp).c_str());
            }
            moves -= 150;
            apply_damage( nullptr, bp, 1 );
        }
    } else if (id == "evil") {
        bool lesserEvil = false;  // Worn or wielded; diminished effects
        if (weapon.is_artifact() && weapon.is_tool()) {
            it_artifact_tool *tool = dynamic_cast<it_artifact_tool*>(weapon.type);
            for (std::vector<art_effect_passive>::iterator i = tool->effects_carried.begin();
                 i != tool->effects_carried.end(); ++i) {
                if (*i == AEP_EVIL) {
                    lesserEvil = true;
                }
            }
            for (std::vector<art_effect_passive>::iterator i = tool->effects_wielded.begin();
                 i != tool->effects_wielded.end(); ++i) {
                if (*i == AEP_EVIL) {
                    lesserEvil = true;
                }
            }
        }
        for (std::vector<item>::iterator i = p.worn.begin(); !lesserEvil && i != p.worn.end(); ++i) {
            if (i->is_artifact()) {
                it_artifact_armor *armor = dynamic_cast<it_artifact_armor*>(i->type);
                for (std::vector<art_effect_passive>::iterator effect =
                         armor->effects_worn.begin();
                     effect != armor->effects_worn.end(); ++effect) {
                    if (*effect == AEP_EVIL) {
                        lesserEvil = true;
                    }
                }
            }
        }
        if (lesserEvil) {
            // Only minor effects, some even good!
            mod_str_bonus(dur > 4500 ? 10 : int(dur / 450));
            if (dur < 600) {
                mod_dex_bonus(1);
            } else {
                int dex_mod = -(dur > 3600 ? 10 : int((dur - 600) / 300));
                mod_dex_bonus(dex_mod);
                add_miss_reason(_("Why waste your time on that insignificant speck?"), -dex_mod);
            }
            mod_int_bonus(-(dur > 3000 ? 10 : int((dur - 500) / 250)));
            mod_per_bonus(-(dur > 4800 ? 10 : int((dur - 800) / 400)));
        } else {
            // Major effects, all bad.
            mod_str_bonus(-(dur > 5000 ? 10 : int(dur / 500)));
            int dex_mod = -(dur > 6000 ? 10 : int(dur / 600));
            mod_dex_bonus(dex_mod);
            add_miss_reason(_("Why waste your time on that insignificant speck?"), -dex_mod);
            mod_int_bonus(-(dur > 4500 ? 10 : int(dur / 450)));
            mod_per_bonus(-(dur > 4000 ? 10 : int(dur / 400)));
        }
    } else if (id == attention) {
        if (one_in(100000 / dur) && one_in(100000 / dur) && one_in(250)) {
            MonsterGroupResult spawn_details = MonsterGroupManager::GetResultFromGroup("GROUP_NETHER");
            monster beast(GetMType(spawn_details.name));
            int x, y;
            int tries = 0;
            do {
                x = posx + rng(-4, 4);
                y = posy + rng(-4, 4);
                tries++;
            } while (((x == posx && y == posy) || g->mon_at(x, y) != -1) && tries < 10);
            if (tries < 10) {
                if (g->m.move_cost(x, y) == 0) {
                    g->m.make_rubble(x, y, f_rubble_rock, true);
                }
                beast.spawn(x, y);
                g->add_zombie(beast);
                if (g->u_see(x, y)) {
                    g->cancel_activity_query(_("A monster appears nearby!"));
                    add_msg_if_player(m_warning, _("A portal opens nearby, and a monster crawls through!"));
                }
                it.mult_duration(.25);
            }
        }
    }
}

void player::suffer()
{
    for (size_t i = 0; i < my_bionics.size(); i++) {
        if (my_bionics[i].powered) {
            activate_bionic(i);
        }
    }

    for (auto mut : my_mutations) {
        if (!traits[mut].powered ) {
            continue;
        }
        if (traits[mut].powered && traits[mut].charge > 0) {
        // Already-on units just lose a bit of charge
        traits[mut].charge--;
        } else {
            // Not-on units, or those with zero charge, have to pay the power cost
            if (traits[mut].cooldown > 0) {
                traits[mut].powered = true;
                traits[mut].charge = traits[mut].cooldown - 1;
            }
            if (traits[mut].hunger){
                hunger += traits[mut].cost;
                if (hunger >= 700) { // Well into Famished
                    add_msg(m_warning, _("You're too famished to keep your %s going."), traits[mut].name.c_str());
                    traits[mut].powered = false;
                    traits[mut].cooldown = traits[mut].cost;
                }
            }
            if (traits[mut].thirst){
                thirst += traits[mut].cost;
                if (thirst >= 260) { // Well into Dehydrated
                    add_msg(m_warning, _("You're too dehydrated to keep your %s going."), traits[mut].name.c_str());
                    traits[mut].powered = false;
                    traits[mut].cooldown = traits[mut].cost;
                }
            }
            if (traits[mut].fatigue){
                fatigue += traits[mut].cost;
                if (fatigue >= 575) { // Exhausted
                    add_msg(m_warning, _("You're too exhausted to keep your %s going."), traits[mut].name.c_str());
                    traits[mut].powered = false;
                    traits[mut].cooldown = traits[mut].cost;
                }
            }
        }

    }

    if (underwater) {
        if (!has_trait("GILLS")) {
            oxygen--;
        }
        if (oxygen < 12 && worn_with_flag("REBREATHER")) {
                oxygen += 12;
            }
        if (oxygen < 0) {
            if (has_bionic("bio_gills") && power_level > 0) {
                oxygen += 5;
                power_level -= 25;
            } else {
                add_msg(m_bad, _("You're drowning!"));
                apply_damage( nullptr, bp_torso, rng( 1, 4 ) );
            }
        }
    }

    if(has_active_mutation("WINGS_INSECT")){
        //~Sound of buzzing Insect Wings
        g->sound(posx, posy, 10, "BZZZZZ");
    }

    double shoe_factor = footwear_factor();
    if( has_trait("ROOTS3") && g->m.has_flag("DIGGABLE", posx, posy) && !shoe_factor) {
        if (one_in(100)) {
            add_msg(m_good, _("This soil is delicious!"));
            if (hunger > -20) {
                hunger -= 2;
            }
            if (thirst > -20) {
                thirst -= 2;
            }
            mod_healthy_mod(10);
            // No losing oneself in the fertile embrace of rich
            // New England loam.  But it can be a near thing.
            if ( (one_in(int_cur)) && (focus_pool >= 25) ) {
                focus_pool--;
            }
        } else if (one_in(50)){
            if (hunger > -20) {
                hunger--;
            }
            if (thirst > -20) {
                thirst--;
            }
            mod_healthy_mod(5);
        }
    }

    for( auto it = illness.begin(); it != illness.end(); ++it ) {
        if( it->duration <= 0 ) {
            continue;
        }
        // Note: dis_effect might add or remove disease (DI_LYING_DOWN adds DI_SLEEP).
        // therefor, no range-based iteration.
        dis_effect( *this, *it );
    }

    // Diseases may remove themselves as part of applying (MA buffs do) so do a
    // separate loop through the remaining ones for duration, decay, etc..
    for( auto it = illness.begin(); it != illness.end(); ) {
        auto &next_illness = *it;
        if( next_illness.duration < 0 ) {
            it = illness.erase( it );
            continue;
        }
        if (!next_illness.permanent) {
            next_illness.duration--;
        }
        if (next_illness.decay > 0 && one_in(next_illness.decay)) {
            next_illness.intensity--;
        }
        if (next_illness.duration <= 0 || next_illness.intensity == 0) {
            dis_end_msg(*this, next_illness);
            it = illness.erase( it );
        } else {
            it++;
        }
    }

    if (!has_disease("sleep")) {
        if (weight_carried() > weight_capacity()) {
            // Starts at 1 in 25, goes down by 5 for every 50% more carried
            if (one_in(35 - 5 * weight_carried() / (weight_capacity() / 2))) {
                add_msg_if_player(m_bad, _("Your body strains under the weight!"));
                // 1 more pain for every 800 grams more (5 per extra STR needed)
                if ( ((weight_carried() - weight_capacity()) / 800 > pain && pain < 100)) {
                    mod_pain(1);
                }
            }
        }
        if (weight_carried() > 4 * weight_capacity()) {
            if (has_trait("LEG_TENT_BRACE")){
                add_msg_if_player(m_bad, _("Your tentacles buckle under the weight!"));
            }
            if (has_effect("downed")) {
                add_effect("downed", 1);
            } else {
                add_effect("downed", 2);
            }
        }
        int timer = -3600;
        if (has_trait("ADDICTIVE")) {
            timer = -4000;
        }
        if (has_trait("NONADDICTIVE")) {
            timer = -3200;
        }
        for (size_t i = 0; i < addictions.size(); i++) {
            if (addictions[i].sated <= 0 &&
                addictions[i].intensity >= MIN_ADDICTION_LEVEL) {
                addict_effect(addictions[i]);
            }
            addictions[i].sated--;
            if (!one_in(addictions[i].intensity - 2) && addictions[i].sated > 0) {
                addictions[i].sated -= 1;
            }
            if (addictions[i].sated < timer - (100 * addictions[i].intensity)) {
                if (addictions[i].intensity <= 2) {
                    addictions.erase(addictions.begin() + i);
                    i--;
                } else {
                    addictions[i].intensity = int(addictions[i].intensity / 2);
                    addictions[i].intensity--;
                    addictions[i].sated = 0;
                }
            }
        }
        if (has_trait("CHEMIMBALANCE")) {
            if (one_in(3600) && (!(has_trait("NOPAIN")))) {
                add_msg(m_bad, _("You suddenly feel sharp pain for no reason."));
                mod_pain( 3 * rng(1, 3) );
            }
            if (one_in(3600)) {
                int pkilladd = 5 * rng(-1, 2);
                if (pkilladd > 0) {
                    add_msg(m_bad, _("You suddenly feel numb."));
                } else if ((pkilladd < 0) && (!(has_trait("NOPAIN")))) {
                    add_msg(m_bad, _("You suddenly ache."));
                }
                pkill += pkilladd;
            }
            if (one_in(3600)) {
                add_msg(m_bad, _("You feel dizzy for a moment."));
                moves -= rng(10, 30);
            }
            if (one_in(3600)) {
                int hungadd = 5 * rng(-1, 3);
                if (hungadd > 0) {
                    add_msg(m_bad, _("You suddenly feel hungry."));
                } else {
                    add_msg(m_good, _("You suddenly feel a little full."));
                }
                hunger += hungadd;
            }
            if (one_in(3600)) {
                add_msg(m_bad, _("You suddenly feel thirsty."));
                thirst += 5 * rng(1, 3);
            }
            if (one_in(3600)) {
                add_msg(m_good, _("You feel fatigued all of a sudden."));
                fatigue += 10 * rng(2, 4);
            }
            if (one_in(4800)) {
                if (one_in(3)) {
                    add_morale(MORALE_FEELING_GOOD, 20, 100);
                } else {
                    add_morale(MORALE_FEELING_BAD, -20, -100);
                }
            }
            if (one_in(3600)) {
                if (one_in(3)) {
                    add_msg(m_bad, _("You suddenly feel very cold."));
                    for (int i = 0 ; i < num_bp ; i++) {
                        temp_cur[i] = BODYTEMP_VERY_COLD;
                    }
                } else {
                    add_msg(m_bad, _("You suddenly feel cold."));
                    for (int i = 0 ; i < num_bp ; i++) {
                        temp_cur[i] = BODYTEMP_COLD;
                    }
                }
            }
            if (one_in(3600)) {
                if (one_in(3)) {
                    add_msg(m_bad, _("You suddenly feel very hot."));
                    for (int i = 0 ; i < num_bp ; i++) {
                        temp_cur[i] = BODYTEMP_VERY_HOT;
                    }
                } else {
                    add_msg(m_bad, _("You suddenly feel hot."));
                    for (int i = 0 ; i < num_bp ; i++) {
                        temp_cur[i] = BODYTEMP_HOT;
                    }
                }
            }
        }
        if ((has_trait("SCHIZOPHRENIC") || has_artifact_with(AEP_SCHIZO)) &&
            one_in(2400)) { // Every 4 hours or so
            monster phantasm;
            int i;
            switch(rng(0, 11)) {
                case 0:
                    add_effect("hallu", 3600);
                    break;
                case 1:
                    add_effect("visuals", rng(15, 60));
                    break;
                case 2:
                    add_msg(m_warning, _("From the south you hear glass breaking."));
                    break;
                case 3:
                    add_msg(m_warning, _("YOU SHOULD QUIT THE GAME IMMEDIATELY."));
                    add_morale(MORALE_FEELING_BAD, -50, -150);
                    break;
                case 4:
                    for (i = 0; i < 10; i++) {
                        add_msg("XXXXXXXXXXXXXXXXXXXXXXXXXXX");
                    }
                    break;
                case 5:
                    add_msg(m_bad, _("You suddenly feel so numb..."));
                    pkill += 25;
                    break;
                case 6:
                    add_msg(m_bad, _("You start to shake uncontrollably."));
                    add_effect("shakes", 10 * rng(2, 5));
                    break;
                case 7:
                    for (i = 0; i < 10; i++) {
                        g->spawn_hallucination();
                    }
                    break;
                case 8:
                    add_msg(m_bad, _("It's a good time to lie down and sleep."));
                    add_disease("lying_down", 200);
                    break;
                case 9:
                    add_msg(m_bad, _("You have the sudden urge to SCREAM!"));
                    g->sound(posx, posy, 10 + 2 * str_cur, "AHHHHHHH!");
                    break;
                case 10:
                    add_msg(std::string(name + name + name + name + name + name + name +
                        name + name + name + name + name + name + name +
                        name + name + name + name + name + name).c_str());
                    break;
                case 11:
                    body_part bp = random_body_part(true);
                    add_effect("formication", 600, bp);
                    break;
            }
        }
        if (has_trait("JITTERY") && !has_effect("shakes")) {
            if (stim > 50 && one_in(300 - stim)) {
                add_effect("shakes", 300 + stim);
            } else if (hunger > 80 && one_in(500 - hunger)) {
                add_effect("shakes", 400);
            }
        }

        if (has_trait("MOODSWINGS") && one_in(3600)) {
            if (rng(1, 20) > 9) { // 55% chance
                add_morale(MORALE_MOODSWING, -100, -500);
            } else {  // 45% chance
                add_morale(MORALE_MOODSWING, 100, 500);
            }
        }

        if (has_trait("VOMITOUS") && one_in(4200)) {
            vomit();
        }
        if (has_trait("SHOUT1") && one_in(3600)) {
            g->sound(posx, posy, 10 + 2 * str_cur, _("You shout loudly!"));
        }
        if (has_trait("SHOUT2") && one_in(2400)) {
            g->sound(posx, posy, 15 + 3 * str_cur, _("You scream loudly!"));
        }
        if (has_trait("SHOUT3") && one_in(1800)) {
            g->sound(posx, posy, 20 + 4 * str_cur, _("You let out a piercing howl!"));
        }
        if (has_trait("M_SPORES") && one_in(2400)) {
            spores();
        }
        if (has_trait("M_BLOSSOMS") && one_in(1800)) {
            blossoms();
        }
    } // Done with while-awake-only effects

    if (has_trait("ASTHMA") && one_in(3600 - stim * 50)) {
        bool auto_use = has_charges("inhaler", 1);
        if (underwater) {
            oxygen = int(oxygen / 2);
            auto_use = false;
        }

        if (has_disease("sleep")) {
            wake_up(_("Your asthma wakes you up!"));
            auto_use = false;
        }

        if (auto_use) {
            use_charges("inhaler", 1);
        } else {
            add_disease("asthma", 50 * rng(1, 4));
            if (!is_npc()) {
                g->cancel_activity_query(_("You have an asthma attack!"));
            }
        }
    }

    if (has_trait("LEAVES") && g->is_in_sunlight(posx, posy) && one_in(600)) {
        hunger--;
    }

    if (pain > 0) {
        if (has_trait("PAINREC1") && one_in(600)) {
            pain--;
        }
        if (has_trait("PAINREC2") && one_in(300)) {
            pain--;
        }
        if (has_trait("PAINREC3") && one_in(150)) {
            pain--;
        }
    }

    if ((has_trait("ALBINO") || has_disease("datura")) && g->is_in_sunlight(posx, posy) && one_in(10)) {
        // Umbrellas and rain gear can also keep the sun off!
        // (No, really, I know someone who uses an umbrella when it's sunny out.)
        if (!((worn_with_flag("RAINPROOF")) || (weapon.has_flag("RAIN_PROTECT"))) ) {
            add_msg(m_bad, _("The sunlight is really irritating."));
            if (has_disease("sleep")) {
                wake_up(_("You wake up!"));
            }
            if (one_in(10)) {
                mod_pain(1);
            }
            else focus_pool --;
        }
    }

    if (has_trait("SUNBURN") && g->is_in_sunlight(posx, posy) && one_in(10)) {
        if (!((worn_with_flag("RAINPROOF")) || (weapon.has_flag("RAIN_PROTECT"))) ) {
        add_msg(m_bad, _("The sunlight burns your skin!"));
        if (has_disease("sleep")) {
            wake_up(_("You wake up!"));
        }
        mod_pain(1);
        hurtall(1);
        }
    }

    if ((has_trait("TROGLO") || has_trait("TROGLO2")) &&
        g->is_in_sunlight(posx, posy) && g->weather == WEATHER_SUNNY) {
        mod_str_bonus(-1);
        mod_dex_bonus(-1);
        add_miss_reason(_("The sunlight distracts you."), 1);
        mod_int_bonus(-1);
        mod_per_bonus(-1);
    }
    if (has_trait("TROGLO2") && g->is_in_sunlight(posx, posy)) {
        mod_str_bonus(-1);
        mod_dex_bonus(-1);
        add_miss_reason(_("The sunlight distracts you."), 1);
        mod_int_bonus(-1);
        mod_per_bonus(-1);
    }
    if (has_trait("TROGLO3") && g->is_in_sunlight(posx, posy)) {
        mod_str_bonus(-4);
        mod_dex_bonus(-4);
        add_miss_reason(_("You can't stand the sunlight!"), 4);
        mod_int_bonus(-4);
        mod_per_bonus(-4);
    }

    if (has_trait("SORES")) {
        for (int i = bp_head; i < num_bp; i++) {
            if ((pain < 5 + 4 * abs(encumb(body_part(i)))) && (!(has_trait("NOPAIN")))) {
                pain = 0;
                mod_pain( 5 + 4 * abs(encumb(body_part(i))) );
            }
        }
    }

    if (has_trait("SLIMY") && !in_vehicle) {
        g->m.add_field(posx, posy, fd_slime, 1);
    }
        //Web Weavers...weave web
    if (has_active_mutation("WEB_WEAVER") && !in_vehicle) {
      g->m.add_field(posx, posy, fd_web, 1); //this adds density to if its not already there.

     }

    if (has_trait("VISCOUS") && !in_vehicle) {
        if (one_in(3)){
            g->m.add_field(posx, posy, fd_slime, 1);
        }
        else {
            g->m.add_field(posx, posy, fd_slime, 2);
        }
    }

    // Blind/Deaf for brief periods about once an hour,
    // and visuals about once every 30 min.
    if (has_trait("PER_SLIME")) {
        if (one_in(600) && !has_effect("deaf")) {
            add_msg(m_bad, _("Suddenly, you can't hear anything!"));
            add_effect("deaf", 20 * rng (2, 6)) ;
        }
        if (one_in(600) && !(has_effect("blind"))) {
            add_msg(m_bad, _("Suddenly, your eyes stop working!"));
            add_effect("blind", 10 * rng (2, 6)) ;
        }
        // Yes, you can be blind and hallucinate at the same time.
        // Your post-human biology is truly remarkable.
        if (one_in(300) && !(has_effect("visuals"))) {
            add_msg(m_bad, _("Your visual centers must be acting up..."));
            add_effect("visuals", 120 * rng (3, 6)) ;
        }
    }

    if (has_trait("WEB_SPINNER") && !in_vehicle && one_in(3)) {
        g->m.add_field(posx, posy, fd_web, 1); //this adds density to if its not already there.
    }

    if (has_trait("RADIOGENIC") && int(calendar::turn) % 50 == 0 && radiation >= 10) {
        radiation -= 10;
        healall(1);
    }

    if (has_trait("RADIOACTIVE1")) {
        if (g->m.get_radiation(posx, posy) < 10 && one_in(50)) {
            g->m.adjust_radiation(posx, posy, 1);
        }
    }
    if (has_trait("RADIOACTIVE2")) {
        if (g->m.get_radiation(posx, posy) < 20 && one_in(25)) {
            g->m.adjust_radiation(posx, posy, 1);
        }
    }
    if (has_trait("RADIOACTIVE3")) {
        if (g->m.get_radiation(posx, posy) < 30 && one_in(10)) {
            g->m.adjust_radiation(posx, posy, 1);
        }
    }

    if (has_trait("UNSTABLE") && one_in(28800)) { // Average once per 2 days
        mutate();
    }
    if (has_trait("CHAOTIC") && one_in(7200)) { // Should be once every 12 hours
        mutate();
    }
    if (has_artifact_with(AEP_MUTAGENIC) && one_in(28800)) {
        mutate();
    }
    if (has_artifact_with(AEP_FORCE_TELEPORT) && one_in(600)) {
        g->teleport(this);
    }

    // checking for radioactive items in inventory
    int selfRadiation = 0;
    selfRadiation = leak_level("RADIOACTIVE");

    int localRadiation = g->m.get_radiation(posx, posy);

    if (localRadiation || selfRadiation) {
        bool has_helmet = false;

        bool power_armored = is_wearing_power_armor(&has_helmet);

        if ((power_armored && has_helmet) || worn_with_flag("RAD_PROOF")) {
            radiation += 0; // Power armor protects completely from radiation
        } else if (power_armored || worn_with_flag("RAD_RESIST")) {
            radiation += rng(0, localRadiation / 40) + rng(0, selfRadiation / 5);
        } else {
            radiation += rng(0, localRadiation / 16) + rng(0, selfRadiation);;
        }

        // Apply rads to any radiation badges.
        std::vector<item *> possessions = inv_dump();
        for( auto it = possessions.begin(); it != possessions.end(); ++it ) {
            if( (*it)->type->id == "rad_badge" ) {
                // Actual irradiation levels of badges and the player aren't precisely matched.
                // This is intentional.
                int before = (*it)->irridation;
                (*it)->irridation += rng(0, localRadiation / 16);
                if( inv.has_item(*it) ) { continue; }
                for( size_t i = 0; i < sizeof(rad_dosage_thresholds) / sizeof(rad_dosage_thresholds[0]);
                     i++ ){
                    if( before < rad_dosage_thresholds[i] &&
                        (*it)->irridation >= rad_dosage_thresholds[i] ) {
                        add_msg_if_player(m_warning, _("Your radiation badge changes from %s to %s!"),
                                                     rad_threshold_colors[i - 1].c_str(),
                                                     rad_threshold_colors[i].c_str() );
                    }
                }
            }
        }
    }

    if( int(calendar::turn) % 150 == 0 ) {
        if (radiation < 0) {
            radiation = 0;
        } else if (radiation > 2000) {
            radiation = 2000;
        }
        if (OPTIONS["RAD_MUTATION"] && rng(60, 2500) < radiation) {
            mutate();
            radiation /= 2;
            radiation -= 5;
        } else if (radiation > 100 && rng(1, 1500) < radiation) {
            vomit();
            radiation -= 50;
        }
    }

    if( radiation > 150 && !(int(calendar::turn) % 90) ) {
        hurtall(radiation / 100);
    }

    // Negative bionics effects
    if (has_bionic("bio_dis_shock") && one_in(1200)) {
        add_msg(m_bad, _("You suffer a painful electrical discharge!"));
        mod_pain(1);
        moves -= 150;

        if (weapon.type->id == "e_handcuffs" && weapon.charges > 0) {
            weapon.charges -= rng(1, 3) * 50;
            if (weapon.charges < 1) weapon.charges = 1;
            add_msg(m_good, _("The %s seems to be affected by the discharge."), weapon.tname().c_str());
        }
    }
    if (has_bionic("bio_dis_acid") && one_in(1500)) {
        add_msg(m_bad, _("You suffer a burning acidic discharge!"));
        hurtall(1);
    }
    if (has_bionic("bio_drain") && power_level > 24 && one_in(600)) {
        add_msg(m_bad, _("Your batteries discharge slightly."));
        power_level -= 25;
    }
    if (has_bionic("bio_noise") && one_in(500)) {
        if(!is_deaf())
            add_msg(m_bad, _("A bionic emits a crackle of noise!"));
        else
            add_msg(m_bad, _("A bionic shudders, but you hear nothing."));
        g->sound(posx, posy, 60, "");
    }
    if (has_bionic("bio_power_weakness") && max_power_level > 0 &&
        power_level >= max_power_level * .75) {
        mod_str_bonus(-3);
    }
    if (has_bionic("bio_trip") && one_in(500) && !has_effect("visuals")) {
        add_msg(m_bad, _("Your vision pixelates!"));
        add_effect("visuals", 100);
    }
    if (has_bionic("bio_spasm") && one_in(3000) && !has_effect("downed")) {
        add_msg(m_bad, _("Your malfunctioning bionic causes you to spasm and fall to the floor!"));
        mod_pain(1);
        add_effect("stunned", 1);
        add_effect("downed", 1);
    }
    if (has_bionic("bio_shakes") && power_level > 24 && one_in(1200)) {
        add_msg(m_bad, _("Your bionics short-circuit, causing you to tremble and shiver."));
        power_level -= 25;
        add_effect("shakes", 50);
    }
    if (has_bionic("bio_leaky") && one_in(500)) {
        mod_healthy_mod(-50);
    }
    if (has_bionic("bio_sleepy") && one_in(500)) {
        fatigue++;
    }
    if (has_bionic("bio_itchy") && one_in(500) && !has_effect("formication")) {
        add_msg(m_bad, _("Your malfunctioning bionic itches!"));
      body_part bp = random_body_part(true);
        add_effect("formication", 100, bp);
    }

    // Artifact effects
    if (has_artifact_with(AEP_ATTENTION)) {
        add_effect("attention", 3);
    }

    // check for limb mending every 1000 turns (~1.6 hours)
    if(calendar::turn.get_turn() % 1000 == 0) {
        mend();
    }
}

void player::mend()
{
    // Wearing splints can slowly mend a broken limb back to 1 hp.
    // 2 weeks is faster than a fracture would heal IRL,
    // but 3 weeks average (a generous estimate) was tedious and no fun.
    for(int i = 0; i < num_hp_parts; i++) {
        int broken = (hp_cur[i] <= 0);
        if(broken) {
            double mending_odds = 200.0; // 2 weeks, on average. (~20160 minutes / 100 minutes)
            double healing_factor = 1.0;
            // Studies have shown that alcohol and tobacco use delay fracture healing time
            if(has_disease("cig") | addiction_level(ADD_CIG)) {
                healing_factor *= 0.5;
            }
            if(has_disease("drunk") | addiction_level(ADD_ALCOHOL)) {
                healing_factor *= 0.5;
            }

            // Bed rest speeds up mending
            if(has_disease("sleep")) {
                healing_factor *= 4.0;
            } else if(fatigue > 383) {
            // but being dead tired does not...
                healing_factor *= 0.75;
            }

            // Being healthy helps.
            if(get_healthy() > 0) {
                healing_factor *= 2.0;
            }

            // And being well fed...
            if(hunger < 0) {
                healing_factor *= 2.0;
            }

            if(thirst < 0) {
                healing_factor *= 2.0;
            }

            // Mutagenic healing factor!
            if(has_trait("REGEN")) {
                healing_factor *= 16.0;
            } else if (has_trait("FASTHEALER2")) {
                healing_factor *= 4.0;
            } else if (has_trait("FASTHEALER")) {
                healing_factor *= 2.0;
            } else if (has_trait("SLOWHEALER")) {
                healing_factor *= 0.5;
            }

            bool mended = false;
            body_part part;
            switch(i) {
                case hp_arm_r:
                    part = bp_arm_r;
                    mended = is_wearing_on_bp("arm_splint", bp_arm_r) && x_in_y(healing_factor, mending_odds);
                    break;
                case hp_arm_l:
                    part = bp_arm_l;
                    mended = is_wearing_on_bp("arm_splint", bp_arm_l) && x_in_y(healing_factor, mending_odds);
                    break;
                case hp_leg_r:
                    part = bp_leg_r;
                    mended = is_wearing_on_bp("leg_splint", bp_leg_r) && x_in_y(healing_factor, mending_odds);
                    break;
                case hp_leg_l:
                    part = bp_leg_l;
                    mended = is_wearing_on_bp("leg_splint", bp_leg_l) && x_in_y(healing_factor, mending_odds);
                    break;
                default:
                    // No mending for you!
                    break;
            }
            if(mended) {
                hp_cur[i] = 1;
                //~ %s is bodypart
                add_memorial_log(pgettext("memorial_male", "Broken %s began to mend."),
                                  pgettext("memorial_female", "Broken %s began to mend."),
                                  body_part_name(part).c_str());
                //~ %s is bodypart
                add_msg(m_good, _("Your %s has started to mend!"),
                body_part_name(part).c_str());
            }
        }
    }
}

void player::vomit()
{
    add_memorial_log(pgettext("memorial_male", "Threw up."),
                     pgettext("memorial_female", "Threw up."));

    if (stomach_food != 0 || stomach_water != 0) {
        add_msg(m_bad, _("You throw up heavily!"));
    } else {
        add_msg(m_warning, _("You feel nauseous, but your stomach is empty."));
    }
    int nut_loss = stomach_food;
    int quench_loss = stomach_water;
    stomach_food = 0;
    stomach_water = 0;
    hunger += nut_loss;
    thirst += quench_loss;
    moves -= 100;
    for (auto &i : illness) {
        if (i.type == "drunk") {
            i.duration -= rng(1, 5) * 100;
            if (i.duration < 0) {
                rem_disease(i.type);
            }
        }
    }
    for( auto maps = effects.begin(); maps != effects.end(); ++maps ) {
        for( auto effect_it = maps->second.begin(); effect_it != maps->second.end(); ++effect_it ) {
            auto &it = effect_it->second;
            if (it.get_id() == "foodpoison") {
                it.mod_duration(-300);
            }
        }
    }
    remove_effect("pkill1");
    remove_effect("pkill2");
    remove_effect("pkill3");
    rem_disease("sleep");
}

void player::drench(int saturation, int flags)
{
    // OK, water gets in your AEP suit or whatever.  It wasn't built to keep you dry.
    if ( (has_trait("DEBUG_NOTEMP")) || (has_active_mutation("SHELL2")) ||
      ((is_waterproof(flags)) && (!(g->m.has_flag(TFLAG_DEEP_WATER, posx, posy)))) ) {
        return;
    }

    // Make the body wet
    for (int i = 0; i < num_bp; ++i) {
        // Different body parts have different size, they can only store so much water
        int bp_wetness_max = 0;
        if (mfb(i) & flags){
            bp_wetness_max = mDrenchEffect[i];
        }
        if (bp_wetness_max == 0){
            continue;
        }
        // Different sources will only make the bodypart wet to a limit
        int source_wet_max = saturation / 2;
        int wetness_increment = source_wet_max / 8;
        // Make sure increment is at least 1
        if (source_wet_max != 0 && wetness_increment == 0) {
            wetness_increment = 1;
        }
        // Respect maximums
        if (body_wetness[i] < source_wet_max && body_wetness[i] < bp_wetness_max){
            body_wetness[i] += wetness_increment;
        }
    }

    // Apply morale results from getting wet
    int effected = 0;
    int tot_ignored = 0; //Always ignored
    int tot_neut = 0; //Ignored for good wet bonus
    int tot_good = 0; //Increase good wet bonus

    for (std::map<int, int>::iterator iter = mDrenchEffect.begin(); iter != mDrenchEffect.end(); ++iter) {
        if (mfb(iter->first) & flags) {
            effected += iter->second;
            tot_ignored += mMutDrench[iter->first]["ignored"];
            tot_neut += mMutDrench[iter->first]["neutral"];
            tot_good += mMutDrench[iter->first]["good"];
        }
    }

    if (effected == 0) {
        return;
    }

    bool wants_drench = false;
    // If not protected by mutations then check clothing
    if (tot_good + tot_neut + tot_ignored < effected) {
        wants_drench = is_water_friendly(flags);
    } else {
        wants_drench = true;
    }

    int morale_cap;
    if (wants_drench) {
        morale_cap = g->get_temperature() - std::min(65, 65 + (tot_ignored - tot_good) / 2) * saturation / 100;
    } else {
        morale_cap = -(saturation / 2);
    }

    // Good increases pos and cancels neg, neut cancels neg, ignored cancels both
    if (morale_cap > 0) {
        morale_cap = morale_cap * (effected - tot_ignored + tot_good) / effected;
    } else if (morale_cap < 0) {
        morale_cap = morale_cap * (effected - tot_ignored - tot_neut - tot_good) / effected;
    }

    if (morale_cap == 0) {
        return;
    }

    int morale_effect = morale_cap / 8;
    if (morale_effect == 0) {
        if (morale_cap > 0) {
            morale_effect = 1;
        } else {
            morale_effect = -1;
        }
    }

    int dur = 60;
    int d_start = 30;
    if (morale_cap < 0) {
        if (has_trait("LIGHTFUR") || has_trait("FUR") || has_trait("FELINE_FUR") || has_trait("LUPINE_FUR")) {
            dur /= 5;
            d_start /= 5;
        }
        // Shaggy fur holds water longer.  :-/
        if (has_trait("URSINE_FUR")) {
            dur /= 3;
            d_start /= 3;
        }
    } else {
        if (has_trait("SLIMY")) {
            dur *= 1.2;
            d_start *= 1.2;
        }
    }

    add_morale(MORALE_WET, morale_effect, morale_cap, dur, d_start);
}

void player::drench_mut_calc()
{
    mMutDrench.clear();
    int ignored, neutral, good;

    for (std::map<int, int>::iterator it = mDrenchEffect.begin(); it != mDrenchEffect.end(); ++it) {
        ignored = 0;
        neutral = 0;
        good = 0;

        for( auto iter = my_mutations.begin(); iter != my_mutations.end(); ++iter ) {
            for( auto wp_iter = mutation_data[*iter].protection.begin();
                 wp_iter != mutation_data[*iter].protection.end(); ++wp_iter) {
                if (body_parts[wp_iter->first] == it->first) {
                    ignored += wp_iter->second.second.x;
                    neutral += wp_iter->second.second.y;
                    good += wp_iter->second.second.z;
                }
            }
        }

        mMutDrench[it->first]["good"] = good;
        mMutDrench[it->first]["neutral"] = neutral;
        mMutDrench[it->first]["ignored"] = ignored;
    }
}

void player::update_body_wetness()
{
    /**
    * Issue : morale and wetness still aren't linked ... they are two seperate things that mostly coincide
    **/

    /*
    * Mutations and weather can affect the duration of the player being wet.
    */
    int delay = 10;
    if( has_trait("LIGHTFUR") || has_trait("FUR") || has_trait("FELINE_FUR") ||
        has_trait("LUPINE_FUR") ) {
        delay += 2;
    }
    if (has_trait("URSINE_FUR")) {
        delay += 5;
    }
    if (has_trait("SLIMY")) {
        delay -= 5;
    }
    if (g->weather == WEATHER_SUNNY) {
        delay -= 2;
    }

    if (calendar::turn % delay != 0) {
        return;
    }

    for (int i = 0; i < num_bp; ++i) {
        if (body_wetness[i] == 0) {
            continue;
        }
        body_wetness[i] -= 1;
        if (body_wetness[i] < 0) {
            body_wetness[i] = 0;
        }
    }
}

int player::weight_carried() const
{
    int ret = 0;
    ret += weapon.weight();
    for (auto &i : worn) {
        ret += i.weight();
    }
    ret += inv.weight();
    return ret;
}

int player::volume_carried() const
{
    return inv.volume();
}

int player::weight_capacity() const
{
    // Get base capacity from creature,
    // then apply player-only mutation and trait effects.
    int ret = Creature::weight_capacity();
    if (has_trait("BADBACK")) {
        ret = int(ret * .65);
    }
    if (has_trait("STRONGBACK")) {
        ret = int(ret * 1.35);
    }
    if (has_trait("LIGHT_BONES")) {
        ret = int(ret * .80);
    }
    if (has_trait("HOLLOW_BONES")) {
        ret = int(ret * .60);
    }
    if (has_artifact_with(AEP_CARRY_MORE)) {
        ret += 22500;
    }
    if (ret < 0) {
        ret = 0;
    }
    return ret;
}

int player::volume_capacity() const
{
    int ret = 2; // A small bonus (the overflow)
    const it_armor *armor = NULL;
    for (auto &i : worn) {
        armor = dynamic_cast<const it_armor*>(i.type);
        ret += armor->storage;
    }
    if (has_bionic("bio_storage")) {
        ret += 8;
    }
    if (has_trait("SHELL")) {
        ret += 16;
    }
    if (has_trait("SHELL2") && !has_active_mutation("SHELL2")) {
        ret += 24;
    }
    if (has_trait("PACKMULE")) {
        ret = int(ret * 1.4);
    }
    if (has_trait("DISORGANIZED")) {
        ret = int(ret * 0.6);
    }
    if (ret < 2) {
        ret = 2;
    }
    return ret;
}

double player::convert_weight(int weight)
{
    double ret;
    ret = double(weight);
    if (OPTIONS["USE_METRIC_WEIGHTS"] == "kg") {
        ret /= 1000;
    } else {
        ret /= 453.6;
    }
    return ret;
}

bool player::can_pickVolume(int volume) const
{
    return (volume_carried() + volume <= volume_capacity());
}
bool player::can_pickWeight(int weight, bool safe) const
{
    if (!safe)
    {
        //Player can carry up to four times their maximum weight
        return (weight_carried() + weight <= weight_capacity() * 4);
    }
    else
    {
        return (weight_carried() + weight <= weight_capacity());
    }
}

int player::net_morale(morale_point effect)
{
    double bonus = effect.bonus;

    // If the effect is old enough to have started decaying,
    // reduce it appropriately.
    if (effect.age > effect.decay_start)
    {
        bonus *= logistic_range(effect.decay_start,
                                effect.duration, effect.age);
    }

    // Optimistic characters focus on the good things in life,
    // and downplay the bad things.
    if (has_trait("OPTIMISTIC"))
    {
        if (bonus >= 0)
        {
            bonus *= 1.25;
        }
        else
        {
            bonus *= 0.75;
        }
    }

     // Again, those grouchy Bad-Tempered folks always focus on the negative.
     // They can't handle positive things as well.  They're No Fun.  D:
    if (has_trait("BADTEMPER"))
    {
        if (bonus < 0)
        {
            bonus *= 1.25;
        }
        else
        {
            bonus *= 0.75;
        }
    }
    return bonus;
}

int player::morale_level()
{
    // Add up all of the morale bonuses (and penalties).
    int ret = 0;
    for (auto &i : morale) {
        ret += net_morale(i);
    }

    // Prozac reduces negative morale by 75%.
    if (has_effect("took_prozac") && ret < 0) {
        ret = int(ret / 4);
    }

    return ret;
}

void player::add_morale(morale_type type, int bonus, int max_bonus,
                        int duration, int decay_start,
                        bool cap_existing, itype* item_type)
{
    bool placed = false;

    // Search for a matching morale entry.
    for (auto &i : morale) {
        if (i.type == type && i.item_type == item_type) {
            // Found a match!
            placed = true;

            // Scale the morale bonus to its current level.
            if (i.age > i.decay_start) {
                i.bonus *= logistic_range(i.decay_start, i.duration, i.age);
            }

            // If we're capping the existing effect, we can use the new duration
            // and decay start.
            if (cap_existing) {
                i.duration = duration;
                i.decay_start = decay_start;
            } else {
                // Otherwise, we need to figure out whether the existing effect had
                // more remaining duration and decay-resistance than the new one does.
                // Only takes the new duration if new bonus and old are the same sign.
                if (i.duration - i.age <= duration &&
                   ((i.bonus > 0) == (max_bonus > 0)) ) {
                    i.duration = duration;
                } else {
                    // This will give a longer duration than above.
                    i.duration -= i.age;
                }

                if (i.decay_start - i.age <= decay_start &&
                   ((i.bonus > 0) == (max_bonus > 0)) ) {
                    i.decay_start = decay_start;
                } else {
                    // This will give a later decay start than above.
                    i.decay_start -= i.age;
                }
            }

            // Now that we've finished using it, reset the age to 0.
            i.age = 0;

            // Is the current morale level for this entry below its cap, if any?
            if (abs(i.bonus) < abs(max_bonus) || max_bonus == 0) {
                // Add the requested morale boost.
                i.bonus += bonus;

                // If we passed the cap, pull back to it.
                if (abs(i.bonus) > abs(max_bonus) && max_bonus != 0) {
                    i.bonus = max_bonus;
                }
            } else if (cap_existing) {
                // The existing bonus is above the new cap.  Reduce it.
                i.bonus = max_bonus;
            }
            //Found a match, so no need to check further
            break;
        }
    }

    // No matching entry, so add a new one
    if (!placed)
    {
        morale_point tmp(type, item_type, bonus, duration, decay_start, 0);
        morale.push_back(tmp);
    }
}

int player::has_morale( morale_type type ) const
{
    for( size_t i = 0; i < morale.size(); ++i ) {
        if( morale[i].type == type ) {
            return morale[i].bonus;
        }
    }
    return 0;
}

void player::rem_morale(morale_type type, itype* item_type)
{
    for( size_t i = 0; i < morale.size(); ++i ) {
        if (morale[i].type == type && morale[i].item_type == item_type) {
            morale.erase(morale.begin() + i);
            break;
        }
    }
}

item& player::i_add(item it)
{
 itype_id item_type_id = "null";
 if( it.type ) item_type_id = it.type->id;

 last_item = item_type_id;

 if (it.is_food() || it.is_ammo() || it.is_gun()  || it.is_armor() ||
     it.is_book() || it.is_tool() || it.is_weap() || it.is_food_container())
  inv.unsort();

 if (g != NULL && it.is_artifact() && it.is_tool()) {
  it_artifact_tool *art = dynamic_cast<it_artifact_tool*>(it.type);
  g->add_artifact_messages(art->effects_carried);
 }
 return inv.add_item(it);
}

bool player::has_active_item(const itype_id & id) const
{
    return has_item_with( [id]( const item & it ) {
        return it.active && it.typeId() == id;
    } );
}

void player::process_active_items()
{
    if( weapon.process( this, pos() ) ) {
        weapon = ret_null;
    }

    std::vector<item *> inv_active = inv.active_items();
    for (std::vector<item *>::iterator iter = inv_active.begin(); iter != inv_active.end(); ++iter) {
        item *tmp_it = *iter;
        if( tmp_it->process( this, pos() ) ) {
            inv.remove_item(tmp_it);
        }
    }

    // worn items
    for (size_t i = 0; i < worn.size(); i++) {
        if( worn[i].process( this, pos() ) ) {
            worn.erase(worn.begin() + i);
            i--;
        }
    }

    // Drain UPS if using optical cloak.
    // TODO: Move somewhere else.
    long ch_UPS = charges_of("UPS_on");
    if (ch_UPS > 0 && is_wearing("optical_cloak")) {
        // Drain UPS.
        if ( ch_UPS >= 40 ) {
            use_charges("UPS_on", 40);
            if (ch_UPS < 200 && one_in(3))
                add_msg_if_player( m_warning, _("Your optical cloak flickers for a moment!"));
        } else {
            // Drain last power.
            use_charges("UPS_on", ch_UPS);
        }
    }
    // Load all items that use the UPS to their minimal functional charge,
    // The tool is not really useful if its charges are below charges_to_use
    ch_UPS = charges_of( "UPS_on" ); // might have been changed by cloak
    long ch_UPS_used = 0;
    for( size_t i = 0; i < inv.size() && ch_UPS_used < ch_UPS; i++ ) {
        item &it = inv.find_item(i);
        if( !it.has_flag( "USE_UPS" ) ) {
            continue;
        }
        if( it.charges < it.type->maximum_charges() ) {
            ch_UPS_used++;
            it.charges++;
        }
    }
    if( weapon.has_flag( "USE_UPS" ) &&  ch_UPS_used < ch_UPS &&
        weapon.charges < weapon.type->charges_to_use() ) {
        ch_UPS_used++;
        weapon.charges++;
    }

    for( size_t i = 0; i < worn.size() && ch_UPS_used < ch_UPS; ++i ) {
        item& worn_item = worn[i];

        if( !worn_item.has_flag( "USE_UPS" ) ) {
            continue;
        }
        if( worn_item.charges < worn_item.type->maximum_charges() ) {
            ch_UPS_used++;
            worn_item.charges++;
        }
    }
    if( ch_UPS_used > 0 ) {
        use_charges( "UPS_on", ch_UPS_used );
    }
}

item player::remove_weapon()
{
 if (weapon.has_flag("CHARGE") && weapon.active) { //unwield a charged charge rifle.
  weapon.charges = 0;
  weapon.active = false;
 }
 item tmp = weapon;
 weapon = ret_null;
 return tmp;
}

item player::reduce_charges( int position, long quantity )
{
    item &it = i_at( position );
    if( it.is_null() ) {
        debugmsg( "invalid item position %d for reduce_charges", position );
        return ret_null;
    }
    if( it.reduce_charges( quantity ) ) {
        return i_rem( position );
    }
    item tmp( it );
    tmp.charges = quantity;
    return tmp;
}

item player::reduce_charges( item *it, long quantity )
{
    if( !has_item( it ) ) {
        debugmsg( "invalid item (name %s) for reduce_charges", it->tname().c_str() );
        return ret_null;
    }
    if( const_cast<item *>( it )->reduce_charges( quantity ) ) {
        return i_rem( it );
    }
    item result( *it );
    result.charges = quantity;
    return result;
}

item player::i_rem(int pos)
{
 item tmp;
 if (pos == -1) {
     tmp = weapon;
     weapon = ret_null;
     return tmp;
 } else if (pos < -1 && pos > worn_position_to_index(worn.size())) {
     tmp = worn[worn_position_to_index(pos)];
     worn.erase(worn.begin() + worn_position_to_index(pos));
     return tmp;
 }
 return inv.remove_item(pos);
}

item player::i_rem(const item *it)
{
    auto tmp = remove_items_with( [&it] (const item &i) { return &i == it; } );
    if( tmp.empty() ) {
        debugmsg( "did not found item %s to remove it!", it->tname().c_str() );
        return ret_null;
    }
    return tmp.front();
}

// Negative positions indicate weapon/clothing, 0 & positive indicate inventory
item& player::i_at(int position)
{
    if (position == -1) {
        return weapon;
    }
    if (position < -1) {
        int worn_index = worn_position_to_index(position);
        if (size_t(worn_index) < worn.size()) {
            return worn[worn_index];
        }
    }
    return inv.find_item(position);
}

int player::invlet_to_position( char invlet ) const
{
    if( is_npc() ) {
        DebugLog( D_WARNING,  D_GAME ) << "Why do you need to call player::invlet_to_position on npc " << name;
    }
    if( weapon.invlet == invlet ) {
        return -1;
    }
    for( size_t i = 0; i < worn.size(); i++ ) {
        if( worn[i].invlet == invlet ) {
            return worn_position_to_index( i );
        }
    }
    return inv.invlet_to_position( invlet );
}

int player::get_item_position(const item* it) {
    if (&weapon == it) {
        return -1;
    }
    for (size_t i = 0; i < worn.size(); i++) {
        if (&worn[i] == it) {
            return worn_position_to_index(i);
        }
    }
    return inv.position_by_item(it);
}


const martialart &player::get_combat_style() const
{
    auto it = martialarts.find( style_selected );
    if( it != martialarts.end() ) {
        return it->second;
    }
    debugmsg( "unknown martial art style %s selected", style_selected.c_str() );
    return martialarts["style_none"];
}

std::vector<item *> player::inv_dump()
{
    std::vector<item *> ret;
    if (!weapon.is_null() && !weapon.has_flag("NO_UNWIELD")) {
        ret.push_back(&weapon);
    }
    for (auto &i : worn) {
        ret.push_back(&i);
    }
    inv.dump(ret);
    return ret;
}

std::list<item> player::use_amount(itype_id it, int quantity, bool use_container)
{
    std::list<item> ret;
    if (weapon.use_amount(it, quantity, use_container, ret)) {
        remove_weapon();
    }
    for( auto a = worn.begin(); a != worn.end() && quantity > 0; ) {
        if( a->use_amount( it, quantity, use_container, ret ) ) {
            a = worn.erase( a );
        } else {
            ++a;
        }
    }
    if (quantity <= 0) {
        return ret;
    }
    std::list<item> tmp = inv.use_amount(it, quantity, use_container);
    ret.splice(ret.end(), tmp);
    return ret;
}

bool player::use_charges_if_avail(itype_id it, long quantity)
{
    if (has_charges(it, quantity))
    {
        use_charges(it, quantity);
        return true;
    }
    return false;
}

bool player::has_fire(const int quantity) const
{
// TODO: Replace this with a "tool produces fire" flag.

    if (g->m.has_nearby_fire(posx, posy)) {
        return true;
    } else if (has_charges("torch_lit", 1)) {
        return true;
    } else if (has_charges("battletorch_lit", quantity)) {
        return true;
    } else if (has_charges("handflare_lit", 1)) {
        return true;
    } else if (has_charges("candle_lit", 1)) {
        return true;
    } else if (has_bionic("bio_tools")) {
        return true;
    } else if (has_bionic("bio_lighter")) {
        return true;
    } else if (has_bionic("bio_laser")) {
        return true;
    } else if (has_charges("ref_lighter", quantity)) {
        return true;
    } else if (has_charges("matches", quantity)) {
        return true;
    } else if (has_charges("lighter", quantity)) {
        return true;
    } else if (has_charges("flamethrower", quantity)) {
        return true;
    } else if (has_charges("flamethrower_simple", quantity)) {
        return true;
    } else if (has_charges("hotplate", quantity)) {
        return true;
    } else if (has_charges("welder", quantity)) {
        return true;
    } else if (has_charges("welder_crude", quantity)) {
        return true;
    } else if (has_charges("shishkebab_on", quantity)) {
        return true;
    } else if (has_charges("firemachete_on", quantity)) {
        return true;
    } else if (has_charges("broadfire_on", quantity)) {
        return true;
    } else if (has_charges("firekatana_on", quantity)) {
        return true;
    } else if (has_charges("zweifire_on", quantity)) {
        return true;
    }
    return false;
}

void player::use_fire(const int quantity)
{
//Ok, so checks for nearby fires first,
//then held lit torch or candle, bio tool/lighter/laser
//tries to use 1 charge of lighters, matches, flame throwers
// (home made, military), hotplate, welder in that order.
// bio_lighter, bio_laser, bio_tools, has_bionic("bio_tools"

    if (g->m.has_nearby_fire(posx, posy)) {
        return;
    } else if (has_charges("torch_lit", 1)) {
        return;
    } else if (has_charges("battletorch_lit", 1)) {
        return;
    } else if (has_charges("handflare_lit", 1)) {
        return;
    } else if (has_charges("candle_lit", 1)) {
        return;
    } else if (has_charges("shishkebab_on", quantity)) {
        return;
    } else if (has_charges("firemachete_on", quantity)) {
        return;
    } else if (has_charges("broadfire_on", quantity)) {
        return;
    } else if (has_charges("firekatana_on", quantity)) {
        return;
    } else if (has_charges("zweifire_on", quantity)) {
        return;
    } else if (has_bionic("bio_tools")) {
        return;
    } else if (has_bionic("bio_lighter")) {
        return;
    } else if (has_bionic("bio_laser")) {
        return;
    } else if (has_charges("ref_lighter", quantity)) {
        use_charges("ref_lighter", quantity);
        return;
    } else if (has_charges("matches", quantity)) {
        use_charges("matches", quantity);
        return;
    } else if (has_charges("lighter", quantity)) {
        use_charges("lighter", quantity);
        return;
    } else if (has_charges("flamethrower", quantity)) {
        use_charges("flamethrower", quantity);
        return;
    } else if (has_charges("flamethrower_simple", quantity)) {
        use_charges("flamethrower_simple", quantity);
        return;
    } else if (has_charges("hotplate", quantity)) {
        use_charges("hotplate", quantity);
        return;
    } else if (has_charges("welder", quantity)) {
        use_charges("welder", quantity);
        return;
    } else if (has_charges("welder_crude", quantity)) {
        use_charges("welder_crude", quantity);
        return;
    } else if (has_charges("shishkebab_off", quantity)) {
        use_charges("shishkebab_off", quantity);
        return;
    } else if (has_charges("firemachete_off", quantity)) {
        use_charges("firemachete_off", quantity);
        return;
    } else if (has_charges("broadfire_off", quantity)) {
        use_charges("broadfire_off", quantity);
        return;
    } else if (has_charges("firekatana_off", quantity)) {
        use_charges("firekatana_off", quantity);
        return;
    } else if (has_charges("zweifire_off", quantity)) {
        use_charges("zweifire_off", quantity);
        return;
    }
}

// does NOT return anything if the item is integrated toolset or fire!
std::list<item> player::use_charges(itype_id it, long quantity)
{
    std::list<item> ret;
    // the first two cases *probably* don't need to be tracked for now...
    if (it == "toolset") {
        power_level -= quantity;
        if (power_level < 0) {
            power_level = 0;
        }
        return ret;
    }
    if (it == "fire") {
        use_fire(quantity);
        return ret;
    }
    if ( it == "UPS" ) {
        const long charges_off = std::min( quantity, charges_of( "UPS_off" ) );
        if ( charges_off > 0 ) {
            std::list<item> tmp = use_charges( "UPS_off", charges_off );
            ret.splice(ret.end(), tmp);
            quantity -= charges_off;
            if (quantity <= 0) {
                return ret;
            }
        }
        const long charges_on = std::min( quantity, charges_of( "UPS_on" ) );
        if ( charges_on > 0 ) {
            std::list<item> tmp = use_charges( "UPS_on", charges_on );
            ret.splice(ret.end(), tmp);
            quantity -= charges_on;
            if (quantity <= 0) {
                return ret;
            }
        }
        return ret;
    }
    if (weapon.use_charges(it, quantity, ret)) {
        remove_weapon();
    }
    for( auto a = worn.begin(); a != worn.end() && quantity > 0; ) {
        if( a->use_charges( it, quantity, ret ) ) {
            a = worn.erase( a );
        } else {
            ++a;
        }
    }
    if (quantity <= 0) {
        return ret;
    }
    std::list<item> tmp = inv.use_charges(it, quantity);
    ret.splice(ret.end(), tmp);
    if (quantity <= 0) {
        return ret;
    }
    // Threat requests for UPS charges as request for adv. UPS charges
    // and as request for bionic UPS charges, both with their own modificators
    // If we reach this, the regular UPS could not provide all the requested
    // charges, so we *have* to remove as many as charges as we can (but not
    // more than requested) to not let any charges un-consumed.
    if ( it == "UPS_off" ) {
        // Request for 8 UPS charges:
        // 8 UPS = 8 * 6 / 10 == 48/10 == 4.8 adv. UPS
        // consume 5 adv. UPS charges, see player::charges_of, if the adv. UPS
        // had only 4 charges, it would report as floor(4/0.6)==6 normal UPS
        // charges
        long quantity_adv = ceil(quantity * 0.6);
        long avail_adv = charges_of("adv_UPS_off");
        long adv_charges_to_use = std::min(avail_adv, quantity_adv);
        if (adv_charges_to_use > 0) {
            std::list<item> tmp = use_charges("adv_UPS_off", adv_charges_to_use);
            ret.splice(ret.end(), tmp);
            quantity -= static_cast<long>(adv_charges_to_use / 0.6);
            if (quantity <= 0) {
                return ret;
            }
        }
    }
    if ( it == "UPS_on" ) {
        long quantity_adv = ceil(quantity * 0.6);
        long avail_adv = charges_of("adv_UPS_on");
        long adv_charges_to_use = std::min(avail_adv, quantity_adv);
        if (adv_charges_to_use > 0) {
            std::list<item> tmp = use_charges("adv_UPS_on", adv_charges_to_use);
            ret.splice(ret.end(), tmp);
            quantity -= static_cast<long>(adv_charges_to_use / 0.6);
            if (quantity <= 0) {
                return ret;
            }
        }
    }
    if ( power_level > 0 && (
        (it == "UPS_off" && has_bionic( "bio_ups" )) ||
        (it == "UPS_on" && has_active_bionic( "bio_ups" )))) {
        // Need always at least 1 power unit, to prevent exploits
        // and make sure power_level does not get negative
        long ch = std::max(1l, quantity / 10);
        ch = std::min<long>(power_level, ch);
        power_level -= ch;
        quantity -= ch * 10;
        // TODO: add some(pseudo?) item to resulting list?
    }
    return ret;
}

int player::butcher_factor() const
{
    int result = INT_MIN;
    if (has_bionic("bio_tools")) {
        item tmp( "toolset", 0 );
        result = tmp.butcher_factor();
    }
    result = std::max( result, inv.butcher_factor() );
    result = std::max( result, weapon.butcher_factor() );
    for (std::vector<item>::const_iterator a = worn.begin(); a != worn.end(); ++a) {
        result = std::max( result, a->butcher_factor() );
    }
    return result;
}

item* player::pick_usb()
{
    std::vector<std::pair<item*, int> > drives = inv.all_items_by_type("usb_drive");

    if (drives.empty()) {
        return NULL; // None available!
    }

    std::vector<std::string> selections;
    for (size_t i = 0; i < drives.size() && i < 9; i++) {
        selections.push_back( drives[i].first->tname() );
    }

    int select = menu_vec(false, _("Choose drive:"), selections);

    return drives[ select - 1 ].first;
}

bool player::is_wearing(const itype_id & it) const
{
    for (auto &i : worn) {
        if (i.type->id == it) {
            return true;
        }
    }
    return false;
}

bool player::is_wearing_on_bp(const itype_id & it, body_part bp) const
{
    for (auto &i : worn) {
        if (i.type->id == it && i.covers.test(bp)) {
            return true;
        }
    }
    return false;
}

bool player::worn_with_flag( std::string flag ) const
{
    for (auto &i : worn) {
        if (i.has_flag( flag )) {
            return true;
        }
    }
    return false;
}

bool player::covered_with_flag(const std::string flag, std::bitset<13> parts) const
{
    std::bitset<13> covered = 0;

    for (std::vector<item>::const_reverse_iterator armorPiece = worn.rbegin(); armorPiece != worn.rend(); ++armorPiece) {
        std::bitset<13> cover = armorPiece->covers & parts;

        if (cover.none()) {
            continue; // For our purposes, this piece covers nothing.
        }
        if ((cover & covered).any()) {
            continue; // the body part(s) is already covered.
        }

        bool hasFlag = armorPiece->has_flag(flag);
        if (!hasFlag) {
            return false; // The item is the top layer on a relevant body part, and isn't tagged, so we fail.
        } else {
            covered |= cover; // The item is the top layer on a relevant body part, and is tagged.
        }
    }

    return (covered == parts);
}

bool player::covered_with_flag_exclusively(const std::string flag, std::bitset<13> parts) const
{
    for (std::vector<item>::const_iterator armorPiece = worn.begin(); armorPiece != worn.end(); ++armorPiece) {
        if ((armorPiece->covers & parts).any() && !armorPiece->has_flag(flag)) {
            return false;
        }
    }
    return true;
}

bool player::is_water_friendly(std::bitset<13> parts) const
{
    return covered_with_flag_exclusively("WATER_FRIENDLY", parts);
}

bool player::is_waterproof(std::bitset<13> parts) const
{
    return covered_with_flag("WATERPROOF", parts);
}

bool player::has_artifact_with(const art_effect_passive effect) const
{
    if (weapon.is_artifact() && weapon.is_tool()) {
        it_artifact_tool *tool = dynamic_cast<it_artifact_tool*>(weapon.type);
        for (auto &i : tool->effects_wielded) {
            if (i == effect) {
                return true;
            }
        }
        for (auto &i : tool->effects_carried) {
            if (i == effect) {
                return true;
            }
        }
    }
    if (inv.has_artifact_with(effect)) {
        return true;
    }
    for (auto &i : worn) {
        if (i.is_artifact()) {
            it_artifact_armor *armor = dynamic_cast<it_artifact_armor*>(i.type);
            for (auto &j : armor->effects_worn) {
                if (j == effect) {
                    return true;
                }
            }
        }
    }
    return false;
}

bool player::has_amount(const itype_id &it, int quantity) const
{
    if (it == "toolset")
    {
        return has_bionic("bio_tools");
    }
    return (amount_of(it) >= quantity);
}

int player::amount_of(const itype_id &it) const
{
    if (it == "toolset" && has_bionic("bio_tools")) {
        return 1;
    }
    if (it == "apparatus") {
        if (has_amount("crackpipe", 1) ||
            has_amount("can_drink", 1) ||
            has_amount("pipe_glass", 1) ||
            has_amount("pipe_tobacco", 1)) {
            return 1;
        }
    }
    int quantity = weapon.amount_of(it, true);
    for (std::vector<item>::const_iterator a = worn.begin(); a != worn.end(); ++a) {
        quantity += a->amount_of(it, true);
    }
    quantity += inv.amount_of(it);
    return quantity;
}

bool player::has_charges(const itype_id &it, long quantity) const
{
    if (it == "fire" || it == "apparatus") {
        return has_fire(quantity);
    }
    return (charges_of(it) >= quantity);
}

long player::charges_of(const itype_id &it) const
{
    if (it == "toolset") {
        if (has_bionic("bio_tools")) {
            return power_level;
        } else {
            return 0;
        }
    }
    // Handle requests for UPS charges as request for adv. UPS charges
    // and as request for bionic UPS charges, both with their own multiplier
    if ( it == "UPS" ) {
        // This includes the UPS bionic (regardless of active state)
        long quantity = charges_of( "UPS_off" );
        // When the bionic is active, it is counted again as "UPS_on"
        quantity += charges_of( "UPS_on" );
        // therefor we have to remove it again:
        if ( has_active_bionic( "bio_ups" ) ) {
            quantity -= power_level * 10;
        }
        return quantity;
    }
    // Now regular charges from all items (weapone,worn,inventory)
    long quantity = weapon.charges_of(it);
    for( const auto &armor : worn ) {
        quantity += armor.charges_of(it);
    }
    quantity += inv.charges_of(it);
    // Now include charges from advanced UPS if the request was UPS
    if ( it == "UPS_off" ) {
        // Round charges from adv. UPS down, if this reports there are N
        // charges available, we must be able to remove at least N charges.
        quantity += static_cast<long>( floor( charges_of( "adv_UPS_off" ) / 0.6 ) );
    }
    if ( it == "UPS_on" ) {
        quantity += static_cast<long>( floor( charges_of( "adv_UPS_on" ) / 0.6 ) );
    }
    if ( power_level > 0 ) {
        if ( it == "UPS_off" && has_bionic( "bio_ups" ) ) {
            quantity += power_level * 10;
        } else if ( it == "UPS_on" && has_active_bionic( "bio_ups" ) ) {
            quantity += power_level * 10;
        }
    }
    return quantity;
}

int  player::leak_level( std::string flag ) const
{
    int leak_level = 0;
    leak_level = inv.leak_level(flag);
    return leak_level;
}

std::set<char> player::allocated_invlets() const {
    std::set<char> invlets = inv.allocated_invlets();

    if (weapon.invlet != 0) {
        invlets.insert(weapon.invlet);
    }
    for( const auto &w : worn ) {
        if( w.invlet != 0 ) {
            invlets.insert( w.invlet );
        }
    }

    return invlets;
}

bool player::has_item(int position) {
    return !i_at(position).is_null();
}

bool player::has_item( const item *it ) const
{
    return has_item_with( [&it]( const item & i ) {
        return &i == it;
    } );
}

struct has_mission_item_filter {
    int mission_id;
    bool operator()(const item &it) {
        return it.mission_id == mission_id;
    }
};

bool player::has_mission_item(int mission_id) const
{
    return mission_id != -1 && has_item_with( has_mission_item_filter{ mission_id } );
}

void player::remove_mission_items( int mission_id )
{
    if( mission_id == -1 ) {
        return;
    }
    remove_items_with( has_mission_item_filter { mission_id } );
}

bool player::i_add_or_drop(item& it, int qty) {
    bool retval = true;
    bool drop = false;
    inv.assign_empty_invlet(it);
    for (int i = 0; i < qty; ++i) {
        if (!drop && (!can_pickWeight(it.weight(), !OPTIONS["DANGEROUS_PICKUPS"])
                      || !can_pickVolume(it.volume()))) {
            drop = true;
        }
        if (drop) {
            retval &= g->m.add_item_or_charges(posx, posy, it);
        } else {
            i_add(it);
        }
    }
    return retval;
}

hint_rating player::rate_action_eat(item *it)
{
 //TODO more cases, for HINT_IFFY
 if (it->is_food_container() || it->is_food()) {
  return HINT_GOOD;
 }
 return HINT_CANT;
}

//Returns the amount of charges that were consumed byt he player
int player::drink_from_hands(item& water) {
    int charges_consumed = 0;
    if (query_yn(_("Drink from your hands?")))
        {
            // Create a dose of water no greater than the amount of water remaining.
            item water_temp(water);
            inv.push_back(water_temp);
            // If player is slaked water might not get consumed.
            if (consume(inv.position_by_type(water_temp.typeId())))
            {
                moves -= 350;

                charges_consumed = 1;// for some reason water_temp doesn't seem to have charges consumed, jsut set this to 1
            }
            inv.remove_item(inv.position_by_type(water_temp.typeId()));
        }
    return charges_consumed;
}


bool player::consume(int pos)
{
    item *to_eat = NULL;
    it_comest *comest = NULL;
    int which = -3; // Helps us know how to delete the item which got eaten

    if(pos == INT_MIN) {
        add_msg_if_player( m_info, _("You do not have that item."));
        return false;
    } if (is_underwater()) {
        add_msg_if_player( m_info, _("You can't do that while underwater."));
        return false;
    } else if( pos < -1 ) {
        add_msg_if_player( m_info, _( "You can't eat worn items, you have to take them off." ) );
        return false;
    } else if (pos == -1) {
        // Consume your current weapon
        if (weapon.is_food_container(this)) {
            to_eat = &weapon.contents[0];
            which = -2;
            if (weapon.contents[0].is_food()) {
                comest = dynamic_cast<it_comest*>(weapon.contents[0].type);
            }
        } else if (weapon.is_food(this)) {
            to_eat = &weapon;
            which = -1;
            comest = dynamic_cast<it_comest*>(weapon.type);
        } else {
            add_msg_if_player(m_info, _("You can't eat your %s."), weapon.tname().c_str());
            if(is_npc()) {
                debugmsg("%s tried to eat a %s", name.c_str(), weapon.tname().c_str());
            }
            return false;
        }
    } else {
        // Consume item from inventory
        item& it = inv.find_item(pos);
        if (it.is_food_container(this)) {
            to_eat = &(it.contents[0]);
            which = 1;
            if (it.contents[0].is_food()) {
                comest = dynamic_cast<it_comest*>(it.contents[0].type);
            }
        } else if (it.is_food(this)) {
            to_eat = &it;
            which = 0;
            comest = dynamic_cast<it_comest*>(it.type);
        } else {
            add_msg_if_player(m_info, _("You can't eat your %s."), it.tname().c_str());
            if(is_npc()) {
                debugmsg("%s tried to eat a %s", name.c_str(), it.tname().c_str());
            }
            return false;
        }
    }

    if(to_eat == NULL) {
        debugmsg("Consumed item is lost!");
        return false;
    }

    int amount_used = 1;
    bool was_consumed = false;
    if (comest != NULL) {
        if (comest->comesttype == "FOOD" || comest->comesttype == "DRINK") {
            was_consumed = eat(to_eat, comest);
            if (!was_consumed) {
                return was_consumed;
            }
        } else if (comest->comesttype == "MED") {
            if (comest->tool != "null") {
                // Check tools
                bool has = has_amount(comest->tool, 1);
                // Tools with charges need to have charges, not just be present.
                if (itypes[comest->tool]->count_by_charges()) {
                    has = has_charges(comest->tool, 1);
                }
                if (!has) {
                    add_msg_if_player(m_info, _("You need a %s to consume that!"),
                                         itypes[comest->tool]->nname(1).c_str());
                    return false;
                }
                use_charges(comest->tool, 1); // Tools like lighters get used
            }
            if (comest->has_use()) {
                //Check special use
                amount_used = comest->invoke(this, to_eat, false);
                if( amount_used <= 0 ) {
                    return false;
                }
            }
            consume_effects(to_eat, comest);
            moves -= 250;
            was_consumed = true;
        } else {
            debugmsg("Unknown comestible type of item: %s\n", to_eat->tname().c_str());
        }
    } else {
 // Consume other type of items.
        // For when bionics let you eat fuel
        if (to_eat->is_ammo() && has_active_bionic("bio_batteries") &&
            dynamic_cast<it_ammo*>(to_eat->type)->type == "battery") {
            const int factor = 1;
            int max_change = max_power_level - power_level;
            if (max_change == 0) {
                add_msg_if_player(m_info, _("Your internal power storage is fully powered."));
            }
            charge_power(to_eat->charges / factor);
            to_eat->charges -= max_change * factor; //negative charges seem to be okay
            to_eat->charges++; //there's a flat subtraction later
        } else if (!to_eat->type->is_food() && !to_eat->is_food_container(this)) {
            if (to_eat->type->is_book()) {
                it_book* book = dynamic_cast<it_book*>(to_eat->type);
                if (book->type != NULL && !query_yn(_("Really eat %s?"), to_eat->tname().c_str())) {
                    return false;
                }
            }
            int charge = (to_eat->volume() + to_eat->weight()) / 9;
            if (to_eat->type->m1 == "leather" || to_eat->type->m2 == "leather") {
                charge /= 4;
            }
            if (to_eat->type->m1 == "wood" || to_eat->type->m2 == "wood") {
                charge /= 2;
            }
            charge_power(charge);
            to_eat->charges = 0;
            add_msg_player_or_npc( _("You eat your %s."), _("<npcname> eats a %s."),
                                     to_eat->tname().c_str());
        }
        moves -= 250;
        was_consumed = true;
    }

    if (!was_consumed) {
        return false;
    }

    // Actions after consume
    to_eat->charges -= amount_used;
    if (to_eat->charges <= 0) {
        if (which == -1) {
            weapon = ret_null;
        } else if (which == -2) {
            weapon.contents.erase(weapon.contents.begin());
            add_msg_if_player(_("You are now wielding an empty %s."), weapon.tname().c_str());
        } else if (which == 0) {
            inv.remove_item(pos);
        } else if (which >= 0) {
            item& it = inv.find_item(pos);
            it.contents.erase(it.contents.begin());
            const bool do_restack = inv.const_stack(pos).size() > 1;
            if (!is_npc()) {
                bool drop_it = false;
                if (OPTIONS["DROP_EMPTY"] == "no") {
                    drop_it = false;
                } else if (OPTIONS["DROP_EMPTY"] == "watertight") {
                    drop_it = it.is_container() && !(it.has_flag("WATERTIGHT") && it.has_flag("SEALS"));
                } else if (OPTIONS["DROP_EMPTY"] == "all") {
                    drop_it = true;
                }
                if (drop_it) {
                    add_msg(_("You drop the empty %s."), it.tname().c_str());
                    g->m.add_item_or_charges(posx, posy, inv.remove_item(pos));
                } else {
                    add_msg(m_info, _("%c - an empty %s"), it.invlet, it.tname().c_str());
                }
            }
            if (do_restack) {
                inv.restack(this);
            }
            inv.unsort();
        }
    }
    return true;
}

bool player::eat(item *eaten, it_comest *comest)
{
    int to_eat = 1;
    if (comest == NULL) {
        debugmsg("player::eat(%s); comest is NULL!", eaten->tname().c_str());
        return false;
    }
    if (comest->tool != "null") {
        bool has = has_amount(comest->tool, 1);
        if (itypes[comest->tool]->count_by_charges()) {
            has = has_charges(comest->tool, 1);
        }
        if (!has) {
            add_msg_if_player(m_info, _("You need a %s to consume that!"),
                       itypes[comest->tool]->nname(1).c_str());
            return false;
        }
    }
    if (is_underwater()) {
        add_msg_if_player(m_info, _("You can't do that while underwater."));
        return false;
    }
    // For all those folks who loved eating marloss berries.  D:< mwuhahaha
    if (has_trait("M_DEPENDENT") && (eaten->type->id != "mycus_fruit")) {
        add_msg_if_player(m_info, _("We can't eat that.  It's not right for us."));
        return false;
    }
    // Here's why PROBOSCIS is such a negative trait.
    if ( (has_trait("PROBOSCIS")) && (comest->comesttype == "FOOD" ||
        eaten->has_flag("USE_EAT_VERB")) ) {
        add_msg_if_player(m_info,  _("Ugh, you can't drink that!"));
        return false;
    }
    bool overeating = (!has_trait("GOURMAND") && hunger < 0 &&
                       comest->nutr >= 5);
    bool hiberfood = (has_active_mutation("HIBERNATE") && (hunger > -60 && thirst > -60 ));
    eaten->calc_rot(pos()); // check if it's rotten before eating!
    bool spoiled = eaten->rotten();

    last_item = itype_id(eaten->type->id);

    if (overeating && !has_trait("HIBERNATE") && !has_trait("EATHEALTH") && !is_npc() &&
        !has_trait("SLIMESPAWNER") && !query_yn(_("You're full.  Force yourself to eat?"))) {
        return false;
    } else if (has_trait("GOURMAND") && hunger < 0 && comest->nutr >= 5) {
        if (!query_yn(_("You're fed.  Try to pack more in anyway?"))) {
            return false;
        }
    }
    
    int temp_nutr = comest->nutr;
    int temp_quench = comest->quench;
    if (hiberfood && !is_npc() && (((hunger - temp_nutr) < -60) || ((thirst - temp_quench) < -60)) && has_active_mutation("HIBERNATE")){
       if (!query_yn(_("You're adequately fueled. Prepare for hibernation?"))) {
        return false;
       }
       else
       if(!is_npc()) {add_memorial_log(pgettext("memorial_male", "Began preparing for hibernation."),
                                       pgettext("memorial_female", "Began preparing for hibernation."));
                      add_msg(_("You've begun stockpiling calories and liquid for hibernation. You get the feeling that you should prepare for bed, just in case, but...you're hungry again, and you could eat a whole week's worth of food RIGHT NOW."));
      }
    }
    if (has_trait("CARNIVORE") && (eaten->made_of("veggy") || eaten->made_of("fruit") || eaten->made_of("wheat")) &&
      !(eaten->made_of("flesh") ||eaten->made_of("hflesh") || eaten->made_of("iflesh") || eaten->made_of("milk") ||
      eaten->made_of("egg")) && comest->nutr > 0) {
        add_msg_if_player(m_info, _("Eww.  Inedible plant stuff!"));
        return false;
    }
    if ((!has_trait("SAPIOVORE") && !has_trait("CANNIBAL") && !has_trait("PSYCHOPATH")) && eaten->made_of("hflesh")&&
        !is_npc() && !query_yn(_("The thought of eating that makes you feel sick. Really do it?"))) {
        return false;
    }
    if ((!has_trait("SAPIOVORE") && has_trait("CANNIBAL") && !has_trait("PSYCHOPATH")) && eaten->made_of("hflesh")&& !is_npc() &&
        !query_yn(_("The thought of eating that makes you feel both guilty and excited. Really do it?"))) {
        return false;
    }

    if (has_trait("VEGETARIAN") && eaten->made_of("flesh") && !is_npc() &&
        !query_yn(_("Really eat that %s? Your stomach won't be happy."), eaten->tname().c_str())) {
        return false;
    }
    if (has_trait("MEATARIAN") && eaten->made_of("veggy") && !is_npc() &&
        !query_yn(_("Really eat that %s? Your stomach won't be happy."), eaten->tname().c_str())) {
        return false;
    }
    if (has_trait("LACTOSE") && eaten->made_of("milk") && (!has_bionic("bio_digestion")) && !is_npc() &&
        !query_yn(_("Really eat that %s? Your stomach won't be happy."), eaten->tname().c_str())) {
        return false;
    }
    if (has_trait("ANTIFRUIT") && eaten->made_of("fruit") && !is_npc() &&
        !query_yn(_("Really eat that %s? Your stomach won't be happy."), eaten->tname().c_str())) {
        return false;
    }
    if (has_trait("ANTIJUNK") && eaten->made_of("junk") && (!has_bionic("bio_digestion")) && !is_npc() &&
        !query_yn(_("Really eat that %s? Your stomach won't be happy."), eaten->tname().c_str())) {
        return false;
    }
    if (has_trait("ANTIWHEAT") && eaten->made_of("wheat") &&
        (!has_bionic("bio_digestion")) && !is_npc() &&
        !query_yn(_("Really eat that %s? Your stomach won't be happy."), eaten->tname().c_str())) {
        return false;
    }
    if (has_trait("CARNIVORE") && ((eaten->made_of("junk")) && !(eaten->made_of("flesh") ||
      eaten->made_of("hflesh") || eaten->made_of("iflesh") || eaten->made_of("milk") ||
      eaten->made_of("egg")) ) && (!has_bionic("bio_digestion")) && !is_npc() &&
        !query_yn(_("Really eat that %s? It smells completely unappealing."), eaten->tname().c_str()) ) {
        return false;
    }
    // Check for eating/Food is so water and other basic liquids that do not rot don't cause problems.
    // I'm OK with letting plants drink coffee. (Whether it would count as cannibalism is another story.)
    if ((has_trait("SAPROPHAGE") && (!spoiled) && (!has_bionic("bio_digestion")) && !is_npc() &&
      (eaten->has_flag("USE_EAT_VERB") || comest->comesttype == "FOOD") &&
      !query_yn(_("Really eat that %s? Your stomach won't be happy."), eaten->tname().c_str()))) {
        //~ No, we don't eat "rotten" food. We eat properly aged food, like a normal person.
        //~ Semantic difference, but greatly facilitates people being proud of their character.
        add_msg_if_player(m_info,  _("It's too fresh, let it age a little first.  "));
        return false;
    }

    if (spoiled) {
        if (is_npc()) {
            return false;
        }
        if ((!(has_trait("SAPROVORE") || has_trait("SAPROPHAGE"))) &&
            !query_yn(_("This %s smells awful!  Eat it?"), eaten->tname().c_str())) {
            return false;
        }
    }

    //not working directly in the equation... can't imagine why
    int temp_hunger = hunger - comest->nutr;
    int temp_thirst = thirst - comest->quench;
    int capacity = has_trait("GOURMAND") ? -60 : -20;
    if( has_active_mutation("HIBERNATE") && !is_npc() &&
        // If BOTH hunger and thirst are above the capacity...
        ( hunger > capacity && thirst > capacity ) &&
        // ...and EITHER of them crosses under the capacity...
        ( temp_hunger < capacity || temp_thirst < capacity ) ) {
        // Prompt to make sure player wants to gorge for hibernation...
        if( query_yn(_("Start gorging in preperation for hibernation?")) ) {
            // ...and explain what that means.
            add_msg(m_info, _("As you force yourself to eat, you have the feeling that you'll just be able to keep eating and then sleep for a long time."));
        } else {
            return false;
        }
    }

    if ( has_active_mutation("HIBERNATE") ) {
        capacity = -620;
    }
    if ( has_trait("GIZZARD") ) {
        capacity = 0;
    }

    if( has_trait("SLIMESPAWNER") && !is_npc() ) {
        capacity -= 40;
        if ( (temp_hunger < capacity && temp_thirst <= (capacity + 10) ) ||
        (temp_thirst < capacity && temp_hunger <= (capacity + 10) ) ) {
            add_msg(m_mixed, _("You feel as though you're going to split open! In a good way??"));
            mod_pain(5);
            std::vector<point> valid;
            for (int x = posx - 1; x <= posx + 1; x++) {
                for (int y = posy - 1; y <= posy + 1; y++) {
                    if (g->is_empty(x, y)) {
                        valid.push_back( point(x, y) );
                    }
                }
            }
            monster slime(GetMType("mon_player_blob"));
            int numslime = 1;
            for (int i = 0; i < numslime; i++) {
                int index = rng(0, valid.size() - 1);
                point sp = valid[index];
                valid.erase(valid.begin() + index);
                slime.spawn(sp.x, sp.y);
                slime.friendly = -1;
                g->add_zombie(slime);
            }
            hunger += 40;
            thirst += 40;
            //~slimespawns have *small voices* which may be the Nice equivalent
            //~of the Rat King's ALL CAPS invective.  Probably shared-brain telepathy.
            add_msg(m_good, _("hey, you look like me! let's work together!"));
        }
    }

    if( ( comest->nutr > 0 && temp_hunger < capacity ) ||
        ( comest->quench > 0 && temp_thirst < capacity ) ) {
        if ((spoiled) && !(has_trait("SAPROPHAGE")) ){//rotten get random nutrification
            if (!query_yn(_("You can hardly finish it all. Consume it?"))) {
                return false;
            }
        } else {
            if ( (( comest->nutr > 0 && temp_hunger < capacity ) ||
              ( comest->quench > 0 && temp_thirst < capacity )) &&
              ( (!(has_trait("EATHEALTH"))) || (!(has_trait("SLIMESPAWNER"))) ) ) {
                if (!query_yn(_("You will not be able to finish it all. Consume it?"))) {
                return false;
                }
            }
        }
    }

    if (comest->has_use()) {
        to_eat = comest->invoke(this, eaten, false);
        if( to_eat <= 0 ) {
            return false;
        }
    }

    if ( (spoiled) && !(has_trait("SAPROPHAGE")) ) {
        add_msg(m_bad, _("Ick, this %s doesn't taste so good..."), eaten->tname().c_str());
        if (!has_trait("SAPROVORE") && !has_trait("EATDEAD") &&
       (!has_bionic("bio_digestion") || one_in(3))) {
            add_effect("foodpoison", rng(60, (comest->nutr + 1) * 60));
        }
        consume_effects(eaten, comest, spoiled);
    } else if ((spoiled) && has_trait("SAPROPHAGE")) {
        add_msg(m_good, _("Mmm, this %s tastes delicious..."), eaten->tname().c_str());
        consume_effects(eaten, comest, spoiled);
    } else {
        consume_effects(eaten, comest);
        if (!(has_trait("GOURMAND") || has_active_mutation("HIBERNATE") || has_trait("EATHEALTH"))) {
            if ((overeating && rng(-200, 0) > hunger)) {
                vomit();
            }
        }
    }
    // At this point, we've definitely eaten the item, so use up some turns.
    int mealtime = 250;
      if (has_trait("MOUTH_TENTACLES")  || has_trait ("MANDIBLES")) {
        mealtime /= 2;
    } if (has_trait("GOURMAND")) {
        mealtime -= 100;
    } if ((has_trait("BEAK_HUM")) &&
      (comest->comesttype == "FOOD" || eaten->has_flag("USE_EAT_VERB")) ) {
        mealtime += 200; // Much better than PROBOSCIS but still optimized for fluids
    } if (has_trait("SABER_TEETH")) {
        mealtime += 250; // They get In The Way
    } if (has_trait("AMORPHOUS")) {
        mealtime *= 1.1; // Minor speed penalty for having to flow around it
                          // rather than just grab & munch
    }
        moves -= (mealtime);

    // If it's poisonous... poison us.  TODO: More several poison effects
    if (eaten->poison > 0) {
        if (!has_trait("EATPOISON") && !has_trait("EATDEAD")) {
            if (eaten->poison >= rng(2, 4)) {
                add_effect("poison", eaten->poison * 100);
            }
            add_effect("foodpoison", eaten->poison * 300);
        }
    }


    if (has_trait("AMORPHOUS")) {
        add_msg_player_or_npc(_("You assimilate your %s."), _("<npcname> assimilates a %s."),
                                  eaten->tname().c_str());
    } else if (comest->comesttype == "DRINK" && !eaten->has_flag("USE_EAT_VERB")) {
        add_msg_player_or_npc( _("You drink your %s."), _("<npcname> drinks a %s."),
                                  eaten->tname().c_str());
    } else if (comest->comesttype == "FOOD" || eaten->has_flag("USE_EAT_VERB")) {
        add_msg_player_or_npc( _("You eat your %s."), _("<npcname> eats a %s."),
                                  eaten->tname().c_str());
    }

    // Moved this later in the process, so you actually eat it before converting to HP
    if ( (has_trait("EATHEALTH")) && ( comest->nutr > 0 && temp_hunger < capacity ) ) {
        int room = (capacity - temp_hunger);
        int excess_food = ((comest->nutr) - room);
        add_msg_player_or_npc( _("You feel the %s filling you out."),
                                 _("<npcname> looks better after eating the %s."),
                                  eaten->tname().c_str());
        // Guaranteed 1 HP healing, no matter what.  You're welcome.  ;-)
        if (excess_food <= 5) {
            healall(1);
        }
        // Straight conversion, except it's divided amongst all your body parts.
        else healall(excess_food /= 5);
    }

    if (itypes[comest->tool]->is_tool()) {
        use_charges(comest->tool, 1); // Tools like lighters get used
    }

    if( has_bionic("bio_ethanol") && comest->can_use( "ALCOHOL" ) ) {
        charge_power(rng(50, 200));
    }
    if( has_bionic("bio_ethanol") && comest->can_use( "ALCOHOL_WEAK" ) ) {
        charge_power(rng(25, 100));
    }
    if( has_bionic("bio_ethanol") && comest->can_use( "ALCOHOL_STRONG" ) ) {
        charge_power(rng(75, 300));
    }
    //eating plant fertilizer stops here
    if (has_trait("THRESH_PLANT") && comest->can_use( "PLANTBLECH" )){
        return true;
    }
    if (eaten->made_of("hflesh") && !has_trait("SAPIOVORE")) {
    // Sapiovores don't recognize humans as the same species.
    // It's not cannibalism if you're not eating your own kind.
      if (has_trait("CANNIBAL") && has_trait("PSYCHOPATH")) {
          add_msg_if_player(m_good, _("You feast upon the human flesh."));
          add_morale(MORALE_CANNIBAL, 15, 200);
      } else if (has_trait("PSYCHOPATH") && !has_trait("CANNIBAL")) {
          add_msg_if_player( _("Meh. You've eaten worse."));
      } else if (!has_trait("PSYCHOPATH") && has_trait("CANNIBAL")) {
          add_msg_if_player(m_good, _("You indulge your shameful hunger."));
          add_morale(MORALE_CANNIBAL, 10, 50);
      } else {
          add_msg_if_player(m_bad, _("You feel horrible for eating a person."));
          add_morale(MORALE_CANNIBAL, -60, -400, 600, 300);
      }
    }
    if (has_trait("VEGETARIAN") && (eaten->made_of("flesh") || eaten->made_of("hflesh") || eaten->made_of("iflesh"))) {
        add_msg_if_player(m_bad, _("Almost instantly you feel a familiar pain in your stomach."));
        add_morale(MORALE_VEGETARIAN, -75, -400, 300, 240);
    }
    if (has_trait("MEATARIAN") && eaten->made_of("veggy")) {
        add_msg_if_player(m_bad, _("Yuck! How can anybody eat this stuff?"));
        add_morale(MORALE_MEATARIAN, -75, -400, 300, 240);
    }
    if (has_trait("LACTOSE") && eaten->made_of("milk")) {
        add_msg_if_player(m_bad, _("Your stomach begins gurgling and you feel bloated and ill."));
        add_morale(MORALE_LACTOSE, -75, -400, 300, 240);
    }
    if (has_trait("ANTIFRUIT") && eaten->made_of("fruit")) {
        add_msg_if_player(m_bad, _("Yuck! How can anybody eat this stuff?"));
        add_morale(MORALE_ANTIFRUIT, -75, -400, 300, 240);
    }
    if (has_trait("ANTIJUNK") && eaten->made_of("junk")) {
        add_msg_if_player(m_bad, _("Yuck! How can anybody eat this stuff?"));
        add_morale(MORALE_ANTIJUNK, -75, -400, 300, 240);
    }
    if (has_trait("ANTIWHEAT") && eaten->made_of("wheat")) {
        add_msg_if_player(m_bad, _("Your stomach begins gurgling and you feel bloated and ill."));
        add_morale(MORALE_ANTIWHEAT, -75, -400, 300, 240);
    }
    // Carnivores CAN eat junk food, but they won't like it much.
    // Pizza-scraping happens in consume_effects.
    if (has_trait("CARNIVORE") && ((eaten->made_of("junk")) && !(eaten->made_of("flesh") ||
    eaten->made_of("hflesh") || eaten->made_of("iflesh") || eaten->made_of("milk") ||
    eaten->made_of("egg")) ) ) {
        add_msg_if_player(m_bad, _("Your stomach begins gurgling and you feel bloated and ill."));
        add_morale(MORALE_NO_DIGEST, -25, -125, 300, 240);
    }
    if (has_trait("SAPROPHAGE") && !(spoiled) && (eaten->has_flag("USE_EAT_VERB") ||
    comest->comesttype == "FOOD")) {
    // It's OK to *drink* things that haven't rotted.  Alternative is to ban water.  D:
        add_msg_if_player(m_bad, _("Your stomach begins gurgling and you feel bloated and ill."));
        add_morale(MORALE_NO_DIGEST, -75, -400, 300, 240);
    }
    if ((!crossed_threshold() || has_trait("THRESH_URSINE")) && mutation_category_level["MUTCAT_URSINE"] > 40
        && eaten->made_of("honey")) {
        //Need at least 5 bear muts for effect to show, to filter out mutations in common with other mutcats
        int honey_fun = has_trait("THRESH_URSINE") ?
            std::min(mutation_category_level["MUTCAT_URSINE"]/8, 20) :
            mutation_category_level["MUTCAT_URSINE"]/12;
        if (honey_fun < 10)
            add_msg_if_player(m_good, _("You find the sweet taste of honey surprisingly palatable."));
        else
            add_msg_if_player(m_good, _("You feast upon the sweet honey."));
        add_morale(MORALE_HONEY, honey_fun, 100);
    }
    if( (has_trait("HERBIVORE") || has_trait("RUMINANT")) &&
        (eaten->made_of("flesh") || eaten->made_of("egg")) ) {
        add_msg_if_player(m_bad, _("Your stomach immediately revolts, you can't keep this disgusting stuff down."));
        if( !one_in(3) && (stomach_food || stomach_water) ) {
            vomit();
        } else {
            add_memorial_log(pgettext("memorial_male", "Threw up."),
                             pgettext("memorial_female", "Threw up."));
            add_msg( m_bad, _("You throw up everything you just ate!") );
        }
    }
    return true;
}

void player::consume_effects(item *eaten, it_comest *comest, bool rotten)
{
    if (has_trait("THRESH_PLANT") && comest->can_use( "PLANTBLECH" )) {
        return;
    }
    if( (has_trait("HERBIVORE") || has_trait("RUMINANT")) &&
        (eaten->made_of("flesh") || eaten->made_of("egg")) ) {
        // No good can come of this.
        return;
    }
    if ( !(has_trait("GIZZARD")) && (rotten) && !(has_trait("SAPROPHAGE")) ) {
        hunger -= rng(0, comest->nutr);
        thirst -= comest->quench;
        if (!has_trait("SAPROVORE") && !has_bionic("bio_digestion")) {
            mod_healthy_mod(-30);
        }
    } else if (has_trait("GIZZARD")) {
        // Carrion-eating Birds might have Saprovore; Saprophage is unlikely,
        // but best to code defensively.
        // Thanks for the warning, i2amroy.
        if ((rotten) && !(has_trait("SAPROPHAGE")) ) {
            int nut = (rng(0, comest->nutr) * 0.66 );
            int que = (comest->quench) * 0.66;
            hunger -= nut;
            thirst -= que;
            stomach_food += nut;
            stomach_water += que;
            if (!has_trait("SAPROVORE") && !has_bionic("bio_digestion")) {
                mod_healthy_mod(-30);
            }
        } else {
        // Shorter GI tract, so less nutrients captured.
            int giz_nutr = (comest->nutr) * 0.66;
            int giz_quench = (comest->quench) * 0.66;
            int giz_healthy = (comest->healthy) * 0.66;
            hunger -= (giz_nutr);
            thirst -= (giz_quench);
            mod_healthy_mod(giz_healthy);
            stomach_food += (giz_nutr);
            stomach_water += (giz_quench);
        }
    } else if (has_trait("CARNIVORE") && (eaten->made_of("veggy") || eaten->made_of("fruit") || eaten->made_of("wheat")) &&
      (eaten->made_of("flesh") || eaten->made_of("hflesh") || eaten->made_of("iflesh") || eaten->made_of("milk") ||
      eaten->made_of("egg")) ) {
          // Carnivore is stripping the good stuff out of that plant crap it's mixed up with.
          // They WILL eat the Meat Pizza.
          int carn_nutr = (comest->nutr) * 0.5;
          int carn_quench = (comest->quench) * 0.5;
          int carn_healthy = (comest->healthy) * 0.5;
          hunger -= (carn_nutr);
          thirst -= (carn_quench);
          mod_healthy_mod(carn_healthy);
          stomach_food += (carn_nutr);
          stomach_water += (carn_quench);
          add_msg_if_player(m_good, _("You eat the good parts and leave that indigestible plant stuff behind."));
    } else if (has_trait("CARNIVORE") && ((eaten->made_of("flesh") || eaten->made_of("hflesh") ||
      eaten->made_of("iflesh") || eaten->made_of("egg"))) ) {
          // Carnivores, being specialized to consume meat, get more nutrients from a wholly-meat or egg meal.
          if (comest->healthy < 1) {
              int carn_healthy = (comest->healthy) + 1;
              mod_healthy_mod(carn_healthy);
          }
          hunger -= comest->nutr;
          thirst -= comest->quench;
          mod_healthy_mod(comest->healthy);
          stomach_food += comest->nutr;
          stomach_water += comest->quench;
    } else {
    // Saprophages get the same boost from rotten food that others get from fresh.
        hunger -= comest->nutr;
        thirst -= comest->quench;
        mod_healthy_mod(comest->healthy);
        stomach_food += comest->nutr;
        stomach_water += comest->quench;
    }

    if (has_bionic("bio_digestion")) {
        hunger -= rng(0, comest->nutr);
    }

    if (comest->stim != 0) {
        if (abs(stim) < (abs(comest->stim) * 3)) {
            if (comest->stim < 0) {
                stim = std::max(comest->stim * 3, stim + comest->stim);
            } else {
                stim = std::min(comest->stim * 3, stim + comest->stim);
            }
        }
    }
    add_addiction(comest->add, comest->addict);
    if (addiction_craving(comest->add) != MORALE_NULL) {
        rem_morale(addiction_craving(comest->add));
    }
    if (eaten->has_flag("HOT") && eaten->has_flag("EATEN_HOT")) {
        add_morale(MORALE_FOOD_HOT, 5, 10);
    }
    if (eaten->has_flag("COLD") && eaten->has_flag("EATEN_COLD") && comest->fun > 0) {
            add_morale(MORALE_FOOD_GOOD, comest->fun * 3, comest->fun * 3, 60, 30, false, comest);
    }
    if (eaten->has_flag("COLD") && eaten->has_flag("EATEN_COLD") && comest->fun <= 0) {
            comest->fun = 1;
    }
    if (has_trait("GOURMAND")) {
        if (comest->fun < -2) {
            add_morale(MORALE_FOOD_BAD, comest->fun * 0.5, comest->fun, 60, 30, false, comest);
        } else if (comest->fun > 0) {
            add_morale(MORALE_FOOD_GOOD, comest->fun * 3, comest->fun * 6, 60, 30, false, comest);
        }
        if (has_trait("GOURMAND") && !(has_active_mutation("HIBERNATE"))) {
        if ((comest->nutr > 0 && hunger < -60) || (comest->quench > 0 && thirst < -60)) {
            add_msg_if_player(_("You can't finish it all!"));
        }
        if (hunger < -60) {
            hunger = -60;
        }
        if (thirst < -60) {
            thirst = -60;
        }
    }
    } if (has_active_mutation("HIBERNATE")) {
         if ((comest->nutr > 0 && hunger < -60) || (comest->quench > 0 && thirst < -60)) { //Tell the player what's going on
            add_msg_if_player(_("You gorge yourself, preparing to hibernate."));
            if (one_in(2)) {
                (fatigue += (comest->nutr)); //50% chance of the food tiring you
            }
        }
        if ((comest->nutr > 0 && hunger < -200) || (comest->quench > 0 && thirst < -200)) { //Hibernation should cut burn to 60/day
            add_msg_if_player(_("You feel stocked for a day or two. Got your bed all ready and secured?"));
            if (one_in(2)) {
                (fatigue += (comest->nutr)); //And another 50%, intended cumulative
            }
        }
        if ((comest->nutr > 0 && hunger < -400) || (comest->quench > 0 && thirst < -400)) {
            add_msg_if_player(_("Mmm.  You can stil fit some more in...but maybe you should get comfortable and sleep."));
             if (!(one_in(3))) {
                (fatigue += (comest->nutr)); //Third check, this one at 66%
            }
        }
        if ((comest->nutr > 0 && hunger < -600) || (comest->quench > 0 && thirst < -600)) {
            add_msg_if_player(_("That filled a hole!  Time for bed..."));
            fatigue += (comest->nutr); //At this point, you're done.  Schlaf gut.
        }
        if ((comest->nutr > 0 && hunger < -620) || (comest->quench > 0 && thirst < -620)) {
            add_msg_if_player(_("You can't finish it all!"));
        }
        if (hunger < -620) {
            hunger = -620;
        }
        if (thirst < -620) {
            thirst = -620;
        }
    } else {
        if (comest->fun < 0) {
            add_morale(MORALE_FOOD_BAD, comest->fun, comest->fun * 6, 60, 30, false, comest);
        } else if (comest->fun > 0) {
            add_morale(MORALE_FOOD_GOOD, comest->fun, comest->fun * 4, 60, 30, false, comest);
        }
        if ((comest->nutr > 0 && hunger < -20) || (comest->quench > 0 && thirst < -20)) {
            add_msg_if_player(_("You can't finish it all!"));
        }
        if (hunger < -20) {
            hunger = -20;
        }
        if (thirst < -20) {
            thirst = -20;
        }
    }
}

void player::rooted_message() const
{
    if( (has_trait("ROOTS2") || has_trait("ROOTS3") ) &&
        g->m.has_flag("DIGGABLE", posx, posy) &&
        !footwear_factor() ) {
        add_msg(m_info, _("You sink your roots into the soil."));
    }
}

void player::rooted()
// Should average a point every two minutes or so; ground isn't uniformly fertile
// Overfiling triggered hibernation checks, so capping.
{
    double shoe_factor = footwear_factor();
    if( (has_trait("ROOTS2") || has_trait("ROOTS3")) &&
        g->m.has_flag("DIGGABLE", posx, posy) &&
        !shoe_factor ) {
        if( one_in(20 / shoe_factor) ) {
            if (hunger > -20) {
                hunger--;
            }
            if (thirst > -20) {
                thirst--;
            }
            mod_healthy_mod(5);
        }
    }
}

bool player::wield(item* it, bool autodrop)
{
 if (weapon.has_flag("NO_UNWIELD")) {
  add_msg(m_info, _("You cannot unwield your %s!  Withdraw them with 'p'."),
             weapon.tname().c_str());
  return false;
 }
 if (it == NULL || it->is_null()) {
  if(weapon.is_null()) {
   return false;
  }
  if (autodrop || volume_carried() + weapon.volume() < volume_capacity()) {
   inv.add_item_keep_invlet(remove_weapon());
   inv.unsort();
   moves -= 20;
   recoil = 0;
   return true;
  } else if (query_yn(_("No space in inventory for your %s.  Drop it?"),
                      weapon.tname().c_str())) {
   g->m.add_item_or_charges(posx, posy, remove_weapon());
   recoil = 0;
   return true;
  } else
   return false;
 }
 if (&weapon == it) {
  add_msg(m_info, _("You're already wielding that!"));
  return false;
 } else if (it == NULL || it->is_null()) {
  add_msg(m_info, _("You don't have that item."));
  return false;
 }

 if (it->is_two_handed(this) && !has_two_arms()) {
  add_msg(m_info, _("You cannot wield a %s with only one arm."),
             it->tname().c_str());
  return false;
 }
 if (!is_armed()) {
  weapon = inv.remove_item(it);
  if (weapon.is_artifact() && weapon.is_tool()) {
   it_artifact_tool *art = dynamic_cast<it_artifact_tool*>(weapon.type);
   g->add_artifact_messages(art->effects_wielded);
  }
  moves -= 30;
  last_item = itype_id(weapon.type->id);
  return true;
 } else if (volume_carried() + weapon.volume() - it->volume() <
            volume_capacity()) {
  item tmpweap = remove_weapon();
  weapon = inv.remove_item(it);
  inv.add_item_keep_invlet(tmpweap);
  inv.unsort();
  moves -= 45;
  if (weapon.is_artifact() && weapon.is_tool()) {
   it_artifact_tool *art = dynamic_cast<it_artifact_tool*>(weapon.type);
   g->add_artifact_messages(art->effects_wielded);
  }
  last_item = itype_id(weapon.type->id);
  return true;
 } else if (query_yn(_("No space in inventory for your %s.  Drop it?"),
                     weapon.tname().c_str())) {
  g->m.add_item_or_charges(posx, posy, remove_weapon());
  weapon = inv.remove_item(it);
  inv.unsort();
  moves -= 30;
  if (weapon.is_artifact() && weapon.is_tool()) {
   it_artifact_tool *art = dynamic_cast<it_artifact_tool*>(weapon.type);
   g->add_artifact_messages(art->effects_wielded);
  }
  last_item = itype_id(weapon.type->id);
  return true;
 }

 return false;

}

// ids of martial art styles that are available with the bio_cqb bionic.
static const std::array<std::string, 4> bio_cqb_styles {{
"style_karate", "style_judo", "style_muay_thai", "style_biojutsu"
}};

class ma_style_callback : public uimenu_callback
{
public:
    virtual bool key(int key, int entnum, uimenu *menu) {
        if( key != '?' ) {
            return false;
        }
        std::string style_selected;
        const size_t index = entnum;
        if( g->u.has_active_bionic( "bio_cqb" ) && index < menu->entries.size() ) {
            const size_t id = menu->entries[index].retval - 1;
            if( id < bio_cqb_styles.size() ) {
                style_selected = bio_cqb_styles[id];
            }
        } else if( index >= 2 && index - 2 < g->u.ma_styles.size() ) {
            style_selected = g->u.ma_styles[index - 2];
        }
        if( !style_selected.empty() ) {
            const martialart &ma = martialarts[style_selected];
            std::ostringstream buffer;
            buffer << ma.name << "\n\n";
            buffer << ma.description << "\n\n";
            if( !ma.techniques.empty() ) {
                buffer << ngettext( "Technique:", "Techniques:", ma.techniques.size() ) << " ";
                for( auto technique = ma.techniques.cbegin();
                     technique != ma.techniques.cend(); ++technique ) {
                    buffer << ma_techniques[*technique].name;
                    if( ma.techniques.size() > 1 && technique == ----ma.techniques.cend() ) {
                        //~ Seperators that comes before last element of a list.
                        buffer << _(" and ");
                    } else if( technique != --ma.techniques.cend() ) {
                        //~ Seperator for a list of items.
                        buffer << _(", ");
                    }
                }
                buffer << "\n";
            }
            if( !ma.weapons.empty() ) {
                buffer << ngettext( "Weapon:", "Weapons:", ma.weapons.size() ) << " ";
                for( auto weapon = ma.weapons.cbegin(); weapon != ma.weapons.cend(); ++weapon ) {
                    buffer << item(*weapon, 0).type->nname(1);
                    if( ma.weapons.size() > 1 && weapon == ----ma.weapons.cend() ) {
                        //~ Seperators that comes before last element of a list.
                        buffer << _(" and ");
                    } else if( weapon != --ma.weapons.cend() ) {
                        //~ Seperator for a list of items.
                        buffer << _(", ");
                    }
                }
            }
            popup(buffer.str(), PF_NONE);
            menu->redraw();
        }
        return true;
    }
    virtual ~ma_style_callback() { }
};

void player::pick_style() // Style selection menu
{
    //Create menu
    // Entries:
    // 0: Cancel
    // 1: No style
    // x: dynamic list of selectable styles

    //If there are style already, cursor starts there
    // if no selected styles, cursor starts from no-style

    // Any other keys quit the menu

    uimenu kmenu;
    kmenu.text = _("Select a style (press ? for style info)");
    std::auto_ptr<ma_style_callback> ma_style_info(new ma_style_callback());
    kmenu.callback = ma_style_info.get();

    if (has_active_bionic("bio_cqb")) {
        kmenu.addentry( 0, true, 'c', _("Cancel") );
        for(size_t i = 0; i < bio_cqb_styles.size(); i++) {
            if (martialarts.find(bio_cqb_styles[i]) != martialarts.end()) {
                kmenu.addentry( i + 1, true, -1, martialarts[bio_cqb_styles[i]].name );
            }
        }

        kmenu.query();
        const size_t selection = kmenu.ret - 1;
        if( selection < bio_cqb_styles.size() ) {
            style_selected = bio_cqb_styles[selection];
        }
    }
    else {
        kmenu.addentry( 0, true, 'c', _("Cancel") );
        kmenu.addentry( 1, true, 'n', _("No style") );
        kmenu.selected = 1;
        kmenu.return_invalid = true; //cancel with any other keys

        for (size_t i = 0; i < ma_styles.size(); i++) {
            if(martialarts.find(ma_styles[i]) == martialarts.end()) {
                debugmsg ("Bad hand to hand style: %s",ma_styles[i].c_str());
            } else {
                //Check if this style is currently selected
                if( ma_styles[i] == style_selected ) {
                    kmenu.selected =i+2; //+2 because there are "cancel" and "no style" first in the list
                }
                kmenu.addentry( i+2, true, -1, martialarts[ma_styles[i]].name );
            }
        }

        kmenu.query();
        int selection = kmenu.ret;

        //debugmsg("selected %d",choice);
        if (selection >= 2)
            style_selected = ma_styles[selection - 2];
        else if (selection == 1)
            style_selected = "style_none";

        //else
        //all other means -> don't change, keep current.
    }
}

hint_rating player::rate_action_wear(item *it)
{
    //TODO flag already-worn items as HINT_IFFY

    if (!it->is_armor()) {
        return HINT_CANT;
    }

    it_armor* armor = dynamic_cast<it_armor*>(it->type);

    // are we trying to put on power armor? If so, make sure we don't have any other gear on.
    if (armor->is_power_armor() && worn.size()) {
        if (it->covers.test(bp_torso)) {
            return HINT_IFFY;
        } else if (it->covers.test(bp_head) && !worn[0].type->is_power_armor()) {
            return HINT_IFFY;
        }
    }
    // are we trying to wear something over power armor? We can't have that, unless it's a backpack, or similar.
    if (worn.size() && worn[0].type->is_power_armor() && !(it->covers.test(bp_head))) {
        if (!(it->covers.test(bp_torso) && armor->color == c_green)) {
            return HINT_IFFY;
        }
    }

    // Make sure we're not wearing 2 of the item already
    int count = 0;
    for (auto &i : worn) {
        if (i.type->id == it->type->id) {
            count++;
        }
    }
    if (count == 2) {
        return HINT_IFFY;
    }
    if (has_trait("WOOLALLERGY") && it->made_of("wool")) {
        return HINT_IFFY; //should this be HINT_CANT? I kinda think not, because HINT_CANT is more for things that can NEVER happen
    }
    if (it->covers.test(bp_head) && encumb(bp_head) != 0) {
        return HINT_IFFY;
    }
    if ((it->covers.test(bp_hand_l) || it->covers.test(bp_hand_r)) && has_trait("WEBBED")) {
        return HINT_IFFY;
    }
    if ((it->covers.test(bp_hand_l) || it->covers.test(bp_hand_r)) && has_trait("TALONS")) {
        return HINT_IFFY;
    }
    if ((it->covers.test(bp_hand_l) || it->covers.test(bp_hand_r)) && (has_trait("ARM_TENTACLES") ||
            has_trait("ARM_TENTACLES_4") || has_trait("ARM_TENTACLES_8")) ) {
        return HINT_IFFY;
    }
    if (it->covers.test(bp_mouth) && (has_trait("BEAK") ||
            has_trait("BEAK_PECK") || has_trait("BEAK_HUM")) ) {
        return HINT_IFFY;
    }
    if ((it->covers.test(bp_foot_l) || it->covers.test(bp_foot_r)) && has_trait("HOOVES")) {
        return HINT_IFFY;
    }
    if ((it->covers.test(bp_foot_l) || it->covers.test(bp_foot_r)) && has_trait("LEG_TENTACLES")) {
        return HINT_IFFY;
     }
    if (it->covers.test(bp_head) && has_trait("HORNS_CURLED")) {
        return HINT_IFFY;
    }
    if (it->covers.test(bp_torso) && (has_trait("SHELL") || has_trait("SHELL2")))  {
        return HINT_IFFY;
    }
    if (it->covers.test(bp_head) && !it->made_of("wool") &&
          !it->made_of("cotton") && !it->made_of("leather") && !it->made_of("nomex") &&
          (has_trait("HORNS_POINTED") || has_trait("ANTENNAE") || has_trait("ANTLERS"))) {
        return HINT_IFFY;
    }
    // Checks to see if the player is wearing shoes
    if (((it->covers.test(bp_foot_l) && is_wearing_shoes("left")) ||
          (it->covers.test(bp_foot_r) && is_wearing_shoes("right"))) &&
          !it->has_flag("BELTED") && !it->has_flag("SKINTIGHT")) {
    return HINT_IFFY;
    }

    return HINT_GOOD;
}

bool player::wear(int pos, bool interactive)
{
    item* to_wear = NULL;
    if (pos == -1)
    {
        to_wear = &weapon;
    }
    else if( pos < -1 ) {
        if( interactive ) {
            add_msg( m_info, _( "You are already wearing that." ) );
        }
        return false;
    }
    else
    {
        to_wear = &inv.find_item(pos);
    }

    if (to_wear->is_null())
    {
        if(interactive)
        {
            add_msg(m_info, _("You don't have that item."));
        }

        return false;
    }

    if (!wear_item(to_wear, interactive))
    {
        return false;
    }

    if (pos == -1)
    {
        weapon = ret_null;
    }
    else
    {
        // it has been copied into worn vector, but assigned an invlet,
        // in case it's a stack, reset the invlet to avoid duplicates
        to_wear->invlet = 0;
        inv.remove_item(to_wear);
        inv.restack(this);
    }

    return true;
}

bool player::wear_item(item *to_wear, bool interactive)
{
    it_armor* armor = NULL;

    if (to_wear->is_armor())
    {
        armor = dynamic_cast<it_armor*>(to_wear->type);
    }
    else
    {
        add_msg(m_info, _("Putting on a %s would be tricky."), to_wear->tname().c_str());
        return false;
    }

    // are we trying to put on power armor? If so, make sure we don't have any other gear on.
    if (armor->is_power_armor())
    {
        for (std::vector<item>::iterator it = worn.begin(); it != worn.end(); ++it)
        {
            if ((it->covers & to_wear->covers).any())
            {
                if(interactive)
                {
                    add_msg(m_info, _("You can't wear power armor over other gear!"));
                }
                return false;
            }
        }

        if (!(to_wear->covers.test(bp_torso)))
        {
            bool power_armor = false;

            if (worn.size())
            {
                for (std::vector<item>::iterator it = worn.begin(); it != worn.end(); ++it)
                {
                    if (it->type->is_power_armor())
                    {
                        power_armor = true;
                        break;
                    }
                }
            }

            if (!power_armor)
            {
                if(interactive)
                {
                    add_msg(m_info, _("You can only wear power armor components with power armor!"));
                }
                return false;
            }
        }

        for (auto &i : worn)
        {
            if (i.type->is_power_armor() && i.type == armor)
            {
                if(interactive)
                {
                    add_msg(m_info, _("You cannot wear more than one %s!"), to_wear->tname().c_str());
                }
                return false;
            }
        }
    }
    else
    {
        // Only headgear can be worn with power armor, except other power armor components
        if(!to_wear->covers.test(bp_head) && !to_wear->covers.test(bp_eyes) &&
             !to_wear->covers.test(bp_head)) {
            for (auto &i : worn)
            {
                if( i.type->is_power_armor() )
                {
                    if(interactive)
                    {
                        add_msg(m_info, _("You can't wear %s with power armor!"), to_wear->tname().c_str());
                    }
                    return false;
                }
            }
        }
    }

    // Make sure we're not wearing 2 of the item already
    int count = 0;

    for (auto &i : worn) {
        if (i.type->id == to_wear->type->id) {
            count++;
        }
    }

    if (count == 2) {
        if(interactive) {
            add_msg(m_info, _("You can't wear more than two %s at once."),
                    to_wear->tname(count).c_str());
        }
        return false;
    }

    if (!to_wear->has_flag("OVERSIZE")) {
        if (has_trait("WOOLALLERGY") && to_wear->made_of("wool")) {
            if(interactive) {
                add_msg(m_info, _("You can't wear that, it's made of wool!"));
            }
            return false;
        }

        if (to_wear->covers.test(bp_head) && encumb(bp_head) != 0 && armor->encumber > 0) {
            if(interactive) {
                add_msg(m_info, wearing_something_on(bp_head) ?
                                _("You can't wear another helmet!") : _("You can't wear a helmet!"));
            }
            return false;
        }

        if ((to_wear->covers.test(bp_hand_l) || to_wear->covers.test(bp_hand_r) ||
              to_wear->covers.test(bp_arm_l) || to_wear->covers.test(bp_arm_r) ||
              to_wear->covers.test(bp_leg_l) || to_wear->covers.test(bp_leg_r) ||
              to_wear->covers.test(bp_foot_l) || to_wear->covers.test(bp_foot_r) ||
              to_wear->covers.test(bp_torso) || to_wear->covers.test(bp_head)) &&
            (has_trait("HUGE") || has_trait("HUGE_OK"))) {
            if(interactive) {
                add_msg(m_info, _("The %s is much too small to fit your huge body!"),
                        armor->nname(1).c_str());
            }
            return false;
        }

        if ((to_wear->covers.test(bp_hand_l) || to_wear->covers.test(bp_hand_r)) && has_trait("WEBBED"))
        {
            if(interactive)
            {
                add_msg(m_info, _("You cannot put %s over your webbed hands."), armor->nname(1).c_str());
            }
            return false;
        }

        if ( (to_wear->covers.test(bp_hand_l) || to_wear->covers.test(bp_hand_r)) &&
             (has_trait("ARM_TENTACLES") || has_trait("ARM_TENTACLES_4") ||
              has_trait("ARM_TENTACLES_8")) )
        {
            if(interactive)
            {
                add_msg(m_info, _("You cannot put %s over your tentacles."), armor->nname(1).c_str());
            }
            return false;
        }

        if ((to_wear->covers.test(bp_hand_l) || to_wear->covers.test(bp_hand_r)) && has_trait("TALONS"))
        {
            if(interactive)
            {
                add_msg(m_info, _("You cannot put %s over your talons."), armor->nname(1).c_str());
            }
            return false;
        }

        if ((to_wear->covers.test(bp_hand_l) || to_wear->covers.test(bp_hand_r)) && (has_trait("PAWS") || has_trait("PAWS_LARGE")) )
        {
            if(interactive)
            {
                add_msg(m_info, _("You cannot get %s to stay on your paws."), armor->nname(1).c_str());
            }
            return false;
        }

        if (to_wear->covers.test(bp_mouth) && (has_trait("BEAK") || has_trait("BEAK_PECK") ||
        has_trait("BEAK_HUM")) )
        {
            if(interactive)
            {
                add_msg(m_info, _("You cannot put a %s over your beak."), armor->nname(1).c_str());
            }
            return false;
        }

        if (to_wear->covers.test(bp_mouth) &&
            (has_trait("MUZZLE") || has_trait("MUZZLE_BEAR") || has_trait("MUZZLE_LONG")))
        {
            if(interactive)
            {
                add_msg(m_info, _("You cannot fit the %s over your muzzle."), armor->nname(1).c_str());
            }
            return false;
        }

        if (to_wear->covers.test(bp_mouth) && has_trait("MINOTAUR"))
        {
            if(interactive)
            {
                add_msg(m_info, _("You cannot fit the %s over your snout."), armor->nname(1).c_str());
            }
            return false;
        }

        if (to_wear->covers.test(bp_mouth) && has_trait("SABER_TEETH"))
        {
            if(interactive)
            {
                add_msg(m_info, _("Your saber teeth are simply too large for %s to fit."), armor->nname(1).c_str());
            }
            return false;
        }

        if (to_wear->covers.test(bp_mouth) && has_trait("MANDIBLES"))
        {
            if(interactive)
            {
                add_msg(_("Your mandibles are simply too large for %s to fit."), armor->nname(1).c_str());
            }
            return false;
        }

        if (to_wear->covers.test(bp_mouth) && has_trait("PROBOSCIS"))
        {
            if(interactive)
            {
                add_msg(m_info, _("Your proboscis is simply too large for %s to fit."), armor->nname(1).c_str());
            }
            return false;
        }

        if ((to_wear->covers.test(bp_foot_l) || to_wear->covers.test(bp_foot_r)) && has_trait("HOOVES"))
        {
            if(interactive)
            {
                add_msg(m_info, _("You cannot wear footwear on your hooves."));
            }
            return false;
        }

        if ((to_wear->covers.test(bp_foot_l) || to_wear->covers.test(bp_foot_r)) && has_trait("LEG_TENTACLES"))
        {
            if(interactive)
            {
                add_msg(m_info, _("You cannot wear footwear on your tentacles."));
            }
            return false;
        }

        if ((to_wear->covers.test(bp_foot_l) || to_wear->covers.test(bp_foot_r)) && has_trait("RAP_TALONS"))
        {
            if(interactive)
            {
                add_msg(m_info, _("Your talons are much too large for footgear."));
            }
            return false;
        }

        if (to_wear->covers.test(bp_head) && has_trait("HORNS_CURLED"))
        {
            if(interactive)
            {
                add_msg(m_info, _("You cannot wear headgear over your horns."));
            }
            return false;
        }

        if (to_wear->covers.test(bp_torso) && (has_trait("SHELL") || has_trait("SHELL2")) )
        {
            if(interactive)
            {
                add_msg(m_info, _("You cannot fit that over your shell."));
            }
            return false;
        }

        if (to_wear->covers.test(bp_torso) && ((has_trait("INSECT_ARMS")) || (has_trait("ARACHNID_ARMS"))) )
        {
            if(interactive)
            {
                add_msg(m_info, _("Your new limbs are too wriggly to fit under that."));
            }
            return false;
        }

        if (to_wear->covers.test(bp_head) &&
            !to_wear->made_of("wool") && !to_wear->made_of("cotton") &&
            !to_wear->made_of("nomex") && !to_wear->made_of("leather") &&
            (has_trait("HORNS_POINTED") || has_trait("ANTENNAE") || has_trait("ANTLERS")))
        {
            if(interactive)
            {
                add_msg(m_info, _("You cannot wear a helmet over your %s."),
                           (has_trait("HORNS_POINTED") ? _("horns") :
                            (has_trait("ANTENNAE") ? _("antennae") : _("antlers"))));
            }
            return false;
        }

        if (((to_wear->covers.test(bp_foot_l) && is_wearing_shoes("left")) ||
              (to_wear->covers.test(bp_foot_r) && is_wearing_shoes("right"))) &&
              !to_wear->has_flag("BELTED") && !to_wear->has_flag("SKINTIGHT")) {
            // Checks to see if the player is wearing shoes
            if(interactive){
                add_msg(m_info, _("You're already wearing footwear!"));
            }
            return false;
        }
    }

    if (to_wear->invlet == 0) {
        inv.assign_empty_invlet( *to_wear, false );
    }

    const bool was_deaf = is_deaf();
    last_item = itype_id(to_wear->type->id);
    worn.push_back(*to_wear);

    if(interactive)
    {
        add_msg(_("You put on your %s."), to_wear->tname().c_str());
        moves -= 350; // TODO: Make this variable?

        if (to_wear->is_artifact())
        {
            it_artifact_armor *art = dynamic_cast<it_artifact_armor*>(to_wear->type);
            g->add_artifact_messages(art->effects_worn);
        }

        for (body_part i = bp_head; i < num_bp; i = body_part(i + 1))
        {
            if (to_wear->covers.test(i) && encumb(i) >= 4)
            {
                add_msg(m_warning,
                    !(i == bp_eyes) ?
                    _("Your %s are very encumbered! %s"):_("Your %s is very encumbered! %s"),
                    body_part_name(body_part(i)).c_str(), encumb_text(body_part(i)).c_str());
            }
        }
        if( !was_deaf && is_deaf() ) {
            add_msg( m_info, _( "You're deafened!" ) );
        }
    }

    recalc_sight_limits();

    return true;
}

hint_rating player::rate_action_takeoff(item *it) {
    if (!it->is_armor()) {
        return HINT_CANT;
    }

    for (auto &i : worn) {
        if (i.invlet == it->invlet) { //surely there must be an easier way to do this?
            return HINT_GOOD;
        }
    }

    return HINT_IFFY;
}

bool player::takeoff( item *target, bool autodrop, std::vector<item> *items)
{
    return takeoff( get_item_position( target ), autodrop, items );
}

bool player::takeoff(int pos, bool autodrop, std::vector<item> *items)
{
    bool taken_off = false;
    if (pos == -1) {
        taken_off = wield(NULL, autodrop);
    } else {
        int worn_index = worn_position_to_index(pos);
        if (worn_index >= 0 && size_t(worn_index) < worn.size()) {
            item &w = worn[worn_index];

            // Handle power armor.
            if (w.type->is_power_armor() && w.covers.test(bp_torso)) {
                // We're trying to take off power armor, but cannot do that if we have a power armor component on!
                for (int j = worn.size() - 1; j >= 0; j--) {
                    if (worn[j].type->is_power_armor() &&
                            j != worn_index) {
                        if( autodrop || items != nullptr ) {
                            if( items != nullptr ) {
                                items->push_back( worn[j] );
                            } else {
                                g->m.add_item_or_charges( posx, posy, worn[j] );
                            }
                            add_msg(_("You take off your %s."), worn[j].tname().c_str());
                            worn.erase(worn.begin() + j);
                            // If we are before worn_index, erasing this element shifted its position by 1.
                            if (worn_index > j) {
                                worn_index -= 1;
                                w = worn[worn_index];
                            }
                            taken_off = true;
                        } else {
                            add_msg(m_info, _("You can't take off power armor while wearing other power armor components."));
                            return false;
                        }
                    }
                }
            }

            if( items != nullptr ) {
                items->push_back( w );
                taken_off = true;
            } else if (autodrop || volume_capacity() - dynamic_cast<it_armor*>(w.type)->storage > volume_carried() + int(w.type->volume)) {
                inv.add_item_keep_invlet(w);
                taken_off = true;
            } else if (query_yn(_("No room in inventory for your %s.  Drop it?"),
                    w.tname().c_str())) {
                g->m.add_item_or_charges(posx, posy, w);
                taken_off = true;
            } else {
                taken_off = false;
            }
            if( taken_off ) {
                add_msg(_("You take off your %s."), w.tname().c_str());
                worn.erase(worn.begin() + worn_index);
            }
        } else {
            add_msg(m_info, _("You are not wearing that item."));
        }
    }

    recalc_sight_limits();

    return taken_off;
}

void player::use_wielded() {
  use(-1);
}

hint_rating player::rate_action_reload(item *it) {
    if (it->has_flag("NO_RELOAD")) {
        return HINT_CANT;
    }
    if (it->is_gun()) {
        if (it->has_flag("RELOAD_AND_SHOOT") || it->ammo_type() == "NULL") {
            return HINT_CANT;
        }
        if (it->charges == it->clip_size()) {
            bool alternate_magazine = false;
            for (auto &i : it->contents) {
                if ((i.is_gunmod() && (i.typeId() == "spare_mag" &&
                      i.charges < (dynamic_cast<it_gun*>(it->type))->clip)) ||
                      (i.has_flag("MODE_AUX") && i.charges < i.clip_size())) {
                    alternate_magazine = true;
                }
            }
            if(alternate_magazine == false) {
                return HINT_IFFY;
            }
        }
        return HINT_GOOD;
    } else if (it->is_tool()) {
        it_tool* tool = dynamic_cast<it_tool*>(it->type);
        if (tool->ammo == "NULL") {
            return HINT_CANT;
        }
        return HINT_GOOD;
    }
    return HINT_CANT;
}

hint_rating player::rate_action_unload(item *it) {
 if (!it->is_gun() && !it->is_container() &&
     (!it->is_tool() || it->ammo_type() == "NULL")) {
  return HINT_CANT;
 }
 int spare_mag = -1;
 int has_m203 = -1;
 int has_40mml = -1;
 int has_shotgun = -1;
 int has_shotgun2 = -1;
 int has_shotgun3 = -1;
 int has_auxflamer = -1;
 if (it->is_gun()) {
  spare_mag = it->has_gunmod ("spare_mag");
  has_m203 = it->has_gunmod ("m203");
  has_40mml = it->has_gunmod ("pipe_launcher40mm");
  has_shotgun = it->has_gunmod ("u_shotgun");
  has_shotgun2 = it->has_gunmod ("masterkey");
  has_shotgun3 = it->has_gunmod ("rm121aux");
  has_auxflamer = it->has_gunmod ("aux_flamer");
 }
 if (it->is_container() ||
     (it->charges == 0 &&
      (spare_mag == -1 || it->contents[spare_mag].charges <= 0) &&
      (has_m203 == -1 || it->contents[has_m203].charges <= 0) &&
      (has_40mml == -1 || it->contents[has_40mml].charges <= 0) &&
      (has_shotgun == -1 || it->contents[has_shotgun].charges <= 0) &&
      (has_shotgun2 == -1 || it->contents[has_shotgun2].charges <= 0) &&
      (has_shotgun3 == -1 || it->contents[has_shotgun3].charges <= 0) &&
      (has_auxflamer == -1 || it->contents[has_auxflamer].charges <= 0) )) {
  if (it->contents.empty()) {
   return HINT_IFFY;
  }
 }

 return HINT_GOOD;
}

//TODO refactor stuff so we don't need to have this code mirroring game::disassemble
hint_rating player::rate_action_disassemble(item *it) {
 for (recipe_map::iterator cat_iter = recipes.begin(); cat_iter != recipes.end(); ++cat_iter) {
        for (recipe_list::iterator list_iter = cat_iter->second.begin();
             list_iter != cat_iter->second.end();
             ++list_iter) {
            recipe* cur_recipe = *list_iter;
            if (it->type == itypes[cur_recipe->result] && cur_recipe->reversible) {
                /* ok, a valid recipe exists for the item, and it is reversible
                   assign the activity
                   check tools are available
                   loop over the tools and see what's required...again */
                inventory crafting_inv = g->crafting_inventory(this);
                for (auto &j : cur_recipe->tools) {
                    bool have_tool = false;
                    if (j.empty()) { // no tools required, may change this
                        have_tool = true;
                    } else {
                        for (auto &k : j) {
                            itype_id type = k.type;
                            int req = k.count; // -1 => 1

                            // if crafting recipe required a welder, disassembly requires a hacksaw or super toolkit
                            if (type == "welder") {
                                if (crafting_inv.has_amount("hacksaw", 1) ||
                                    crafting_inv.has_amount("toolset", 1)) {
                                    have_tool = true;
                                } else {
                                    have_tool = false;
                                }
                            } else if ((req <= 0 && crafting_inv.has_amount (type, 1)) ||
                                (req > 0 && crafting_inv.has_charges(type, req))) {
                                have_tool = true;
                                break;
                            }
                        }
                    }
                    if (!have_tool) {
                       return HINT_IFFY;
                    }
                }
                // all tools present
                return HINT_GOOD;
            }
        }
    }
    if(it->is_book()) {
        return HINT_GOOD;
    }
    // no recipe exists, or the item cannot be disassembled
    return HINT_CANT;
}

hint_rating player::rate_action_use(const item *it) const
{
    if (it->is_tool()) {
        it_tool *tool = dynamic_cast<it_tool*>(it->type);
        if (tool->charges_per_use != 0 && it->charges < tool->charges_per_use) {
            return HINT_IFFY;
        } else {
            return HINT_GOOD;
        }
    } else if (it->is_gunmod()) {
        if (get_skill_level("gun") == 0) {
            return HINT_IFFY;
        } else {
            return HINT_GOOD;
        }
    } else if (it->is_bionic()) {
        return HINT_GOOD;
    } else if (it->is_food() || it->is_food_container() || it->is_book() || it->is_armor()) {
        return HINT_IFFY; //the rating is subjective, could be argued as HINT_CANT or HINT_GOOD as well
    } else if (it->is_gun()) {
        if (!it->contents.empty()) {
            return HINT_GOOD;
        } else {
            return HINT_IFFY;
        }
    } else if( it->type->has_use() ) {
        return HINT_GOOD;
    }

    return HINT_CANT;
}

bool player::has_enough_charges( const item &it, bool show_msg ) const
{
    const it_tool *tool = dynamic_cast<const it_tool *>( it.type );
    if( tool == NULL || tool->charges_per_use <= 0 ) {
        // If the item is not a tool, it can always be invoked as it does not consume charges.
        return true;
    }
    if( it.has_flag( "USE_UPS" ) ) {
        if( has_charges( "UPS", tool->charges_per_use ) ) {
            return true;
        }
        if( show_msg ) {
            add_msg_if_player( m_info,
                    ngettext( "Your %s needs %d charge from some UPS.",
                              "Your %s needs %d charges from some UPS.",
                              tool->charges_per_use ),
                    it.tname().c_str(), tool->charges_per_use );
        }
        return false;
    } else if( it.charges < tool->charges_per_use ) {
        if( show_msg ) {
            add_msg_if_player( m_info,
                    ngettext( "Your %s has %d charge but needs %d.",
                              "Your %s has %d charges but needs %d.",
                              it.charges ),
                    it.tname().c_str(), it.charges, tool->charges_per_use );
        }
        return false;
    }
    return true;
}

bool player::has_active_UPS() const
{
    return has_active_bionic("bio_ups") || has_amount("UPS_on", 1) || has_amount("adv_UPS_on", 1);
}

void player::use(int pos)
{
    item* used = &i_at(pos);
    item copy;

    if (used->is_null()) {
        add_msg(m_info, _("You do not have that item."));
        return;
    }

    last_item = itype_id(used->type->id);

    if (used->is_tool()) {
        it_tool *tool = dynamic_cast<it_tool*>(used->type);
        if (!has_enough_charges(*used, true)) {
            return;
        }
        const long charges_used = tool->invoke( this, used, false );
        if (charges_used <= 0) {
            // Canceled or not used up or whatever
            return;
        }
        if( tool->charges_per_use <= 0 ) {
            // An item that doesn't normally expend charges is destroyed instead.
            /* We can't be certain the item is still in the same position,
             * as other items may have been consumed as well, so remove
             * the item directly instead of by its position. */
            i_rem(used);
            return;
        }
        if( used->has_flag( "USE_UPS" ) ) {
            use_charges( "UPS", charges_used );
            //Replace 1 with charges it needs to use.
            if( used->active && !has_active_UPS() && used->charges <= 1  ) {
                add_msg_if_player( m_info, _( "You need an active UPS of some kind for this %s to work continuously." ), used->tname().c_str() );
            }
        } else {
            used->charges -= std::min( used->charges, charges_used );
        }
        // We may have fiddled with the state of the item in the iuse method,
        // so restack to sort things out.
        inv.restack();
    } else if (used->is_gunmod()) {
        if (skillLevel("gun") == 0) {
            add_msg(m_info, _("You need to be at least level 1 in the marksmanship skill before you\
 can modify weapons."));
            return;
        }
        int gunpos = g->inv(_("Select gun to modify:"));
        it_gunmod *mod = dynamic_cast<it_gunmod*>(used->type);
        item* gun = &(i_at(gunpos));
        if (gun->is_null()) {
            add_msg(m_info, _("You do not have that item."));
            return;
        } else if (!gun->is_gun()) {
            add_msg(m_info, _("That %s is not a weapon."), gun->tname().c_str());
            return;
        }
        it_gun* guntype = dynamic_cast<it_gun*>(gun->type);
        if (guntype->skill_used == Skill::skill("pistol") && !mod->used_on_pistol) {
            add_msg(m_info, _("That %s cannot be attached to a handgun."),
                       used->tname().c_str());
            return;
        } else if (guntype->skill_used == Skill::skill("shotgun") && !mod->used_on_shotgun) {
            add_msg(m_info, _("That %s cannot be attached to a shotgun."),
                       used->tname().c_str());
            return;
        } else if (guntype->skill_used == Skill::skill("smg") && !mod->used_on_smg) {
            add_msg(m_info, _("That %s cannot be attached to a submachine gun."),
                       used->tname().c_str());
            return;
        } else if (guntype->skill_used == Skill::skill("rifle") && !mod->used_on_rifle) {
            add_msg(m_info, _("That %s cannot be attached to a rifle."),
                       used->tname().c_str());
            return;
        } else if (guntype->skill_used == Skill::skill("archery") && !mod->used_on_bow && guntype->ammo == "arrow") {
            add_msg(m_info, _("That %s cannot be attached to a bow."),
                       used->tname().c_str());
            return;
        } else if (guntype->skill_used == Skill::skill("archery") && !mod->used_on_crossbow && guntype->ammo == "bolt") {
            add_msg(m_info, _("That %s cannot be attached to a crossbow."),
                       used->tname().c_str());
            return;
        } else if (guntype->skill_used == Skill::skill("launcher") && !mod->used_on_launcher) {
            add_msg(m_info, _("That %s cannot be attached to a launcher."),
                       used->tname().c_str());
            return;
        } else if ( !mod->acceptible_ammo_types.empty() &&
                    mod->acceptible_ammo_types.count(guntype->ammo) == 0 ) {
                add_msg(m_info, _("That %s cannot be used on a %s."), used->tname().c_str(),
                       ammo_name(guntype->ammo).c_str());
                return;
        } else if (guntype->valid_mod_locations.count(mod->location) == 0) {
            add_msg(m_info, _("Your %s doesn't have a slot for this mod."), gun->tname().c_str());
            return;
        } else if (gun->get_free_mod_locations(mod->location) <= 0) {
            add_msg(m_info, _("Your %s doesn't have enough room for another %s mod. To remove the mods, \
activate your weapon."), gun->tname().c_str(), _(mod->location.c_str()));
            return;
        }
        if (mod->id == "spare_mag" && gun->has_flag("RELOAD_ONE")) {
            add_msg(m_info, _("You can not use a spare magazine in your %s."),
                       gun->tname().c_str());
            return;
        }
        if (mod->location == "magazine" &&
            gun->clip_size() <= 2) {
            add_msg(m_info, _("You can not extend the ammo capacity of your %s."),
                       gun->tname().c_str());
            return;
        }
        if (mod->id == "waterproof_gunmod" && gun->has_flag("WATERPROOF_GUN")) {
            add_msg(m_info, _("Your %s is already waterproof."),
                       gun->tname().c_str());
            return;
        }
        if (mod->id == "tuned_mechanism" && gun->has_flag("NEVER_JAMS")) {
            add_msg(m_info, _("This %s is eminently reliable. You can't improve upon it this way."),
                       gun->tname().c_str());
            return;
        }
        if (guntype->id == "hand_crossbow" && !mod->used_on_pistol) {
          add_msg(m_info, _("Your %s isn't big enough to use that mod.'"), gun->tname().c_str(),
          used->tname().c_str());
          return;
        }
        if (mod->id == "brass_catcher" && gun->has_flag("RELOAD_EJECT")) {
            add_msg(m_info, _("You cannot attach a brass catcher to your %s."),
                       gun->tname().c_str());
            return;
        }
        for (auto &i : gun->contents) {
            if (i.type->id == used->type->id) {
                add_msg(m_info, _("Your %s already has a %s."), gun->tname().c_str(),
                           used->tname().c_str());
                return;
            } else if ((mod->id == "clip" || mod->id == "clip2") &&
                       (i.type->id == "clip" || i.type->id == "clip2")) {
                add_msg(m_info, _("Your %s already has an extended magazine."),
                           gun->tname().c_str());
                return;
            }
        }
        add_msg(_("You attach the %s to your %s."), used->tname().c_str(),
                   gun->tname().c_str());
        gun->contents.push_back(i_rem(used));
        return;

    } else if (used->is_bionic()) {
        it_bionic* tmp = dynamic_cast<it_bionic*>(used->type);
        if (install_bionics(tmp)) {
            i_rem(pos);
        }
        return;
    } else if (used->is_food() || used->is_food_container()) {
        consume(pos);
        return;
    } else if (used->is_book()) {
        read(pos);
        return;
    } else if (used->is_gun()) {
        std::vector<item> &mods = used->contents;
        // Get weapon mod names.
        if (mods.empty()) {
            add_msg(m_info, _("Your %s doesn't appear to be modded."), used->tname().c_str());
            return;
        }
        // Create menu.
        int choice = -1;

        uimenu kmenu;
        kmenu.selected = 0;
        kmenu.text = _("Remove which modification?");
        for (size_t i = 0; i < mods.size(); i++) {
            kmenu.addentry( i, true, -1, mods[i].tname() );
        }
        kmenu.addentry( mods.size(), true, 'r', _("Remove all") );
        kmenu.addentry( mods.size() + 1, true, 'q', _("Cancel") );
        kmenu.query();
        choice = kmenu.ret;

        if (choice < int(mods.size())) {
            const std::string mod = used->contents[choice].tname();
            remove_gunmod(used, unsigned(choice));
            add_msg(_("You remove your %s from your %s."), mod.c_str(), used->tname().c_str());
        } else if (choice == int(mods.size())) {
            for (int i = used->contents.size() - 1; i >= 0; i--) {
                remove_gunmod(used, i);
            }
            add_msg(_("You remove all the modifications from your %s."), used->tname().c_str());
        } else {
            add_msg(_("Never mind."));
            return;
        }
        // Removing stuff from a gun takes time.
        moves -= int(used->reload_time(*this) / 2);
        return;
    } else if ( used->type->has_use() ) {
        used->type->invoke(this, used, false);
        return;
    } else {
        add_msg(m_info, _("You can't do anything interesting with your %s."),
                used->tname().c_str());
        return;
    }
}

void player::remove_gunmod(item *weapon, unsigned id)
{
    if (id >= weapon->contents.size()) {
        return;
    }
    item *gunmod = &weapon->contents[id];
    item ammo;
    if (gunmod->charges > 0) {
        if (gunmod->curammo != NULL) {
            ammo = item(gunmod->curammo->id, calendar::turn);
        } else {
            ammo = item(default_ammo(weapon->ammo_type()), calendar::turn);
        }
        ammo.charges = gunmod->charges;
        if (ammo.made_of(LIQUID)) {
            while(!g->handle_liquid(ammo, false, false)) {
                // handled only part of it, retry
            }
        } else {
            i_add_or_drop(ammo);
        }
        gunmod->curammo = NULL;
        gunmod->charges = 0;
    }
    if (gunmod->mode == "MODE_AUX") {
        weapon->next_mode();
    }
    i_add_or_drop(*gunmod);
    weapon->contents.erase(weapon->contents.begin()+id);
}

hint_rating player::rate_action_read(item *it)
{
 //note: there's a cryptic note about macguffins in player::read(). Do we have to account for those?
 if (!it->is_book()) {
  return HINT_CANT;
 }

 it_book *book = dynamic_cast<it_book*>(it->type);

 if (g && g->light_level() < 8 && LL_LIT > g->m.light_at(posx, posy)) {
  return HINT_IFFY;
 } else if (morale_level() < MIN_MORALE_READ &&  book->fun <= 0) {
  return HINT_IFFY; //won't read non-fun books when sad
 } else if (book->intel > 0 && has_trait("ILLITERATE")) {
  return HINT_IFFY;
 } else if (has_trait("HYPEROPIC") && !is_wearing("glasses_reading")
            && !is_wearing("glasses_bifocal") && !has_effect("contacts")) {
  return HINT_IFFY;
 }

 return HINT_GOOD;
}

void player::read(int pos)
{
    vehicle *veh = g->m.veh_at (posx, posy);
    if (veh && veh->player_in_control (this)) {
        add_msg(m_info, _("It's a bad idea to read while driving!"));
        return;
    }

    // Check if reading is okay
    // check for light level
    if (fine_detail_vision_mod() > 4) { //minimum LL_LOW or LL_DARK + (ELFA_NV or atomic_light)
        add_msg(m_info, _("You can't see to read!"));
        return;
    }

    // check for traits
    if (has_trait("HYPEROPIC") && !is_wearing("glasses_reading") &&
        !is_wearing("glasses_bifocal") && !has_effect("contacts")) {
        add_msg(m_info, _("Your eyes won't focus without reading glasses."));
        return;
    }

    // Find the object
    item* it = &i_at(pos);

    if (it == NULL || it->is_null()) {
        add_msg(m_info, _("You do not have that item."));
        return;
    }

// Some macguffins can be read, but they aren't treated like books.
    it_macguffin* mac = NULL;
    if (it->is_macguffin()) {
        mac = dynamic_cast<it_macguffin*>(it->type);
    }
    if (mac != NULL) {
        mac->invoke(this, it, false);
        return;
    }

    if (!it->is_book()) {
        add_msg(m_info, _("Your %s is not good reading material."),
        it->tname().c_str());
        return;
    }

    it_book* tmp = dynamic_cast<it_book*>(it->type);
    int time; //Declare this here so that we can change the time depending on whats needed
    // activity.get_value(0) == 1: see below at player_activity(ACT_READ)
    const bool continuous = (activity.get_value(0) == 1);
    bool study = continuous;
    if (tmp->intel > 0 && has_trait("ILLITERATE")) {
        add_msg(m_info, _("You're illiterate!"));
        return;
    }

    // Now we've established that the player CAN read.

    // If the player hasn't read this book before, skim it to get an idea of what's in it.
    if( !has_identified( it->type->id ) ) {
        // Base read_speed() is 1000 move points (1 minute per tmp->time)
        time = tmp->time * read_speed() * (fine_detail_vision_mod());
        if (tmp->intel > int_cur) {
            // Lower int characters can read, at a speed penalty
            time += (tmp->time * (tmp->intel - int_cur) * 100);
        }
        // We're just skimming, so it's 10x faster.
        time /= 10;

        activity = player_activity(ACT_READ, time - moves, -1, pos, "");
        // Never trigger studying when skimming the book.
        activity.values.push_back(0);
        moves = 0;
        return;
    }



    if (tmp->type == NULL) {
        // special guidebook effect: print a misc. hint when read
        if (tmp->id == "guidebook") {
            add_msg(m_info, get_hint().c_str());
            moves -= 100;
            return;
        }
        // otherwise do nothing as there's no associated skill
    } else if (morale_level() < MIN_MORALE_READ && tmp->fun <= 0) { // See morale.h
        add_msg(m_info, _("What's the point of studying?  (Your morale is too low!)"));
        return;
    } else if (skillLevel(tmp->type) < (int)tmp->req) {
        add_msg(_("The %s-related jargon flies over your head!"),
                   tmp->type->name().c_str());
        if (tmp->recipes.empty()) {
            return;
        } else {
            add_msg(m_info, _("But you might be able to learn a recipe or two."));
        }
    } else if (skillLevel(tmp->type) >= (int)tmp->level && !can_study_recipe(tmp) &&
               !query_yn(tmp->fun > 0 ?
                         _("It would be fun, but your %s skill won't be improved.  Read anyway?") :
                         _("Your %s skill won't be improved.  Read anyway?"),
                         tmp->type->name().c_str())) {
        return;
    } else if (!continuous && !query_yn(_("Study %s until you learn something? (gain a level)"),
                                        tmp->type->name().c_str())) {
        study = false;
    } else {
        //If we just started studying, tell the player how to stop
        if(!continuous) {
            add_msg(m_info, _("Now studying %s, %s to stop early."),
                    it->tname().c_str(), press_x(ACTION_PAUSE).c_str());
            if ( (has_trait("ROOTS2") || (has_trait("ROOTS3"))) &&
                 g->m.has_flag("DIGGABLE", posx, posy) &&
                 (!(footwear_factor())) ) {
                add_msg(m_info, _("You sink your roots into the soil."));
            }
        }
        study = true;
    }

    if (!tmp->recipes.empty() && !continuous) {
        if (can_study_recipe(tmp)) {
            add_msg(m_info, _("This book has more recipes for you to learn."));
        } else if (studied_all_recipes(tmp)) {
            add_msg(m_info, _("You know all the recipes this book has to offer."));
        } else {
            add_msg(m_info, _("This book has more recipes, but you don't have the skill to learn them yet."));
        }
    }

    // Base read_speed() is 1000 move points (1 minute per tmp->time)
    time = tmp->time * read_speed() * (fine_detail_vision_mod());
    if (fine_detail_vision_mod() > 1.0) {
        add_msg(m_warning, _("It's difficult to see fine details right now. Reading will take longer than usual."));
    }

    if (tmp->intel > int_cur && !continuous) {
        add_msg(m_warning, _("This book is too complex for you to easily understand. It will take longer to read."));
        // Lower int characters can read, at a speed penalty
        time += (tmp->time * (tmp->intel - int_cur) * 100);
    }

    activity = player_activity(ACT_READ, time, -1, pos, "");
    // activity.get_value(0) == 1 means continuous studing until
    // the player gained the next skill level, this ensured by this:
    activity.values.push_back(study ? 1 : 0);
    moves = 0;

    // Reinforce any existing morale bonus/penalty, so it doesn't decay
    // away while you read more.
    int minutes = time / 1000;
    // If you don't have a problem with eating humans, To Serve Man becomes rewarding
    if ((has_trait("CANNIBAL") || has_trait("PSYCHOPATH") || has_trait("SAPIOVORE")) &&
        tmp->id == "cookbook_human") {
        add_morale(MORALE_BOOK, 0, 75, minutes + 30, minutes, false, tmp);
    } else {
        add_morale(MORALE_BOOK, 0, tmp->fun * 15, minutes + 30, minutes, false, tmp);
    }
}

void player::do_read( item *book )
{
    it_book *reading = dynamic_cast<it_book *>(book->type);

    if( !has_identified( book->type->id ) ) {
        // Note that we've read the book.
        items_identified.insert( book->type->id );

        add_msg(_("You skim %s to find out what's in it."), reading->nname(1).c_str());
        if( reading->type ) {
            add_msg(_("Can bring your %s skill to %d."),
                    reading->type->name().c_str(), reading->level);
            if( reading->req != 0 ){
                add_msg(_("Requires %s level %d to understand."),
                        reading->type->name().c_str(), reading->req);
            }
        }

        add_msg(_("Requires intelligence of %d to easily read."), reading->intel);
        if (reading->fun != 0) {
            add_msg(_("Reading this book affects your morale by %d"), reading->fun);
        }
        add_msg(ngettext("This book takes %d minute to read.",
                         "This book takes %d minutes to read.", reading->time),
                reading->time );

        if (!(reading->recipes.empty())) {
            std::string recipes = "";
            size_t index = 1;
            for( auto iter = reading->recipes.begin();
                 iter != reading->recipes.end(); ++iter, ++index ) {
                recipes += item( iter->first->result, 0 ).type->nname(1);
                if(index == reading->recipes.size() - 1) {
                    recipes += _(" and "); // Who gives a fuck about an oxford comma?
                } else if(index != reading->recipes.size()) {
                    recipes += _(", ");
                }
            }
            std::string recipe_line = string_format(
                ngettext("This book contains %1$d crafting recipe: %2$s",
                         "This book contains %1$d crafting recipes: %2$s", reading->recipes.size()),
                reading->recipes.size(), recipes.c_str());
            add_msg( "%s", recipe_line.c_str());
        }
        activity.type = ACT_NULL;
        return;
    }

    if( reading->fun != 0 ) {
        int fun_bonus = 0;
        if( book->charges == 0 ) {
            //Book is out of chapters -> re-reading old book, less fun
            add_msg(_("The %s isn't as much fun now that you've finished it."), book->tname().c_str());
            if( one_in(6) ) { //Don't nag incessantly, just once in a while
                add_msg(m_info, _("Maybe you should find something new to read..."));
            }
            //50% penalty
            fun_bonus = (reading->fun * 5) / 2;
        } else {
            fun_bonus = reading->fun * 5;
        }
        // If you don't have a problem with eating humans, To Serve Man becomes rewarding
        if( (has_trait("CANNIBAL") || has_trait("PSYCHOPATH") || has_trait("SAPIOVORE")) &&
            reading->id == "cookbook_human" ) {
            fun_bonus = 25;
            add_morale(MORALE_BOOK, fun_bonus, fun_bonus * 3, 60, 30, true, reading);
        } else {
            add_morale(MORALE_BOOK, fun_bonus, reading->fun * 15, 60, 30, true, reading);
        }
    }

    if( book->charges > 0 ) {
        book->charges--;
    }

    bool no_recipes = true;
    if( !reading->recipes.empty() ) {
        bool recipe_learned = try_study_recipe(reading);
        if( !studied_all_recipes(reading) ) {
            no_recipes = false;
        }

        // for books that the player cannot yet read due to skill level or have no skill component,
        // but contain lower level recipes, break out once recipe has been studied
        if( reading->type == NULL || (skillLevel(reading->type) < (int)reading->req) ) {
            if( recipe_learned ) {
                add_msg(m_info, _("The rest of the book is currently still beyond your understanding."));
            }
            activity.type = ACT_NULL;
            return;
        }
    }

    if( skillLevel(reading->type) < (int)reading->level ) {
        int originalSkillLevel = skillLevel( reading->type );
        int min_ex = reading->time / 10 + int_cur / 4;
        int max_ex = reading->time /  5 + int_cur / 2 - originalSkillLevel;
        if (min_ex < 1) {
            min_ex = 1;
        }
        if (max_ex < 2) {
            max_ex = 2;
        }
        if (max_ex > 10) {
            max_ex = 10;
        }
        if (max_ex < min_ex) {
            max_ex = min_ex;
        }

        min_ex *= originalSkillLevel + 1;
        max_ex *= originalSkillLevel + 1;

        skillLevel(reading->type).readBook( min_ex, max_ex, reading->level );

        add_msg(_("You learn a little about %s! (%d%%)"), reading->type->name().c_str(),
                skillLevel(reading->type).exercise());

        if (skillLevel(reading->type) == originalSkillLevel && activity.get_value(0) == 1) {
            // continuously read until player gains a new skill level
            activity.type = ACT_NULL;
            read(activity.position);
            // Rooters root (based on time spent reading)
            int root_factor = (reading->time / 20);
            double foot_factor = footwear_factor();
            if( (has_trait("ROOTS2") || has_trait("ROOTS3")) &&
                g->m.has_flag("DIGGABLE", posx, posy) &&
                !foot_factor ) {
                if (hunger > -20) {
                    hunger -= root_factor * foot_factor;
                }
                if (thirst > -20) {
                    thirst -= root_factor * foot_factor;
                }
                mod_healthy_mod(root_factor * foot_factor);
            }
            if (activity.type != ACT_NULL) {
                return;
            }
        }

        int new_skill_level = (int)skillLevel(reading->type);
        if (new_skill_level > originalSkillLevel) {
            add_msg(m_good, _("You increase %s to level %d."),
                    reading->type->name().c_str(),
                    new_skill_level);

            if(new_skill_level % 4 == 0) {
                //~ %s is skill name. %d is skill level
                add_memorial_log(pgettext("memorial_male", "Reached skill level %1$d in %2$s."),
                                   pgettext("memorial_female", "Reached skill level %1$d in %2$s."),
                                   new_skill_level, reading->type->name().c_str());
            }
        }

        if (skillLevel(reading->type) == (int)reading->level) {
            if (no_recipes) {
                add_msg(m_info, _("You can no longer learn from %s."), reading->nname(1).c_str());
            } else {
                add_msg(m_info, _("Your skill level won't improve, but %s has more recipes for you."),
                        reading->nname(1).c_str());
            }
        }
    }

    if( reading->has_use() ) {
        reading->invoke( &g->u, book, false );
    }

    activity.type = ACT_NULL;
}

bool player::has_identified( std::string item_id ) const
{
    return items_identified.count( item_id ) > 0;
}

bool player::can_study_recipe(it_book* book)
{
    for( auto iter = book->recipes.begin(); iter != book->recipes.end(); ++iter ) {
        if (!knows_recipe(iter->first) &&
            (iter->first->skill_used == NULL || skillLevel(iter->first->skill_used) >= iter->second)) {
            return true;
        }
    }
    return false;
}

bool player::studied_all_recipes(it_book* book)
{
    for( auto iter = book->recipes.begin(); iter != book->recipes.end(); ++iter ) {
        if (!knows_recipe(iter->first)) {
            return false;
        }
    }
    return true;
}

bool player::try_study_recipe(it_book *book)
{
    for( auto iter = book->recipes.begin(); iter != book->recipes.end(); ++iter ) {
        if (!knows_recipe(iter->first) &&
            (iter->first->skill_used == NULL ||
             skillLevel(iter->first->skill_used) >= iter->second)) {
            if (iter->first->skill_used == NULL ||
                rng(0, 4) <= (skillLevel(iter->first->skill_used) - iter->second) / 2) {
                learn_recipe((recipe *)iter->first);
                add_msg(m_good, _("Learned a recipe for %s from the %s."),
                                itypes[iter->first->result]->nname(1).c_str(), book->nname(1).c_str());
                return true;
            } else {
                add_msg(_("Failed to learn a recipe from the %s."), book->nname(1).c_str());
                return false;
            }
        }
    }
    return true; // _("false") seems to mean _("attempted and failed")
}

void player::try_to_sleep()
{
    int vpart = -1;
    vehicle *veh = g->m.veh_at (posx, posy, vpart);
    const trap_id trap_at_pos = g->m.tr_at(posx, posy);
    const ter_id ter_at_pos = g->m.ter(posx, posy);
    const furn_id furn_at_pos = g->m.furn(posx, posy);
    bool plantsleep = false;
    bool in_shell = false;
    if (has_trait("CHLOROMORPH")) {
        plantsleep = true;
        if( (ter_at_pos == t_dirt || ter_at_pos == t_pit ||
             ter_at_pos == t_dirtmound || ter_at_pos == t_pit_shallow ||
             ter_at_pos == t_grass) && (!(veh)) &&
            (furn_at_pos == f_null) ) {
            add_msg(m_good, _("You relax as your roots embrace the soil."));
        } else if (veh) {
            add_msg(m_bad, _("It's impossible to sleep in this wheeled pot!"));
        } else if (furn_at_pos != f_null) {
            add_msg(m_bad, _("The humans' furniture blocks your roots. You can't get comfortable."));
        } else { // Floor problems
            add_msg(m_bad, _("Your roots scrabble ineffectively at the unyielding surface."));
        }
    }
    if (has_active_mutation("SHELL2")) {
        // Your shell's interior is a comfortable place to sleep.
        in_shell = true;
    }
    if( (furn_at_pos == f_bed || furn_at_pos == f_makeshift_bed ||
         trap_at_pos == tr_cot || trap_at_pos == tr_rollmat ||
         trap_at_pos == tr_fur_rollmat || furn_at_pos == f_armchair ||
         furn_at_pos == f_sofa || furn_at_pos == f_hay || ter_at_pos == t_improvised_shelter ||
         (in_shell) ||
         (veh && veh->part_with_feature (vpart, "SEAT") >= 0) ||
         (veh && veh->part_with_feature (vpart, "BED") >= 0)) &&
        (!(plantsleep)) ) {
        add_msg(m_good, _("This is a comfortable place to sleep."));
    } else if ((ter_at_pos != t_floor) && (!(plantsleep))) {
        add_msg( terlist[ter_at_pos].movecost <= 2 ?
                 _("It's a little hard to get to sleep on this %s.") :
                 _("It's hard to get to sleep on this %s."),
                 terlist[ter_at_pos].name.c_str() );
    }
    add_disease("lying_down", 300);
}

bool player::can_sleep()
{
 int sleepy = 0;
 bool plantsleep = false;
 bool in_shell = false;
   if (has_addiction(ADD_SLEEP)) {
      sleepy -= 3;
   }
   if (has_trait("INSOMNIA")) {
      sleepy -= 8;
   }
   if (has_trait("EASYSLEEPER")) {
      sleepy += 8;
   }
   if (has_trait("CHLOROMORPH")) {
      plantsleep = true;
   }
   if (has_active_mutation("SHELL2")) {
      // Your shell's interior is a comfortable place to sleep.
      in_shell = true;
   }
 int vpart = -1;
 vehicle *veh = g->m.veh_at (posx, posy, vpart);
 const trap_id trap_at_pos = g->m.tr_at(posx, posy);
 const ter_id ter_at_pos = g->m.ter(posx, posy);
 const furn_id furn_at_pos = g->m.furn(posx, posy);
 if ( ((veh && veh->part_with_feature (vpart, "BED") >= 0) ||
     furn_at_pos == f_makeshift_bed || trap_at_pos == tr_cot ||
     furn_at_pos == f_sofa || furn_at_pos == f_hay || (in_shell)) &&
     (!(plantsleep)) ) {
    sleepy += 4;
 }
 else if ( ((veh && veh->part_with_feature (vpart, "SEAT") >= 0) ||
      trap_at_pos == tr_rollmat || trap_at_pos == tr_fur_rollmat ||
      furn_at_pos == f_armchair || ter_at_pos == t_improvised_shelter) && (!(plantsleep)) ) {
    sleepy += 3;
 }
 else if ( (furn_at_pos == f_bed) && (!(plantsleep)) ) {
    sleepy += 5;
 }
 else if ( (ter_at_pos == t_floor) && (!(plantsleep)) ) {
    sleepy += 1;
 }
 else if (plantsleep) {
    if ((ter_at_pos == t_dirt || ter_at_pos == t_pit ||
        ter_at_pos == t_dirtmound || ter_at_pos == t_pit_shallow) &&
        furn_at_pos == f_null) {
        sleepy += 10; // It's very easy for Chloromorphs to get to sleep on soil!
    }
    else if ((ter_at_pos == t_grass) &&
        furn_at_pos == f_null) {
        sleepy += 5; // Not as much if you have to dig through stuff first
    }
    else {
        sleepy -= 999; // Sleep ain't happening
    }
 }
 else
  sleepy -= g->m.move_cost(posx, posy);
 if (fatigue < 192)
  sleepy -= int( (192 - fatigue) / 4);
 else
  sleepy += int((fatigue - 192) / 16);
 sleepy += rng(-8, 8);
 sleepy -= 2 * stim;
 if (sleepy > 0)
  return true;
 return false;
}

void player::fall_asleep(int duration)
{
    add_disease("sleep", duration);
}

void player::wake_up(const char * message)
{
    rem_disease("sleep");
    if (message) {
        add_msg_if_player(message);
    } else {
        add_msg_if_player(_("You wake up."));
    }
}

std::string player::is_snuggling()
{
    std::vector<item> *items_to_snuggle = &g->m.i_at( posx, posy );
    if( in_vehicle ) {
        int vpart;
        vehicle *veh = g->m.veh_at( posx, posy, vpart );
        if( veh != nullptr ) {
            int cargo = veh->part_with_feature( vpart, VPFLAG_CARGO, false );
            if( cargo >= 0 ) {
                if( !veh->parts[cargo].items.empty() ) {
                    items_to_snuggle = &veh->parts[cargo].items;
                }
            }
        }
    }
    std::vector<item>& floor_item = *items_to_snuggle;
    it_armor* floor_armor = NULL;
    int ticker = 0;

    // If there are no items on the floor, return nothing
    if ( floor_item.empty() ) {
        return "nothing";
    }

    for ( std::vector<item>::iterator afloor_item = floor_item.begin() ; afloor_item != floor_item.end() ; ++afloor_item) {
        if ( !afloor_item->is_armor() ) {
            continue;
        }
        else if ( afloor_item->volume() > 1 &&
              (afloor_item->covers.test(bp_torso) || afloor_item->covers.test(bp_leg_l) ||
              afloor_item->covers.test(bp_leg_r)) ){
            floor_armor = dynamic_cast<it_armor*>(afloor_item->type);
            ticker++;
        }
    }

    if ( ticker == 0 ) {
        return "nothing";
    }
    else if ( ticker == 1 ) {
        return floor_armor->nname(1);
    }
    else if ( ticker > 1 ) {
        return "many";
    }

    return "nothing";
}

// Returned values range from 1.0 (unimpeded vision) to 5.0 (totally blind).
// 2.5 is enough light for detail work.
float player::fine_detail_vision_mod()
{
    // PER_SLIME_OK implies you can get enough eyes around the bile
    // that you can generaly see.  There'll still be the haze, but
    // it's annoying rather than limiting.
    if (has_effect("blind") || ((has_effect("boomered")) &&
    !(has_trait("PER_SLIME_OK"))))
    {
        return 5;
    }
    if ( has_nv() )
    {
        return 1.5;
    }
    // flashlight is handled by the light level check below
    if (has_active_item("lightstrip"))
    {
        return 1;
    }
    if (LL_LIT <= g->m.light_at(posx, posy))
    {
        return 1;
    }

    float vision_ii = 0;
    if (g->m.light_at(posx, posy) == LL_LOW) { vision_ii = 4; }
    else if (g->m.light_at(posx, posy) == LL_DARK) { vision_ii = 5; }

    if (has_item_with_flag("LIGHT_2")){
        vision_ii -= 2;
    } else if (has_item_with_flag("LIGHT_1")){
        vision_ii -= 1;
    }

    if (has_trait("NIGHTVISION")) { vision_ii -= .5; }
    else if (has_trait("ELFA_NV")) { vision_ii -= 1; }
    else if (has_trait("NIGHTVISION2") || has_trait("FEL_NV")) { vision_ii -= 2; }
    else if (has_trait("NIGHTVISION3") || has_trait("ELFA_FNV") || is_wearing("rm13_armor_on")) { vision_ii -= 3; }

    if (vision_ii < 1) { vision_ii = 1; }
    return vision_ii;
}

int player::get_wind_resistance(body_part bp) const
{
    const it_armor* armor = NULL;
    int coverage = 0;
    float totalExposed = 1.0;
    int totalCoverage = 0;
    int penalty = 100;

    for (auto &i : worn)
    {
        armor = dynamic_cast<const it_armor*>(i.type);

        if (i.covers.test(bp))
        {
            if (i.made_of("leather") || i.made_of("plastic") || i.made_of("bone") || i.made_of("chitin") || i.made_of("nomex"))
            {
                penalty = 10; // 90% effective
            }
            else if (i.made_of("cotton"))
            {
                penalty = 30;
            }
            else if (i.made_of("wool"))
            {
                penalty = 40;
            }
            else
            {
                penalty = 1; // 99% effective
            }

            coverage = std::max(0, armor->coverage - penalty);
            totalExposed *= (1.0 - coverage/100.0); // Coverage is between 0 and 1?
        }
    }

    // Your shell provides complete wind protection if you're inside it
    if (has_active_mutation("SHELL2")) {
        totalCoverage = 100;
        return totalCoverage;
    }

    totalCoverage = 100 - totalExposed*100;

    return totalCoverage;
}

int player::warmth(body_part bp) const
{
    int ret = 0, warmth = 0;
    const it_armor* armor = NULL;

    // If the player is not wielding anything, check if hands can be put in pockets
    if((bp == bp_hand_l || bp == bp_hand_r) && !is_armed() && (temp_conv[bp] <=  BODYTEMP_COLD) &&
        worn_with_flag("POCKETS"))
    {
        ret += 10;
    }

    // If the players head is not encumbered, check if hood can be put up
    if(bp == bp_head && encumb(bp_head) < 1 && (temp_conv[bp] <=  BODYTEMP_COLD) && worn_with_flag("HOOD"))
    {
        ret += 10;
    }

    for (auto &i : worn)
    {
        armor = dynamic_cast<const it_armor*>(i.type);

        if (i.covers.test(bp))
        {
            warmth = armor->warmth;
            // Wool items do not lose their warmth due to being wet.
            // Warmth is reduced by 0 - 66% based on wetness.
            if (!i.made_of("wool"))
            {
                warmth *= 1.0 - 0.66 * body_wetness[bp] / mDrenchEffect.at(bp);
            }
            ret += warmth;
        }
    }
    return ret;
}

int player::encumb(body_part bp) const
{
    int iArmorEnc = 0;
    double iLayers = 0;
    return encumb(bp, iLayers, iArmorEnc);
}


/*
 * Encumbrance logic:
 * Some clothing is intrinsically encumbering, such as heavy jackets, backpacks, body armor, etc.
 * These simply add their encumbrance value to each body part they cover.
 * In addition, each article of clothing after the first in a layer imposes an additional penalty.
 * e.g. one shirt will not encumber you, but two is tight and starts to restrict movement.
 * Clothes on seperate layers don't interact, so if you wear e.g. a light jacket over a shirt,
 * they're intended to be worn that way, and don't impose a penalty.
 * The default is to assume that clothes do not fit, clothes that are "fitted" either
 * reduce the encumbrance penalty by one, or if that is already 0, they reduce the layering effect.
 *
 * Use cases:
 * What would typically be considered normal "street clothes" should not be considered encumbering.
 * Tshirt, shirt, jacket on torso/arms, underwear and pants on legs, socks and shoes on feet.
 * This is currently handled by each of these articles of clothing
 * being on a different layer and/or body part, therefore accumulating no encumbrance.
 */
int player::encumb(body_part bp, double &layers, int &armorenc) const
{
    int ret = 0;
    double layer[MAX_CLOTHING_LAYER] = { };
    int level = 0;

    const it_armor* armor = NULL;
    for (size_t i = 0; i < worn.size(); ++i) {
        if( !worn[i].is_armor() ) {
            debugmsg("%s::encumb hit a non-armor item at worn[%d] (%s)", name.c_str(),
                     i, worn[i].tname().c_str());
        }
        armor = dynamic_cast<const it_armor*>(worn[i].type);

        if( worn[i].covers.test(bp) ) {
            if( worn[i].has_flag( "SKINTIGHT" ) ) {
                level = UNDERWEAR;
            } else if ( worn[i].has_flag( "OUTER" ) ) {
                level = OUTER_LAYER;
            } else if ( worn[i].has_flag( "BELTED") ) {
                level = BELTED_LAYER;
            } else {
                level = REGULAR_LAYER;
            }

            layer[level]++;
            if( armor->is_power_armor() &&
                (has_active_UPS() ||
                 has_active_bionic("bio_power_armor_interface") ||
                 has_active_bionic("bio_power_armor_interface_mkII")) ) {
                armorenc += std::max( 0, armor->encumber - 4);
            } else {
                armorenc += armor->encumber;
                // Fitted clothes will reduce either encumbrance or layering.
                if( worn[i].has_flag( "FIT" ) ) {
                    if( armor->encumber > 0 && armorenc > 0 ) {
                        armorenc--;
                    } else if (layer[level] > 0) {
                        layer[level] -= .5;
                    }
                }
            }
        }
    }
    if (armorenc < 0) {
        armorenc = 0;
    }
    ret += armorenc;

    for (size_t i = 0; i < sizeof(layer) / sizeof(layer[0]); ++i) {
        layers += std::max( 0.0, layer[i] - 1.0 );
    }

    if (layers > 0.0) {
        ret += layers;
    }

    if (volume_carried() > volume_capacity() - 2 && bp != bp_head) {
        ret += 3;
    }

    // Bionics and mutation
    if ( has_bionic("bio_stiff") && bp != bp_head && bp != bp_mouth && bp != bp_eyes ) {
        ret += 1;
    }
    if ( has_trait("CHITIN3") && bp != bp_eyes && bp != bp_mouth ) {
        ret += 1;
    }
    if ( has_trait("SLIT_NOSTRILS") && bp == bp_mouth ) {
        ret += 1;
    }
    if ( has_trait("ARM_FEATHERS") && (bp == bp_arm_l || bp == bp_arm_r) ) {
        ret += 2;
    }
    if ( has_trait("INSECT_ARMS") && (bp == bp_arm_l || bp == bp_arm_r) ) {
        ret += 3;
    }
    if ( has_trait("ARACHNID_ARMS") && (bp == bp_arm_l || bp == bp_arm_r) ) {
        ret += 4;
    }
    if ( has_trait("PAWS") && (bp == bp_hand_l || bp == bp_hand_r) ) {
        ret += 1;
    }
    if ( has_trait("PAWS_LARGE") && (bp == bp_hand_l || bp == bp_hand_r) ) {
        ret += 2;
    }
    if ( has_trait("LARGE") && (bp == bp_arm_l || bp == bp_arm_r || bp == bp_torso )) {
        ret += 1;
    }
    if ( has_trait("WINGS_BUTTERFLY") && (bp == bp_torso )) {
        ret += 1;
    }
    if ( has_trait("SHELL2") && (bp == bp_torso )) {
        ret += 1;
    }
    if ((bp == bp_hand_l || bp == bp_hand_r) &&
        (has_trait("ARM_TENTACLES") || has_trait("ARM_TENTACLES_4") ||
         has_trait("ARM_TENTACLES_8")) ) {
        ret += 3;
    }
    if ((bp == bp_hand_l || bp == bp_hand_r) &&
        (has_trait("CLAWS_TENTACLE") )) {
        ret += 2;
    }
    if (bp == bp_mouth &&
        ( has_bionic("bio_nostril") ) ) {
        ret += 1;
    }
    if ((bp == bp_hand_l || bp == bp_hand_r) &&
        ( has_bionic("bio_thumbs") ) ) {
        ret += 2;
    }
    if (bp == bp_eyes &&
        ( has_bionic("bio_pokedeye") ) ) {
        ret += 1;
    }
    if ( ret < 0 ) {
        ret = 0;
    }
    return ret;
}

int player::get_armor_bash(body_part bp) const
{
    return get_armor_bash_base(bp) + armor_bash_bonus;
}

int player::get_armor_cut(body_part bp) const
{
    return get_armor_cut_base(bp) + armor_cut_bonus;
}

int player::get_armor_bash_base(body_part bp) const
{
    int ret = 0;
    for (auto &i : worn) {
        if (i.covers.test(bp)) {
            ret += i.bash_resist();
        }
    }
    if (has_bionic("bio_carbon")) {
        ret += 2;
    }
    if (bp == bp_head && has_bionic("bio_armor_head")) {
        ret += 3;
    }
    if ((bp == bp_arm_l || bp == bp_arm_r) && has_bionic("bio_armor_arms")) {
        ret += 3;
    }
    if (bp == bp_torso && has_bionic("bio_armor_torso")) {
        ret += 3;
    }
    if ((bp == bp_leg_l || bp == bp_leg_r) && has_bionic("bio_armor_legs")) {
        ret += 3;
    }
    if (bp == bp_eyes && has_bionic("bio_armor_eyes")) {
        ret += 3;
    }
    if (has_trait("FUR") || has_trait("LUPINE_FUR") || has_trait("URSINE_FUR")) {
        ret++;
    }
    if (bp == bp_head && has_trait("LYNX_FUR")) {
        ret++;
    }
    if (has_trait("FAT")) {
        ret ++;
    }
    if (has_trait("M_SKIN")) {
        ret += 2;
    }
    if (has_trait("M_SKIN2")) {
        ret += 3;
    }
    if (has_trait("CHITIN")) {
        ret += 2;
    }
    if (has_trait("SHELL") && bp == bp_torso) {
        ret += 6;
    }
<<<<<<< HEAD
=======
    if (has_trait("SHELL2") && !has_active_mutation("SHELL2") && bp == bp_torso) {
        ret += 9;
    }
    if (has_active_mutation("SHELL2")) {
        // Limbs & head are safe inside the shell! :D
        ret += 9;
    }
    ret += rng(0, disease_intensity("armor_boost"));
>>>>>>> c1f1e035
    return ret;
}

int player::get_armor_cut_base(body_part bp) const
{
    int ret = 0;
    for (auto &i : worn) {
        if (i.covers.test(bp)) {
            ret += i.cut_resist();
        }
    }
    if (has_bionic("bio_carbon")) {
        ret += 4;
    }
    if (bp == bp_head && has_bionic("bio_armor_head")) {
        ret += 3;
    } else if ((bp == bp_arm_l || bp == bp_leg_r) && has_bionic("bio_armor_arms")) {
        ret += 3;
    } else if (bp == bp_torso && has_bionic("bio_armor_torso")) {
        ret += 3;
    } else if ((bp == bp_leg_l || bp == bp_leg_r) && has_bionic("bio_armor_legs")) {
        ret += 3;
    } else if (bp == bp_eyes && has_bionic("bio_armor_eyes")) {
        ret += 3;
    }
    if (has_trait("THICKSKIN")) {
        ret++;
    }
    if (has_trait("THINSKIN")) {
        ret--;
    }
    if (has_trait("M_SKIN")) {
        ret ++;
    }
    if (has_trait("M_SKIN2")) {
        ret += 3;
    }
    if (has_trait("SCALES")) {
        ret += 2;
    }
    if (has_trait("THICK_SCALES")) {
        ret += 4;
    }
    if (has_trait("SLEEK_SCALES")) {
        ret += 1;
    }
    if (has_trait("CHITIN")) {
        ret += 2;
    }
    if (has_trait("CHITIN2")) {
        ret += 4;
    }
    if (has_trait("CHITIN3")) {
        ret += 8;
    }
    if (has_trait("SHELL") && bp == bp_torso) {
        ret += 14;
    }
<<<<<<< HEAD
=======
    if (has_trait("SHELL2") && !has_active_mutation("SHELL2") && bp == bp_torso) {
        ret += 17;
    }
    if (has_active_mutation("SHELL2")) {
        // Limbs & head are safe inside the shell! :D
        ret += 17;
    }
    ret += rng(0, disease_intensity("armor_boost"));
>>>>>>> c1f1e035
    return ret;
}

void get_armor_on(player* p, body_part bp, std::vector<int>& armor_indices) {
    for (size_t i = 0; i < p->worn.size(); i++) {
        if (p->worn[i].covers.test(bp)) {
            armor_indices.push_back(i);
        }
    }
}

// mutates du, returns true if armor was damaged
bool player::armor_absorb(damage_unit& du, item& armor) {
    it_armor* armor_type = dynamic_cast<it_armor*>(armor.type);

    float mitigation = 0; // total amount of damage mitigated
    float effective_resist = resistances(armor).get_effective_resist(du);
    bool armor_damaged = false;

    std::string pre_damage_name = armor.tname();
    std::string pre_damage_adj = armor_type->dmg_adj(armor.damage);

    if (rng(0,100) <= armor_type->coverage) {
        if (armor_type->is_power_armor()) { // TODO: add some check for power armor
        }

        mitigation = std::min(effective_resist, du.amount);
        du.amount -= mitigation; // mitigate the damage first

        // if the post-mitigation amount is greater than the amount
        if ((du.amount > effective_resist && !one_in(du.amount) && one_in(2)) ||
                // or if it isn't, but 1/50 chance
                (du.amount <= effective_resist && !armor.has_flag("STURDY")
                && !armor_type->is_power_armor() && one_in(200))) {
            armor_damaged = true;
            armor.damage++;
            std::string damage_verb = du.type == DT_BASH
                ? armor_type->bash_dmg_verb()
                : armor_type->cut_dmg_verb();

            // add "further" if the damage adjective and verb are the same
            std::string format_string = pre_damage_adj == damage_verb
                ? _("Your %s is %s further!")
                : _("Your %s is %s!");
            add_msg_if_player( m_bad, format_string.c_str(), pre_damage_name.c_str(),
                                      damage_verb.c_str());
            //item is damaged
            if( is_player() ) {
                SCT.add(xpos(), ypos(),
                    NORTH,
                    pre_damage_name, m_neutral,
                    damage_verb, m_info);
            }
        }
    }
    return armor_damaged;
}
void player::absorb_hit(body_part bp, damage_instance &dam) {
    for (std::vector<damage_unit>::iterator it = dam.damage_units.begin();
            it != dam.damage_units.end(); ++it) {

        // Recompute the armor indices for every damage unit because we may have
        // destroyed armor earlier in the loop.
        std::vector<int> armor_indices;

        get_armor_on(this,bp,armor_indices);

        // CBMs absorb damage first before hitting armour
        if (has_active_bionic("bio_ads")) {
            if (it->amount > 0 && power_level > 24) {
                if (it->type == DT_BASH)
                    it->amount -= rng(1, 8);
                else if (it->type == DT_CUT)
                    it->amount -= rng(1, 4);
                else if (it->type == DT_STAB)
                    it->amount -= rng(1, 2);
                power_level -= 25;
            }
            if (it->amount < 0) it->amount = 0;
        }

        // The worn vector has the innermost item first, so
        // iterate reverse to damage the outermost (last in worn vector) first.
        for (std::vector<int>::reverse_iterator armor_it = armor_indices.rbegin();
                armor_it != armor_indices.rend(); ++armor_it) {

            const int index = *armor_it;

            armor_absorb(*it, worn[index]);

            // now check if armour was completely destroyed and display relevant messages
            // TODO: use something less janky than the old code for this check
            if (worn[index].damage >= 5) {
                //~ %s is armor name
                add_memorial_log(pgettext("memorial_male", "Worn %s was completely destroyed."),
                                 pgettext("memorial_female", "Worn %s was completely destroyed."),
                                 worn[index].tname().c_str());
                add_msg_player_or_npc( m_bad, _("Your %s is completely destroyed!"),
                                              _("<npcname>'s %s is completely destroyed!"),
                                              worn[index].tname().c_str() );
                worn.erase(worn.begin() + index);
            }
        }
    }
}

// TODO: move the ONE caller of this in player::hitall to call absorb_hit() instead and
// get rid of this.
void player::absorb(body_part bp, int &dam, int &cut)
{
    it_armor* tmp;
    int arm_bash = 0, arm_cut = 0;
    bool cut_through = true;      // to determine if cutting damage penetrates multiple layers of armour
    int bash_absorb = 0;      // to determine if lower layers of armour get damaged

    // CBMS absorb damage first before hitting armour
    if (has_active_bionic("bio_ads")) {
        if (dam > 0 && power_level > 24) {
            dam -= rng(1, 8);
            power_level -= 25;
        }
        if (cut > 0 && power_level > 24) {
            cut -= rng(0, 4);
            power_level -= 25;
        }
        if (dam < 0) {
            dam = 0;
        }
        if (cut < 0) {
            cut = 0;
        }
    }

    // determines how much damage is absorbed by armour
    // zero if damage misses a covered part
    int bash_reduction = 0;
    int cut_reduction = 0;

    // See, we do it backwards, iterating inwards
    for (int i = worn.size() - 1; i >= 0; i--) {
        tmp = dynamic_cast<it_armor*>(worn[i].type);
        if (worn[i].covers.test(bp)) {
            // first determine if damage is at a covered part of the body
            // probability given by coverage
            if (rng(0, 100) <= tmp->coverage) {
                // hit a covered part of the body, so now determine if armour is damaged
                arm_bash = worn[i].bash_resist();
                arm_cut  = worn[i].cut_resist();
                // also determine how much damage is absorbed by armour
                // factor of 3 to normalise for material hardness values
                bash_reduction = arm_bash / 3;
                cut_reduction = arm_cut / 3;

                // power armour first  - to depreciate eventually
                if (worn[i].type->is_power_armor()) {
                    if (cut > arm_cut * 2 || dam > arm_bash * 2) {
                        add_msg_if_player(m_bad, _("Your %s is damaged!"), worn[i].tname().c_str());
                        worn[i].damage++;
                    }
                } else { // normal armour
                    // determine how much the damage exceeds the armour absorption
                    // bash damage takes into account preceding layers
                    int diff_bash = (dam - arm_bash - bash_absorb < 0) ? -1 : (dam - arm_bash);
                    int diff_cut  = (cut - arm_cut  < 0) ? -1 : (cut - arm_cut);
                    bool armor_damaged = false;
                    std::string pre_damage_name = worn[i].tname();

                    // armour damage occurs only if damage exceeds armour absorption
                    // plus a luck factor, even if damage is below armour absorption (2% chance)
                    if ((dam > arm_bash && !one_in(diff_bash)) ||
                        (!worn[i].has_flag ("STURDY") && diff_bash == -1 && one_in(50))) {
                        armor_damaged = true;
                        worn[i].damage++;
                    }
                    bash_absorb += arm_bash;

                    // cut damage falls through to inner layers only if preceding layer was damaged
                    if (cut_through) {
                        if ((cut > arm_cut && !one_in(diff_cut)) ||
                            (!worn[i].has_flag ("STURDY") && diff_cut == -1 && one_in(50))) {
                            armor_damaged = true;
                            worn[i].damage++;
                        } else {
                            // layer of clothing was not damaged,
                            // so stop cutting damage from penetrating
                            cut_through = false;
                        }
                    }

                    // now check if armour was completely destroyed and display relevant messages
                    if (worn[i].damage >= 5) {
                      //~ %s is armor name
                      add_memorial_log(pgettext("memorial_male", "Worn %s was completely destroyed."),
                                       pgettext("memorial_female", "Worn %s was completely destroyed."),
                                       worn[i].tname().c_str());
                        add_msg_player_or_npc(m_bad, _("Your %s is completely destroyed!"),
                                                     _("<npcname>'s %s is completely destroyed!"),
                                                     worn[i].tname().c_str() );
                        worn.erase(worn.begin() + i);
                    } else if (armor_damaged) {
                        std::string damage_verb = diff_bash > diff_cut ? tmp->bash_dmg_verb() :
                                                                         tmp->cut_dmg_verb();
                        add_msg_if_player( m_bad, _("Your %s is %s!"), pre_damage_name.c_str(),
                                                  damage_verb.c_str());
                    }
                } // end of armour damage code
            }
        }
        // reduce damage accordingly
        dam -= bash_reduction;
        cut -= cut_reduction;
    }
    // now account for CBMs and mutations
    if (has_bionic("bio_carbon")) {
        dam -= 2;
        cut -= 4;
    }
    if (bp == bp_head && has_bionic("bio_armor_head")) {
        dam -= 3;
        cut -= 3;
    } else if ((bp == bp_arm_l || bp == bp_arm_r) && has_bionic("bio_armor_arms")) {
        dam -= 3;
        cut -= 3;
    } else if (bp == bp_torso && has_bionic("bio_armor_torso")) {
        dam -= 3;
        cut -= 3;
    } else if ((bp == bp_leg_l || bp == bp_leg_r) && has_bionic("bio_armor_legs")) {
        dam -= 3;
        cut -= 3;
    } else if (bp == bp_eyes && has_bionic("bio_armor_eyes")) {
        dam -= 3;
        cut -= 3;
    }
    if (has_trait("THICKSKIN")) {
        cut--;
    }
    if (has_trait("THINSKIN")) {
        cut++;
    }
    if (has_trait("SCALES")) {
        cut -= 2;
    }
    if (has_trait("THICK_SCALES")) {
        cut -= 4;
    }
    if (has_trait("SLEEK_SCALES")) {
        cut -= 1;
    }
    if (has_trait("FEATHERS")) {
        dam--;
    }
    if (has_trait("AMORPHOUS")) {
        dam--;
        if (!(has_trait("INT_SLIME"))) {
            dam -= 3;
        }
    }
    if ((bp == bp_arm_l || bp == bp_arm_r) && has_trait("ARM_FEATHERS")) {
        dam--;
    }
    if (has_trait("FUR") || has_trait("LUPINE_FUR") || has_trait("URSINE_FUR")) {
        dam--;
    }
    if (bp == bp_head && has_trait("LYNX_FUR")) {
        dam--;
    }
    if (has_trait("FAT")) {
        cut --;
    }
    if (has_trait("CHITIN")) {
        cut -= 2;
    }
    if (has_trait("CHITIN2")) {
        dam--;
        cut -= 4;
    }
    if (has_trait("CHITIN3")) {
        dam -= 2;
        cut -= 8;
    }
    if (has_trait("PLANTSKIN")) {
        dam--;
    }
    if (has_trait("BARK")) {
        dam -= 2;
    }
    if ((bp == bp_foot_l || bp == bp_foot_r) && has_trait("HOOVES")) {
        cut--;
    }
    if (has_trait("LIGHT_BONES")) {
        dam *= 1.4;
    }
    if (has_trait("HOLLOW_BONES")) {
        dam *= 1.8;
    }

    // apply martial arts armor buffs
    dam -= mabuff_arm_bash_bonus();
    cut -= mabuff_arm_cut_bonus();

    if (dam < 0) {
        dam = 0;
    }
    if (cut < 0) {
        cut = 0;
    }
}

int player::get_env_resist(body_part bp) const
{
    int ret = 0;
    for (auto &i : worn) {
        // Head protection works on eyes too (e.g. baseball cap)
        if (i.covers.test(bp) || (bp == bp_eyes && i.covers.test(bp_head))) {
            ret += (dynamic_cast<it_armor*>(i.type))->env_resist;
        }
    }

    if (bp == bp_mouth && has_bionic("bio_purifier") && ret < 5) {
        ret += 2;
        if (ret > 5) {
            ret = 5;
        }
    }

    if (bp == bp_eyes && has_bionic("bio_armor_eyes") && ret < 5) {
        ret += 2;
        if (ret > 5) {
            ret = 5;
        }
    }
    return ret;
}

bool player::wearing_something_on(body_part bp) const
{
    for (auto &i : worn) {
        if (i.covers.test(bp))
            return true;
    }
    return false;
}

bool player::is_wearing_shoes(std::string side) const
{
    bool left = true;
    bool right = true;
    if (side == "left" || side == "both") {
        left = false;
        for (auto &i : worn) {
            const item *worn_item = &i;
            if (i.covers.test(bp_foot_l) &&
                !worn_item->has_flag("BELTED") &&
                !worn_item->has_flag("SKINTIGHT")) {
                left = true;
                break;
            }
        }
    }
    if (side == "right" || side == "both") {
        right = false;
        for (auto &i : worn) {
            const item *worn_item = &i;
            if (i.covers.test(bp_foot_r) &&
                !worn_item->has_flag("BELTED") &&
                !worn_item->has_flag("SKINTIGHT")) {
                right = true;
                break;
            }
        }
    }
    return (left && right);
}

double player::footwear_factor() const
{
    double ret = 0;
    if (wearing_something_on(bp_foot_l)) {
        ret += .5;
    }
    if (wearing_something_on(bp_foot_r)) {
        ret += .5;
    }
    return ret;
}

int player::shoe_type_count(const itype_id & it) const
{
    int ret = 0;
    if (is_wearing_on_bp(it, bp_foot_l)) {
        ret++;
    }
    if (is_wearing_on_bp(it, bp_foot_r)) {
        ret++;
    }
    return ret;
}

bool player::is_wearing_power_armor(bool *hasHelmet) const {
    bool result = false;
    for (size_t i = 0; i < worn.size(); i++) {
        it_armor *armor = dynamic_cast<it_armor*>(worn[i].type);
        if (armor == NULL || !armor->is_power_armor()) {
            continue;
        }
        if (hasHelmet == NULL) {
            // found power armor, helmet not requested, cancel loop
            return true;
        }
        // found power armor, continue search for helmet
        result = true;
        if (worn[i].covers.test(bp_head)) {
            *hasHelmet = true;
            return true;
        }
    }
    return result;
}

int player::adjust_for_focus(int amount)
{
    int effective_focus = focus_pool;
    if (has_trait("FASTLEARNER"))
    {
        effective_focus += 15;
    }
    if (has_trait("SLOWLEARNER"))
    {
        effective_focus -= 15;
    }
    double tmp = amount * (effective_focus / 100.0);
    int ret = int(tmp);
    if (rng(0, 100) < 100 * (tmp - ret))
    {
        ret++;
    }
    return ret;
}

void player::practice( Skill *s, int amount, int cap )
{
    SkillLevel& level = skillLevel(s);
    // Double amount, but only if level.exercise isn't a small negative number?
    if (level.exercise() < 0) {
        if (amount >= -level.exercise()) {
            amount -= level.exercise();
        } else {
            amount += amount;
        }
    }

    bool isSavant = has_trait("SAVANT");

    Skill *savantSkill = NULL;
    SkillLevel savantSkillLevel = SkillLevel();

    if (isSavant) {
        for (std::vector<Skill*>::iterator aSkill = Skill::skills.begin();
             aSkill != Skill::skills.end(); ++aSkill) {
            if (skillLevel(*aSkill) > savantSkillLevel) {
                savantSkill = *aSkill;
                savantSkillLevel = skillLevel(*aSkill);
            }
        }
    }

    amount = adjust_for_focus(amount);

    if (has_trait("PACIFIST") && s->is_combat_skill()) {
        if(!one_in(3)) {
          amount = 0;
        }
    }
    if (has_trait("PRED2") && s->is_combat_skill()) {
        if(one_in(3)) {
          amount *= 2;
        }
    }
    if (has_trait("PRED3") && s->is_combat_skill()) {
        amount *= 2;
    }

    if (has_trait("PRED4") && s->is_combat_skill()) {
        amount *= 3;
    }

    if (isSavant && s != savantSkill) {
        amount /= 2;
    }

    if (skillLevel(s) > cap) { //blunt grinding cap implementation for crafting
        amount = 0;
        int curLevel = skillLevel(s);
        if(is_player() && one_in(5)) {//remind the player intermittently that no skill gain takes place
            add_msg(m_info, _("This task is too simple to train your %s beyond %d."),
                    s->name().c_str(), curLevel);
        }
    }

    if (amount > 0 && level.isTraining()) {
        int oldLevel = skillLevel(s);
        skillLevel(s).train(amount);
        int newLevel = skillLevel(s);
        if (is_player() && newLevel > oldLevel) {
            add_msg(m_good, _("Your skill in %s has increased to %d!"), s->name().c_str(), newLevel);
        }
        if(is_player() && newLevel > cap) {
            //inform player immediately that the current recipe can't be used to train further
            add_msg(m_info, _("You feel that %s tasks of this level are becoming trivial."),
                    s->name().c_str());
        }

        int chance_to_drop = focus_pool;
        focus_pool -= chance_to_drop / 100;
        // Apex Predators don't think about much other than killing.
        // They don't lose Focus when practicing combat skills.
        if ((rng(1, 100) <= (chance_to_drop % 100)) && (!(has_trait("PRED4") &&
                                                          s->is_combat_skill()))) {
            focus_pool--;
        }
    }

    skillLevel(s).practice();
}

void player::practice( std::string s, int amount, int cap )
{
    Skill *aSkill = Skill::skill(s);
    practice( aSkill, amount, cap );
}

bool player::knows_recipe(const recipe *rec) const
{
    // do we know the recipe by virtue of it being autolearned?
    if( rec->autolearn ) {
        // Can the skill being trained can handle the difficulty of the task
        bool meets_requirements = false;
        if(rec->skill_used == NULL || get_skill_level(rec->skill_used) >= rec->difficulty){
            meets_requirements = true;
            //If there are required skills, insure their requirements are met, or we can't craft
            if(!rec->required_skills.empty()){
                for( auto iter = rec->required_skills.cbegin();
                     iter != rec->required_skills.cend(); ++iter ){
                    if( get_skill_level(iter->first) < iter->second ){
                        meets_requirements = false;
                    }
                }
            }
        }
        if(meets_requirements){
            return true;
        }
    }

    if( learned_recipes.find( rec->ident ) != learned_recipes.end() ) {
        return true;
    }

    return false;
}

int player::has_recipe( const recipe *r, const inventory &crafting_inv ) const
{
    // Iterate over the nearby items and see if there's a book that has the recipe.
    const_invslice slice = crafting_inv.const_slice();
    int difficulty = -1;
    for( auto stack = slice.cbegin(); stack != slice.cend(); ++stack ) {
        // We are only checking qualities, so we only care about the first item in the stack.
        const item &candidate = (*stack)->front();
        if( candidate.is_book() && items_identified.count(candidate.type->id) ) {
            it_book *book_type = dynamic_cast<it_book *>(candidate.type);
            for( auto book_recipe = book_type->recipes.cbegin();
                 book_recipe != book_type->recipes.cend(); ++book_recipe ) {
                // Does it have the recipe, and do we meet it's requirements?
                if( book_recipe->first->ident == r->ident &&
                    ( book_recipe->first->skill_used == NULL ||
                      get_skill_level(book_recipe->first->skill_used) >= book_recipe->second ) &&
                    ( difficulty == -1 || book_recipe->second < difficulty ) ) {
                    difficulty = book_recipe->second;
                }
            }
        } else {
            if (candidate.has_flag("HAS_RECIPE")){
                item dummy = candidate;
                if (dummy.item_vars["RECIPE"] == r->ident){
                    if (difficulty == -1) difficulty = r->difficulty;
                }
            }
        }
    }
    return difficulty;
}

void player::learn_recipe(recipe *rec)
{
    learned_recipes[rec->ident] = rec;
}

void player::assign_activity(activity_type type, int moves, int index, int pos, std::string name)
{
    if( !backlog.empty() && backlog.front().type == type && backlog.front().index == index &&
        backlog.front().position == pos && backlog.front().name == name &&
        !backlog.front().auto_resume) {
        add_msg_if_player( _("You resume your task."));
        activity = backlog.front();
        backlog.pop_front();
    } else {
        if( activity.type != ACT_NULL ) {
            backlog.push_front( activity );
        }
        activity = player_activity(type, moves, index, pos, name);
    }
    if (this->moves <= activity.moves_left) {
        activity.moves_left -= this->moves;
    }
    this->moves = 0;
    activity.warned_of_proximity = false;
}

bool player::has_activity(const activity_type type) const
{
    if (activity.type == type) {
        return true;
    }

    return false;
}

void player::cancel_activity()
{
    // Clear any backlog items that aren't auto-resume.
    for( auto backlog_item = backlog.begin(); backlog_item != backlog.end(); ) {
        if( backlog_item->auto_resume ) {
            backlog_item++;
        } else {
            backlog_item = backlog.erase( backlog_item );
        }
    }
    if( activity.is_suspendable() ) {
        backlog.push_front( activity );
    }
    activity = player_activity();
}

std::vector<item*> player::has_ammo(ammotype at)
{
    std::vector<item*> result = inv.all_ammo(at);
    if (weapon.is_of_ammo_type_or_contains_it(at)) {
        result.push_back(&weapon);
    }
    for (size_t i = 0; i < worn.size(); i++) {
        if (worn[i].is_of_ammo_type_or_contains_it(at)) {
            result.push_back(&worn[i]);
        }
    }
    return result;
}

bool player::has_gun_for_ammo( const ammotype &at ) const
{
    return has_item_with( [at]( const item & it ) {
        // item::ammo_type considers the active gunmod.
        return it.is_gun() && it.ammo_type() == at;
    } );
}

std::string player::weapname(bool charges)
{
    if (!(weapon.is_tool() && dynamic_cast<it_tool*>(weapon.type)->max_charges <= 0) &&
          weapon.charges >= 0 && charges) {
        std::stringstream dump;
        int spare_mag = weapon.has_gunmod("spare_mag");
        dump << weapon.tname().c_str();
        if (!(weapon.has_flag("NO_AMMO") || weapon.has_flag("RELOAD_AND_SHOOT"))) {
            dump << " (" << weapon.charges;
            if( -1 != spare_mag ) {
                dump << "+" << weapon.contents[spare_mag].charges;
            }
            for (auto &i : weapon.contents) {
                if (i.is_gunmod() && i.has_flag("MODE_AUX")) {
                    dump << "+" << i.charges;
                }
            }
            dump << ")";
        }
        return dump.str();
    } else if (weapon.is_container()) {
        std::stringstream dump;
        dump << weapon.tname().c_str();
        if(weapon.contents.size() == 1) {
            dump << " (" << weapon.contents[0].charges << ")";
        }
        return dump.str();
    } else if (weapon.is_null()) {
        return _("fists");
    } else {
        return weapon.tname();
    }
}

void player::wield_contents(item *container, bool force_invlet,
                            std::string /*skill_used*/, int /*volume_factor*/)
{
    if(!(container->contents.empty())) {
        item& weap = container->contents[0];
        inv.assign_empty_invlet(weap, force_invlet);
        wield(&(i_add(weap)));
        container->contents.erase(container->contents.begin());
    } else {
        debugmsg("Tried to wield contents of empty container (player::wield_contents)");
    }
}

void player::store(item* container, item* put, std::string skill_used, int volume_factor)
{
    int lvl = skillLevel(skill_used);
    moves -= (lvl == 0) ? ((volume_factor + 1) * put->volume()) : (volume_factor * put->volume()) / lvl;
    container->put_in(i_rem(put));
}

nc_color encumb_color(int level)
{
 if (level < 0)
  return c_green;
 if (level == 0)
  return c_ltgray;
 if (level < 4)
  return c_yellow;
 if (level < 7)
  return c_ltred;
 return c_red;
}

SkillLevel& player::skillLevel(std::string ident)
{
    return _skills[Skill::skill(ident)];
}

SkillLevel& player::skillLevel(Skill *_skill)
{
    return _skills[_skill];
}

SkillLevel player::get_skill_level(Skill *_skill) const
{
    for (std::map<Skill*,SkillLevel>::const_iterator it = _skills.begin();
            it != _skills.end(); ++it) {
        if (it->first == _skill) {
            return it->second;
        }
    }
    return SkillLevel();
}

SkillLevel player::get_skill_level(const std::string &ident) const
{
    Skill *sk = Skill::skill(ident);
    return get_skill_level(sk);
}

void player::copy_skill_levels(const player *rhs)
{
    _skills = rhs->_skills;
}

void player::set_skill_level(Skill* _skill, int level)
{
    skillLevel(_skill).level(level);
}

void player::set_skill_level(std::string ident, int level)
{
    skillLevel(ident).level(level);
}

void player::boost_skill_level(Skill* _skill, int level)
{
    skillLevel(_skill).level(level+skillLevel(_skill));
}

void player::boost_skill_level(std::string ident, int level)
{
    skillLevel(ident).level(level+skillLevel(ident));
}

int player::get_melee() const
{
    return get_skill_level("melee");
}

void player::setID (int i)
{
    if( id >= 0 ) {
        debugmsg( "tried to set id of a npc/player, but has already a id: %d", id );
    } else if( i < -1 ) {
        debugmsg( "tried to set invalid id of a npc/player: %d", i );
    } else {
        id = i;
    }
}

int player::getID () const
{
    return this->id;
}

bool player::uncanny_dodge(bool is_u)
{
    if( this->power_level < 74 || !this->has_active_bionic("bio_uncanny_dodge") ) { return false; }
    point adjacent = adjacent_tile();
    power_level -= 75;
    if (adjacent.x != posx || adjacent.y != posy)
    {
        posx = adjacent.x;
        posy = adjacent.y;
        if (is_u)
            add_msg(_("Time seems to slow down and you instinctively dodge!"));
        else
            add_msg(_("Your target dodges... so fast!"));
        return true;
    }
    if (is_u)
        add_msg(_("You try to dodge but there's no room!"));
    return false;
}

// adjacent_tile() returns a safe, unoccupied adjacent tile. If there are no such tiles, returns player position instead.
point player::adjacent_tile()
{
    std::vector<point> ret;
    trap_id curtrap;
    int dangerous_fields;
    for( int i = posx - 1; i <= posx + 1; i++ ) {
        for( int j = posy - 1; j <= posy + 1; j++ ) {
            if( i == posx && j == posy ) {
                // don't consider player position
                continue;
            }
            curtrap = g->m.tr_at(i, j);
            if( g->mon_at(i, j) == -1 && g->npc_at(i, j) == -1 && g->m.move_cost(i, j) > 0 &&
                (curtrap == tr_null || traplist[curtrap]->is_benign()) ) {
                // only consider tile if unoccupied, passable and has no traps
                dangerous_fields = 0;
                auto &tmpfld = g->m.field_at(i, j);
                for( auto &fld : tmpfld ) {
                    const field_entry &cur = fld.second;
                    if( cur.is_dangerous() ) {
                        dangerous_fields++;
                    }
                }
                if (dangerous_fields == 0) {
                    ret.push_back(point(i, j));
                }
            }
        }
    }
    if( ret.size() ) {
        return ret[ rng( 0, ret.size() - 1 ) ];   // return a random valid adjacent tile
    }
    return point(posx, posy);           // or return player position if no valid adjacent tiles
}

// --- Library functions ---
// This stuff could be moved elsewhere, but there
// doesn't seem to be a good place to put it right now.

// Basic logistic function.
double player::logistic(double t)
{
    return 1 / (1 + exp(-t));
}

// Logistic curve [-6,6], flipped and scaled to
// range from 1 to 0 as pos goes from min to max.
double player::logistic_range(int min, int max, int pos)
{
    const double LOGI_CUTOFF = 4;
    const double LOGI_MIN = logistic(-LOGI_CUTOFF);
    const double LOGI_MAX = logistic(+LOGI_CUTOFF);
    const double LOGI_RANGE = LOGI_MAX - LOGI_MIN;
    // Anything beyond [min,max] gets clamped.
    if (pos < min)
    {
        return 1.0;
    }
    else if (pos > max)
    {
        return 0.0;
    }

    // Normalize the pos to [0,1]
    double range = max - min;
    double unit_pos = (pos - min) / range;

    // Scale and flip it to [+LOGI_CUTOFF,-LOGI_CUTOFF]
    double scaled_pos = LOGI_CUTOFF - 2 * LOGI_CUTOFF * unit_pos;

    // Get the raw logistic value.
    double raw_logistic = logistic(scaled_pos);

    // Scale the output to [0,1]
    return (raw_logistic - LOGI_MIN) / LOGI_RANGE;
}

// Calculates portions favoring x, then y, then z
void player::calculate_portions(int &x, int &y, int &z, int maximum)
{
    z = std::min(z, std::max(maximum - x - y, 0));
    y = std::min(y, std::max(maximum - x , 0));
    x = std::min(x, std::max(maximum, 0));
}

void player::environmental_revert_effect()
{
    illness.clear();
    addictions.clear();
    morale.clear();

    for (int part = 0; part < num_hp_parts; part++) {
        hp_cur[part] = hp_max[part];
    }
    hunger = 0;
    thirst = 0;
    fatigue = 0;
    set_healthy(0);
    set_healthy_mod(0);
    stim = 0;
    pain = 0;
    pkill = 0;
    radiation = 0;

    recalc_sight_limits();
}

bool player::is_invisible() const {
    static const std::string str_bio_cloak("bio_cloak"); // This function used in monster::plan_moves
    static const std::string str_bio_night("bio_night");
    return (
        has_active_bionic(str_bio_cloak) ||
        has_active_bionic(str_bio_night) ||
        has_active_optcloak() ||
        has_trait("DEBUG_CLOAK") ||
        has_artifact_with(AEP_INVISIBLE)
    );
}

int player::visibility( bool, int ) const { // 0-100 %
    if ( is_invisible() ) {
        return 0;
    }
    // todo:
    // if ( dark_clothing() && light check ...
    return 100;
}

void player::set_destination(const std::vector<point> &route)
{
    auto_move_route = route;
}

void player::clear_destination()
{
    auto_move_route.clear();
    next_expected_position.x = -1;
    next_expected_position.y = -1;
}

bool player::has_destination() const
{
    return !auto_move_route.empty();
}

std::vector<point> &player::get_auto_move_route()
{
    return auto_move_route;
}

action_id player::get_next_auto_move_direction()
{
    if (!has_destination()) {
        return ACTION_NULL;
    }

    if (next_expected_position.x != -1) {
        if (posx != next_expected_position.x || posy != next_expected_position.y) {
            // We're off course, possibly stumbling or stuck, cancel auto move
            return ACTION_NULL;
        }
    }

    next_expected_position = auto_move_route.front();
    auto_move_route.erase(auto_move_route.begin());

    int dx = next_expected_position.x - posx;
    int dy = next_expected_position.y - posy;

    if (abs(dx) > 1 || abs(dy) > 1) {
        // Should never happen, but check just in case
        return ACTION_NULL;
    }

    return get_movement_direction_from_delta(dx, dy);
}

void player::shift_destination(int shiftx, int shifty)
{
    if (next_expected_position.x != -1) {
        next_expected_position.x += shiftx;
        next_expected_position.y += shifty;
    }

    for (std::vector<point>::iterator it = auto_move_route.begin(); it != auto_move_route.end(); it++) {
        it->x += shiftx;
        it->y += shifty;
    }
}

bool player::has_weapon() const {
    return !unarmed_attack();
}

m_size player::get_size() const {
    return MS_MEDIUM;
}

int player::get_hp( hp_part bp ) const
{
    if( bp < num_hp_parts ) {
        return hp_cur[bp];
    }
    int hp_total = 0;
    for( int i = 0; i < num_hp_parts; ++i ) {
        hp_total += hp_cur[i];
    }
    return hp_total;
}

int player::get_hp_max( hp_part bp ) const
{
    if( bp < num_hp_parts ) {
        return hp_max[bp];
    }
    int hp_total = 0;
    for( int i = 0; i < num_hp_parts; ++i ) {
        hp_total += hp_max[i];
    }
    return hp_total;
}

field_id player::playerBloodType() const {
    if (player::has_trait("THRESH_PLANT"))
        return fd_blood_veggy;
    if (player::has_trait("THRESH_INSECT") || player::has_trait("THRESH_SPIDER"))
        return fd_blood_insect;
    if (player::has_trait("THRESH_CEPHALOPOD"))
        return fd_blood_invertebrate;
    return fd_blood;
}

Creature *player::auto_find_hostile_target(int range, int &boo_hoo, int &fire_t)
{
    if (is_player()) {
        debugmsg("called player::auto_find_hostile_target for player themself!");
        return NULL;
    }
    int t;
    monster *target = NULL;
    const int iff_dist = 24; // iff check triggers at this distance
    int iff_hangle = 15; // iff safety margin (degrees). less accuracy, more paranoia
    int closest = range + 1;
    int u_angle = 0;         // player angle relative to turret
    boo_hoo = 0;         // how many targets were passed due to IFF. Tragically.
    bool iff_trig = false;   // player seen and within range of stray shots
    int pldist = rl_dist(posx, posy, g->u.posx, g->u.posy);
    if (pldist < iff_dist && g->sees_u(posx, posy, t)) {
        iff_trig = true;
        if (pldist < 3) {
            iff_hangle = (pldist == 2 ? 30 : 60);    // granularity increases with proximity
        }
        u_angle = g->m.coord_to_angle(posx, posy, g->u.posx, g->u.posy);
    }
    for (size_t i = 0; i < g->num_zombies(); i++) {
        monster *m = &g->zombie(i);
        if (m->friendly != 0) {
            // friendly to the player, not a target for us
            continue;
        }
        if (!sees(m, t)) {
            // can't see nor sense it
            continue;
        }
        int dist = rl_dist(posx, posy, m->posx(), m->posy());
        if (dist >= closest) {
            // Have a better target anyway, ignore this one.
            continue;
        }
        if (iff_trig) {
            int tangle = g->m.coord_to_angle(posx, posy, m->posx(), m->posy());
            int diff = abs(u_angle - tangle);
            if (diff + iff_hangle > 360 || diff < iff_hangle) {
                // Player is in the way
                boo_hoo++;
                continue;
            }
        }
        target = m;
        closest = dist;
        fire_t = t;
    }
    return target;
}

bool player::sees(int x, int y) const
{
    int dummy = 0;
    return sees(x, y, dummy);
}

bool player::sees(int x, int y, int &t) const
{
    const int s_range = sight_range(g->light_level());
    static const std::string str_bio_night("bio_night");
    const int wanted_range = rl_dist(posx, posy, x, y);

    if (wanted_range < clairvoyance()) {
        return true;
    }
    bool can_see = false;
    if (wanted_range <= s_range ||
        (wanted_range <= sight_range(DAYLIGHT_LEVEL) &&
            g->m.light_at(x, y) >= LL_LOW)) {
        if (is_player()) {
            // uses the seen cache in map
            can_see = g->m.pl_sees(posx, posy, x, y, wanted_range);
        } else if (g->m.light_at(x, y) >= LL_LOW) {
            can_see = g->m.sees(posx, posy, x, y, wanted_range, t);
        } else {
            can_see = g->m.sees(posx, posy, x, y, s_range, t);
        }
    }
    if (has_active_bionic(str_bio_night) && wanted_range < 15 && wanted_range > sight_range(1)) {
        return false;
    }
    return can_see;
}

bool player::sees(const Creature *critter) const
{
    int dummy = 0;
    return sees(critter, dummy);
}

bool player::sees(const Creature *critter, int &t) const
{
    if (!is_player() && critter->is_hallucination()) {
        // hallucinations are only visible for the player
        return false;
    }
    const int cx = critter->xpos();
    const int cy = critter->ypos();
    int dist = rl_dist(posx, posy, cx, cy);
    if (dist <= 3 && has_trait("ANTENNAE")) {
        return true;
    }
    if (dist > 1 && critter->digging() && !has_active_bionic("bio_ground_sonar")) {
        return false; // Can't see digging monsters until we're right next to them
    }
    if (g->m.is_divable(cx, cy) && critter->is_underwater() && !is_underwater()) {
        //Monster is in the water and submerged, and we're out of/above the water
        return false;
    }
    return sees(cx, cy, t);
}

bool player::can_pickup(bool print_msg) const
{
    if (weapon.has_flag("NO_PICKUP")) {
        if( print_msg && is_player() ) {
            add_msg(m_info, _("You cannot pick up items with your %s!"), weapon.tname().c_str());
        }
        return false;
    }
    return true;
}

bool player::has_container_for(const item &newit)
{
    if (!newit.made_of(LIQUID)) {
        // Currently only liquids need a container
        return true;
    }
    unsigned charges = newit.charges;
    LIQUID_FILL_ERROR tmperr;
    charges -= weapon.get_remaining_capacity_for_liquid(newit, tmperr);
    for (size_t i = 0; i < worn.size() && charges > 0; i++) {
        charges -= worn[i].get_remaining_capacity_for_liquid(newit, tmperr);
    }
    for (size_t i = 0; i < inv.size() && charges > 0; i++) {
        const std::list<item>&items = inv.const_stack(i);
        // Assume that each item in the stack has the same remaining capacity
        charges -= items.front().get_remaining_capacity_for_liquid(newit, tmperr) * items.size();
    }
    return charges <= 0;
}




nc_color player::bodytemp_color(int bp)
{
  nc_color color =  c_ltgray; // default
    if (bp == bp_eyes) {
        color = c_ltgray;    // Eyes don't count towards warmth
    } else if (temp_conv[bp] >  BODYTEMP_SCORCHING) {
        color = c_red;
    } else if (temp_conv[bp] >  BODYTEMP_VERY_HOT) {
        color = c_ltred;
    } else if (temp_conv[bp] >  BODYTEMP_HOT) {
        color = c_yellow;
    } else if (temp_conv[bp] >  BODYTEMP_COLD) {
        color = c_green;
    } else if (temp_conv[bp] >  BODYTEMP_VERY_COLD) {
        color = c_ltblue;
    } else if (temp_conv[bp] >  BODYTEMP_FREEZING) {
        color = c_cyan;
    } else if (temp_conv[bp] <= BODYTEMP_FREEZING) {
        color = c_blue;
    }
    return color;
}

//message related stuff
void player::add_msg_if_player(const char* msg, ...) const
{
    va_list ap;
    va_start(ap, msg);
    Messages::vadd_msg(msg, ap);
    va_end(ap);
};
void player::add_msg_player_or_npc(const char* player_str, const char* npc_str, ...) const
{
    va_list ap;
    va_start(ap, npc_str);
    Messages::vadd_msg(player_str, ap);
    va_end(ap);
};
void player::add_msg_if_player(game_message_type type, const char* msg, ...) const
{
    va_list ap;
    va_start(ap, msg);
    Messages::vadd_msg(type, msg, ap);
    va_end(ap);
};
void player::add_msg_player_or_npc(game_message_type type, const char* player_str, const char* npc_str, ...) const
{
    va_list ap;
    va_start(ap, npc_str);
    Messages::vadd_msg(type, player_str, ap);
    va_end(ap);
};

bool player::knows_trap(int x, int y) const
{
    const point a = g->m.getabs( x, y );
    const tripoint p( a.x, a.y, g->get_abs_levz() );
    return known_traps.count(p) > 0;
}

void player::add_known_trap(int x, int y, const std::string &t)
{
    const point a = g->m.getabs( x, y );
    const tripoint p( a.x, a.y, g->get_abs_levz() );
    if (t == "tr_null") {
        known_traps.erase(p);
    } else {
        known_traps[p] = t;
    }
}

bool player::is_deaf() const
{
    return has_effect("deaf") || worn_with_flag("DEAF");
}

bool player::is_suitable_weapon( const item &it ) const
{
    // if style is selected, always prefer compatible weapons
    if( get_combat_style().has_weapon( it.typeId() ) ) {
        return true;
    }
    // Assume all martial art styles can use any UNARMED_WEAPON item.
    // This includes the brawling style
    if( style_selected != "style_none" ) {
        return it.has_flag( "UNARMED_WEAPON" );
    }
    return false;
}

int player::print_info(WINDOW* w, int vStart, int, int column) const
{
    mvwprintw( w, vStart++, column, _( "You (%s)" ), name.c_str() );
    return vStart;
}

void player::place_corpse()
{
    std::vector<item *> tmp = inv_dump();
    item body;
    body.make_corpse( "corpse", GetMType( "mon_null" ), calendar::turn, name );
    for( auto itm : tmp ) {
        g->m.add_item_or_charges( posx, posy, *itm );
    }
    for( auto & bio : my_bionics ) {
        if( item_controller->has_template( bio.id ) ) {
            body.put_in( item( bio.id, calendar::turn ) );
        }
    }
    int pow = max_power_level;
    while( pow >= 100 ) {
        if( pow >= 250 ) {
            pow -= 250;
            body.contents.push_back( item( "bio_power_storage_mkII", calendar::turn ) );
        } else {
            pow -= 100;
            body.contents.push_back( item( "bio_power_storage", calendar::turn ) );
        }
    }
    g->m.add_item_or_charges( posx, posy, body );
}

std::vector<std::string> player::get_overlay_ids() const {
    std::vector<std::string> rval;

    // first get mutations
    for(const std::string& mutation : my_mutations) {
        rval.push_back("mutation_"+mutation);
    }

    // next clothing
    // TODO: worry about correct order of clothing overlays
    for(const item& worn_item : worn) {
        rval.push_back("worn_"+worn_item.typeId());
    }

    // last weapon
    // TODO: might there be clothing that covers the weapon?
    if(!weapon.is_null()) {
        rval.push_back("wielded_"+weapon.typeId());
    }
    return rval;
}

void player::spores()
{
    g->sound(posx, posy, 10, _("Pouf!")); //~spore-release sound
            monster spore(GetMType("mon_spore"));
            int sporex, sporey;
            int mondex;
            for (int i = -1; i <= 1; i++) {
                for (int j = -1; j <= 1; j++) {
                    if (i == 0 && j == 0) {
                        continue;
                    }
                    sporex = posx + i;
                    sporey = posy + j;
                    mondex = g->mon_at(sporex, sporey);
                    if (g->m.move_cost(sporex, sporey) > 0) {
                        if (mondex != -1) { // Spores hit a monster
                            if (g->u_see(sporex, sporey) &&
                                !g->zombie(mondex).type->in_species("FUNGUS")) {
                                add_msg(_("The %s is covered in tiny spores!"),
                                        g->zombie(mondex).name().c_str());
                            }
                            monster &critter = g->zombie( mondex );
                            if( !critter.make_fungus() ) {
                                critter.die(nullptr); // FIXME: needs a player reference
                            }
                        } else if (one_in(3) && g->num_zombies() <= 1000) { // Spawn a spore
                        spore.spawn(sporex, sporey);
                        g->add_zombie(spore);
                        }
                    }
                }
            }
}

void player::blossoms()
{
    // Player blossoms are shorter-ranged, but you can fire much more frequently if you like.
     g->sound(posx, posy, 10, _("Pouf!"));
     for (int i = posx - 2; i <= posx + 2; i++) {
        for (int j = posy - 2; j <= posy + 2; j++) {
                g->m.add_field( i, j, fd_fungal_haze, rng(1, 2));
        }
    }
}

std::vector<const item *> player::all_items_with_flag( const std::string flag ) const
{
    return items_with( [&flag]( const item & it ) {
        return it.has_flag( flag );
    } );
}

bool player::has_item_with_flag( std::string flag ) const
{
    return has_item_with( [&flag]( const item & it ) {
        return it.has_flag( flag );
    } );
}<|MERGE_RESOLUTION|>--- conflicted
+++ resolved
@@ -1715,7 +1715,6 @@
 
 nc_color player::basic_symbol_color() const
 {
-<<<<<<< HEAD
     if (has_effect("onfire")) {
         return c_red;
     }
@@ -1724,6 +1723,9 @@
     }
     if (has_effect("boomered")) {
         return c_pink;
+    }
+    if (has_active_mutation("SHELL2")) {
+        return c_magenta;
     }
     if (underwater) {
         return c_blue;
@@ -1733,28 +1735,6 @@
         return c_dkgray;
     }
     return c_white;
-=======
- if (has_effect("onfire")) {
-    return c_red;
- }
- if (has_effect("stunned")) {
-    return c_ltblue;
- }
- if (has_effect("boomered")) {
-    return c_pink;
- }
- if (has_active_mutation("SHELL2")) {
-    return c_magenta;
- }
- if (underwater) {
-    return c_blue;
- }
- if (has_active_bionic("bio_cloak") || has_artifact_with(AEP_INVISIBLE) ||
-    has_active_optcloak() || has_trait("DEBUG_CLOAK")) {
-  return c_dkgray;
- }
- return c_white;
->>>>>>> c1f1e035
 }
 
 void player::load_info(std::string data)
@@ -4174,14 +4154,10 @@
  if (has_trait("PER_SLIME")) {
     ret = 6;
  }
-<<<<<<< HEAD
- if (has_effect("in_pit")) {
-=======
  if (has_active_mutation("SHELL2")) {
     ret = 2;
  }
- if (has_disease("in_pit")) {
->>>>>>> c1f1e035
+ if (has_effect("in_pit")) {
     ret = 1;
   }
  if (has_effect("blind")) {
@@ -11357,8 +11333,6 @@
     if (has_trait("SHELL") && bp == bp_torso) {
         ret += 6;
     }
-<<<<<<< HEAD
-=======
     if (has_trait("SHELL2") && !has_active_mutation("SHELL2") && bp == bp_torso) {
         ret += 9;
     }
@@ -11366,8 +11340,6 @@
         // Limbs & head are safe inside the shell! :D
         ret += 9;
     }
-    ret += rng(0, disease_intensity("armor_boost"));
->>>>>>> c1f1e035
     return ret;
 }
 
@@ -11426,8 +11398,6 @@
     if (has_trait("SHELL") && bp == bp_torso) {
         ret += 14;
     }
-<<<<<<< HEAD
-=======
     if (has_trait("SHELL2") && !has_active_mutation("SHELL2") && bp == bp_torso) {
         ret += 17;
     }
@@ -11435,8 +11405,6 @@
         // Limbs & head are safe inside the shell! :D
         ret += 17;
     }
-    ret += rng(0, disease_intensity("armor_boost"));
->>>>>>> c1f1e035
     return ret;
 }
 
