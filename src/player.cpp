#include "player.h"

#include <cctype>
#include <algorithm>
#include <cmath>
#include <cstdlib>
#include <iterator>
#include <map>
#include <string>
#include <sstream>
#include <limits>
#include <bitset>
#include <exception>
#include <tuple>

#include "action.h"
#include "activity_handlers.h"
#include "addiction.h"
#include "ammo.h"
#include "bionics.h"
#include "cata_utility.h"
#include "catacharset.h"
#include "coordinate_conversions.h"
#include "craft_command.h"
#include "cursesdef.h"
#include "debug.h"
#include "effect.h"
#include "fault.h"
#include "filesystem.h"
#include "fungal_effects.h"
#include "game.h"
#include "get_version.h"
#include "gun_mode.h"
#include "handle_liquid.h"
#include "help.h" // get_hint
#include "input.h"
#include "inventory.h"
#include "item.h"
#include "item_location.h"
#include "itype.h"
#include "iuse_actor.h"
#include "map.h"
#include "map_iterator.h"
#include "mapdata.h"
#include "martialarts.h"
#include "material.h"
#include "messages.h"
#include "mission.h"
#include "monstergenerator.h"
#include "morale.h"
#include "morale_types.h"
#include "mtype.h"
#include "mutation.h"
#include "name.h"
#include "npc.h"
#include "options.h"
#include "output.h"
#include "overlay_ordering.h"
#include "overmap.h"
#include "overmapbuffer.h"
#include "pickup.h"
#include "profession.h"
#include "ranged.h"
#include "recipe_dictionary.h"
#include "requirements.h"
#include "skill.h"
#include "sounds.h"
#include "string_formatter.h"
#include "submap.h"
#include "text_snippets.h"
#include "translations.h"
#include "trap.h"
#include "ui.h"
#include "uistate.h"
#include "veh_type.h"
#include "vehicle.h"
#include "vitamin.h"
#include "vpart_position.h"
#include "vpart_range.h"
#include "vpart_reference.h"
#include "weather.h"
#include "weather_gen.h"
#include "compatibility.h"
#include "field.h"
#include "fire.h"
#include "int_id.h"
#include "iuse.h"
#include "lightmap.h"
#include "line.h"
#include "monster.h"
#include "omdata.h"
#include "overmap_types.h"
#include "pathfinding.h"
#include "recipe.h"
#include "rng.h"
#include "units.h"
#include "visitable.h"
#include "string_id.h"

constexpr double SQRT_2 = 1.41421356237309504880;

const double MAX_RECOIL = 3000;

const mtype_id mon_player_blob( "mon_player_blob" );
const mtype_id mon_shadow_snake( "mon_shadow_snake" );

const skill_id skill_dodge( "dodge" );
const skill_id skill_gun( "gun" );
const skill_id skill_mechanics( "mechanics" );
const skill_id skill_swimming( "swimming" );
const skill_id skill_throw( "throw" );
const skill_id skill_unarmed( "unarmed" );

const efftype_id effect_adrenaline( "adrenaline" );
const efftype_id effect_alarm_clock( "alarm_clock" );
const efftype_id effect_asthma( "asthma" );
const efftype_id effect_attention( "attention" );
const efftype_id effect_bandaged( "bandaged" );
const efftype_id effect_bite( "bite" );
const efftype_id effect_blind( "blind" );
const efftype_id effect_blisters( "blisters" );
const efftype_id effect_bloodworms( "bloodworms" );
const efftype_id effect_boomered( "boomered" );
const efftype_id effect_brainworms( "brainworms" );
const efftype_id effect_cig( "cig" );
const efftype_id effect_cold( "cold" );
const efftype_id effect_common_cold( "common_cold" );
const efftype_id effect_contacts( "contacts" );
const efftype_id effect_corroding( "corroding" );
const efftype_id effect_cough_suppress( "cough_suppress" );
const efftype_id effect_darkness( "darkness" );
const efftype_id effect_datura( "datura" );
const efftype_id effect_deaf( "deaf" );
const efftype_id effect_depressants( "depressants" );
const efftype_id effect_dermatik( "dermatik" );
const efftype_id effect_disabled( "disabled" );
const efftype_id effect_disinfected( "disinfected" );
const efftype_id effect_downed( "downed" );
const efftype_id effect_drunk( "drunk" );
const efftype_id effect_earphones( "earphones" );
const efftype_id effect_evil( "evil" );
const efftype_id effect_flu( "flu" );
const efftype_id effect_foodpoison( "foodpoison" );
const efftype_id effect_formication( "formication" );
const efftype_id effect_frostbite( "frostbite" );
const efftype_id effect_frostbite_recovery( "frostbite_recovery" );
const efftype_id effect_fungus( "fungus" );
const efftype_id effect_glowing( "glowing" );
const efftype_id effect_glowy_led( "glowy_led" );
const efftype_id effect_grabbed( "grabbed" );
const efftype_id effect_hallu( "hallu" );
const efftype_id effect_happy( "happy" );
const efftype_id effect_hot( "hot" );
const efftype_id effect_infected( "infected" );
const efftype_id effect_iodine( "iodine" );
const efftype_id effect_irradiated( "irradiated" );
const efftype_id effect_jetinjector( "jetinjector" );
const efftype_id effect_lack_sleep( "lack_sleep" );
const efftype_id effect_sleep_deprived( "sleep_deprived" );
const efftype_id effect_lying_down( "lying_down" );
const efftype_id effect_mending( "mending" );
const efftype_id effect_meth( "meth" );
const efftype_id effect_narcosis( "narcosis" );
const efftype_id effect_nausea( "nausea" );
const efftype_id effect_no_sight( "no_sight" );
const efftype_id effect_onfire( "onfire" );
const efftype_id effect_paincysts( "paincysts" );
const efftype_id effect_pkill( "pkill" );
const efftype_id effect_pkill1( "pkill1" );
const efftype_id effect_pkill2( "pkill2" );
const efftype_id effect_pkill3( "pkill3" );
const efftype_id effect_recover( "recover" );
const efftype_id effect_sad( "sad" );
const efftype_id effect_shakes( "shakes" );
const efftype_id effect_sleep( "sleep" );
const efftype_id effect_slept_through_alarm( "slept_through_alarm" );
const efftype_id effect_spores( "spores" );
const efftype_id effect_stim( "stim" );
const efftype_id effect_stim_overdose( "stim_overdose" );
const efftype_id effect_stunned( "stunned" );
const efftype_id effect_tapeworm( "tapeworm" );
const efftype_id effect_took_prozac( "took_prozac" );
const efftype_id effect_took_xanax( "took_xanax" );
const efftype_id effect_visuals( "visuals" );
const efftype_id effect_weed_high( "weed_high" );
const efftype_id effect_winded( "winded" );
const efftype_id effect_bleed( "bleed" );
const efftype_id effect_magnesium_supplements( "magnesium" );

const matype_id style_none( "style_none" );
const matype_id style_kicks( "style_kicks" );

const species_id ROBOT( "ROBOT" );

static const bionic_id bio_ads( "bio_ads" );
static const bionic_id bio_advreactor( "bio_advreactor" );
static const bionic_id bio_armor_arms( "bio_armor_arms" );
static const bionic_id bio_armor_eyes( "bio_armor_eyes" );
static const bionic_id bio_armor_head( "bio_armor_head" );
static const bionic_id bio_armor_legs( "bio_armor_legs" );
static const bionic_id bio_armor_torso( "bio_armor_torso" );
static const bionic_id bio_blaster( "bio_blaster" );
static const bionic_id bio_carbon( "bio_carbon" );
static const bionic_id bio_climate( "bio_climate" );
static const bionic_id bio_cloak( "bio_cloak" );
static const bionic_id bio_cqb( "bio_cqb" );
static const bionic_id bio_dis_acid( "bio_dis_acid" );
static const bionic_id bio_dis_shock( "bio_dis_shock" );
static const bionic_id bio_drain( "bio_drain" );
static const bionic_id bio_earplugs( "bio_earplugs" );
static const bionic_id bio_ears( "bio_ears" );
static const bionic_id bio_eye_optic( "bio_eye_optic" );
static const bionic_id bio_faraday( "bio_faraday" );
static const bionic_id bio_flashlight( "bio_flashlight" );
static const bionic_id bio_tattoo_led( "bio_tattoo_led" );
static const bionic_id bio_glowy( "bio_glowy" );
static const bionic_id bio_geiger( "bio_geiger" );
static const bionic_id bio_gills( "bio_gills" );
static const bionic_id bio_ground_sonar( "bio_ground_sonar" );
static const bionic_id bio_heatsink( "bio_heatsink" );
static const bionic_id bio_itchy( "bio_itchy" );
static const bionic_id bio_jointservo( "bio_jointservo" );
static const bionic_id bio_laser( "bio_laser" );
static const bionic_id bio_leaky( "bio_leaky" );
static const bionic_id bio_lighter( "bio_lighter" );
static const bionic_id bio_membrane( "bio_membrane" );
static const bionic_id bio_memory( "bio_memory" );
static const bionic_id bio_metabolics( "bio_metabolics" );
static const bionic_id bio_noise( "bio_noise" );
static const bionic_id bio_plut_filter( "bio_plut_filter" );
static const bionic_id bio_power_weakness( "bio_power_weakness" );
static const bionic_id bio_purifier( "bio_purifier" );
static const bionic_id bio_reactor( "bio_reactor" );
static const bionic_id bio_recycler( "bio_recycler" );
static const bionic_id bio_shakes( "bio_shakes" );
static const bionic_id bio_sleepy( "bio_sleepy" );
static const bionic_id bn_bio_solar( "bn_bio_solar" );
static const bionic_id bio_soporific( "bio_soporific" );
static const bionic_id bio_spasm( "bio_spasm" );
static const bionic_id bio_speed( "bio_speed" );
static const bionic_id bio_syringe( "bio_syringe" );
static const bionic_id bio_tools( "bio_tools" );
static const bionic_id bio_trip( "bio_trip" );
static const bionic_id bio_uncanny_dodge( "bio_uncanny_dodge" );
static const bionic_id bio_ups( "bio_ups" );
static const bionic_id bio_watch( "bio_watch" );
static const bionic_id bio_synaptic_regen( "bio_synaptic_regen" );

// Aftershock stuff!
static const bionic_id afs_bio_linguistic_coprocessor( "afs_bio_linguistic_coprocessor" );

static const trait_id trait_ACIDBLOOD( "ACIDBLOOD" );
static const trait_id trait_ACIDPROOF( "ACIDPROOF" );
static const trait_id trait_ADDICTIVE( "ADDICTIVE" );
static const trait_id trait_ADRENALINE( "ADRENALINE" );
static const trait_id trait_ALBINO( "ALBINO" );
static const trait_id trait_AMPHIBIAN( "AMPHIBIAN" );
static const trait_id trait_ANTENNAE( "ANTENNAE" );
static const trait_id trait_ANTLERS( "ANTLERS" );
static const trait_id trait_ARACHNID_ARMS( "ARACHNID_ARMS" );
static const trait_id trait_ARACHNID_ARMS_OK( "ARACHNID_ARMS_OK" );
static const trait_id trait_ASTHMA( "ASTHMA" );
static const trait_id trait_BADBACK( "BADBACK" );
static const trait_id trait_BARK( "BARK" );
static const trait_id trait_CANNIBAL( "CANNIBAL" );
static const trait_id trait_CENOBITE( "CENOBITE" );
static const trait_id trait_CEPH_EYES( "CEPH_EYES" );
static const trait_id trait_CF_HAIR( "CF_HAIR" );
static const trait_id trait_CHAOTIC( "CHAOTIC" );
static const trait_id trait_CHAOTIC_BAD( "CHAOTIC_BAD" );
static const trait_id trait_CHEMIMBALANCE( "CHEMIMBALANCE" );
static const trait_id trait_CHITIN2( "CHITIN2" );
static const trait_id trait_CHITIN3( "CHITIN3" );
static const trait_id trait_CHITIN_FUR( "CHITIN_FUR" );
static const trait_id trait_CHITIN_FUR2( "CHITIN_FUR2" );
static const trait_id trait_CHITIN_FUR3( "CHITIN_FUR3" );
static const trait_id trait_CHLOROMORPH( "CHLOROMORPH" );
static const trait_id trait_CLUMSY( "CLUMSY" );
static const trait_id trait_COLDBLOOD( "COLDBLOOD" );
static const trait_id trait_COLDBLOOD2( "COLDBLOOD2" );
static const trait_id trait_COLDBLOOD3( "COLDBLOOD3" );
static const trait_id trait_COLDBLOOD4( "COLDBLOOD4" );
static const trait_id trait_COMPOUND_EYES( "COMPOUND_EYES" );
static const trait_id trait_DEAF( "DEAF" );
static const trait_id trait_DEBUG_BIONIC_POWER( "DEBUG_BIONIC_POWER" );
static const trait_id trait_DEBUG_CLOAK( "DEBUG_CLOAK" );
static const trait_id trait_DEBUG_HS( "DEBUG_HS" );
static const trait_id trait_DEBUG_LS( "DEBUG_LS" );
static const trait_id trait_DEBUG_NODMG( "DEBUG_NODMG" );
static const trait_id trait_DEBUG_NOTEMP( "DEBUG_NOTEMP" );
static const trait_id trait_DISIMMUNE( "DISIMMUNE" );
static const trait_id trait_DISRESISTANT( "DISRESISTANT" );
static const trait_id trait_DOWN( "DOWN" );
static const trait_id trait_EASYSLEEPER( "EASYSLEEPER" );
static const trait_id trait_EASYSLEEPER2( "EASYSLEEPER2" );
static const trait_id trait_ELECTRORECEPTORS( "ELECTRORECEPTORS" );
static const trait_id trait_EATHEALTH( "EATHEALTH" );
static const trait_id trait_FASTHEALER( "FASTHEALER" );
static const trait_id trait_FASTHEALER2( "FASTHEALER2" );
static const trait_id trait_FASTLEARNER( "FASTLEARNER" );
static const trait_id trait_FASTREADER( "FASTREADER" );
static const trait_id trait_FAT( "FAT" );
static const trait_id trait_FELINE_FUR( "FELINE_FUR" );
static const trait_id trait_FLOWERS( "FLOWERS" );
static const trait_id trait_FORGETFUL( "FORGETFUL" );
static const trait_id trait_FRESHWATEROSMOSIS( "FRESHWATEROSMOSIS" );
static const trait_id trait_FUR( "FUR" );
static const trait_id trait_GILLS( "GILLS" );
static const trait_id trait_GILLS_CEPH( "GILLS_CEPH" );
static const trait_id trait_GOODMEMORY( "GOODMEMORY" );
static const trait_id trait_HATES_BOOKS( "HATES_BOOKS" );
static const trait_id trait_HEAVYSLEEPER( "HEAVYSLEEPER" );
static const trait_id trait_HEAVYSLEEPER2( "HEAVYSLEEPER2" );
static const trait_id trait_HOARDER( "HOARDER" );
static const trait_id trait_HOLLOW_BONES( "HOLLOW_BONES" );
static const trait_id trait_HOOVES( "HOOVES" );
static const trait_id trait_HORNS_POINTED( "HORNS_POINTED" );
static const trait_id trait_HUGE( "HUGE" );
static const trait_id trait_HUGE_OK( "HUGE_OK" );
static const trait_id trait_HYPEROPIC( "HYPEROPIC" );
static const trait_id trait_ILLITERATE( "ILLITERATE" );
static const trait_id trait_INFIMMUNE( "INFIMMUNE" );
static const trait_id trait_INSECT_ARMS( "INSECT_ARMS" );
static const trait_id trait_INSECT_ARMS_OK( "INSECT_ARMS_OK" );
static const trait_id trait_INSOMNIA( "INSOMNIA" );
static const trait_id trait_INT_SLIME( "INT_SLIME" );
static const trait_id trait_JITTERY( "JITTERY" );
static const trait_id trait_LARGE( "LARGE" );
static const trait_id trait_LARGE_OK( "LARGE_OK" );
static const trait_id trait_LEAVES( "LEAVES" );
static const trait_id trait_LEG_TENTACLES( "LEG_TENTACLES" );
static const trait_id trait_LEG_TENT_BRACE( "LEG_TENT_BRACE" );
static const trait_id trait_LIGHTFUR( "LIGHTFUR" );
static const trait_id trait_LIGHTSTEP( "LIGHTSTEP" );
static const trait_id trait_LIGHT_BONES( "LIGHT_BONES" );
static const trait_id trait_LOVES_BOOKS( "LOVES_BOOKS" );
static const trait_id trait_LUPINE_FUR( "LUPINE_FUR" );
static const trait_id trait_MEMBRANE( "MEMBRANE" );
static const trait_id trait_MOODSWINGS( "MOODSWINGS" );
static const trait_id trait_MOREPAIN( "MORE_PAIN" );
static const trait_id trait_MOREPAIN2( "MORE_PAIN2" );
static const trait_id trait_MOREPAIN3( "MORE_PAIN3" );
static const trait_id trait_MYOPIC( "MYOPIC" );
static const trait_id trait_M_BLOSSOMS( "M_BLOSSOMS" );
static const trait_id trait_M_DEPENDENT( "M_DEPENDENT" );
static const trait_id trait_M_IMMUNE( "M_IMMUNE" );
static const trait_id trait_M_SKIN2( "M_SKIN2" );
static const trait_id trait_M_SKIN3( "M_SKIN3" );
static const trait_id trait_M_SPORES( "M_SPORES" );
static const trait_id trait_NARCOLEPTIC( "NARCOLEPTIC" );
static const trait_id trait_NAUSEA( "NAUSEA" );
static const trait_id trait_NOMAD( "NOMAD" );
static const trait_id trait_NOMAD2( "NOMAD2" );
static const trait_id trait_NOMAD3( "NOMAD3" );
static const trait_id trait_NONADDICTIVE( "NONADDICTIVE" );
static const trait_id trait_NOPAIN( "NOPAIN" );
static const trait_id trait_NO_THIRST( "NO_THIRST" );
static const trait_id trait_PACIFIST( "PACIFIST" );
static const trait_id trait_PADDED_FEET( "PADDED_FEET" );
static const trait_id trait_PAINREC1( "PAINREC1" );
static const trait_id trait_PAINREC2( "PAINREC2" );
static const trait_id trait_PAINREC3( "PAINREC3" );
static const trait_id trait_PAINRESIST( "PAINRESIST" );
static const trait_id trait_PAINRESIST_TROGLO( "PAINRESIST_TROGLO" );
static const trait_id trait_PARAIMMUNE( "PARAIMMUNE" );
static const trait_id trait_PARKOUR( "PARKOUR" );
static const trait_id trait_PAWS( "PAWS" );
static const trait_id trait_PAWS_LARGE( "PAWS_LARGE" );
static const trait_id trait_PER_SLIME( "PER_SLIME" );
static const trait_id trait_PER_SLIME_OK( "PER_SLIME_OK" );
static const trait_id trait_PRED2( "PRED2" );
static const trait_id trait_PRED3( "PRED3" );
static const trait_id trait_PRED4( "PRED4" );
static const trait_id trait_PROF_DICEMASTER( "PROF_DICEMASTER" );
static const trait_id trait_PSYCHOPATH( "PSYCHOPATH" );
static const trait_id trait_PYROMANIA( "PYROMANIA" );
static const trait_id trait_KILLER( "KILLER" );
static const trait_id trait_QUILLS( "QUILLS" );
static const trait_id trait_RADIOACTIVE1( "RADIOACTIVE1" );
static const trait_id trait_RADIOACTIVE2( "RADIOACTIVE2" );
static const trait_id trait_RADIOACTIVE3( "RADIOACTIVE3" );
static const trait_id trait_RADIOGENIC( "RADIOGENIC" );
static const trait_id trait_REGEN( "REGEN" );
static const trait_id trait_REGEN_LIZ( "REGEN_LIZ" );
static const trait_id trait_ROOTS2( "ROOTS2" );
static const trait_id trait_ROOTS3( "ROOTS3" );
static const trait_id trait_SAPIOVORE( "SAPIOVORE" );
static const trait_id trait_SAVANT( "SAVANT" );
static const trait_id trait_SCHIZOPHRENIC( "SCHIZOPHRENIC" );
static const trait_id trait_SEESLEEP( "SEESLEEP" );
static const trait_id trait_SELFAWARE( "SELFAWARE" );
static const trait_id trait_SHARKTEETH( "SHARKTEETH" );
static const trait_id trait_SHELL2( "SHELL2" );
static const trait_id trait_SHOUT1( "SHOUT1" );
static const trait_id trait_SHOUT2( "SHOUT2" );
static const trait_id trait_SHOUT3( "SHOUT3" );
static const trait_id trait_SLEEK_SCALES( "SLEEK_SCALES" );
static const trait_id trait_SLIMESPAWNER( "SLIMESPAWNER" );
static const trait_id trait_SLIMY( "SLIMY" );
static const trait_id trait_SLOWHEALER( "SLOWHEALER" );
static const trait_id trait_SLOWLEARNER( "SLOWLEARNER" );
static const trait_id trait_SLOWREADER( "SLOWREADER" );
static const trait_id trait_SMELLY( "SMELLY" );
static const trait_id trait_SMELLY2( "SMELLY2" );
static const trait_id trait_SORES( "SORES" );
static const trait_id trait_SPINES( "SPINES" );
static const trait_id trait_SPIRITUAL( "SPIRITUAL" );
static const trait_id trait_SQUEAMISH( "SQUEAMISH" );
static const trait_id trait_STIMBOOST( "STIMBOOST" );
static const trait_id trait_STRONGSTOMACH( "STRONGSTOMACH" );
static const trait_id trait_SUNBURN( "SUNBURN" );
static const trait_id trait_SUNLIGHT_DEPENDENT( "SUNLIGHT_DEPENDENT" );
static const trait_id trait_TAIL_FIN( "TAIL_FIN" );
static const trait_id trait_THICK_SCALES( "THICK_SCALES" );
static const trait_id trait_THORNS( "THORNS" );
static const trait_id trait_THRESH_SPIDER( "THRESH_SPIDER" );
static const trait_id trait_TOUGH_FEET( "TOUGH_FEET" );
static const trait_id trait_TROGLO( "TROGLO" );
static const trait_id trait_TROGLO2( "TROGLO2" );
static const trait_id trait_TROGLO3( "TROGLO3" );
static const trait_id trait_UNSTABLE( "UNSTABLE" );
static const trait_id trait_URSINE_EYE( "URSINE_EYE" );
static const trait_id trait_URSINE_FUR( "URSINE_FUR" );
static const trait_id trait_VISCOUS( "VISCOUS" );
static const trait_id trait_VOMITOUS( "VOMITOUS" );
static const trait_id trait_WATERSLEEP( "WATERSLEEP" );
static const trait_id trait_WEAKSCENT( "WEAKSCENT" );
static const trait_id trait_WEAKSTOMACH( "WEAKSTOMACH" );
static const trait_id trait_WEBBED( "WEBBED" );
static const trait_id trait_WEB_SPINNER( "WEB_SPINNER" );
static const trait_id trait_WEB_WALKER( "WEB_WALKER" );
static const trait_id trait_WEB_WEAVER( "WEB_WEAVER" );
static const trait_id trait_WHISKERS( "WHISKERS" );
static const trait_id trait_WHISKERS_RAT( "WHISKERS_RAT" );
static const trait_id trait_WOOLALLERGY( "WOOLALLERGY" );

static const itype_id OPTICAL_CLOAK_ITEM_ID( "optical_cloak" );

stat_mod player::get_pain_penalty() const
{
    stat_mod ret;
    int pain = get_perceived_pain();
    if( pain <= 0 ) {
        return ret;
    }

    int stat_penalty = std::floor( std::pow( pain, 0.8f ) / 10.0f );

    bool ceno = has_trait( trait_CENOBITE );
    if( !ceno ) {
        ret.strength = stat_penalty;
        ret.dexterity = stat_penalty;
    }

    if( !has_trait( trait_INT_SLIME ) ) {
        ret.intelligence = 1 + stat_penalty;
    } else {
        ret.intelligence = 1 + pain / 5;
    }

    ret.perception = stat_penalty * 2 / 3;

    ret.speed = std::pow( pain, 0.7f );
    if( ceno ) {
        ret.speed /= 2;
    }

    ret.speed = std::min( ret.speed, 50 );
    return ret;
}

player::player() : Character()
    , next_climate_control_check( calendar::before_time_starts )
    , cached_time( calendar::before_time_starts )
{
    id = -1; // -1 is invalid
    str_cur = 8;
    str_max = 8;
    dex_cur = 8;
    dex_max = 8;
    int_cur = 8;
    int_max = 8;
    per_cur = 8;
    per_max = 8;
    dodges_left = 1;
    blocks_left = 1;
    power_level = 0;
    max_power_level = 0;
    stamina = 1000; //Temporary value for stamina. It will be reset later from external json option.
    stim = 0;
    pkill = 0;
    radiation = 0;
    tank_plut = 0;
    reactor_plut = 0;
    slow_rad = 0;
    cash = 0;
    scent = 500;
    male = true;
    prof = profession::has_initialized() ? profession::generic() :
           nullptr; //workaround for a potential structural limitation, see player::create

    start_location = start_location_id( "shelter" );
    moves = 100;
    movecounter = 0;
    oxygen = 0;
    last_climate_control_ret = false;
    active_mission = nullptr;
    in_vehicle = false;
    controlling_vehicle = false;
    grab_point = tripoint_zero;
    grab_type = OBJECT_NONE;
    hauling = false;
    move_mode = "walk";
    style_selected = style_none;
    keep_hands_free = false;
    focus_pool = 100;
    last_item = itype_id( "null" );
    sight_max = 9999;
    last_batch = 0;
    lastconsumed = itype_id( "null" );
    next_expected_position = cata::nullopt;
    death_drops = true;
    show_map_memory = true;

    empty_traits();

    temp_cur.fill( BODYTEMP_NORM );
    frostbite_timer.fill( 0 );
    temp_conv.fill( BODYTEMP_NORM );
    body_wetness.fill( 0 );
    nv_cached = false;
    volume = 0;

    for( const auto &v : vitamin::all() ) {
        vitamin_levels[ v.first ] = 0;
    }

    memorial_log.clear();

    drench_capacity[bp_eyes] = 1;
    drench_capacity[bp_mouth] = 1;
    drench_capacity[bp_head] = 7;
    drench_capacity[bp_leg_l] = 11;
    drench_capacity[bp_leg_r] = 11;
    drench_capacity[bp_foot_l] = 3;
    drench_capacity[bp_foot_r] = 3;
    drench_capacity[bp_arm_l] = 10;
    drench_capacity[bp_arm_r] = 10;
    drench_capacity[bp_hand_l] = 3;
    drench_capacity[bp_hand_r] = 3;
    drench_capacity[bp_torso] = 40;

    recalc_sight_limits();
    reset_encumbrance();

    ma_styles = {{
            style_none, style_kicks
        }
    };
    initialize_stomach_contents();
}

player::~player() = default;
player::player( player && ) = default;
player &player::operator=( player && ) = default;

void player::normalize()
{
    Character::normalize();

    style_selected = style_none;

    recalc_hp();

    temp_conv.fill( BODYTEMP_NORM );
    stamina = get_stamina_max();
}

std::string player::disp_name( bool possessive ) const
{
    if( !possessive ) {
        if( is_player() ) {
            return pgettext( "not possessive", "you" );
        }
        return name;
    } else {
        if( is_player() ) {
            return _( "your" );
        }
        return string_format( _( "%s's" ), name );
    }
}

std::string player::skin_name() const
{
    // TODO: Return actual deflecting layer name
    return _( "armor" );
}

void player::reset_stats()
{
    // Trait / mutation buffs
    if( has_trait( trait_THICK_SCALES ) ) {
        add_miss_reason( _( "Your thick scales get in the way." ), 2 );
    }
    if( has_trait( trait_CHITIN2 ) || has_trait( trait_CHITIN3 ) || has_trait( trait_CHITIN_FUR3 ) ) {
        add_miss_reason( _( "Your chitin gets in the way." ), 1 );
    }
    if( has_trait( trait_COMPOUND_EYES ) && !wearing_something_on( bp_eyes ) ) {
        mod_per_bonus( 1 );
    }
    if( has_trait( trait_INSECT_ARMS ) ) {
        add_miss_reason( _( "Your insect limbs get in the way." ), 2 );
    }
    if( has_trait( trait_INSECT_ARMS_OK ) ) {
        if( !wearing_something_on( bp_torso ) ) {
            mod_dex_bonus( 1 );
        } else {
            mod_dex_bonus( -1 );
            add_miss_reason( _( "Your clothing restricts your insect arms." ), 1 );
        }
    }
    if( has_trait( trait_WEBBED ) ) {
        add_miss_reason( _( "Your webbed hands get in the way." ), 1 );
    }
    if( has_trait( trait_ARACHNID_ARMS ) ) {
        add_miss_reason( _( "Your arachnid limbs get in the way." ), 4 );
    }
    if( has_trait( trait_ARACHNID_ARMS_OK ) ) {
        if( !wearing_something_on( bp_torso ) ) {
            mod_dex_bonus( 2 );
        } else if( !exclusive_flag_coverage( "OVERSIZE" ).test( bp_torso ) ) {
            mod_dex_bonus( -2 );
            add_miss_reason( _( "Your clothing constricts your arachnid limbs." ), 2 );
        }
    }
    const auto set_fake_effect_dur = [this]( const efftype_id & type, const time_duration & dur ) {
        effect &eff = get_effect( type );
        if( eff.get_duration() == dur ) {
            return;
        }

        if( eff.is_null() && dur > 0_turns ) {
            add_effect( type, dur, num_bp, true );
        } else if( dur > 0_turns ) {
            eff.set_duration( dur );
        } else {
            remove_effect( type, num_bp );
        }
    };
    // Painkiller
    set_fake_effect_dur( effect_pkill, 1_turns * pkill );

    // Pain
    if( get_perceived_pain() > 0 ) {
        const auto ppen = get_pain_penalty();
        mod_str_bonus( -ppen.strength );
        mod_dex_bonus( -ppen.dexterity );
        mod_int_bonus( -ppen.intelligence );
        mod_per_bonus( -ppen.perception );
        if( ppen.dexterity > 0 ) {
            add_miss_reason( _( "Your pain distracts you!" ), static_cast<unsigned>( ppen.dexterity ) );
        }
    }

    // Radiation
    set_fake_effect_dur( effect_irradiated, 1_turns * radiation );
    // Morale
    const int morale = get_morale_level();
    set_fake_effect_dur( effect_happy, 1_turns * morale );
    set_fake_effect_dur( effect_sad, 1_turns * -morale );

    // Stimulants
    set_fake_effect_dur( effect_stim, 1_turns * stim );
    set_fake_effect_dur( effect_depressants, 1_turns * -stim );
    if( has_trait( trait_STIMBOOST ) ) {
        set_fake_effect_dur( effect_stim_overdose, 1_turns * ( stim - 60 ) );
    } else {
        set_fake_effect_dur( effect_stim_overdose, 1_turns * ( stim - 30 ) );
    }
    // Starvation
    if( get_starvation() >= 200 ) {
        // We die at 6000
        const int dex_mod = -( get_starvation() + 300 ) / 1000;
        add_miss_reason( _( "You're weak from hunger." ), static_cast<unsigned>( -dex_mod ) );
        mod_str_bonus( -( get_starvation() + 300 ) / 500 );
        mod_dex_bonus( dex_mod );
        mod_int_bonus( -( get_starvation() + 300 ) / 1000 );
    }
    // Thirst
    if( get_thirst() >= 200 ) {
        // We die at 1200
        const int dex_mod = -get_thirst() / 200;
        add_miss_reason( _( "You're weak from thirst." ), static_cast<unsigned>( -dex_mod ) );
        mod_str_bonus( -get_thirst() / 200 );
        mod_dex_bonus( dex_mod );
        mod_int_bonus( -get_thirst() / 200 );
        mod_per_bonus( -get_thirst() / 200 );
    }
    if( get_sleep_deprivation() >= SLEEP_DEPRIVATION_HARMLESS ) {
        set_fake_effect_dur( effect_sleep_deprived, 1_turns * get_sleep_deprivation() );
    } else if( has_effect( effect_sleep_deprived ) ) {
        remove_effect( effect_sleep_deprived );
    }

    // Dodge-related effects
    mod_dodge_bonus( mabuff_dodge_bonus() -
                     ( encumb( bp_leg_l ) + encumb( bp_leg_r ) ) / 20.0f -
                     ( encumb( bp_torso ) / 10.0f ) );
    // Whiskers don't work so well if they're covered
    if( has_trait( trait_WHISKERS ) && !wearing_something_on( bp_mouth ) ) {
        mod_dodge_bonus( 1 );
    }
    if( has_trait( trait_WHISKERS_RAT ) && !wearing_something_on( bp_mouth ) ) {
        mod_dodge_bonus( 2 );
    }
    // Spider hair is basically a full-body set of whiskers, once you get the brain for it
    if( has_trait( trait_CHITIN_FUR3 ) ) {
        static const std::array<body_part, 5> parts {{bp_head, bp_arm_r, bp_arm_l, bp_leg_r, bp_leg_l}};
        for( auto bp : parts ) {
            if( !wearing_something_on( bp ) ) {
                mod_dodge_bonus( +1 );
            }
        }
        // Torso handled separately, bigger bonus
        if( !wearing_something_on( bp_torso ) ) {
            mod_dodge_bonus( 4 );
        }
    }

    // Hit-related effects
    mod_hit_bonus( mabuff_tohit_bonus() + weapon.type->m_to_hit );

    // Apply static martial arts buffs
    ma_static_effects();

    if( calendar::once_every( 1_minutes ) ) {
        update_mental_focus();
    }

    // Effects
    for( const auto &maps : *effects ) {
        for( auto i : maps.second ) {
            const auto &it = i.second;
            bool reduced = resists_effect( it );
            mod_str_bonus( it.get_mod( "STR", reduced ) );
            mod_dex_bonus( it.get_mod( "DEX", reduced ) );
            mod_per_bonus( it.get_mod( "PER", reduced ) );
            mod_int_bonus( it.get_mod( "INT", reduced ) );
        }
    }

    Character::reset_stats();

    recalc_sight_limits();
    recalc_speed_bonus();
}

void player::process_turn()
{
    // Has to happen before reset_stats
    clear_miss_reasons();

    Character::process_turn();

    // If we're actively handling something we can't just drop it on the ground
    // in the middle of handling it
    if( activity.targets.empty() ) {
        drop_invalid_inventory();
    }

    // Didn't just pick something up
    last_item = itype_id( "null" );

    if( has_active_bionic( bio_metabolics ) && power_level < max_power_level &&
        0.8f < get_kcal_percent() && calendar::once_every( 3_turns ) ) {
        // Efficiency is approximately 25%, power output is ~60W
        mod_stored_kcal( -1 );
        charge_power( 1 );
    }
    if( has_trait( trait_DEBUG_BIONIC_POWER ) ) {
        charge_power( max_power_level );
    }

    visit_items( [this]( item * e ) {
        e->process_artifact( this, pos() );
        return VisitResponse::NEXT;
    } );

    suffer();

    // Set our scent towards the norm
    int norm_scent = 500;
    if( has_trait( trait_WEAKSCENT ) ) {
        norm_scent = 300;
    }
    if( has_trait( trait_SMELLY ) ) {
        norm_scent = 800;
    }
    if( has_trait( trait_SMELLY2 ) ) {
        norm_scent = 1200;
    }
    // Not so much that you don't have a scent
    // but that you smell like a plant, rather than
    // a human. When was the last time you saw a critter
    // attack a bluebell or an apple tree?
    if( ( has_trait( trait_FLOWERS ) ) && ( !( has_trait( trait_CHLOROMORPH ) ) ) ) {
        norm_scent -= 200;
    }
    // You *are* a plant.  Unless someone hunts triffids by scent,
    // you don't smell like prey.
    if( has_trait( trait_CHLOROMORPH ) ) {
        norm_scent = 0;
    }

    // Scent increases fast at first, and slows down as it approaches normal levels.
    // Estimate it will take about norm_scent * 2 turns to go from 0 - norm_scent / 2
    // Without smelly trait this is about 1.5 hrs. Slows down significantly after that.
    if( scent < rng( 0, norm_scent ) ) {
        scent++;
    }

    // Unusually high scent decreases steadily until it reaches normal levels.
    if( scent > norm_scent ) {
        scent--;
    }

    // We can dodge again! Assuming we can actually move...
    if( !in_sleep_state() ) {
        blocks_left = get_num_blocks();
        dodges_left = get_num_dodges();
    } else {
        blocks_left = 0;
        dodges_left = 0;
    }

    // auto-learning. This is here because skill-increases happens all over the place:
    // SkillLevel::readBook (has no connection to the skill or the player),
    // player::read, player::practice, ...
    /** @EFFECT_UNARMED >1 allows spontaneous discovery of brawling martial art style */
    if( get_skill_level( skill_unarmed ) >= 2 ) {
        const matype_id brawling( "style_brawling" );
        if( !has_martialart( brawling ) ) {
            add_martialart( brawling );
            add_msg_if_player( m_info, _( "You learned a new style." ) );
        }
    }

    // Update time spent conscious in this overmap tile for the Nomad traits.
    if( ( has_trait( trait_NOMAD ) || has_trait( trait_NOMAD2 ) || has_trait( trait_NOMAD3 ) ) &&
        !has_effect( effect_sleep ) && !has_effect( effect_narcosis ) ) {
        const tripoint ompos = global_omt_location();
        const point pos = point( ompos.x, ompos.y );
        if( overmap_time.find( pos ) == overmap_time.end() ) {
            overmap_time[pos] = 1_turns;
        } else {
            overmap_time[pos] += 1_turns;
        }
    }
    // Decay time spent in other overmap tiles.
    if( calendar::once_every( 1_hours ) ) {
        const tripoint ompos = global_omt_location();
        const time_point now = calendar::turn;
        time_duration decay_time = 0_days;
        if( has_trait( trait_NOMAD ) ) {
            decay_time = 7_days;
        } else if( has_trait( trait_NOMAD2 ) ) {
            decay_time = 14_days;
        } else if( has_trait( trait_NOMAD3 ) ) {
            decay_time = 28_days;
        }
        auto it = overmap_time.begin();
        while( it != overmap_time.end() ) {
            if( it->first.x == ompos.x && it->first.y == ompos.y ) {
                it++;
                continue;
            }
            // Find the amount of time passed since the player touched any of the overmap tile's submaps.
            const tripoint tpt = tripoint( it->first.x, it->first.y, 0 );
            const time_point last_touched = overmap_buffer.scent_at( tpt ).creation_time;
            const time_duration since_visit = now - last_touched;
            // If the player has spent little time in this overmap tile, let it decay after just an hour instead of the usual extended decay time.
            const time_duration modified_decay_time = it->second > 5_minutes ? decay_time : 1_hours;
            if( since_visit > modified_decay_time ) {
                // Reduce the tracked time spent in this overmap tile.
                const time_duration decay_amount = std::min( since_visit - modified_decay_time, 1_hours );
                const time_duration updated_value = it->second - decay_amount;
                if( updated_value <= 0_turns ) {
                    // We can stop tracking this tile if there's no longer any time recorded there.
                    it = overmap_time.erase( it );
                    continue;
                } else {
                    it->second = updated_value;
                }
            }
            it++;
        }
    }
}

void player::action_taken()
{
    nv_cached = false;
}

void player::update_morale()
{
    morale->decay( 10_turns );
    apply_persistent_morale();
}

void player::apply_persistent_morale()
{
    // Hoarders get a morale penalty if they're not carrying a full inventory.
    if( has_trait( trait_HOARDER ) ) {
        int pen = ( volume_capacity() - volume_carried() ) / 125_ml;
        if( pen > 70 ) {
            pen = 70;
        }
        if( pen <= 0 ) {
            pen = 0;
        }
        if( has_effect( effect_took_xanax ) ) {
            pen = pen / 7;
        } else if( has_effect( effect_took_prozac ) ) {
            pen = pen / 2;
        }
        if( pen > 0 ) {
            add_morale( MORALE_PERM_HOARDER, -pen, -pen, 1_minutes, 1_minutes, true );
        }
    }
    // Nomads get a morale penalty if they stay near the same overmap tiles too long.
    if( has_trait( trait_NOMAD ) || has_trait( trait_NOMAD2 ) || has_trait( trait_NOMAD3 ) ) {
        const tripoint ompos = global_omt_location();
        float total_time = 0;
        // Check how long we've stayed in any overmap tile within 5 of us.
        const int max_dist = 5;
        for( int dx = -max_dist; dx <= max_dist; dx++ ) {
            for( int dy = -max_dist; dy <= max_dist; dy++ ) {
                const float dist = rl_dist( 0, 0, dx, dy );
                if( dist > max_dist ) {
                    continue;
                }
                const point pos = point( ompos.x + dx, ompos.y + dy );
                if( overmap_time.find( pos ) == overmap_time.end() ) {
                    continue;
                }
                // Count time in own tile fully, tiles one away as 4/5, tiles two away as 3/5, etc.
                total_time += to_moves<float>( overmap_time[pos] ) * ( max_dist - dist ) / max_dist;
            }
        }
        // Characters with higher tiers of Nomad suffer worse morale penalties, faster.
        int max_unhappiness;
        float min_time, max_time;
        if( has_trait( trait_NOMAD ) ) {
            max_unhappiness = 20;
            min_time = to_moves<float>( 12_hours );
            max_time = to_moves<float>( 1_days );
        } else if( has_trait( trait_NOMAD2 ) ) {
            max_unhappiness = 40;
            min_time = to_moves<float>( 4_hours );
            max_time = to_moves<float>( 8_hours );
        } else { // traid_NOMAD3
            max_unhappiness = 60;
            min_time = to_moves<float>( 1_hours );
            max_time = to_moves<float>( 2_hours );
        }
        // The penalty starts at 1 at min_time and scales up to max_unhappiness at max_time.
        const float t = ( total_time - min_time ) / ( max_time - min_time );
        const int pen = ceil( lerp_clamped( 0, max_unhappiness, t ) );
        if( pen > 0 ) {
            add_morale( MORALE_PERM_NOMAD, -pen, -pen, 1_minutes, 1_minutes, true );
        }
    }
}

void player::update_mental_focus()
{
    int focus_gain_rate = calc_focus_equilibrium() - focus_pool;

    // handle negative gain rates in a symmetric manner
    int base_change = 1;
    if( focus_gain_rate < 0 ) {
        base_change = -1;
        focus_gain_rate = -focus_gain_rate;
    }

    // for every 100 points, we have a flat gain of 1 focus.
    // for every n points left over, we have an n% chance of 1 focus
    int gain = focus_gain_rate / 100;
    if( rng( 1, 100 ) <= ( focus_gain_rate % 100 ) ) {
        gain++;
    }

    focus_pool += ( gain * base_change );

    // Fatigue should at least prevent high focus
    // This caps focus gain at 60(arbitrary value) if you're Dead Tired
    if( get_fatigue() >= DEAD_TIRED && focus_pool > 60 ) {
        focus_pool = 60;
    }

    // Moved from calc_focus_equilibrium, because it is now const
    if( activity.id() == activity_id( "ACT_READ" ) ) {
        const item *book = activity.targets[0].get_item();
        if( get_item_position( book ) == INT_MIN || !book->is_book() ) {
            add_msg_if_player( m_bad, _( "You lost your book! You stop reading." ) );
            activity.set_to_null();
        }
    }
}

// written mostly by FunnyMan3595 in Github issue #613 (DarklingWolf's repo),
// with some small edits/corrections by Soron
int player::calc_focus_equilibrium() const
{
    int focus_gain_rate = 100;

    if( activity.id() == activity_id( "ACT_READ" ) ) {
        const item &book = *activity.targets[0].get_item();
        if( book.is_book() && get_item_position( &book ) != INT_MIN ) {
            auto &bt = *book.type->book;
            // apply a penalty when we're actually learning something
            const SkillLevel &skill_level = get_skill_level_object( bt.skill );
            if( skill_level.can_train() && skill_level < bt.level ) {
                focus_gain_rate -= 50;
            }
        }
    }

    int eff_morale = get_morale_level();
    // Factor in perceived pain, since it's harder to rest your mind while your body hurts.
    // Cenobites don't mind, though
    if( !has_trait( trait_CENOBITE ) ) {
        eff_morale = eff_morale - get_perceived_pain();
    }

    if( eff_morale < -99 ) {
        // At very low morale, focus goes up at 1% of the normal rate.
        focus_gain_rate = 1;
    } else if( eff_morale <= 50 ) {
        // At -99 to +50 morale, each point of morale gives 1% of the normal rate.
        focus_gain_rate += eff_morale;
    } else {
        /* Above 50 morale, we apply strong diminishing returns.
         * Each block of 50% takes twice as many morale points as the previous one:
         * 150% focus gain at 50 morale (as before)
         * 200% focus gain at 150 morale (100 more morale)
         * 250% focus gain at 350 morale (200 more morale)
         * ...
         * Cap out at 400% focus gain with 3,150+ morale, mostly as a sanity check.
         */

        int block_multiplier = 1;
        int morale_left = eff_morale;
        while( focus_gain_rate < 400 ) {
            if( morale_left > 50 * block_multiplier ) {
                // We can afford the entire block.  Get it and continue.
                morale_left -= 50 * block_multiplier;
                focus_gain_rate += 50;
                block_multiplier *= 2;
            } else {
                // We can't afford the entire block.  Each block_multiplier morale
                // points give 1% focus gain, and then we're done.
                focus_gain_rate += morale_left / block_multiplier;
                break;
            }
        }
    }

    // This should be redundant, but just in case...
    if( focus_gain_rate < 1 ) {
        focus_gain_rate = 1;
    } else if( focus_gain_rate > 400 ) {
        focus_gain_rate = 400;
    }

    return focus_gain_rate;
}

/* Here lies the intended effects of body temperature

Assumption 1 : a naked person is comfortable at 19C/66.2F (31C/87.8F at rest).
Assumption 2 : a "lightly clothed" person is comfortable at 13C/55.4F (25C/77F at rest).
Assumption 3 : the player is always running, thus generating more heat.
Assumption 4 : frostbite cannot happen above 0C temperature.*
* In the current model, a naked person can get frostbite at 1C. This isn't true, but it's a compromise with using nice whole numbers.

Here is a list of warmth values and the corresponding temperatures in which the player is comfortable, and in which the player is very cold.

Warmth  Temperature (Comfortable)    Temperature (Very cold)    Notes
  0       19C /  66.2F               -11C /  12.2F               * Naked
 10       13C /  55.4F               -17C /   1.4F               * Lightly clothed
 20        7C /  44.6F               -23C /  -9.4F
 30        1C /  33.8F               -29C / -20.2F
 40       -5C /  23.0F               -35C / -31.0F
 50      -11C /  12.2F               -41C / -41.8F
 60      -17C /   1.4F               -47C / -52.6F
 70      -23C /  -9.4F               -53C / -63.4F
 80      -29C / -20.2F               -59C / -74.2F
 90      -35C / -31.0F               -65C / -85.0F
100      -41C / -41.8F               -71C / -95.8F

WIND POWER
Except for the last entry, pressures are sort of made up...

Breeze : 5mph (1015 hPa)
Strong Breeze : 20 mph (1000 hPa)
Moderate Gale : 30 mph (990 hPa)
Storm : 50 mph (970 hPa)
Hurricane : 100 mph (920 hPa)
HURRICANE : 185 mph (880 hPa) [Ref: Hurricane Wilma]
*/

void player::update_bodytemp()
{
    if( has_trait( trait_DEBUG_NOTEMP ) ) {
        temp_cur.fill( BODYTEMP_NORM );
        temp_conv.fill( BODYTEMP_NORM );
        return;
    }
    /* Cache calls to g->get_temperature( player position ), used in several places in function */
    const auto player_local_temp = g->get_temperature( pos() );
    // NOTE : visit weather.h for some details on the numbers used
    // Converts temperature to Celsius/10
    int Ctemperature = static_cast<int>( 100 * temp_to_celsius( player_local_temp ) );
    const w_point weather = *g->weather_precise;
    int vehwindspeed = 0;
    if( const optional_vpart_position vp = g->m.veh_at( pos() ) ) {
        vehwindspeed = abs( vp->vehicle().velocity / 100 ); // vehicle velocity in mph
    }
    const oter_id &cur_om_ter = overmap_buffer.ter( global_omt_location() );
    bool sheltered = g->is_sheltered( pos() );
    double total_windpower = get_local_windpower( g->windspeed + vehwindspeed, cur_om_ter, pos(),
                             g->winddirection, sheltered );
    // Let's cache this not to check it num_bp times
    const bool has_bark = has_trait( trait_BARK );
    const bool has_sleep = has_effect( effect_sleep );
    const bool has_sleep_state = has_sleep || in_sleep_state();
    const bool has_heatsink = has_bionic( bio_heatsink ) || is_wearing( "rm13_armor_on" ) ||
                              has_trait( trait_M_SKIN2 ) || has_trait( trait_M_SKIN3 );
    const bool has_common_cold = has_effect( effect_common_cold );
    const bool has_climate_control = in_climate_control();
    const bool use_floor_warmth = can_use_floor_warmth();
    const furn_id furn_at_pos = g->m.furn( pos() );
    // Temperature norms
    // Ambient normal temperature is lower while asleep
    const int ambient_norm = has_sleep ? 3100 : 1900;

    /**
     * Calculations that affect all body parts equally go here, not in the loop
     */
    // Hunger / Starvation
    // -1000 when about to starve to death
    // -1333 when starving with light eater
    // -2000 if you managed to get 0 metabolism rate somehow
    const float met_rate = metabolic_rate();
    const int hunger_warmth = static_cast<int>( 2000 * std::min( met_rate, 1.0f ) - 2000 );
    // Give SOME bonus to those living furnaces with extreme metabolism
    const int metabolism_warmth = static_cast<int>( std::max( 0.0f, met_rate - 1.0f ) * 1000 );
    // Fatigue
    // ~-900 when exhausted
    const int fatigue_warmth = has_sleep ? 0 : static_cast<int>( std::min( 0.0f,
                               -1.5f * get_fatigue() ) );

    // Sunlight
    const int sunlight_warmth = g->is_in_sunlight( pos() ) ? ( g->weather == WEATHER_SUNNY ? 1000 :
                                500 ) : 0;
    const int best_fire = get_heat_radiation( pos(), true );

    const int lying_warmth = use_floor_warmth ? floor_warmth( pos() ) : 0;
    const int water_temperature =
        100 * temp_to_celsius( g->get_cur_weather_gen().get_water_temperature() );

    // Correction of body temperature due to traits and mutations
    // Lower heat is applied always
    const int mutation_heat_low = bodytemp_modifier_traits( false );
    const int mutation_heat_high = bodytemp_modifier_traits( true );
    // Difference between high and low is the "safe" heat - one we only apply if it's beneficial
    const int mutation_heat_bonus = mutation_heat_high - mutation_heat_low;

    // Current temperature and converging temperature calculations
    for( const body_part bp : all_body_parts ) {
        // Skip eyes
        if( bp == bp_eyes ) {
            continue;
        }

        // This adjusts the temperature scale to match the bodytemp scale,
        // it needs to be reset every iteration
        int adjusted_temp = ( Ctemperature - ambient_norm );
        int bp_windpower = total_windpower;
        // Represents the fact that the body generates heat when it is cold.
        // TODO: : should this increase hunger?
        double scaled_temperature = logarithmic_range( BODYTEMP_VERY_COLD, BODYTEMP_VERY_HOT,
                                    temp_cur[bp] );
        // Produces a smooth curve between 30.0 and 60.0.
        double homeostasis_adjustement = 30.0 * ( 1.0 + scaled_temperature );
        int clothing_warmth_adjustement = static_cast<int>( homeostasis_adjustement * warmth( bp ) );
        int clothing_warmth_adjusted_bonus = static_cast<int>( homeostasis_adjustement * bonus_item_warmth(
                bp ) );
        // WINDCHILL

        bp_windpower = static_cast<int>( static_cast<float>( bp_windpower ) * ( 1 - get_wind_resistance(
                                             bp ) / 100.0 ) );
        // Calculate windchill
        int windchill = get_local_windchill( player_local_temp,
                                             get_local_humidity( weather.humidity, g->weather,
                                                     sheltered ),
                                             bp_windpower );
        // If you're standing in water, air temperature is replaced by water temperature. No wind.
        const ter_id ter_at_pos = g->m.ter( pos() );
        // Convert to 0.01C
        if( ( ter_at_pos == t_water_dp || ter_at_pos == t_water_pool || ter_at_pos == t_swater_dp ||
              ter_at_pos == t_water_moving_dp ) ||
            ( ( ter_at_pos == t_water_sh || ter_at_pos == t_swater_sh || ter_at_pos == t_sewage ||
                ter_at_pos == t_water_moving_sh ) &&
              ( bp == bp_foot_l || bp == bp_foot_r || bp == bp_leg_l || bp == bp_leg_r ) ) ) {
            adjusted_temp += water_temperature - Ctemperature; // Swap out air temp for water temp.
            windchill = 0;
        }

        // Convergent temperature is affected by ambient temperature,
        // clothing warmth, and body wetness.
        temp_conv[bp] = BODYTEMP_NORM + adjusted_temp + windchill * 100 + clothing_warmth_adjustement;
        // HUNGER / STARVATION
        temp_conv[bp] += hunger_warmth;
        // FATIGUE
        temp_conv[bp] += fatigue_warmth;
        // Mutations
        temp_conv[bp] += mutation_heat_low;
        // DIRECT HEAT SOURCES (generates body heat, helps fight frostbite)
        // Bark : lowers blister count to -5; harder to get blisters
        int blister_count = ( has_bark ? -5 : 0 ); // If the counter is high, your skin starts to burn

        const int h_radiation = get_heat_radiation( pos(), false );
        if( frostbite_timer[bp] > 0 ) {
            frostbite_timer[bp] -= std::max( 5, h_radiation );
        }
        // 111F (44C) is a temperature in which proteins break down: https://en.wikipedia.org/wiki/Burn
        blister_count += h_radiation - 111 > 0 ? std::max( static_cast<int>( sqrt( h_radiation - 111 ) ),
                         0 ) : 0;

        const bool pyromania = has_trait( trait_PYROMANIA );
        // BLISTERS : Skin gets blisters from intense heat exposure.
        // Fire protection protects from blisters.
        // Heatsinks give near-immunity.
        if( blister_count - get_armor_fire( bp ) - ( has_heatsink ? 20 : 0 ) > 0 ) {
            add_effect( effect_blisters, 1_turns, bp );
            if( pyromania ) {
                add_morale( MORALE_PYROMANIA_NEARFIRE, 10, 10, 1_hours,
                            30_minutes ); // Proximity that's close enough to harm us gives us a bit of a thrill
                rem_morale( MORALE_PYROMANIA_NOFIRE );
            }
        } else if( pyromania && best_fire >= 1 ) { // Only give us fire bonus if there's actually fire
            add_morale( MORALE_PYROMANIA_NEARFIRE, 5, 5, 30_minutes,
                        15_minutes ); // Gain a much smaller mood boost even if it doesn't hurt us
            rem_morale( MORALE_PYROMANIA_NOFIRE );
        }

        temp_conv[bp] += sunlight_warmth;
        // DISEASES
        if( bp == bp_head && has_effect( effect_flu ) ) {
            temp_conv[bp] += 1500;
        }
        if( has_common_cold ) {
            temp_conv[bp] -= 750;
        }
        // Loss of blood results in loss of body heat, 1% bodyheat lost per 2% hp lost
        temp_conv[bp] -= blood_loss( bp ) * temp_conv[bp] / 200;

        // EQUALIZATION
        switch( bp ) {
            case bp_torso:
                temp_equalizer( bp_torso, bp_arm_l );
                temp_equalizer( bp_torso, bp_arm_r );
                temp_equalizer( bp_torso, bp_leg_l );
                temp_equalizer( bp_torso, bp_leg_r );
                temp_equalizer( bp_torso, bp_head );
                break;
            case bp_head:
                temp_equalizer( bp_head, bp_torso );
                temp_equalizer( bp_head, bp_mouth );
                break;
            case bp_arm_l:
                temp_equalizer( bp_arm_l, bp_torso );
                temp_equalizer( bp_arm_l, bp_hand_l );
                break;
            case bp_arm_r:
                temp_equalizer( bp_arm_r, bp_torso );
                temp_equalizer( bp_arm_r, bp_hand_r );
                break;
            case bp_leg_l:
                temp_equalizer( bp_leg_l, bp_torso );
                temp_equalizer( bp_leg_l, bp_foot_l );
                break;
            case bp_leg_r:
                temp_equalizer( bp_leg_r, bp_torso );
                temp_equalizer( bp_leg_r, bp_foot_r );
                break;
            case bp_mouth:
                temp_equalizer( bp_mouth, bp_head );
                break;
            case bp_hand_l:
                temp_equalizer( bp_hand_l, bp_arm_l );
                break;
            case bp_hand_r:
                temp_equalizer( bp_hand_r, bp_arm_r );
                break;
            case bp_foot_l:
                temp_equalizer( bp_foot_l, bp_leg_l );
                break;
            case bp_foot_r:
                temp_equalizer( bp_foot_r, bp_leg_r );
                break;
            default:
                debugmsg( "Wacky body part temperature equalization!" );
                break;
        }

        // Climate Control eases the effects of high and low ambient temps
        if( has_climate_control ) {
            temp_conv[bp] = temp_corrected_by_climate_control( temp_conv[bp] );
        }

        // FINAL CALCULATION : Increments current body temperature towards convergent.
        int bonus_fire_warmth = 0;
        if( !has_sleep_state && best_fire > 0 ) {
            // Warming up over a fire
            // Extremities are easier to extend over a fire
            switch( bp ) {
                case bp_head:
                case bp_torso:
                case bp_mouth:
                case bp_leg_l:
                case bp_leg_r:
                    bonus_fire_warmth = best_fire * best_fire * 150; // Not much
                    break;
                case bp_arm_l:
                case bp_arm_r:
                    bonus_fire_warmth = best_fire * 600; // A fair bit
                    break;
                case bp_foot_l:
                case bp_foot_r:
                    if( furn_at_pos != f_null ) {
                        // Can sit on something to lift feet up to the fire
                        bonus_fire_warmth = best_fire * furn_at_pos.obj().bonus_fire_warmth_feet;
                    } else {
                        // Has to stand
                        bonus_fire_warmth = best_fire * 300;
                    }
                    break;
                case bp_hand_l:
                case bp_hand_r:
                    bonus_fire_warmth = best_fire * 1500; // A lot
                default:
                    break;
            }
        }

        const int comfortable_warmth = bonus_fire_warmth + lying_warmth;
        const int bonus_warmth = comfortable_warmth + metabolism_warmth + mutation_heat_bonus;
        if( bonus_warmth > 0 ) {
            // Approximate temp_conv needed to reach comfortable temperature in this very turn
            // Basically inverted formula for temp_cur below
            int desired = 501 * BODYTEMP_NORM - 499 * temp_cur[bp];
            if( std::abs( BODYTEMP_NORM - desired ) < 1000 ) {
                desired = BODYTEMP_NORM; // Ensure that it converges
            } else if( desired > BODYTEMP_HOT ) {
                desired = BODYTEMP_HOT; // Cap excess at sane temperature
            }

            if( desired < temp_conv[bp] ) {
                // Too hot, can't help here
            } else if( desired < temp_conv[bp] + bonus_warmth ) {
                // Use some heat, but not all of it
                temp_conv[bp] = desired;
            } else {
                // Use all the heat
                temp_conv[bp] += bonus_warmth;
            }

            // Morale bonus for comfiness - only if actually comfy (not too warm/cold)
            // Spread the morale bonus in time.
            if( comfortable_warmth > 0 &&
                calendar::turn % MINUTES( 1 ) == ( MINUTES( bp ) / MINUTES( num_bp ) ) &&
                get_effect_int( effect_cold, num_bp ) == 0 &&
                get_effect_int( effect_hot, num_bp ) == 0 &&
                temp_cur[bp] > BODYTEMP_COLD && temp_cur[bp] <= BODYTEMP_NORM ) {
                add_morale( MORALE_COMFY, 1, 10, 2_minutes, 1_minutes, true );
            }
        }

        int temp_before = temp_cur[bp];
        int temp_difference = temp_before - temp_conv[bp]; // Negative if the player is warming up.
        // exp(-0.001) : half life of 60 minutes, exp(-0.002) : half life of 30 minutes,
        // exp(-0.003) : half life of 20 minutes, exp(-0.004) : half life of 15 minutes
        int rounding_error = 0;
        // If temp_diff is small, the player cannot warm up due to rounding errors. This fixes that.
        if( temp_difference < 0 && temp_difference > -600 ) {
            rounding_error = 1;
        }
        if( temp_cur[bp] != temp_conv[bp] ) {
            temp_cur[bp] = static_cast<int>( temp_difference * exp( -0.002 ) + temp_conv[bp] + rounding_error );
        }
        // This statement checks if we should be wearing our bonus warmth.
        // If, after all the warmth calculations, we should be, then we have to recalculate the temperature.
        if( clothing_warmth_adjusted_bonus != 0 &&
            ( ( temp_conv[bp] + clothing_warmth_adjusted_bonus ) < BODYTEMP_HOT ||
              temp_cur[bp] < BODYTEMP_COLD ) ) {
            temp_conv[bp] += clothing_warmth_adjusted_bonus;
            rounding_error = 0;
            if( temp_difference < 0 && temp_difference > -600 ) {
                rounding_error = 1;
            }
            if( temp_before != temp_conv[bp] ) {
                temp_difference = temp_before - temp_conv[bp];
                temp_cur[bp] = static_cast<int>( temp_difference * exp( -0.002 ) + temp_conv[bp] + rounding_error );
            }
        }
        int temp_after = temp_cur[bp];
        // PENALTIES
        if( temp_cur[bp] < BODYTEMP_FREEZING ) {
            add_effect( effect_cold, 1_turns, bp, true, 3 );
        } else if( temp_cur[bp] < BODYTEMP_VERY_COLD ) {
            add_effect( effect_cold, 1_turns, bp, true, 2 );
        } else if( temp_cur[bp] < BODYTEMP_COLD ) {
            add_effect( effect_cold, 1_turns, bp, true, 1 );
        } else if( temp_cur[bp] > BODYTEMP_SCORCHING ) {
            add_effect( effect_hot, 1_turns, bp, true, 3 );
        } else if( temp_cur[bp] > BODYTEMP_VERY_HOT ) {
            add_effect( effect_hot, 1_turns, bp, true, 2 );
        } else if( temp_cur[bp] > BODYTEMP_HOT ) {
            add_effect( effect_hot, 1_turns, bp, true, 1 );
        } else {
            if( temp_cur[bp] >= BODYTEMP_COLD ) {
                remove_effect( effect_cold, bp );
            }
            if( temp_cur[bp] <= BODYTEMP_HOT ) {
                remove_effect( effect_hot, bp );
            }
        }
        // FROSTBITE - only occurs to hands, feet, face
        /**

        Source : http://www.atc.army.mil/weather/windchill.pdf

        Temperature and wind chill are main factors, mitigated by clothing warmth. Each 10 warmth protects against 2C of cold.

        1200 turns in low risk, + 3 tics
        450 turns in moderate risk, + 8 tics
        50 turns in high risk, +72 tics

        Let's say frostnip @ 1800 tics, frostbite @ 3600 tics

        >> Chunked into 8 parts (http://imgur.com/xlTPmJF)
        -- 2 hour risk --
        Between 30F and 10F
        Between 10F and -5F, less than 20mph, -4x + 3y - 20 > 0, x : F, y : mph
        -- 45 minute risk --
        Between 10F and -5F, less than 20mph, -4x + 3y - 20 < 0, x : F, y : mph
        Between 10F and -5F, greater than 20mph
        Less than -5F, less than 10 mph
        Less than -5F, more than 10 mph, -4x + 3y - 170 > 0, x : F, y : mph
        -- 5 minute risk --
        Less than -5F, more than 10 mph, -4x + 3y - 170 < 0, x : F, y : mph
        Less than -35F, more than 10 mp
        **/

        if( bp == bp_mouth || bp == bp_foot_r || bp == bp_foot_l || bp == bp_hand_r || bp == bp_hand_l ) {
            // Handle the frostbite timer
            // Need temps in F, windPower already in mph
            int wetness_percentage = 100 * body_wetness[bp] / drench_capacity[bp]; // 0 - 100
            // Warmth gives a slight buff to temperature resistance
            // Wetness gives a heavy nerf to temperature resistance
            int Ftemperature = static_cast<int>( player_local_temp +
                                                 warmth( bp ) * 0.2 - 20 * wetness_percentage / 100 );
            // Windchill reduced by your armor
            int FBwindPower = static_cast<int>( total_windpower * ( 1 - get_wind_resistance( bp ) / 100.0 ) );

            int intense = get_effect_int( effect_frostbite, bp );

            // This has been broken down into 8 zones
            // Low risk zones (stops at frostnip)
            if( temp_cur[bp] < BODYTEMP_COLD &&
                ( ( Ftemperature < 30 && Ftemperature >= 10 ) ||
                  ( Ftemperature < 10 && Ftemperature >= -5 &&
                    FBwindPower < 20 && -4 * Ftemperature + 3 * FBwindPower - 20 >= 0 ) ) ) {
                if( frostbite_timer[bp] < 2000 ) {
                    frostbite_timer[bp] += 3;
                }
                if( one_in( 100 ) && !has_effect( effect_frostbite, bp ) ) {
                    add_msg( m_warning, _( "Your %s will be frostnipped in the next few hours." ),
                             body_part_name( bp ) );
                }
                // Medium risk zones
            } else if( temp_cur[bp] < BODYTEMP_COLD &&
                       ( ( Ftemperature < 10 && Ftemperature >= -5 && FBwindPower < 20 &&
                           -4 * Ftemperature + 3 * FBwindPower - 20 < 0 ) ||
                         ( Ftemperature < 10 && Ftemperature >= -5 && FBwindPower >= 20 ) ||
                         ( Ftemperature < -5 && FBwindPower < 10 ) ||
                         ( Ftemperature < -5 && FBwindPower >= 10 &&
                           -4 * Ftemperature + 3 * FBwindPower - 170 >= 0 ) ) ) {
                frostbite_timer[bp] += 8;
                if( one_in( 100 ) && intense < 2 ) {
                    add_msg( m_warning, _( "Your %s will be frostbitten within the hour!" ),
                             body_part_name( bp ) );
                }
                // High risk zones
            } else if( temp_cur[bp] < BODYTEMP_COLD &&
                       ( ( Ftemperature < -5 && FBwindPower >= 10 &&
                           -4 * Ftemperature + 3 * FBwindPower - 170 < 0 ) ||
                         ( Ftemperature < -35 && FBwindPower >= 10 ) ) ) {
                frostbite_timer[bp] += 72;
                if( one_in( 100 ) && intense < 2 ) {
                    add_msg( m_warning, _( "Your %s will be frostbitten any minute now!" ),
                             body_part_name( bp ) );
                }
                // Risk free, so reduce frostbite timer
            } else {
                frostbite_timer[bp] -= 3;
            }

            // Handle the bestowing of frostbite
            if( frostbite_timer[bp] < 0 ) {
                frostbite_timer[bp] = 0;
            } else if( frostbite_timer[bp] > 4200 ) {
                // This ensures that the player will recover in at most 3 hours.
                frostbite_timer[bp] = 4200;
            }
            // Frostbite, no recovery possible
            if( frostbite_timer[bp] >= 3600 ) {
                add_effect( effect_frostbite, 1_turns, bp, true, 2 );
                remove_effect( effect_frostbite_recovery, bp );
                // Else frostnip, add recovery if we were frostbitten
            } else if( frostbite_timer[bp] >= 1800 ) {
                if( intense == 2 ) {
                    add_effect( effect_frostbite_recovery, 1_turns, bp, true );
                }
                add_effect( effect_frostbite, 1_turns, bp, true, 1 );
                // Else fully recovered
            } else if( frostbite_timer[bp] == 0 ) {
                remove_effect( effect_frostbite, bp );
                remove_effect( effect_frostbite_recovery, bp );
            }
        }
        // Warn the player if condition worsens
        if( temp_before > BODYTEMP_FREEZING && temp_after < BODYTEMP_FREEZING ) {
            //~ %s is bodypart
            add_msg( m_warning, _( "You feel your %s beginning to go numb from the cold!" ),
                     body_part_name( bp ) );
        } else if( temp_before > BODYTEMP_VERY_COLD && temp_after < BODYTEMP_VERY_COLD ) {
            //~ %s is bodypart
            add_msg( m_warning, _( "You feel your %s getting very cold." ),
                     body_part_name( bp ) );
        } else if( temp_before > BODYTEMP_COLD && temp_after < BODYTEMP_COLD ) {
            //~ %s is bodypart
            add_msg( m_warning, _( "You feel your %s getting chilly." ),
                     body_part_name( bp ) );
        } else if( temp_before < BODYTEMP_SCORCHING && temp_after > BODYTEMP_SCORCHING ) {
            //~ %s is bodypart
            add_msg( m_bad, _( "You feel your %s getting red hot from the heat!" ),
                     body_part_name( bp ) );
        } else if( temp_before < BODYTEMP_VERY_HOT && temp_after > BODYTEMP_VERY_HOT ) {
            //~ %s is bodypart
            add_msg( m_warning, _( "You feel your %s getting very hot." ),
                     body_part_name( bp ) );
        } else if( temp_before < BODYTEMP_HOT && temp_after > BODYTEMP_HOT ) {
            //~ %s is bodypart
            add_msg( m_warning, _( "You feel your %s getting warm." ),
                     body_part_name( bp ) );
        }

        // Warn the player that wind is going to be a problem.
        // But only if it can be a problem, no need to spam player with "wind chills your scorching body"
        if( temp_conv[bp] <= BODYTEMP_COLD && windchill < -10 && one_in( 200 ) ) {
            add_msg( m_bad, _( "The wind is making your %s feel quite cold." ),
                     body_part_name( bp ) );
        } else if( temp_conv[bp] <= BODYTEMP_COLD && windchill < -20 && one_in( 100 ) ) {
            add_msg( m_bad,
                     _( "The wind is very strong, you should find some more wind-resistant clothing for your %s." ),
                     body_part_name( bp ) );
        } else if( temp_conv[bp] <= BODYTEMP_COLD && windchill < -30 && one_in( 50 ) ) {
            add_msg( m_bad, _( "Your clothing is not providing enough protection from the wind for your %s!" ),
                     body_part_name( bp ) );
        }
    }
}

bool player::can_use_floor_warmth() const
{
    // TODO: Reading? Waiting?
    return in_sleep_state();
}

int player::floor_bedding_warmth( const tripoint &pos )
{
    const trap &trap_at_pos = g->m.tr_at( pos );
    const ter_id ter_at_pos = g->m.ter( pos );
    const furn_id furn_at_pos = g->m.furn( pos );
    int floor_bedding_warmth = 0;

    const optional_vpart_position vp = g->m.veh_at( pos );
    const bool veh_bed = static_cast<bool>( vp.part_with_feature( "BED", true ) );
    const bool veh_seat = static_cast<bool>( vp.part_with_feature( "SEAT", true ) );

    // Search the floor for bedding
    if( furn_at_pos != f_null ) {
        floor_bedding_warmth += furn_at_pos.obj().floor_bedding_warmth;
    } else if( veh_bed && veh_seat ) {
        // BED+SEAT is intentionally worse than just BED
        floor_bedding_warmth += 250;
    } else if( veh_bed ) {
        floor_bedding_warmth += 300;
    } else if( veh_seat ) {
        floor_bedding_warmth += 200;
    } else if( trap_at_pos.loadid == tr_fur_rollmat ) {
        floor_bedding_warmth += 0;
    } else if( trap_at_pos.loadid == tr_cot || ter_at_pos == t_improvised_shelter ) {
        floor_bedding_warmth -= 500;
    } else if( trap_at_pos.loadid == tr_rollmat ) {
        floor_bedding_warmth -= 1000;
    } else {
        floor_bedding_warmth -= 2000;
    }

    return floor_bedding_warmth;
}

int player::floor_item_warmth( const tripoint &pos )
{
    if( !g->m.has_items( pos ) ) {
        return 0;
    }

    int item_warmth = 0;
    // Search the floor for items
    const auto floor_item = g->m.i_at( pos );
    for( const auto &elem : floor_item ) {
        if( !elem.is_armor() ) {
            continue;
        }
        // Items that are big enough and covers the torso are used to keep warm.
        // Smaller items don't do as good a job
        if( elem.volume() > 250_ml &&
            ( elem.covers( bp_torso ) || elem.covers( bp_leg_l ) ||
              elem.covers( bp_leg_r ) ) ) {
            item_warmth += 60 * elem.get_warmth() * elem.volume() / 2500_ml;
        }
    }

    return item_warmth;
}

int player::floor_warmth( const tripoint &pos ) const
{
    const int item_warmth = floor_item_warmth( pos );
    int bedding_warmth = floor_bedding_warmth( pos );

    // If the PC has fur, etc, that will apply too
    int floor_mut_warmth = bodytemp_modifier_traits_floor();
    // DOWN does not provide floor insulation, though.
    // Better-than-light fur or being in one's shell does.
    if( ( !( has_trait( trait_DOWN ) ) ) && ( floor_mut_warmth >= 200 ) ) {
        bedding_warmth = std::max( 0, bedding_warmth );
    }
    return ( item_warmth + bedding_warmth + floor_mut_warmth );
}

int player::bodytemp_modifier_traits( bool overheated ) const
{
    int mod = 0;
    for( auto &iter : my_mutations ) {
        mod += overheated ? iter.first->bodytemp_min :
               iter.first->bodytemp_max;
    }
    return mod;
}

int player::bodytemp_modifier_traits_floor() const
{
    int mod = 0;
    for( auto &iter : my_mutations ) {
        mod += iter.first->bodytemp_sleep;
    }
    return mod;
}

int player::temp_corrected_by_climate_control( int temperature ) const
{
    const int variation = int( BODYTEMP_NORM * 0.5 );
    if( temperature < BODYTEMP_SCORCHING + variation &&
        temperature > BODYTEMP_FREEZING - variation ) {
        if( temperature > BODYTEMP_SCORCHING ) {
            temperature = BODYTEMP_VERY_HOT;
        } else if( temperature > BODYTEMP_VERY_HOT ) {
            temperature = BODYTEMP_HOT;
        } else if( temperature > BODYTEMP_HOT ) {
            temperature = BODYTEMP_NORM;
        } else if( temperature < BODYTEMP_FREEZING ) {
            temperature = BODYTEMP_VERY_COLD;
        } else if( temperature < BODYTEMP_VERY_COLD ) {
            temperature = BODYTEMP_COLD;
        } else if( temperature < BODYTEMP_COLD ) {
            temperature = BODYTEMP_NORM;
        }
    }
    return temperature;
}

int player::blood_loss( body_part bp ) const
{
    int hp_cur_sum = 1;
    int hp_max_sum = 1;

    if( bp == bp_leg_l || bp == bp_leg_r ) {
        hp_cur_sum = hp_cur[hp_leg_l] + hp_cur[hp_leg_r];
        hp_max_sum = hp_max[hp_leg_l] + hp_max[hp_leg_r];
    } else if( bp == bp_arm_l || bp == bp_arm_r ) {
        hp_cur_sum = hp_cur[hp_arm_l] + hp_cur[hp_arm_r];
        hp_max_sum = hp_max[hp_arm_l] + hp_max[hp_arm_r];
    } else if( bp == bp_torso ) {
        hp_cur_sum = hp_cur[hp_torso];
        hp_max_sum = hp_max[hp_torso];
    } else if( bp == bp_head ) {
        hp_cur_sum = hp_cur[hp_head];
        hp_max_sum = hp_max[hp_head];
    }

    hp_cur_sum = std::min( hp_max_sum, std::max( 0, hp_cur_sum ) );
    return 100 - ( 100 * hp_cur_sum ) / hp_max_sum;
}

void player::temp_equalizer( body_part bp1, body_part bp2 )
{
    // Body heat is moved around.
    // Shift in one direction only, will be shifted in the other direction separately.
    int diff = static_cast<int>( ( temp_cur[bp2] - temp_cur[bp1] ) *
                                 0.0001 ); // If bp1 is warmer, it will lose heat
    temp_cur[bp1] += diff;
}

int player::kcal_speed_penalty()
{
    static const std::vector<std::pair<float, float>> starv_thresholds = { {
            std::make_pair( 0.0f, -90.0f ),
            std::make_pair( 0.5f, -50.f ),
            std::make_pair( 0.8f, -25.0f ),
            std::make_pair( 0.95f, 0.0f )
        }
    };
    if( get_kcal_percent() > 0.95f ) {
        // @TODO: get speed penalties for being too fat, too
        return 0;
    } else {
        return round( multi_lerp( starv_thresholds, get_kcal_percent() ) );
    }
}

int player::thirst_speed_penalty( int thirst )
{
    // We die at 1200 thirst
    // Start by dropping speed really fast, but then level it off a bit
    static const std::vector<std::pair<float, float>> thirst_thresholds = {{
            std::make_pair( 40.0f, 0.0f ),
            std::make_pair( 300.0f, -25.0f ),
            std::make_pair( 600.0f, -50.0f ),
            std::make_pair( 1200.0f, -75.0f )
        }
    };
    return static_cast<int>( multi_lerp( thirst_thresholds, thirst ) );
}

void player::recalc_speed_bonus()
{
    // Minus some for weight...
    int carry_penalty = 0;
    if( weight_carried() > weight_capacity() && !has_trait( trait_id( "DEBUG_STORAGE" ) ) ) {
        carry_penalty = 25 * ( weight_carried() - weight_capacity() ) / ( weight_capacity() );
    }
    mod_speed_bonus( -carry_penalty );

    mod_speed_bonus( -get_pain_penalty().speed );

    if( get_thirst() > 40 ) {
        mod_speed_bonus( thirst_speed_penalty( get_thirst() ) );
    }
    // fat or underweight, you get slower. cumulative with hunger
    mod_speed_bonus( kcal_speed_penalty() );

    for( const auto &maps : *effects ) {
        for( auto i : maps.second ) {
            bool reduced = resists_effect( i.second );
            mod_speed_bonus( i.second.get_mod( "SPEED", reduced ) );
        }
    }

    // add martial arts speed bonus
    mod_speed_bonus( mabuff_speed_bonus() );

    // Not sure why Sunlight Dependent is here, but OK
    // Ectothermic/COLDBLOOD4 is intended to buff folks in the Summer
    // Threshold-crossing has its charms ;-)
    if( g != nullptr ) {
        if( has_trait( trait_SUNLIGHT_DEPENDENT ) && !g->is_in_sunlight( pos() ) ) {
            mod_speed_bonus( -( g->light_level( posz() ) >= 12 ? 5 : 10 ) );
        }
        /* Cache call to game::get_temperature( player position ) since it can be used several times here */
        const auto player_local_temp = g->get_temperature( pos() );
        if( has_trait( trait_COLDBLOOD4 ) || ( has_trait( trait_COLDBLOOD3 ) && player_local_temp < 65 ) ) {
            mod_speed_bonus( ( player_local_temp - 65 ) / 2 );
        } else if( has_trait( trait_COLDBLOOD2 ) && player_local_temp < 65 ) {
            mod_speed_bonus( ( player_local_temp - 65 ) / 3 );
        } else if( has_trait( trait_COLDBLOOD ) && player_local_temp < 65 ) {
            mod_speed_bonus( ( player_local_temp - 65 ) / 5 );
        }
    }

    if( has_artifact_with( AEP_SPEED_UP ) ) {
        mod_speed_bonus( 20 );
    }
    if( has_artifact_with( AEP_SPEED_DOWN ) ) {
        mod_speed_bonus( -20 );
    }

    float speed_modifier = Character::mutation_value( "speed_modifier" );
    set_speed_bonus( static_cast<int>( get_speed() * speed_modifier ) - get_speed_base() );

    if( has_bionic( bio_speed ) ) { // multiply by 1.1
        set_speed_bonus( static_cast<int>( get_speed() * 1.1 ) - get_speed_base() );
    }

    // Speed cannot be less than 25% of base speed, so minimal speed bonus is -75% base speed.
    const int min_speed_bonus = static_cast<int>( -0.75 * get_speed_base() );
    if( get_speed_bonus() < min_speed_bonus ) {
        set_speed_bonus( min_speed_bonus );
    }
}

int player::run_cost( int base_cost, bool diag ) const
{
    float movecost = static_cast<float>( base_cost );
    if( diag ) {
        movecost *= 0.7071f; // because everything here assumes 100 is base
    }

    const bool flatground = movecost < 105;
    // The "FLAT" tag includes soft surfaces, so not a good fit.
    const bool on_road = flatground && g->m.has_flag( "ROAD", pos() );
    const bool on_fungus = g->m.has_flag_ter_or_furn( "FUNGUS", pos() );

    if( movecost > 100 ) {
        movecost *= Character::mutation_value( "movecost_obstacle_modifier" );
        if( movecost < 100 ) {
            movecost = 100;
        }
    }

    if( has_trait( trait_M_IMMUNE ) && on_fungus ) {
        if( movecost > 75 ) {
            movecost =
                75; // Mycal characters are faster on their home territory, even through things like shrubs
        }
    }

    if( hp_cur[hp_leg_l] == 0 ) {
        movecost += 50;
    } else if( hp_cur[hp_leg_l] < hp_max[hp_leg_l] * .40 ) {
        movecost += 25;
    }

    if( hp_cur[hp_leg_r] == 0 ) {
        movecost += 50;
    } else if( hp_cur[hp_leg_r] < hp_max[hp_leg_r] * .40 ) {
        movecost += 25;
    }

    movecost *= Character::mutation_value( "movecost_modifier" );

    if( flatground ) {
        movecost *= Character::mutation_value( "movecost_flatground_modifier" );
    }

    if( has_trait( trait_PADDED_FEET ) && !footwear_factor() ) {
        movecost *= .9f;
    }

    if( has_active_bionic( bio_jointservo ) ) {
        if( move_mode == "run" ) {
            movecost *= 0.85f;
        } else {
            movecost *= 0.95f;
        }
    } else if( has_bionic( bio_jointservo ) ) {
        movecost *= 1.1f;
    }

    if( worn_with_flag( "SLOWS_MOVEMENT" ) ) {
        movecost *= 1.1f;
    }
    if( worn_with_flag( "FIN" ) ) {
        movecost *= 1.5f;
    }
    if( worn_with_flag( "ROLLER_INLINE" ) ) {
        if( on_road ) {
            movecost *= 0.5f;
        } else {
            movecost *= 1.5f;
        }
    }
    // Quad skates might be more stable than inlines,
    // but that also translates into a slower speed when on good surfaces.
    if( worn_with_flag( "ROLLER_QUAD" ) ) {
        if( on_road ) {
            movecost *= 0.7f;
        } else {
            movecost *= 1.3f;
        }
    }

    movecost +=
        ( ( encumb( bp_foot_l ) + encumb( bp_foot_r ) ) * 2.5 +
          ( encumb( bp_leg_l ) + encumb( bp_leg_r ) ) * 1.5 ) / 10;

    // ROOTS3 does slow you down as your roots are probing around for nutrients,
    // whether you want them to or not.  ROOTS1 is just too squiggly without shoes
    // to give you some stability.  Plants are a bit of a slow-mover.  Deal.
    const bool mutfeet = has_trait( trait_LEG_TENTACLES ) || has_trait( trait_PADDED_FEET ) ||
                         has_trait( trait_HOOVES ) || has_trait( trait_TOUGH_FEET ) || has_trait( trait_ROOTS2 );
    if( !is_wearing_shoes( side::LEFT ) && !mutfeet ) {
        movecost += 8;
    }
    if( !is_wearing_shoes( side::RIGHT ) && !mutfeet ) {
        movecost += 8;
    }

    if( has_trait( trait_ROOTS3 ) && g->m.has_flag( "DIGGABLE", pos() ) ) {
        movecost += 10 * footwear_factor();
    }

    // Both walk and run speed drop to half their maximums as stamina approaches 0.
    // Convert stamina to a float first to allow for decimal place carrying
    float stamina_modifier = ( static_cast<float>( stamina ) / get_stamina_max() + 1 ) / 2;
    if( move_mode == "run" && stamina > 0 ) {
        // Rationale: Average running speed is 2x walking speed. (NOT sprinting)
        stamina_modifier *= 2.0;
    }
    if( move_mode == "crouch" ) {
        stamina_modifier *= 0.5;
    }
    movecost /= stamina_modifier;

    if( diag ) {
        movecost *= SQRT_2;
    }

    return static_cast<int>( movecost );
}

int player::swim_speed() const
{
    int ret;
    const auto usable = exclusive_flag_coverage( "ALLOWS_NATURAL_ATTACKS" );
    float hand_bonus_mult = ( usable.test( bp_hand_l ) ? 0.5f : 0.0f ) +
                            ( usable.test( bp_hand_r ) ? 0.5f : 0.0f );

    if( !has_trait( trait_AMPHIBIAN ) ) {
        ret = 440 + weight_carried() / 60_gram - 50 * get_skill_level( skill_swimming );
        /** AMPHIBIAN increases base swim speed */
    } else {
        ret = 200 + weight_carried() / 120_gram - 50 * get_skill_level( skill_swimming );
    }
    /** @EFFECT_STR increases swim speed bonus from PAWS */
    if( has_trait( trait_PAWS ) ) {
        ret -= hand_bonus_mult * ( 20 + str_cur * 3 );
    }
    /** @EFFECT_STR increases swim speed bonus from PAWS_LARGE */
    if( has_trait( trait_PAWS_LARGE ) ) {
        ret -= hand_bonus_mult * ( 20 + str_cur * 4 );
    }
    /** @EFFECT_STR increases swim speed bonus from swim_fins */
    if( worn_with_flag( "FIN", bp_foot_l ) || worn_with_flag( "FIN", bp_foot_r ) ) {
        if( worn_with_flag( "FIN", bp_foot_l ) && worn_with_flag( "FIN", bp_foot_r ) ) {
            ret -= ( 15 * str_cur );
        } else {
            ret -= ( 15 * str_cur ) / 2;
        }
    }
    /** @EFFECT_STR increases swim speed bonus from WEBBED */
    if( has_trait( trait_WEBBED ) ) {
        ret -= hand_bonus_mult * ( 60 + str_cur * 5 );
    }
    /** @EFFECT_STR increases swim speed bonus from TAIL_FIN */
    if( has_trait( trait_TAIL_FIN ) ) {
        ret -= 100 + str_cur * 10;
    }
    if( has_trait( trait_SLEEK_SCALES ) ) {
        ret -= 100;
    }
    if( has_trait( trait_LEG_TENTACLES ) ) {
        ret -= 60;
    }
    if( has_trait( trait_FAT ) ) {
        ret -= 30;
    }
    /** @EFFECT_SWIMMING increases swim speed */
    ret += ( 50 - get_skill_level( skill_swimming ) * 2 ) * ( ( encumb( bp_leg_l ) + encumb(
                bp_leg_r ) ) / 10 );
    ret += ( 80 - get_skill_level( skill_swimming ) * 3 ) * ( encumb( bp_torso ) / 10 );
    if( get_skill_level( skill_swimming ) < 10 ) {
        for( auto &i : worn ) {
            ret += i.volume() / 125_ml * ( 10 - get_skill_level( skill_swimming ) );
        }
    }
    /** @EFFECT_STR increases swim speed */

    /** @EFFECT_DEX increases swim speed */
    ret -= str_cur * 6 + dex_cur * 4;
    if( worn_with_flag( "FLOTATION" ) ) {
        ret = std::min( ret, 400 );
        ret = std::max( ret, 200 );
    }
    // If (ret > 500), we can not swim; so do not apply the underwater bonus.
    if( underwater && ret < 500 ) {
        ret -= 50;
    }
    if( ret < 30 ) {
        ret = 30;
    }
    return ret;
}

bool player::digging() const
{
    return false;
}

bool player::is_on_ground() const
{
    return hp_cur[hp_leg_l] == 0 || hp_cur[hp_leg_r] == 0 || has_effect( effect_downed );
}

bool player::is_elec_immune() const
{
    return is_immune_damage( DT_ELECTRIC );
}

bool player::is_immune_effect( const efftype_id &eff ) const
{
    if( eff == effect_downed ) {
        return is_throw_immune() || ( has_trait( trait_LEG_TENT_BRACE ) && footwear_factor() == 0 );
    } else if( eff == effect_onfire ) {
        return is_immune_damage( DT_HEAT );
    } else if( eff == effect_deaf ) {
        return worn_with_flag( "DEAF" ) || worn_with_flag( "PARTIAL_DEAF" ) || has_bionic( bio_ears ) ||
               is_wearing( "rm13_armor_on" );
    } else if( eff == effect_corroding ) {
        return is_immune_damage( DT_ACID ) || has_trait( trait_SLIMY ) || has_trait( trait_VISCOUS );
    } else if( eff == effect_nausea ) {
        return has_trait( trait_STRONGSTOMACH );
    }

    return false;
}

float player::stability_roll() const
{
    /** @EFFECT_STR improves player stability roll */

    /** @EFFECT_PER slightly improves player stability roll */

    /** @EFFECT_DEX slightly improves player stability roll */

    /** @EFFECT_MELEE improves player stability roll */
    return get_melee() + get_str() + ( get_per() / 3.0f ) + ( get_dex() / 4.0f );
}

bool player::is_immune_damage( const damage_type dt ) const
{
    switch( dt ) {
        case DT_NULL:
            return true;
        case DT_TRUE:
            return false;
        case DT_BIOLOGICAL:
            return false;
        case DT_BASH:
            return false;
        case DT_CUT:
            return false;
        case DT_ACID:
            return has_trait( trait_ACIDPROOF );
        case DT_STAB:
            return false;
        case DT_HEAT:
            return has_trait( trait_M_SKIN2 ) || has_trait( trait_M_SKIN3 );
        case DT_COLD:
            return false;
        case DT_ELECTRIC:
            return has_active_bionic( bio_faraday ) ||
                   worn_with_flag( "ELECTRIC_IMMUNE" ) ||
                   has_artifact_with( AEP_RESIST_ELECTRICITY );
        default:
            return true;
    }
}

double player::recoil_vehicle() const
{
    // TODO: vary penalty dependent upon vehicle part on which player is boarded

    if( in_vehicle ) {
        if( const optional_vpart_position vp = g->m.veh_at( pos() ) ) {
            return static_cast<double>( abs( vp->vehicle().velocity ) ) * 3 / 100;
        }
    }
    return 0;
}

double player::recoil_total() const
{
    return recoil + recoil_vehicle();
}

bool player::is_underwater() const
{
    return underwater;
}

bool player::is_hallucination() const
{
    return false;
}

void player::set_underwater( bool u )
{
    if( underwater != u ) {
        underwater = u;
        recalc_sight_limits();
    }
}

nc_color player::basic_symbol_color() const
{
    if( has_effect( effect_onfire ) ) {
        return c_red;
    }
    if( has_effect( effect_stunned ) ) {
        return c_light_blue;
    }
    if( has_effect( effect_boomered ) ) {
        return c_pink;
    }
    if( has_active_mutation( trait_id( "SHELL2" ) ) ) {
        return c_magenta;
    }
    if( underwater ) {
        return c_blue;
    }
    if( has_active_bionic( bio_cloak ) || has_artifact_with( AEP_INVISIBLE ) ||
        has_active_optcloak() || has_trait( trait_DEBUG_CLOAK ) ) {
        return c_dark_gray;
    }
    return c_white;
}

void player::load_info( std::string data )
{
    try {
        ::deserialize( *this, data );
    } catch( const std::exception &jsonerr ) {
        debugmsg( "Bad player json\n%s", jsonerr.what() );
    }
}

std::string player::save_info() const
{
    return ::serialize( *this ) + "\n" + dump_memorial();
}

void player::memorial( std::ostream &memorial_file, const std::string &epitaph )
{
    static const char *eol = cata_files::eol();

    //Size of indents in the memorial file
    const std::string indent = "  ";

    const std::string pronoun = male ? _( "He" ) : _( "She" );

    //Avoid saying "a male unemployed" or similar
    std::string profession_name;
    if( prof == prof->generic() ) {
        if( male ) {
            profession_name = _( "an unemployed male" );
        } else {
            profession_name = _( "an unemployed female" );
        }
    } else {
        profession_name = string_format( _( "a %s" ), prof->gender_appropriate_name( male ) );
    }

    const std::string locdesc = overmap_buffer.get_description_at( global_sm_location() );
    //~ First parameter is a pronoun ("He"/"She"), second parameter is a description
    // that designates the location relative to its surroundings.
    const std::string kill_place = string_format( _( "%1$s was killed in a %2$s." ),
                                   pronoun, locdesc );

    //Header
    memorial_file << string_format( _( "Cataclysm - Dark Days Ahead version %s memorial file" ),
                                    getVersionString() ) << eol;
    memorial_file << eol;
    memorial_file << string_format( _( "In memory of: %s" ), name ) << eol;
    if( epitaph.length() > 0 ) { //Don't record empty epitaphs
        //~ The "%s" will be replaced by an epitaph as displayed in the memorial files. Replace the quotation marks as appropriate for your language.
        memorial_file << string_format( pgettext( "epitaph", "\"%s\"" ), epitaph ) << eol << eol;
    }
    //~ First parameter: Pronoun, second parameter: a profession name (with article)
    memorial_file << string_format( _( "%1$s was %2$s when the apocalypse began." ),
                                    pronoun, profession_name ) << eol;
    memorial_file << string_format( _( "%1$s died on %2$s." ), pronoun,
                                    to_string( time_point( calendar::turn ) ) ) << eol;
    memorial_file << kill_place << eol;
    memorial_file << eol;

    //Misc
    memorial_file << string_format( _( "Cash on hand: %s" ), format_money( cash ) ) << eol;
    memorial_file << eol;

    //HP

    const auto limb_hp =
    [this, &memorial_file, &indent]( const std::string & desc, const hp_part bp ) {
        memorial_file << indent << string_format( desc, get_hp( bp ), get_hp_max( bp ) ) << eol;
    };

    memorial_file << _( "Final HP:" ) << eol;
    limb_hp( _( " Head: %d/%d" ), hp_head );
    limb_hp( _( "Torso: %d/%d" ), hp_torso );
    limb_hp( _( "L Arm: %d/%d" ), hp_arm_l );
    limb_hp( _( "R Arm: %d/%d" ), hp_arm_r );
    limb_hp( _( "L Leg: %d/%d" ), hp_leg_l );
    limb_hp( _( "R Leg: %d/%d" ), hp_leg_r );
    memorial_file << eol;

    //Stats
    memorial_file << _( "Final Stats:" ) << eol;
    memorial_file << indent << string_format( _( "Str %d" ), str_cur )
                  << indent << string_format( _( "Dex %d" ), dex_cur )
                  << indent << string_format( _( "Int %d" ), int_cur )
                  << indent << string_format( _( "Per %d" ), per_cur ) << eol;
    memorial_file << _( "Base Stats:" ) << eol;
    memorial_file << indent << string_format( _( "Str %d" ), str_max )
                  << indent << string_format( _( "Dex %d" ), dex_max )
                  << indent << string_format( _( "Int %d" ), int_max )
                  << indent << string_format( _( "Per %d" ), per_max ) << eol;
    memorial_file << eol;

    //Last 20 messages
    memorial_file << _( "Final Messages:" ) << eol;
    std::vector<std::pair<std::string, std::string> > recent_messages = Messages::recent_messages( 20 );
    for( auto &recent_message : recent_messages ) {
        memorial_file << indent << recent_message.first << " " << recent_message.second;
        memorial_file << eol;
    }
    memorial_file << eol;

    //Kill list
    memorial_file << _( "Kills:" ) << eol;

    int total_kills = 0;

    std::map<std::tuple<std::string, std::string>, int> kill_counts;

    // map <name, sym> to kill count
    for( const auto &type : MonsterGenerator::generator().get_all_mtypes() ) {
        if( g->kill_count( type.id ) > 0 ) {
            kill_counts[std::tuple<std::string, std::string>(
                                                    type.nname(),
                                                    type.sym
                                                )] += g->kill_count( type.id );
            total_kills += g->kill_count( type.id );
        }
    }

    for( const auto &entry : kill_counts ) {
        memorial_file << "  " << std::get<1>( entry.first ) << " - "
                      << string_format( "%4d", entry.second ) << " "
                      << std::get<0>( entry.first ) << eol;
    }

    if( total_kills == 0 ) {
        memorial_file << indent << _( "No monsters were killed." ) << eol;
    } else {
        memorial_file << string_format( _( "Total kills: %d" ), total_kills ) << eol;
    }
    memorial_file << eol;

    //Skills
    memorial_file << _( "Skills:" ) << eol;
    for( auto &pair : *_skills ) {
        const SkillLevel &lobj = pair.second;
        //~ 1. skill name, 2. skill level, 3. exercise percentage to next level
        memorial_file << indent << string_format( _( "%s: %d (%d %%)" ), pair.first->name(), lobj.level(),
                      lobj.exercise() ) << eol;
    }
    memorial_file << eol;

    //Traits
    memorial_file << _( "Traits:" ) << eol;
    for( auto &iter : my_mutations ) {
        memorial_file << indent << mutation_branch::get_name( iter.first ) << eol;
    }
    if( !my_mutations.empty() ) {
        memorial_file << indent << _( "(None)" ) << eol;
    }
    memorial_file << eol;

    //Effects (illnesses)
    memorial_file << _( "Ongoing Effects:" ) << eol;
    bool had_effect = false;
    if( get_perceived_pain() > 0 ) {
        had_effect = true;
        memorial_file << indent << _( "Pain" ) << " (" << get_perceived_pain() << ")";
    }
    if( !had_effect ) {
        memorial_file << indent << _( "(None)" ) << eol;
    }
    memorial_file << eol;

    //Bionics
    memorial_file << _( "Bionics:" ) << eol;
    int total_bionics = 0;
    for( size_t i = 0; i < my_bionics->size(); ++i ) {
        memorial_file << indent << ( i + 1 ) << ": " << ( *my_bionics )[i].id->name << eol;
        total_bionics++;
    }
    if( total_bionics == 0 ) {
        memorial_file << indent << _( "No bionics were installed." ) << eol;
    } else {
        memorial_file << string_format( _( "Total bionics: %d" ), total_bionics ) << eol;
    }
    memorial_file << string_format(
                      _( "Bionic Power: <color_light_blue>%d</color>/<color_light_blue>%d</color>" ), power_level,
                      max_power_level ) << eol;
    memorial_file << eol;

    //Equipment
    memorial_file << _( "Weapon:" ) << eol;
    memorial_file << indent << weapon.invlet << " - " << weapon.tname( 1, false ) << eol;
    memorial_file << eol;

    memorial_file << _( "Equipment:" ) << eol;
    for( auto &elem : worn ) {
        item next_item = elem;
        memorial_file << indent << next_item.invlet << " - " << next_item.tname( 1, false );
        if( next_item.charges > 0 ) {
            memorial_file << " (" << next_item.charges << ")";
        } else if( next_item.contents.size() == 1 && next_item.contents.front().charges > 0 ) {
            memorial_file << " (" << next_item.contents.front().charges << ")";
        }
        memorial_file << eol;
    }
    memorial_file << eol;

    //Inventory
    memorial_file << _( "Inventory:" ) << eol;
    inv.restack( *this );
    invslice slice = inv.slice();
    for( auto &elem : slice ) {
        item &next_item = elem->front();
        memorial_file << indent << next_item.invlet << " - " <<
                      next_item.tname( static_cast<unsigned>( elem->size() ), false );
        if( elem->size() > 1 ) {
            memorial_file << " [" << elem->size() << "]";
        }
        if( next_item.charges > 0 ) {
            memorial_file << " (" << next_item.charges << ")";
        } else if( next_item.contents.size() == 1 && next_item.contents.front().charges > 0 ) {
            memorial_file << " (" << next_item.contents.front().charges << ")";
        }
        memorial_file << eol;
    }
    memorial_file << eol;

    //Lifetime stats
    memorial_file << _( "Lifetime Stats" ) << eol;
    memorial_file << indent << string_format( _( "Distance walked: %d squares" ),
                  lifetime_stats.squares_walked ) << eol;
    memorial_file << indent << string_format( _( "Damage taken: %d damage" ),
                  lifetime_stats.damage_taken ) << eol;
    memorial_file << indent << string_format( _( "Damage healed: %d damage" ),
                  lifetime_stats.damage_healed ) << eol;
    memorial_file << indent << string_format( _( "Headshots: %d" ),
                  lifetime_stats.headshots ) << eol;
    memorial_file << eol;

    //History
    memorial_file << _( "Game History" ) << eol;
    memorial_file << dump_memorial();

}

/**
 * Adds an event to the memorial log, to be written to the memorial file when
 * the character dies. The message should contain only the informational string,
 * as the timestamp and location will be automatically prepended.
 */
void player::add_memorial_log( const std::string &male_msg, const std::string &female_msg )
{
    const std::string &msg = male ? male_msg : female_msg;

    if( msg.empty() ) {
        return;
    }

    const oter_id &cur_ter = overmap_buffer.ter( global_omt_location() );
    const std::string &location = cur_ter->get_name();

    std::stringstream log_message;
    log_message << "| " << to_string( time_point( calendar::turn ) ) << " | " << location << " | " <<
                msg;

    memorial_log.push_back( log_message.str() );

}

/**
 * Loads the data in a memorial file from the given ifstream. All the memorial
 * entry lines begin with a pipe (|).
 * @param fin The ifstream to read the memorial entries from.
 */
void player::load_memorial_file( std::istream &fin )
{
    std::string entry;
    memorial_log.clear();
    while( fin.peek() == '|' ) {
        getline( fin, entry );
        memorial_log.push_back( entry );
    }
}

/**
 * Concatenates all of the memorial log entries, delimiting them with newlines,
 * and returns the resulting string. Used for saving and for writing out to the
 * memorial file.
 */
std::string player::dump_memorial() const
{
    static const char *eol = cata_files::eol();
    std::stringstream output;

    for( auto &elem : memorial_log ) {
        output << elem << eol;
    }

    return output.str();
}

void player::mod_stat( const std::string &stat, float modifier )
{
    if( stat == "thirst" ) {
        mod_thirst( modifier );
    } else if( stat == "fatigue" ) {
        mod_fatigue( modifier );
    } else if( stat == "oxygen" ) {
        oxygen += modifier;
    } else if( stat == "stamina" ) {
        stamina += modifier;
        stamina = std::min( stamina, get_stamina_max() );
        stamina = std::max( 0, stamina );
    } else {
        // Fall through to the creature method.
        Character::mod_stat( stat, modifier );
    }
}

void player::disp_morale()
{
    morale->display( ( calc_focus_equilibrium() - focus_pool ) / 100.0 );
}

time_duration player::estimate_effect_dur( const skill_id &relevant_skill,
        const efftype_id &target_effect, const time_duration &error_magnitude,
        int threshold, const Creature &target ) const
{
    const time_duration zero_duration = 0_turns;

    int skill_lvl = get_skill_level( relevant_skill );

    time_duration estimate = std::max( zero_duration, target.get_effect_dur( target_effect ) +
                                       rng( -1, 1 ) * error_magnitude *
                                       rng( 0, std::max( 0, threshold - skill_lvl ) ) );

    return estimate;
}

bool player::has_conflicting_trait( const trait_id &flag ) const
{
    return ( has_opposite_trait( flag ) || has_lower_trait( flag ) || has_higher_trait( flag ) ||
             has_same_type_trait( flag ) );
}

bool player::has_opposite_trait( const trait_id &flag ) const
{
    for( auto &i : flag->cancels ) {
        if( has_trait( i ) ) {
            return true;
        }
    }
    return false;
}

bool player::has_lower_trait( const trait_id &flag ) const
{
    for( auto &i : flag->prereqs ) {
        if( has_trait( i ) || has_lower_trait( i ) ) {
            return true;
        }
    }
    return false;
}

bool player::has_higher_trait( const trait_id &flag ) const
{
    for( auto &i : flag->replacements ) {
        if( has_trait( i ) || has_higher_trait( i ) ) {
            return true;
        }
    }
    return false;
}

bool player::has_same_type_trait( const trait_id &flag ) const
{
    for( auto &i : get_mutations_in_types( flag->types ) ) {
        if( has_trait( i ) && flag != i ) {
            return true;
        }
    }
    return false;
}

bool player::crossed_threshold() const
{
    for( auto &mut : my_mutations ) {
        if( mut.first->threshold ) {
            return true;
        }
    }
    return false;
}

bool player::purifiable( const trait_id &flag ) const
{
    return flag->purifiable;
}

void player::build_mut_dependency_map( const trait_id &mut,
                                       std::unordered_map<trait_id, int> &dependency_map, int distance )
{
    // Skip base traits and traits we've seen with a lower distance
    const auto lowest_distance = dependency_map.find( mut );
    if( !has_base_trait( mut ) && ( lowest_distance == dependency_map.end() ||
                                    distance < lowest_distance->second ) ) {
        dependency_map[mut] = distance;
        // Recurse over all prerequisite and replacement mutations
        const auto &mdata = mut.obj();
        for( auto &i : mdata.prereqs ) {
            build_mut_dependency_map( i, dependency_map, distance + 1 );
        }
        for( auto &i : mdata.prereqs2 ) {
            build_mut_dependency_map( i, dependency_map, distance + 1 );
        }
        for( auto &i : mdata.replacements ) {
            build_mut_dependency_map( i, dependency_map, distance + 1 );
        }
    }
}

void player::set_highest_cat_level()
{
    mutation_category_level.clear();

    // For each of our mutations...
    for( auto &mut : my_mutations ) {
        // ...build up a map of all prerequisite/replacement mutations along the tree, along with their distance from the current mutation
        std::unordered_map<trait_id, int> dependency_map;
        build_mut_dependency_map( mut.first, dependency_map, 0 );

        // Then use the map to set the category levels
        for( auto &i : dependency_map ) {
            const auto &mdata = i.first.obj();
            for( auto &cat : mdata.category ) {
                // Decay category strength based on how far it is from the current mutation
                mutation_category_level[cat] += 8 / static_cast<int>( std::pow( 2, i.second ) );
            }
        }
    }
}

/// Returns the mutation category with the highest strength
std::string player::get_highest_category() const
{
    int iLevel = 0;
    std::string sMaxCat;

    for( const auto &elem : mutation_category_level ) {
        if( elem.second > iLevel ) {
            sMaxCat = elem.first;
            iLevel = elem.second;
        } else if( elem.second == iLevel ) {
            sMaxCat.clear();  // no category on ties
        }
    }
    return sMaxCat;
}

/// Returns a randomly selected dream
std::string player::get_category_dream( const std::string &cat,
                                        int strength ) const
{
    std::vector<dream> valid_dreams;
    //Pull the list of dreams
    for( auto &i : dreams ) {
        //Pick only the ones matching our desired category and strength
        if( ( i.category == cat ) && ( i.strength == strength ) ) {
            // Put the valid ones into our list
            valid_dreams.push_back( i );
        }
    }
    if( valid_dreams.empty() ) {
        return "";
    }
    const dream &selected_dream = random_entry( valid_dreams );
    return random_entry( selected_dream.messages() );
}

bool player::in_climate_control()
{
    bool regulated_area = false;
    // Check
    if( has_active_bionic( bio_climate ) ) {
        return true;
    }
    if( has_trait( trait_M_SKIN3 ) && g->m.has_flag_ter_or_furn( "FUNGUS", pos() ) &&
        in_sleep_state() ) {
        return true;
    }
    for( auto &w : worn ) {
        if( w.active && w.is_power_armor() ) {
            return true;
        }
        if( worn_with_flag( "CLIMATE_CONTROL" ) ) {
            return true;
        }
    }
    if( calendar::turn >= next_climate_control_check ) {
        // save CPU and simulate acclimation.
        next_climate_control_check = calendar::turn + 20_turns;
        if( const optional_vpart_position vp = g->m.veh_at( pos() ) ) {
            regulated_area = (
                                 vp->is_inside() &&  // Already checks for opened doors
                                 vp->vehicle().total_power_w( true ) > 0 // Out of gas? No AC for you!
                             );  // TODO: (?) Force player to scrounge together an AC unit
        }
        // TODO: AC check for when building power is implemented
        last_climate_control_ret = regulated_area;
        if( !regulated_area ) {
            // Takes longer to cool down / warm up with AC, than it does to step outside and feel cruddy.
            next_climate_control_check += 40_turns;
        }
    } else {
        return last_climate_control_ret;
    }
    return regulated_area;
}

std::list<item *> player::get_radio_items()
{
    std::list<item *> rc_items;
    const invslice &stacks = inv.slice();
    for( auto &stack : stacks ) {
        item &stack_iter = stack->front();
        if( stack_iter.has_flag( "RADIO_ACTIVATION" ) ) {
            rc_items.push_back( &stack_iter );
        }
    }

    for( auto &elem : worn ) {
        if( elem.has_flag( "RADIO_ACTIVATION" ) ) {
            rc_items.push_back( &elem );
        }
    }

    if( is_armed() ) {
        if( weapon.has_flag( "RADIO_ACTIVATION" ) ) {
            rc_items.push_back( &weapon );
        }
    }
    return rc_items;
}

std::list<item *> player::get_artifact_items()
{
    std::list<item *> art_items;
    const invslice &stacks = inv.slice();
    for( auto &stack : stacks ) {
        item &stack_iter = stack->front();
        if( stack_iter.is_artifact() ) {
            art_items.push_back( &stack_iter );
        }
    }
    for( auto &elem : worn ) {
        if( elem.is_artifact() ) {
            art_items.push_back( &elem );
        }
    }
    if( is_armed() ) {
        if( weapon.is_artifact() ) {
            art_items.push_back( &weapon );
        }
    }
    return art_items;
}

bool player::has_active_optcloak() const
{
    for( auto &w : worn ) {
        if( w.active && w.typeId() == OPTICAL_CLOAK_ITEM_ID ) {
            return true;
        }
    }
    return false;
}

void player::charge_power( int amount )
{
    power_level = clamp( power_level + amount, 0, max_power_level );
}

/*
 * Calculate player brightness based on the brightest active item, as
 * per itype tag LIGHT_* and optional CHARGEDIM ( fade starting at 20% charge )
 * item.light.* is -unimplemented- for the moment, as it is a custom override for
 * applying light sources/arcs with specific angle and direction.
 */
float player::active_light() const
{
    float lumination = 0;

    int maxlum = 0;
    has_item_with( [&maxlum]( const item & it ) {
        const int lumit = it.getlight_emit();
        if( maxlum < lumit ) {
            maxlum = lumit;
        }
        return false; // continue search, otherwise has_item_with would cancel the search
    } );

    lumination = static_cast<float>( maxlum );

    if( lumination < 60 && has_active_bionic( bio_flashlight ) ) {
        lumination = 60;
    } else if( lumination < 25 && has_artifact_with( AEP_GLOW ) ) {
        lumination = 25;
    } else if( lumination < 5 && ( has_effect( effect_glowing ) ||
                                   ( has_active_bionic( bio_tattoo_led ) ||
                                     has_effect( effect_glowy_led ) ) ) ) {
        lumination = 5;
    }
    return lumination;
}

tripoint player::global_square_location() const
{
    return g->m.getabs( position );
}

tripoint player::global_sm_location() const
{
    return ms_to_sm_copy( global_square_location() );
}

tripoint player::global_omt_location() const
{
    return ms_to_omt_copy( global_square_location() );
}

const tripoint &player::pos() const
{
    return position;
}

int player::sight_range( int light_level ) const
{
    /* Via Beer-Lambert we have:
     * light_level * (1 / exp( LIGHT_TRANSPARENCY_OPEN_AIR * distance) ) <= LIGHT_AMBIENT_LOW
     * Solving for distance:
     * 1 / exp( LIGHT_TRANSPARENCY_OPEN_AIR * distance ) <= LIGHT_AMBIENT_LOW / light_level
     * 1 <= exp( LIGHT_TRANSPARENCY_OPEN_AIR * distance ) * LIGHT_AMBIENT_LOW / light_level
     * light_level <= exp( LIGHT_TRANSPARENCY_OPEN_AIR * distance ) * LIGHT_AMBIENT_LOW
     * log(light_level) <= LIGHT_TRANSPARENCY_OPEN_AIR * distance + log(LIGHT_AMBIENT_LOW)
     * log(light_level) - log(LIGHT_AMBIENT_LOW) <= LIGHT_TRANSPARENCY_OPEN_AIR * distance
     * log(LIGHT_AMBIENT_LOW / light_level) <= LIGHT_TRANSPARENCY_OPEN_AIR * distance
     * log(LIGHT_AMBIENT_LOW / light_level) * (1 / LIGHT_TRANSPARENCY_OPEN_AIR) <= distance
     */
    int range = static_cast<int>( -log( get_vision_threshold( static_cast<int>( g->m.ambient_light_at(
                                            pos() ) ) ) /
                                        static_cast<float>( light_level ) ) *
                                  ( 1.0 / LIGHT_TRANSPARENCY_OPEN_AIR ) );
    // int range = log(light_level * LIGHT_AMBIENT_LOW) / LIGHT_TRANSPARENCY_OPEN_AIR;

    // Clamp to [1, sight_max].
    return std::max( 1, std::min( range, sight_max ) );
}

int player::unimpaired_range() const
{
    return std::min( sight_max, 60 );
}

bool player::overmap_los( const tripoint &omt, int sight_points )
{
    const tripoint ompos = global_omt_location();
    if( omt.x < ompos.x - sight_points || omt.x > ompos.x + sight_points ||
        omt.y < ompos.y - sight_points || omt.y > ompos.y + sight_points ) {
        // Outside maximum sight range
        return false;
    }

    const std::vector<tripoint> line = line_to( ompos, omt, 0, 0 );
    for( size_t i = 0; i < line.size() && sight_points >= 0; i++ ) {
        const tripoint &pt = line[i];
        const oter_id &ter = overmap_buffer.ter( pt );
        sight_points -= static_cast<int>( ter->get_see_cost() );
        if( sight_points < 0 ) {
            return false;
        }
    }
    return true;
}

int player::overmap_sight_range( int light_level ) const
{
    int sight = sight_range( light_level );
    if( sight < SEEX ) {
        return 0;
    }
    if( sight <= SEEX * 4 ) {
        return ( sight / ( SEEX / 2 ) );
    }

    sight = 6;
    // The higher your perception, the farther you can see.
    sight += static_cast<int>( get_per() / 2 );
    // The higher up you are, the farther you can see.
    sight += std::max( 0, posz() ) * 2;
    // Mutations like Scout and Topographagnosia affect how far you can see.
    sight += Character::mutation_value( "overmap_sight" );

    float multiplier = Character::mutation_value( "overmap_multiplier" );
    // Binoculars double your sight range.
    const bool has_optic = ( has_item_with_flag( "ZOOM" ) || has_bionic( bio_eye_optic ) );
    if( has_optic ) {
        multiplier += 1;
    }

    sight = round( sight * multiplier );
    return std::max( sight, 3 );
}

#define MAX_CLAIRVOYANCE 40
int player::clairvoyance() const
{
    if( vision_mode_cache[VISION_CLAIRVOYANCE_SUPER] ) {
        return MAX_CLAIRVOYANCE;
    }

    if( vision_mode_cache[VISION_CLAIRVOYANCE_PLUS] ) {
        return 8;
    }

    if( vision_mode_cache[VISION_CLAIRVOYANCE] ) {
        return 3;
    }

    return 0;
}

bool player::sight_impaired() const
{
    return ( ( ( has_effect( effect_boomered ) || has_effect( effect_no_sight ) ||
                 has_effect( effect_darkness ) ) &&
               ( !( has_trait( trait_PER_SLIME_OK ) ) ) ) ||
             ( underwater && !has_bionic( bio_membrane ) && !has_trait( trait_MEMBRANE ) &&
               !worn_with_flag( "SWIM_GOGGLES" ) && !has_trait( trait_PER_SLIME_OK ) &&
               !has_trait( trait_CEPH_EYES ) && !has_trait( trait_SEESLEEP ) ) ||
             ( ( has_trait( trait_MYOPIC ) || has_trait( trait_URSINE_EYE ) ) &&
               !worn_with_flag( "FIX_NEARSIGHT" ) &&
               !has_effect( effect_contacts ) &&
               !has_bionic( bio_eye_optic ) ) ||
             has_trait( trait_PER_SLIME ) );
}

bool player::has_two_arms() const
{
    // If you've got a blaster arm, low hp arm, or you're inside a shell then you don't have two
    // arms to use.
    return !( ( has_bionic( bio_blaster ) || hp_cur[hp_arm_l] < 10 || hp_cur[hp_arm_r] < 10 ) ||
              has_active_mutation( trait_id( "SHELL2" ) ) );
}

bool player::avoid_trap( const tripoint &pos, const trap &tr ) const
{
    /** @EFFECT_DEX increases chance to avoid traps */

    /** @EFFECT_DODGE increases chance to avoid traps */
    int myroll = dice( 3, dex_cur + get_skill_level( skill_dodge ) * 1.5 );
    int traproll;
    if( tr.can_see( pos, *this ) ) {
        traproll = dice( 3, tr.get_avoidance() );
    } else {
        traproll = dice( 6, tr.get_avoidance() );
    }

    if( has_trait( trait_LIGHTSTEP ) ) {
        myroll += dice( 2, 6 );
    }

    if( has_trait( trait_CLUMSY ) ) {
        myroll -= dice( 2, 6 );
    }

    return myroll >= traproll;
}

bool player::has_alarm_clock() const
{
    return ( has_item_with_flag( "ALARMCLOCK", true ) ||
             ( g->m.veh_at( pos() ) &&
               !empty( g->m.veh_at( pos() )->vehicle().get_avail_parts( "ALARMCLOCK" ) ) ) ||
             has_bionic( bio_watch ) );
}

bool player::has_watch() const
{
    return ( has_item_with_flag( "WATCH", true ) ||
             ( g->m.veh_at( pos() ) &&
               !empty( g->m.veh_at( pos() )->vehicle().get_avail_parts( "WATCH" ) ) ) ||
             has_bionic( bio_watch ) );
}

void player::pause()
{
    moves = 0;
    recoil = MAX_RECOIL;

    // Train swimming if underwater
    if( !in_vehicle ) {
        if( underwater ) {
            practice( skill_swimming, 1 );
            drench( 100, { {
                    bp_leg_l, bp_leg_r, bp_torso, bp_arm_l,
                    bp_arm_r, bp_head, bp_eyes, bp_mouth,
                    bp_foot_l, bp_foot_r, bp_hand_l, bp_hand_r
                }
            }, true );
        } else if( g->m.has_flag( TFLAG_DEEP_WATER, pos() ) ) {
            practice( skill_swimming, 1 );
            // Same as above, except no head/eyes/mouth
            drench( 100, { {
                    bp_leg_l, bp_leg_r, bp_torso, bp_arm_l,
                    bp_arm_r, bp_foot_l, bp_foot_r, bp_hand_l,
                    bp_hand_r
                }
            }, true );
        } else if( g->m.has_flag( "SWIMMABLE", pos() ) ) {
            drench( 40, { { bp_foot_l, bp_foot_r, bp_leg_l, bp_leg_r } }, false );
        }
    }

    // Try to put out clothing/hair fire
    if( has_effect( effect_onfire ) ) {
        time_duration total_removed = 0_turns;
        time_duration total_left = 0_turns;
        bool on_ground = has_effect( effect_downed );
        for( const body_part bp : all_body_parts ) {
            effect &eff = get_effect( effect_onfire, bp );
            if( eff.is_null() ) {
                continue;
            }

            // TODO: Tools and skills
            total_left += eff.get_duration();
            // Being on the ground will smother the fire much faster because you can roll
            const time_duration dur_removed = on_ground ? eff.get_duration() / 2 + 2_turns : 1_turns;
            eff.mod_duration( -dur_removed );
            total_removed += dur_removed;
        }

        // Don't drop on the ground when the ground is on fire
        if( total_left > 1_minutes && !is_dangerous_fields( g->m.field_at( pos() ) ) ) {
            add_effect( effect_downed, 2_turns, num_bp, false, 0, true );
            add_msg_player_or_npc( m_warning,
                                   _( "You roll on the ground, trying to smother the fire!" ),
                                   _( "<npcname> rolls on the ground!" ) );
        } else if( total_removed > 0_turns ) {
            add_msg_player_or_npc( m_warning,
                                   _( "You attempt to put out the fire on you!" ),
                                   _( "<npcname> attempts to put out the fire on them!" ) );
        }
    }

    if( is_npc() ) {
        // The stuff below doesn't apply to NPCs
        // search_surroundings should eventually do, though
        return;
    }

    VehicleList vehs = g->m.get_vehicles();
    vehicle *veh = nullptr;
    for( auto &v : vehs ) {
        veh = v.v;
        if( veh && veh->is_moving() && veh->player_in_control( *this ) ) {
            if( one_in( 8 ) ) {
                double exp_temp = 1 + veh->total_mass() / 400.0_kilogram + std::abs( veh->velocity / 3200.0 );
                int experience = static_cast<int>( exp_temp );
                if( exp_temp - experience > 0 && x_in_y( exp_temp - experience, 1.0 ) ) {
                    experience++;
                }
                practice( skill_id( "driving" ), experience );
            }
            break;
        }
    }

    search_surroundings();
}

int player::get_shout_volume() const
{
    int base = 10;
    int shout_multiplier = 2;

    // Mutations make shouting louder, they also define the default message
    if( has_trait( trait_SHOUT3 ) ) {
        shout_multiplier = 4;
        base = 20;
    } else if( has_trait( trait_SHOUT2 ) ) {
        base = 15;
        shout_multiplier = 3;
    }

    // Masks and such dampen the sound
    // Balanced around whisper for wearing bondage mask
    // and noise ~= 10 (door smashing) for wearing dust mask for character with strength = 8
    /** @EFFECT_STR increases shouting volume */
    const int penalty = encumb( bp_mouth ) * 3 / 2;
    int noise = base + str_cur * shout_multiplier - penalty;

    // Minimum noise volume possible after all reductions.
    // Volume 1 can't be heard even by player
    constexpr int minimum_noise = 2;

    if( noise <= base ) {
        noise = std::max( minimum_noise, noise );
    }

    // Screaming underwater is not good for oxygen and harder to do overall
    if( underwater ) {
        noise = std::max( minimum_noise, noise / 2 );
    }
    return noise;
}

void player::shout( std::string msg, bool order )
{
    int base = 10;
    std::string shout = "";

    // Mutations make shouting louder, they also define the default message
    if( has_trait( trait_SHOUT3 ) ) {
        base = 20;
        if( msg.empty() ) {
            msg = is_player() ? _( "yourself let out a piercing howl!" ) : _( "a piercing howl!" );
            shout = "howl";
        }
    } else if( has_trait( trait_SHOUT2 ) ) {
        base = 15;
        if( msg.empty() ) {
            msg = is_player() ? _( "yourself scream loudly!" ) : _( "a loud scream!" );
            shout = "scream";
        }
    }

    if( msg.empty() ) {
        msg = is_player() ? _( "yourself shout loudly!" ) : _( "a loud shout!" );
        shout = "default";
    }
    int noise = get_shout_volume();

    // Minimum noise volume possible after all reductions.
    // Volume 1 can't be heard even by player
    constexpr int minimum_noise = 2;

    if( noise <= base ) {
        std::string dampened_shout;
        std::transform( msg.begin(), msg.end(), std::back_inserter( dampened_shout ), tolower );
        msg = std::move( dampened_shout );
    }

    // Screaming underwater is not good for oxygen and harder to do overall
    if( underwater ) {
        if( !has_trait( trait_GILLS ) && !has_trait( trait_GILLS_CEPH ) ) {
            mod_stat( "oxygen", -noise );
        }
    }

    const int penalty = encumb( bp_mouth ) * 3 / 2;
    // TODO: indistinct noise descriptions should be handled in the sounds code
    if( noise <= minimum_noise ) {
        add_msg_if_player( m_warning,
                           _( "The sound of your voice is almost completely muffled!" ) );
        msg = is_player() ? _( "your muffled shout" ) : _( "an indistinct voice" );
    } else if( noise * 2 <= noise + penalty ) {
        // The shout's volume is 1/2 or lower of what it would be without the penalty
        add_msg_if_player( m_warning, _( "The sound of your voice is significantly muffled!" ) );
    }

    sounds::sound( pos(), noise, order ? sounds::sound_t::order : sounds::sound_t::alert, msg, false,
                   "shout", shout );
}

void player::set_movement_mode( const std::string &new_mode )
{
    if( new_mode == "run" ) {
        if( stamina > 0 && !has_effect( effect_winded ) ) {
            move_mode = "run";
            if( is_hauling() ) {
                stop_hauling();
            }
            add_msg( _( "You start running." ) );
        } else {
            add_msg( m_bad, _( "You're too tired to run." ) );
        }
    } else if( new_mode == "crouch" ) {
        move_mode = "crouch";
        add_msg( _( "You start crouching." ) );
    } else {
        move_mode = "walk";
        add_msg( _( "You start walking." ) );
    }
}

const std::string player::get_movement_mode() const
{
    return move_mode;
}

void player::toggle_run_mode()
{
    if( move_mode == "run" ) {
        set_movement_mode( "walk" );
    } else {
        set_movement_mode( "run" );
    }
}

void player::toggle_crouch_mode()
{
    if( move_mode == "crouch" ) {
        set_movement_mode( "walk" );
    } else {
        set_movement_mode( "crouch" );
    }
}

void player::reset_move_mode()
{
    if( move_mode != "walk" ) {
        set_movement_mode( "walk" );
    }
}

void player::cycle_move_mode()
{
    if( move_mode == "walk" ) {
        set_movement_mode( "run" );
    } else if( move_mode == "run" ) {
        set_movement_mode( "crouch" );
    } else if( move_mode == "crouch" ) {
        set_movement_mode( "walk" );
    }
}

void player::search_surroundings()
{
    if( controlling_vehicle ) {
        return;
    }
    // Search for traps in a larger area than before because this is the only
    // way we can "find" traps that aren't marked as visible.
    // Detection formula takes care of likelihood of seeing within this range.
    for( const tripoint &tp : g->m.points_in_radius( pos(), 5 ) ) {
        const trap &tr = g->m.tr_at( tp );
        if( tr.is_null() || tp == pos() ) {
            continue;
        }
        if( has_active_bionic( bio_ground_sonar ) && !knows_trap( tp ) &&
            ( tr.loadid == tr_beartrap_buried ||
              tr.loadid == tr_landmine_buried || tr.loadid == tr_sinkhole ) ) {
            const std::string direction = direction_name( direction_from( pos(), tp ) );
            add_msg_if_player( m_warning, _( "Your ground sonar detected a %1$s to the %2$s!" ),
                               tr.name(), direction );
            add_known_trap( tp, tr );
        }
        if( !sees( tp ) ) {
            continue;
        }
        if( tr.name().empty() || tr.can_see( tp, *this ) ) {
            // Already seen, or has no name -> can never be seen
            continue;
        }
        // Chance to detect traps we haven't yet seen.
        if( tr.detect_trap( tp, *this ) ) {
            if( tr.get_visibility() > 0 ) {
                // Only bug player about traps that aren't trivial to spot.
                const std::string direction = direction_name(
                                                  direction_from( pos(), tp ) );
                add_msg_if_player( _( "You've spotted a %1$s to the %2$s!" ),
                                   tr.name(), direction );
            }
            add_known_trap( tp, tr );
        }
    }
}

int player::read_speed( bool return_stat_effect ) const
{
    // Stat window shows stat effects on based on current stat
    const int intel = get_int();
    /** @EFFECT_INT increases reading speed */
    int ret = 1000 - 50 * ( intel - 8 );

    if( has_bionic( afs_bio_linguistic_coprocessor ) ) { // Aftershock
        ret *= .85;
    }

    if( has_trait( trait_FASTREADER ) ) {
        ret *= .8;
    }

    if( has_trait( trait_PROF_DICEMASTER ) ) {
        ret *= .9;
    }

    if( has_trait( trait_SLOWREADER ) ) {
        ret *= 1.3;
    }

    if( ret < 100 ) {
        ret = 100;
    }
    // return_stat_effect actually matters here
    return ( return_stat_effect ? ret : ret / 10 );
}

int player::rust_rate( bool return_stat_effect ) const
{
    if( get_option<std::string>( "SKILL_RUST" ) == "off" ) {
        return 0;
    }

    // Stat window shows stat effects on based on current stat
    int intel = get_int();
    /** @EFFECT_INT reduces skill rust */
    int ret = ( ( get_option<std::string>( "SKILL_RUST" ) == "vanilla" ||
                  get_option<std::string>( "SKILL_RUST" ) == "capped" ) ? 500 : 500 - 35 * ( intel - 8 ) );

    if( has_trait( trait_FORGETFUL ) ) {
        ret *= 1.33;
    }

    if( has_trait( trait_GOODMEMORY ) ) {
        ret *= .66;
    }

    if( ret < 0 ) {
        ret = 0;
    }

    // return_stat_effect actually matters here
    return ( return_stat_effect ? ret : ret / 10 );
}

int player::talk_skill() const
{
    /** @EFFECT_INT slightly increases talking skill */

    /** @EFFECT_PER slightly increases talking skill */

    /** @EFFECT_SPEECH increases talking skill */
    int ret = get_int() + get_per() + get_skill_level( skill_id( "speech" ) ) * 3;
    return ret;
}

int player::intimidation() const
{
    /** @EFFECT_STR increases intimidation factor */
    int ret = get_str() * 2;
    if( weapon.is_gun() ) {
        ret += 10;
    }
    if( weapon.damage_melee( DT_BASH ) >= 12 ||
        weapon.damage_melee( DT_CUT ) >= 12 ||
        weapon.damage_melee( DT_STAB ) >= 12 ) {
        ret += 5;
    }

    if( stim > 20 ) {
        ret += 2;
    }
    if( has_effect( effect_drunk ) ) {
        ret -= 4;
    }

    return ret;
}

bool player::is_dead_state() const
{
    return hp_cur[hp_head] <= 0 || hp_cur[hp_torso] <= 0;
}

void player::on_dodge( Creature *source, float difficulty )
{
    static const matec_id tec_none( "tec_none" );

    // Each avoided hit consumes an available dodge
    // When no more available we are likely to fail player::dodge_roll
    dodges_left--;

    // dodging throws of our aim unless we are either skilled at dodging or using a small weapon
    if( is_armed() && weapon.is_gun() ) {
        recoil += std::max( weapon.volume() / 250_ml - get_skill_level( skill_dodge ), 0 ) * rng( 0, 100 );
        recoil = std::min( MAX_RECOIL, recoil );
    }

    // Even if we are not to train still call practice to prevent skill rust
    difficulty = std::max( difficulty, 0.0f );
    practice( skill_dodge, difficulty * 2, difficulty );

    ma_ondodge_effects();

    // For adjacent attackers check for techniques usable upon successful dodge
    if( source && square_dist( pos(), source->pos() ) == 1 ) {
        matec_id tec = pick_technique( *source, used_weapon(), false, true, false );
        if( tec != tec_none ) {
            melee_attack( *source, false, tec );
        }
    }
}

void player::on_hit( Creature *source, body_part bp_hit,
                     float /*difficulty*/, dealt_projectile_attack const *const proj )
{
    check_dead_state();
    if( source == nullptr || proj != nullptr ) {
        return;
    }

    bool u_see = g->u.sees( *this );
    if( has_active_bionic( bionic_id( "bio_ods" ) ) && power_level > 5 ) {
        if( is_player() ) {
            add_msg( m_good, _( "Your offensive defense system shocks %s in mid-attack!" ),
                     source->disp_name() );
        } else if( u_see ) {
            add_msg( _( "%1$s's offensive defense system shocks %2$s in mid-attack!" ),
                     disp_name(),
                     source->disp_name() );
        }
        int shock = rng( 1, 4 );
        charge_power( -shock );
        damage_instance ods_shock_damage;
        ods_shock_damage.add_damage( DT_ELECTRIC, shock * 5 );
        // Should hit body part used for attack
        source->deal_damage( this, bp_torso, ods_shock_damage );
    }
    if( !wearing_something_on( bp_hit ) &&
        ( has_trait( trait_SPINES ) || has_trait( trait_QUILLS ) ) ) {
        int spine = rng( 1, has_trait( trait_QUILLS ) ? 20 : 8 );
        if( !is_player() ) {
            if( u_see ) {
                add_msg( _( "%1$s's %2$s puncture %3$s in mid-attack!" ), name,
                         ( has_trait( trait_QUILLS ) ? _( "quills" ) : _( "spines" ) ),
                         source->disp_name() );
            }
        } else {
            add_msg( m_good, _( "Your %1$s puncture %2$s in mid-attack!" ),
                     ( has_trait( trait_QUILLS ) ? _( "quills" ) : _( "spines" ) ),
                     source->disp_name() );
        }
        damage_instance spine_damage;
        spine_damage.add_damage( DT_STAB, spine );
        source->deal_damage( this, bp_torso, spine_damage );
    }
    if( ( !( wearing_something_on( bp_hit ) ) ) && ( has_trait( trait_THORNS ) ) &&
        ( !( source->has_weapon() ) ) ) {
        if( !is_player() ) {
            if( u_see ) {
                add_msg( _( "%1$s's %2$s scrape %3$s in mid-attack!" ), name,
                         _( "thorns" ), source->disp_name() );
            }
        } else {
            add_msg( m_good, _( "Your thorns scrape %s in mid-attack!" ), source->disp_name() );
        }
        int thorn = rng( 1, 4 );
        damage_instance thorn_damage;
        thorn_damage.add_damage( DT_CUT, thorn );
        // In general, critters don't have separate limbs
        // so safer to target the torso
        source->deal_damage( this, bp_torso, thorn_damage );
    }
    if( ( !( wearing_something_on( bp_hit ) ) ) && ( has_trait( trait_CF_HAIR ) ) ) {
        if( !is_player() ) {
            if( u_see ) {
                add_msg( _( "%1$s gets a load of %2$s's %3$s stuck in!" ), source->disp_name(),
                         name, ( _( "hair" ) ) );
            }
        } else {
            add_msg( m_good, _( "Your hairs detach into %s!" ), source->disp_name() );
        }
        source->add_effect( effect_stunned, 2_turns );
        if( one_in( 3 ) ) { // In the eyes!
            source->add_effect( effect_blind, 2_turns );
        }
    }
}

int player::get_lift_assist() const
{
    int result = 0;
    const std::vector<npc *> helpers = g->u.get_crafting_helpers();
    for( const npc *np : helpers ) {
        result += np->get_str();
    }
    return result;
}

int player::get_num_crafting_helpers( int max ) const
{
    std::vector<npc *> helpers = g->u.get_crafting_helpers();
    return std::min( max, static_cast<int>( helpers.size() ) );
}

void player::on_hurt( Creature *source, bool disturb /*= true*/ )
{
    if( has_trait( trait_ADRENALINE ) && !has_effect( effect_adrenaline ) &&
        ( hp_cur[hp_head] < 25 || hp_cur[hp_torso] < 15 ) ) {
        add_effect( effect_adrenaline, 20_minutes );
    }

    if( disturb ) {
        if( has_effect( effect_sleep ) && !has_effect( effect_narcosis ) ) {
            wake_up();
        }
        if( !is_npc() ) {
            if( source != nullptr ) {
                g->cancel_activity_or_ignore_query( distraction_type::attacked,
                                                    string_format( _( "You were attacked by %s!" ),
                                                            source->disp_name() ) );
            } else {
                g->cancel_activity_or_ignore_query( distraction_type::attacked, _( "You were hurt!" ) );
            }
        }
    }

    if( is_dead_state() ) {
        set_killer( source );
    }
}

bool player::immune_to( body_part bp, damage_unit dam ) const
{
    if( has_trait( trait_DEBUG_NODMG ) || is_immune_damage( dam.type ) ) {
        return true;
    }

    passive_absorb_hit( bp, dam );

    for( const item &cloth : worn ) {
        if( cloth.get_coverage() == 100 && cloth.covers( bp ) ) {
            cloth.mitigate_damage( dam );
        }
    }

    return dam.amount <= 0;
}

dealt_damage_instance player::deal_damage( Creature *source, body_part bp,
        const damage_instance &d )
{
    if( has_trait( trait_DEBUG_NODMG ) ) {
        return dealt_damage_instance();
    }

    //damage applied here
    dealt_damage_instance dealt_dams = Creature::deal_damage( source, bp, d );
    //block reduction should be by applied this point
    int dam = dealt_dams.total_damage();

    // TODO: Pre or post blit hit tile onto "this"'s location here
    if( dam > 0 && g->u.sees( pos() ) ) {
        g->draw_hit_player( *this, dam );

        if( is_player() && source ) {
            //monster hits player melee
            SCT.add( posx(), posy(),
                     direction_from( 0, 0, posx() - source->posx(), posy() - source->posy() ),
                     get_hp_bar( dam, get_hp_max( player::bp_to_hp( bp ) ) ).first, m_bad,
                     body_part_name( bp ), m_neutral );
        }
    }

    // handle snake artifacts
    if( has_artifact_with( AEP_SNAKES ) && dam >= 6 ) {
        int snakes = dam / 6;
        std::vector<tripoint> valid;
        for( const tripoint &dest : g->m.points_in_radius( pos(), 1 ) ) {
            if( g->is_empty( dest ) ) {
                valid.push_back( dest );
            }
        }
        if( snakes > static_cast<int>( valid.size() ) ) {
            snakes = static_cast<int>( valid.size() );
        }
        if( snakes == 1 ) {
            add_msg( m_warning, _( "A snake sprouts from your body!" ) );
        } else if( snakes >= 2 ) {
            add_msg( m_warning, _( "Some snakes sprout from your body!" ) );
        }
        for( int i = 0; i < snakes && !valid.empty(); i++ ) {
            const tripoint target = random_entry_removed( valid );
            if( monster *const snake = g->summon_mon( mon_shadow_snake, target ) ) {
                snake->friendly = -1;
            }
        }
    }

    // And slimespawners too
    if( ( has_trait( trait_SLIMESPAWNER ) ) && ( dam >= 10 ) && one_in( 20 - dam ) ) {
        std::vector<tripoint> valid;
        for( const tripoint &dest : g->m.points_in_radius( pos(), 1 ) ) {
            if( g->is_empty( dest ) ) {
                valid.push_back( dest );
            }
        }
        add_msg( m_warning, _( "Slime is torn from you, and moves on its own!" ) );
        int numslime = 1;
        for( int i = 0; i < numslime && !valid.empty(); i++ ) {
            const tripoint target = random_entry_removed( valid );
            if( monster *const slime = g->summon_mon( mon_player_blob, target ) ) {
                slime->friendly = -1;
            }
        }
    }

    //Acid blood effects.
    bool u_see = g->u.sees( *this );
    int cut_dam = dealt_dams.type_damage( DT_CUT );
    if( source && has_trait( trait_ACIDBLOOD ) && !one_in( 3 ) &&
        ( dam >= 4 || cut_dam > 0 ) && ( rl_dist( g->u.pos(), source->pos() ) <= 1 ) ) {
        if( is_player() ) {
            add_msg( m_good, _( "Your acidic blood splashes %s in mid-attack!" ),
                     source->disp_name() );
        } else if( u_see ) {
            add_msg( _( "%1$s's acidic blood splashes on %2$s in mid-attack!" ),
                     disp_name(), source->disp_name() );
        }
        damage_instance acidblood_damage;
        acidblood_damage.add_damage( DT_ACID, rng( 4, 16 ) );
        if( !one_in( 4 ) ) {
            source->deal_damage( this, bp_arm_l, acidblood_damage );
            source->deal_damage( this, bp_arm_r, acidblood_damage );
        } else {
            source->deal_damage( this, bp_torso, acidblood_damage );
            source->deal_damage( this, bp_head, acidblood_damage );
        }
    }

    int recoil_mul = 100;
    switch( bp ) {
        case bp_eyes:
            if( dam > 5 || cut_dam > 0 ) {
                const time_duration minblind = std::max( 1_turns, 1_turns * ( dam + cut_dam ) / 10 );
                const time_duration maxblind = std::min( 5_turns, 1_turns * ( dam + cut_dam ) / 4 );
                add_effect( effect_blind, rng( minblind, maxblind ) );
            }
            break;
        case bp_torso:
            break;
        case bp_hand_l: // Fall through to arms
        case bp_arm_l:
            // Hit to arms/hands are really bad to our aim
            recoil_mul = 200;
            break;
        case bp_hand_r: // Fall through to arms
        case bp_arm_r:
            recoil_mul = 200;
            break;
        case bp_foot_l: // Fall through to legs
        case bp_leg_l:
            break;
        case bp_foot_r: // Fall through to legs
        case bp_leg_r:
            break;
        case bp_mouth: // Fall through to head damage
        case bp_head:
            // TODO: Some daze maybe? Move drain?
            break;
        default:
            debugmsg( "Wacky body part hit!" );
    }

    // TODO: Scale with damage in a way that makes sense for power armors, plate armor and naked skin.
    recoil += recoil_mul * weapon.volume() / 250_ml;
    recoil = std::min( MAX_RECOIL, recoil );
    //looks like this should be based off of dealt damages, not d as d has no damage reduction applied.
    // Skip all this if the damage isn't from a creature. e.g. an explosion.
    if( source != nullptr ) {
        if( source->has_flag( MF_GRABS ) && !source->is_hallucination() ) {
            /** @EFFECT_DEX increases chance to avoid being grabbed, if DEX>STR */

            /** @EFFECT_STR increases chance to avoid being grabbed, if STR>DEX */
            if( has_grab_break_tec() && get_grab_resist() > 0 &&
                ( get_dex() > get_str() ? rng( 0, get_dex() ) : rng( 0, get_str() ) ) >
                rng( 0, 10 ) ) {
                if( has_effect( effect_grabbed ) ) {
                    add_msg_if_player( m_warning, _( "You are being grabbed by %s, but you bat it away!" ),
                                       source->disp_name() );
                } else {
                    add_msg_player_or_npc( m_info, _( "You are being grabbed by %s, but you break its grab!" ),
                                           _( "<npcname> are being grabbed by %s, but they break its grab!" ),
                                           source->disp_name() );
                }
            } else {
                int prev_effect = get_effect_int( effect_grabbed );
                add_effect( effect_grabbed, 2_turns, bp_torso, false, prev_effect + 2 );
                add_msg_player_or_npc( m_bad, _( "You are grabbed by %s!" ), _( "<npcname> is grabbed by %s!" ),
                                       source->disp_name() );
            }
        }
    }

    if( get_option<bool>( "FILTHY_WOUNDS" ) ) {
        int sum_cover = 0;
        for( const item &i : worn ) {
            if( i.covers( bp ) && i.is_filthy() ) {
                sum_cover += i.get_coverage();
            }
        }

        // Chance of infection is damage (with cut and stab x4) * sum of coverage on affected body part, in percent.
        // i.e. if the body part has a sum of 100 coverage from filthy clothing,
        // each point of damage has a 1% change of causing infection.
        if( sum_cover > 0 ) {
            const int cut_type_dam = dealt_dams.type_damage( DT_CUT ) + dealt_dams.type_damage( DT_STAB );
            const int combined_dam = dealt_dams.type_damage( DT_BASH ) + ( cut_type_dam * 4 );
            const int infection_chance = ( combined_dam * sum_cover ) / 100;
            if( x_in_y( infection_chance, 100 ) ) {
                if( has_effect( effect_bite, bp ) ) {
                    add_effect( effect_bite, 40_minutes, bp, true );
                } else if( has_effect( effect_infected, bp ) ) {
                    add_effect( effect_infected, 25_minutes, bp, true );
                } else {
                    add_effect( effect_bite, 1_turns, bp, true );
                }
                add_msg_if_player( _( "Filth from your clothing has implanted deep in the wound." ) );
            }
        }
    }

    on_hurt( source );
    return dealt_dams;
}

void player::mod_pain( int npain )
{
    if( npain > 0 ) {
        if( has_trait( trait_NOPAIN ) ) {
            return;
        }
        // always increase pain gained by one from these bad mutations
        if( has_trait( trait_MOREPAIN ) ) {
            npain += std::max( 1, roll_remainder( npain * 0.25 ) );
        } else if( has_trait( trait_MOREPAIN2 ) ) {
            npain += std::max( 1, roll_remainder( npain * 0.5 ) );
        } else if( has_trait( trait_MOREPAIN3 ) ) {
            npain += std::max( 1, roll_remainder( npain * 1.0 ) );
        }

        if( npain > 1 ) {
            // if it's 1 it'll just become 0, which is bad
            if( has_trait( trait_PAINRESIST_TROGLO ) ) {
                npain = roll_remainder( npain * 0.5 );
            } else if( has_trait( trait_PAINRESIST ) ) {
                npain = roll_remainder( npain * 0.67 );
            }
        }
    }
    Creature::mod_pain( npain );
}

void player::set_pain( int npain )
{
    const int prev_pain = get_perceived_pain();
    Creature::set_pain( npain );
    const int cur_pain = get_perceived_pain();

    if( cur_pain != prev_pain ) {
        react_to_felt_pain( cur_pain - prev_pain );
        on_stat_change( "perceived_pain", cur_pain );
    }
}

int player::get_perceived_pain() const
{
    if( get_effect_int( effect_adrenaline ) > 1 ) {
        return 0;
    }

    return std::max( get_pain() - get_painkiller(), 0 );
}

void player::mod_painkiller( int npkill )
{
    set_painkiller( pkill + npkill );
}

void player::set_painkiller( int npkill )
{
    npkill = std::max( npkill, 0 );
    if( pkill != npkill ) {
        const int prev_pain = get_perceived_pain();
        pkill = npkill;
        on_stat_change( "pkill", pkill );
        const int cur_pain = get_perceived_pain();

        if( cur_pain != prev_pain ) {
            react_to_felt_pain( cur_pain - prev_pain );
            on_stat_change( "perceived_pain", cur_pain );
        }
    }
}

int player::get_painkiller() const
{
    return pkill;
}

void player::react_to_felt_pain( int intensity )
{
    if( intensity <= 0 ) {
        return;
    }
    if( is_player() && intensity >= 2 ) {
        g->cancel_activity_or_ignore_query( distraction_type::pain,  _( "Ouch, something hurts!" ) );
    }
    // Only a large pain burst will actually wake people while sleeping.
    if( has_effect( effect_sleep ) && !has_effect( effect_narcosis ) ) {
        int pain_thresh = rng( 3, 5 );

        if( has_trait( trait_HEAVYSLEEPER ) ) {
            pain_thresh += 2;
        } else if( has_trait( trait_HEAVYSLEEPER2 ) ) {
            pain_thresh += 5;
        }

        if( intensity >= pain_thresh ) {
            wake_up();
        }
    }
}

int player::reduce_healing_effect( const efftype_id &eff_id, int remove_med, body_part hurt )
{
    effect &e = get_effect( eff_id, hurt );
    int intensity = e.get_intensity();
    if( remove_med < intensity ) {
        if( eff_id == effect_bandaged ) {
            add_msg_if_player( m_bad, _( "Bandages on your %s were damaged!" ), body_part_name( hurt ) );
        } else  if( eff_id == effect_disinfected ) {
            add_msg_if_player( m_bad, _( "You got some filth on your disinfected %s!" ),
                               body_part_name( hurt ) );
        }
    } else {
        if( eff_id == effect_bandaged ) {
            add_msg_if_player( m_bad, _( "Bandages on your %s were destroyed!" ), body_part_name( hurt ) );
        } else  if( eff_id == effect_disinfected ) {
            add_msg_if_player( m_bad, _( "Your %s is no longer disinfected!" ), body_part_name( hurt ) );
        }
    }
    e.mod_duration( -6_hours * remove_med );
    return intensity;
}

/*
    Where damage to player is actually applied to hit body parts
    Might be where to put bleed stuff rather than in player::deal_damage()
 */
void player::apply_damage( Creature *source, body_part hurt, int dam, const bool bypass_med )
{
    if( is_dead_state() || has_trait( trait_DEBUG_NODMG ) ) {
        // don't do any more damage if we're already dead
        // Or if we're debugging and don't want to die
        return;
    }

    hp_part hurtpart = bp_to_hp( hurt );
    if( hurtpart == num_hp_parts ) {
        debugmsg( "Wacky body part hurt!" );
        hurtpart = hp_torso;
    }

    mod_pain( dam / 2 );

    hp_cur[hurtpart] -= dam;
    if( hp_cur[hurtpart] < 0 ) {
        lifetime_stats.damage_taken += hp_cur[hurtpart];
        hp_cur[hurtpart] = 0;
    }

    if( hp_cur[hurtpart] <= 0 && ( source == nullptr || !source->is_hallucination() ) ) {
        if( has_effect( effect_mending, hurt ) ) {
            effect &e = get_effect( effect_mending, hurt );
            float remove_mend = dam / 20.0f;
            e.mod_duration( -e.get_max_duration() * remove_mend );
        }
    }

    lifetime_stats.damage_taken += dam;
    if( dam > get_painkiller() ) {
        on_hurt( source );
    }

    if( !bypass_med ) {
        // remove healing effects if damaged
        int remove_med = roll_remainder( dam / 5.0f );
        if( remove_med > 0 && has_effect( effect_bandaged, hurt ) ) {
            remove_med -= reduce_healing_effect( effect_bandaged, remove_med, hurt );
        }
        if( remove_med > 0 && has_effect( effect_disinfected, hurt ) ) {
<<<<<<< HEAD
            reduce_healing_effect( effect_disinfected, remove_med, hurt );
=======
            // NOLINTNEXTLINE(clang-analyzer-deadcode.DeadStores)
            remove_med -= reduce_healing_effect( effect_disinfected, remove_med, hurt );
>>>>>>> ca633a00
        }
    }
}

void player::heal( body_part healed, int dam )
{
    hp_part healpart;
    switch( healed ) {
        case bp_eyes: // Fall through to head damage
        case bp_mouth: // Fall through to head damage
        case bp_head:
            healpart = hp_head;
            break;
        case bp_torso:
            healpart = hp_torso;
            break;
        case bp_hand_l:
            // Shouldn't happen, but fall through to arms
            debugmsg( "Heal against hands!" );
        /* fallthrough */
        case bp_arm_l:
            healpart = hp_arm_l;
            break;
        case bp_hand_r:
            // Shouldn't happen, but fall through to arms
            debugmsg( "Heal against hands!" );
        /* fallthrough */
        case bp_arm_r:
            healpart = hp_arm_r;
            break;
        case bp_foot_l:
            // Shouldn't happen, but fall through to legs
            debugmsg( "Heal against feet!" );
        /* fallthrough */
        case bp_leg_l:
            healpart = hp_leg_l;
            break;
        case bp_foot_r:
            // Shouldn't happen, but fall through to legs
            debugmsg( "Heal against feet!" );
        /* fallthrough */
        case bp_leg_r:
            healpart = hp_leg_r;
            break;
        default:
            debugmsg( "Wacky body part healed!" );
            healpart = hp_torso;
    }
    heal( healpart, dam );
}

void player::heal( hp_part healed, int dam )
{
    if( hp_cur[healed] > 0 ) {
        hp_cur[healed] += dam;
        if( hp_cur[healed] > hp_max[healed] ) {
            lifetime_stats.damage_healed -= hp_cur[healed] - hp_max[healed];
            hp_cur[healed] = hp_max[healed];
        }
        lifetime_stats.damage_healed += dam;
    }
}

void player::healall( int dam )
{
    for( int healed_part = 0; healed_part < num_hp_parts; healed_part++ ) {
        heal( static_cast<hp_part>( healed_part ), dam );
    }
}

void player::hurtall( int dam, Creature *source, bool disturb /*= true*/ )
{
    if( is_dead_state() || has_trait( trait_DEBUG_NODMG ) || dam <= 0 ) {
        return;
    }

    for( int i = 0; i < num_hp_parts; i++ ) {
        const hp_part bp = static_cast<hp_part>( i );
        // Don't use apply_damage here or it will annoy the player with 6 queries
        hp_cur[bp] -= dam;
        lifetime_stats.damage_taken += dam;
        if( hp_cur[bp] < 0 ) {
            lifetime_stats.damage_taken += hp_cur[bp];
            hp_cur[bp] = 0;
        }
    }

    // Low pain: damage is spread all over the body, so not as painful as 6 hits in one part
    mod_pain( dam );
    on_hurt( source, disturb );
}

int player::hitall( int dam, int vary, Creature *source )
{
    int damage_taken = 0;
    for( int i = 0; i < num_hp_parts; i++ ) {
        const body_part bp = hp_to_bp( static_cast<hp_part>( i ) );
        int ddam = vary ? dam * rng( 100 - vary, 100 ) / 100 : dam;
        int cut = 0;
        auto damage = damage_instance::physical( ddam, cut, 0 );
        damage_taken += deal_damage( source, bp, damage ).total_damage();
    }
    return damage_taken;
}

float player::fall_damage_mod() const
{
    float ret = 1.0f;

    // Ability to land properly is 2x as important as dexterity itself
    /** @EFFECT_DEX decreases damage from falling */

    /** @EFFECT_DODGE decreases damage from falling */
    float dex_dodge = dex_cur / 2 + get_skill_level( skill_dodge );
    // Penalize for wearing heavy stuff
    dex_dodge -= ( ( ( encumb( bp_leg_l ) + encumb( bp_leg_r ) ) / 2 ) + ( encumb(
                       bp_torso ) / 1 ) ) / 10;
    // But prevent it from increasing damage
    dex_dodge = std::max( 0.0f, dex_dodge );
    // 100% damage at 0, 75% at 10, 50% at 20 and so on
    ret *= ( 100.0f - ( dex_dodge * 4.0f ) ) / 100.0f;

    if( has_trait( trait_PARKOUR ) ) {
        ret *= 2.0f / 3.0f;
    }

    // TODO: Bonus for Judo, mutations. Penalty for heavy weight (including mutations)
    return std::max( 0.0f, ret );
}

// force is maximum damage to hp before scaling
int player::impact( const int force, const tripoint &p )
{
    // Falls over ~30m are fatal more often than not
    // But that would be quite a lot considering 21 z-levels in game
    // so let's assume 1 z-level is comparable to 30 force

    if( force <= 0 ) {
        return force;
    }

    // Damage modifier (post armor)
    float mod = 1.0f;
    int effective_force = force;
    int cut = 0;
    // Percentage armor penetration - armor won't help much here
    // TODO: Make cushioned items like bike helmets help more
    float armor_eff = 1.0f;
    // Shock Absorber CBM heavily reduces damage
    const bool shock_absorbers = has_active_bionic( bionic_id( "bio_shock_absorber" ) );

    // Being slammed against things rather than landing means we can't
    // control the impact as well
    const bool slam = p != pos();
    std::string target_name = "a swarm of bugs";
    Creature *critter = g->critter_at( p );
    if( critter != this && critter != nullptr ) {
        target_name = critter->disp_name();
        // Slamming into creatures and NPCs
        // TODO: Handle spikes/horns and hard materials
        armor_eff = 0.5f; // 2x as much as with the ground
        // TODO: Modify based on something?
        mod = 1.0f;
        effective_force = force;
    } else if( const optional_vpart_position vp = g->m.veh_at( p ) ) {
        // Slamming into vehicles
        // TODO: Integrate it with vehicle collision function somehow
        target_name = vp->vehicle().disp_name();
        if( vp.part_with_feature( "SHARP", true ) ) {
            // Now we're actually getting impaled
            cut = force; // Lots of fun
        }

        mod = slam ? 1.0f : fall_damage_mod();
        armor_eff = 0.25f; // Not much
        if( !slam && vp->part_with_feature( "ROOF", true ) ) {
            // Roof offers better landing than frame or pavement
            effective_force /= 2; // TODO: Make this not happen with heavy duty/plated roof
        }
    } else {
        // Slamming into terrain/furniture
        target_name = g->m.disp_name( p );
        int hard_ground = g->m.has_flag( TFLAG_DIGGABLE, p ) ? 0 : 3;
        armor_eff = 0.25f; // Not much
        // Get cut by stuff
        // This isn't impalement on metal wreckage, more like flying through a closed window
        cut = g->m.has_flag( TFLAG_SHARP, p ) ? 5 : 0;
        effective_force = force + hard_ground;
        mod = slam ? 1.0f : fall_damage_mod();
        if( g->m.has_furn( p ) ) {
            // TODO: Make furniture matter
        } else if( g->m.has_flag( TFLAG_SWIMMABLE, p ) ) {
            // TODO: Some formula of swimming
            effective_force /= 4;
        }
    }

    // Rescale for huge force
    // At >30 force, proper landing is impossible and armor helps way less
    if( effective_force > 30 ) {
        // Armor simply helps way less
        armor_eff *= 30.0f / effective_force;
        if( mod < 1.0f ) {
            // Everything past 30 damage gets a worse modifier
            const float scaled_mod = std::pow( mod, 30.0f / effective_force );
            const float scaled_damage = ( 30.0f * mod ) + scaled_mod * ( effective_force - 30.0f );
            mod = scaled_damage / effective_force;
        }
    }

    if( !slam && mod < 1.0f && mod * force < 5 ) {
        // Perfect landing, no damage (regardless of armor)
        add_msg_if_player( m_warning, _( "You land on %s." ), target_name );
        return 0;
    }

    // Shock absorbers kick in only when they need to, so if our other protections fail, fall back on them
    if( shock_absorbers ) {
        effective_force -= 15; // Provide a flat reduction to force
        if( mod > 0.25f ) {
            mod = 0.25f; // And provide a 75% reduction against that force if we don't have it already
        }
        if( effective_force < 0 ) {
            effective_force = 0;
        }
    }

    int total_dealt = 0;
    if( mod * effective_force >= 5 ) {
        for( int i = 0; i < num_hp_parts; i++ ) {
            const body_part bp = hp_to_bp( static_cast<hp_part>( i ) );
            const int bash = effective_force * rng( 60, 100 ) / 100;
            damage_instance di;
            di.add_damage( DT_BASH, bash, 0, armor_eff, mod );
            // No good way to land on sharp stuff, so here modifier == 1.0f
            di.add_damage( DT_CUT, cut, 0, armor_eff, 1.0f );
            total_dealt += deal_damage( nullptr, bp, di ).total_damage();
        }
    }

    if( total_dealt > 0 && is_player() ) {
        // "You slam against the dirt" is fine
        add_msg( m_bad, _( "You are slammed against %s for %d damage." ),
                 target_name, total_dealt );
    } else if( is_player() && shock_absorbers ) {
        add_msg( m_bad, _( "You are slammed against %s!" ),
                 target_name, total_dealt );
        add_msg( m_good, _( "...but your shock absorbers negate the damage!" ) );
    } else if( slam ) {
        // Only print this line if it is a slam and not a landing
        // Non-players should only get this one: player doesn't know how much damage was dealt
        // and landing messages for each slammed creature would be too much
        add_msg_player_or_npc( m_bad,
                               _( "You are slammed against %s." ),
                               _( "<npcname> is slammed against %s." ),
                               target_name );
    } else {
        // No landing message for NPCs
        add_msg_if_player( m_warning, _( "You land on %s." ), target_name );
    }

    if( x_in_y( mod, 1.0f ) ) {
        add_effect( effect_downed, rng( 1_turns, 1_turns + mod * 3_turns ) );
    }

    return total_dealt;
}

void player::knock_back_from( const tripoint &p )
{
    if( p == pos() ) {
        return;
    }

    tripoint to = pos();
    const tripoint dp = pos() - p;
    to.x += sgn( dp.x );
    to.y += sgn( dp.y );

    // First, see if we hit a monster
    if( monster *const critter = g->critter_at<monster>( to ) ) {
        deal_damage( critter, bp_torso, damage_instance( DT_BASH, critter->type->size ) );
        add_effect( effect_stunned, 1_turns );
        /** @EFFECT_STR_MAX allows knocked back player to knock back, damage, stun some monsters */
        if( ( str_max - 6 ) / 4 > critter->type->size ) {
            critter->knock_back_from( pos() ); // Chain reaction!
            critter->apply_damage( this, bp_torso, ( str_max - 6 ) / 4 );
            critter->add_effect( effect_stunned, 1_turns );
        } else if( ( str_max - 6 ) / 4 == critter->type->size ) {
            critter->apply_damage( this, bp_torso, ( str_max - 6 ) / 4 );
            critter->add_effect( effect_stunned, 1_turns );
        }
        critter->check_dead_state();

        add_msg_player_or_npc( _( "You bounce off a %s!" ), _( "<npcname> bounces off a %s!" ),
                               critter->name() );
        return;
    }

    if( npc *const np = g->critter_at<npc>( to ) ) {
        deal_damage( np, bp_torso, damage_instance( DT_BASH, np->get_size() ) );
        add_effect( effect_stunned, 1_turns );
        np->deal_damage( this, bp_torso, damage_instance( DT_BASH, 3 ) );
        add_msg_player_or_npc( _( "You bounce off %s!" ), _( "<npcname> bounces off %s!" ),
                               np->name );
        np->check_dead_state();
        return;
    }

    // If we're still in the function at this point, we're actually moving a tile!
    if( g->m.has_flag( "LIQUID", to ) && g->m.has_flag( TFLAG_DEEP_WATER, to ) ) {
        if( !is_npc() ) {
            g->plswim( to );
        }
        // TODO: NPCs can't swim!
    } else if( g->m.impassable( to ) ) { // Wait, it's a wall

        // It's some kind of wall.
        apply_damage( nullptr, bp_torso,
                      3 ); // TODO: who knocked us back? Maybe that creature should be the source of the damage?
        add_effect( effect_stunned, 2_turns );
        add_msg_player_or_npc( _( "You bounce off a %s!" ), _( "<npcname> bounces off a %s!" ),
                               g->m.obstacle_name( to ) );

    } else { // It's no wall
        setpos( to );
    }
}

int player::hp_percentage() const
{
    int total_cur = 0;
    int total_max = 0;
    // Head and torso HP are weighted 3x and 2x, respectively
    total_cur = hp_cur[hp_head] * 3 + hp_cur[hp_torso] * 2;
    total_max = hp_max[hp_head] * 3 + hp_max[hp_torso] * 2;
    for( int i = hp_arm_l; i < num_hp_parts; i++ ) {
        total_cur += hp_cur[i];
        total_max += hp_max[i];
    }

    return ( 100 * total_cur ) / total_max;
}

// Returns the number of multiples of tick_length we would "pass" on our way `from` to `to`
// For example, if `tick_length` is 1 hour, then going from 0:59 to 1:01 should return 1
inline int ticks_between( const time_point &from, const time_point &to,
                          const time_duration &tick_length )
{
    return ( to_turn<int>( to ) / to_turns<int>( tick_length ) ) - ( to_turn<int>
            ( from ) / to_turns<int>( tick_length ) );
}

void player::update_body()
{
    update_body( calendar::turn - 1_turns, calendar::turn );
}

void player::update_body( const time_point &from, const time_point &to )
{
    update_stamina( to_turns<int>( to - from ) );
    update_stomach( from, to );
    const int five_mins = ticks_between( from, to, 5_minutes );
    if( five_mins > 0 ) {
        check_needs_extremes();
        update_needs( five_mins );
        regen( five_mins );
        // Note: mend ticks once per 5 minutes, but wants rate in TURNS, not 5 minute intervals
        mend( five_mins * MINUTES( 5 ) );
    }

    const int thirty_mins = ticks_between( from, to, 30_minutes );
    if( thirty_mins > 0 ) {
        // Radiation kills health even at low doses
        update_health( has_trait( trait_RADIOGENIC ) ? 0 : -radiation );
        get_sick();
    }

    for( const auto &v : vitamin::all() ) {
        const time_duration rate = vitamin_rate( v.first );
        if( rate > 0_turns ) {
            int qty = ticks_between( from, to, rate );
            if( qty > 0 ) {
                vitamin_mod( v.first, 0 - qty );
            }

        } else if( rate < 0_turns ) {
            // mutations can result in vitamins being generated (but never accumulated)
            int qty = ticks_between( from, to, -rate );
            if( qty > 0 ) {
                vitamin_mod( v.first, qty );
            }
        }
    }
}

void player::update_stomach( const time_point &from, const time_point &to )
{
    const needs_rates rates = calc_needs_rates();
    // No food/thirst/fatigue clock at all
    const bool debug_ls = has_trait( trait_DEBUG_LS );
    // No food/thirst, capped fatigue clock (only up to tired)
    const bool npc_no_food = is_npc() && get_option<bool>( "NO_NPC_FOOD" );
    const bool foodless = debug_ls || npc_no_food;
    const bool mouse = has_trait( trait_NO_THIRST );
    const bool mycus = has_trait( trait_M_DEPENDENT );
    // @TODO: move to kcal altogether
    const float kcal_per_nutr = 2400.0f / ( 12 * 24 );
    const int five_mins = ticks_between( from, to, 5_minutes );

    if( five_mins > 0 ) {
        stomach.absorb_water( *this, 250_ml * five_mins );
        guts.absorb_water( *this, 250_ml * five_mins );
    }
    if( ticks_between( from, to, 30_minutes ) > 0 ) {
        // the stomach does not currently have rates of absorption, but this is where it goes
        stomach.calculate_absorbed( stomach.get_absorb_rates( true, rates ) );
        guts.calculate_absorbed( guts.get_absorb_rates( false, rates ) );
        stomach.store_absorbed( *this );
        guts.store_absorbed( *this );
        guts.bowel_movement( guts.get_pass_rates( false ) );
        stomach.bowel_movement( stomach.get_pass_rates( true ), guts );
    }
    if( stomach.time_since_ate() > 10_minutes ) {
        if( stomach.contains() >= stomach.capacity() && get_hunger() > -61 ) {
            // you're engorged! your stomach is full to bursting!
            set_hunger( -61 );
        } else if( stomach.contains() >= stomach.capacity() / 2 && get_hunger() > -21 ) {
            // sated
            set_hunger( -21 );
        } else if( stomach.contains() >= stomach.capacity() / 8 && get_hunger() > -1 ) {
            // that's really all the food you need to feel full
            set_hunger( -1 );
        } else if( stomach.contains() == 0_ml ) {
            if( guts.get_calories() == 0 && guts.get_calories_absorbed() == 0 &&
                get_stored_kcal() < get_healthy_kcal() && get_hunger() < 300 ) {
                // there's no food except what you have stored in fat
                set_hunger( 300 );
            } else if( get_hunger() < 100 && ( ( guts.get_calories() == 0 &&
                                                 guts.get_calories_absorbed() == 0 &&
                                                 get_stored_kcal() >= get_healthy_kcal() ) || get_stored_kcal() < get_healthy_kcal() ) ) {
                set_hunger( 100 );
            } else if( get_hunger() < 0 ) {
                set_hunger( 0 );
            }
        }
        if( !foodless && rates.hunger > 0.0f ) {
            mod_hunger( roll_remainder( rates.hunger * five_mins ) );
            // instead of hunger keeping track of how you're living, burn calories instead
            mod_stored_kcal( roll_remainder( rates.hunger * five_mins * -kcal_per_nutr ) );
        }
    } else
        // you fill up when you eat fast, but less so than if you eat slow
        // if you just ate but your stomach is still empty it will still
        // delay your filling up (drugs?)
    {
        if( stomach.contains() >= stomach.capacity() && get_hunger() > -61 ) {
            // you're engorged! your stomach is full to bursting!
            set_hunger( -61 );
        } else if( stomach.contains() >= stomach.capacity() * 3 / 4 && get_hunger() > -21 ) {
            // sated
            set_hunger( -21 );
        } else if( stomach.contains() >= stomach.capacity() / 2 && get_hunger() > -1 ) {
            // that's really all the food you need to feel full
            set_hunger( -1 );
        } else if( stomach.contains() > 0_ml && get_kcal_percent() > 0.95 ) {
            // usually eating something cools your hunger
            set_hunger( 0 );
        }
    }

    if( !foodless && rates.thirst > 0.0f ) {
        mod_thirst( roll_remainder( rates.thirst * five_mins ) );
    }
    // Mycus and Metabolic Rehydration makes thirst unnecessary
    // since water is not limited by intake but by absorption, we can just set thirst to zero
    if( mycus || mouse ) {
        set_thirst( 0 );
    }
}

void player::update_vitamins( const vitamin_id &vit )
{
    if( is_npc() ) {
        return; // NPCs cannot develop vitamin diseases
    }

    efftype_id def = vit.obj().deficiency();
    efftype_id exc = vit.obj().excess();

    int lvl = vit.obj().severity( vitamin_get( vit ) );
    if( lvl <= 0 ) {
        remove_effect( def );
    }
    if( lvl >= 0 ) {
        remove_effect( exc );
    }
    if( lvl > 0 ) {
        if( has_effect( def, num_bp ) ) {
            get_effect( def, num_bp ).set_intensity( lvl, true );
        } else {
            add_effect( def, 1_turns, num_bp, true, lvl );
        }
    }
    if( lvl < 0 ) {
        if( has_effect( exc, num_bp ) ) {
            get_effect( exc, num_bp ).set_intensity( lvl, true );
        } else {
            add_effect( exc, 1_turns, num_bp, true, lvl );
        }
    }
}

void player::get_sick()
{
    // NPCs are too dumb to handle infections now
    if( is_npc() || has_trait( trait_DISIMMUNE ) ) {
        // In a shocking twist, disease immunity prevents diseases.
        return;
    }

    if( has_effect( effect_flu ) || has_effect( effect_common_cold ) ) {
        // While it's certainly possible to get sick when you already are,
        // it wouldn't be very fun.
        return;
    }

    // Normal people get sick about 2-4 times/year.
    int base_diseases_per_year = 3;
    if( has_trait( trait_DISRESISTANT ) ) {
        // Disease resistant people only get sick once a year.
        base_diseases_per_year = 1;
    }

    // This check runs once every 30 minutes, so double to get hours, *24 to get days.
    const int checks_per_year = 2 * 24 * 365;

    // Health is in the range [-200,200].
    // Diseases are half as common for every 50 health you gain.
    float health_factor = std::pow( 2.0f, get_healthy() / 50.0f );

    int disease_rarity = static_cast<int>( checks_per_year * health_factor / base_diseases_per_year );
    add_msg( m_debug, "disease_rarity = %d", disease_rarity );
    if( one_in( disease_rarity ) ) {
        if( one_in( 6 ) ) {
            // The flu typically lasts 3-10 days.
            add_env_effect( effect_flu, bp_mouth, 3, rng( 3_days, 10_days ) );
        } else {
            // A cold typically lasts 1-14 days.
            add_env_effect( effect_common_cold, bp_mouth, 3, rng( 1_days, 14_days ) );
        }
    }
}

void player::check_needs_extremes()
{
    // Check if we've overdosed... in any deadly way.
    if( stim > 250 ) {
        add_msg_if_player( m_bad, _( "You have a sudden heart attack!" ) );
        add_memorial_log( pgettext( "memorial_male", "Died of a drug overdose." ),
                          pgettext( "memorial_female", "Died of a drug overdose." ) );
        hp_cur[hp_torso] = 0;
    } else if( stim < -200 || get_painkiller() > 240 ) {
        add_msg_if_player( m_bad, _( "Your breathing stops completely." ) );
        add_memorial_log( pgettext( "memorial_male", "Died of a drug overdose." ),
                          pgettext( "memorial_female", "Died of a drug overdose." ) );
        hp_cur[hp_torso] = 0;
    } else if( has_effect( effect_jetinjector ) && get_effect_dur( effect_jetinjector ) > 40_minutes ) {
        if( !( has_trait( trait_NOPAIN ) ) ) {
            add_msg_if_player( m_bad, _( "Your heart spasms painfully and stops." ) );
        } else {
            add_msg_if_player( _( "Your heart spasms and stops." ) );
        }
        add_memorial_log( pgettext( "memorial_male", "Died of a healing stimulant overdose." ),
                          pgettext( "memorial_female", "Died of a healing stimulant overdose." ) );
        hp_cur[hp_torso] = 0;
    } else if( get_effect_dur( effect_adrenaline ) > 50_minutes ) {
        add_msg_if_player( m_bad, _( "Your heart spasms and stops." ) );
        add_memorial_log( pgettext( "memorial_male", "Died of adrenaline overdose." ),
                          pgettext( "memorial_female", "Died of adrenaline overdose." ) );
        hp_cur[hp_torso] = 0;
    }

    // check if we've starved
    if( is_player() ) {
        if( get_stored_kcal() <= 0 ) {
            add_msg_if_player( m_bad, _( "You have starved to death." ) );
            add_memorial_log( pgettext( "memorial_male", "Died of starvation." ),
                              pgettext( "memorial_female", "Died of starvation." ) );
            hp_cur[hp_torso] = 0;
        } else {
            if( calendar::once_every( 1_hours ) ) {
                if( get_kcal_percent() < 0.1f ) {
                    add_msg_if_player( m_warning, _( "Food..." ) );
                } else if( get_kcal_percent() < 0.25f ) {
                    add_msg_if_player( m_warning, _( "You are STARVING!" ) );
                } else if( get_kcal_percent() < 0.5f ) {
                    add_msg_if_player( m_warning, _( "You feel like you haven't eaten in days..." ) );
                } else if( get_kcal_percent() < 0.8f ) {
                    add_msg_if_player( m_warning, _( "Your stomach feels so empty..." ) );
                }
            }
        }
    }

    // Check if we're dying of thirst
    if( is_player() && get_thirst() >= 600 && ( stomach.get_water() == 0_ml ||
            guts.get_water() == 0_ml ) ) {
        if( get_thirst() >= 1200 ) {
            add_msg_if_player( m_bad, _( "You have died of dehydration." ) );
            add_memorial_log( pgettext( "memorial_male", "Died of thirst." ),
                              pgettext( "memorial_female", "Died of thirst." ) );
            hp_cur[hp_torso] = 0;
        } else if( get_thirst() >= 1000 && calendar::once_every( 30_minutes ) ) {
            add_msg_if_player( m_warning, _( "Even your eyes feel dry..." ) );
        } else if( get_thirst() >= 800 && calendar::once_every( 30_minutes ) ) {
            add_msg_if_player( m_warning, _( "You are THIRSTY!" ) );
        } else if( calendar::once_every( 30_minutes ) ) {
            add_msg_if_player( m_warning, _( "Your mouth feels so dry..." ) );
        }
    }

    // Check if we're falling asleep, unless we're sleeping
    if( get_fatigue() >= EXHAUSTED + 25 && !in_sleep_state() ) {
        if( get_fatigue() >= MASSIVE_FATIGUE ) {
            add_msg_if_player( m_bad, _( "Survivor sleep now." ) );
            add_memorial_log( pgettext( "memorial_male", "Succumbed to lack of sleep." ),
                              pgettext( "memorial_female", "Succumbed to lack of sleep." ) );
            mod_fatigue( -10 );
            fall_asleep();
        } else if( get_fatigue() >= 800 && calendar::once_every( 30_minutes ) ) {
            add_msg_if_player( m_warning, _( "Anywhere would be a good place to sleep..." ) );
        } else if( calendar::once_every( 30_minutes ) ) {
            add_msg_if_player( m_warning, _( "You feel like you haven't slept in days." ) );
        }
    }

    // Even if we're not Exhausted, we really should be feeling lack/sleep earlier
    // Penalties start at Dead Tired and go from there
    if( get_fatigue() >= DEAD_TIRED && !in_sleep_state() ) {
        if( get_fatigue() >= 700 ) {
            if( calendar::once_every( 30_minutes ) ) {
                add_msg_if_player( m_warning, _( "You're too physically tired to stop yawning." ) );
                add_effect( effect_lack_sleep, 30_minutes + 1_turns );
            }
            /** @EFFECT_INT slightly decreases occurrence of short naps when dead tired */
            if( one_in( 50 + int_cur ) ) {
                // Rivet's idea: look out for microsleeps!
                fall_asleep( 5_turns );
            }
        } else if( get_fatigue() >= EXHAUSTED ) {
            if( calendar::once_every( 30_minutes ) ) {
                add_msg_if_player( m_warning, _( "How much longer until bedtime?" ) );
                add_effect( effect_lack_sleep, 30_minutes + 1_turns );
            }
            /** @EFFECT_INT slightly decreases occurrence of short naps when exhausted */
            if( one_in( 100 + int_cur ) ) {
                fall_asleep( 5_turns );
            }
        } else if( get_fatigue() >= DEAD_TIRED && calendar::once_every( 30_minutes ) ) {
            add_msg_if_player( m_warning, _( "*yawn* You should really get some sleep." ) );
            add_effect( effect_lack_sleep, 30_minutes + 1_turns );
        }
    }

    // Sleep deprivation kicks in if lack of sleep is avoided with stimulants or otherwise for long periods of time
    int sleep_deprivation = get_sleep_deprivation();
    float sleep_deprivation_pct = sleep_deprivation / static_cast<float>( SLEEP_DEPRIVATION_MASSIVE );

    if( sleep_deprivation >= SLEEP_DEPRIVATION_HARMLESS && !in_sleep_state() ) {
        if( calendar::once_every( 60_minutes ) ) {
            if( sleep_deprivation < SLEEP_DEPRIVATION_MINOR ) {
                add_msg_if_player( m_warning,
                                   _( "Your mind feels tired. It's been a while since you've slept well." ) );
                mod_fatigue( 1 );
            } else if( sleep_deprivation < SLEEP_DEPRIVATION_SERIOUS ) {
                add_msg_if_player( m_bad,
                                   _( "Your mind feels foggy from lack of good sleep, and your eyes keep trying to close against your will." ) );
                mod_fatigue( 5 );

                if( one_in( 10 ) ) {
                    mod_healthy_mod( -1, 0 );
                }
            } else if( sleep_deprivation < SLEEP_DEPRIVATION_MAJOR ) {
                add_msg_if_player( m_bad,
                                   _( "Your mind feels weary, and you dread every wakeful minute that passes. You crave sleep, and feel like you're about to collapse." ) );
                mod_fatigue( 10 );

                if( one_in( 5 ) ) {
                    mod_healthy_mod( -2, 0 );
                }
            } else if( sleep_deprivation < SLEEP_DEPRIVATION_MASSIVE ) {
                add_msg_if_player( m_bad,
                                   _( "You haven't slept decently for so long that your whole body is screaming for mercy. It's a miracle that you're still awake, but it just feels like a curse now." ) );
                mod_fatigue( 40 );

                mod_healthy_mod( -5, 0 );
            }
            // else you pass out for 20 hours, guaranteed

            // Microsleeps are slightly worse if you're sleep deprived, but not by much. (chance: 1 in (75 + int_cur) at lethal sleep deprivation)
            // Note: these can coexist with fatigue-related microsleeps
            /** @EFFECT_INT slightly decreases occurrence of short naps when sleep deprived */
            if( one_in( static_cast<int>( sleep_deprivation_pct * 75 ) + int_cur ) ) {
                fall_asleep( 5_turns );
            }

            // Stimulants can be used to stay awake a while longer, but after a while you'll just collapse.
            bool can_pass_out = ( stim < 30 && sleep_deprivation >= SLEEP_DEPRIVATION_MINOR ) ||
                                sleep_deprivation >= SLEEP_DEPRIVATION_MAJOR;

            if( can_pass_out && calendar::once_every( 10_minutes ) ) {
                /** @EFFECT_PER slightly increases resilience against passing out from sleep deprivation */
                if( one_in( static_cast<int>( ( 1 - sleep_deprivation_pct ) * 100 ) + per_cur ) ||
                    sleep_deprivation >= SLEEP_DEPRIVATION_MASSIVE ) {
                    add_msg_player_or_npc( m_bad,
                                           _( "Your body collapses due to sleep deprivation, your neglected fatigue rushing back all at once, and you pass out on the spot." )
                                           , _( "<npcname> collapses to the ground from exhaustion." ) ) ;
                    if( get_fatigue() < EXHAUSTED ) {
                        set_fatigue( EXHAUSTED );
                    }

                    if( sleep_deprivation >= SLEEP_DEPRIVATION_MAJOR ) {
                        fall_asleep( 20_hours );
                    } else if( sleep_deprivation >= SLEEP_DEPRIVATION_SERIOUS ) {
                        fall_asleep( 16_hours );
                    } else {
                        fall_asleep( 12_hours );
                    }
                }
            }

        }
    }

}

needs_rates player::calc_needs_rates()
{
    effect &sleep = get_effect( effect_sleep );
    const bool has_recycler = has_bionic( bio_recycler );
    const bool asleep = !sleep.is_null();

    needs_rates rates;
    rates.hunger = metabolic_rate();

    // TODO: this is where calculating basal metabolic rate, in kcal per day would go
    rates.kcal = 2500.0;

    add_msg_if_player( m_debug, "Metabolic rate: %.2f", rates.hunger );

    rates.thirst = get_option< float >( "PLAYER_THIRST_RATE" );
    rates.thirst *= 1.0f +  mutation_value( "thirst_modifier" );
    if( worn_with_flag( "SLOWS_THIRST" ) ) {
        rates.thirst *= 0.7f;
    }

    rates.fatigue = get_option< float >( "PLAYER_FATIGUE_RATE" );
    rates.fatigue *= 1.0f + mutation_value( "fatigue_modifier" );

    // Note: intentionally not in metabolic rate
    if( has_recycler ) {
        // Recycler won't help much with mutant metabolism - it is intended for human one
        rates.hunger = std::min( rates.hunger, std::max( 0.5f, rates.hunger - 0.5f ) );
        rates.thirst = std::min( rates.thirst, std::max( 0.5f, rates.thirst - 0.5f ) );
    }

    if( asleep ) {
        rates.recovery = 1.0f + mutation_value( "fatigue_regen_modifier" );
        if( !is_hibernating() ) {
            // Hunger and thirst advance more slowly while we sleep. This is the standard rate.
            rates.hunger *= 0.5f;
            rates.thirst *= 0.5f;
            const int intense = sleep.is_null() ? 0 : sleep.get_intensity();
            // Accelerated recovery capped to 2x over 2 hours
            // After 16 hours of activity, equal to 7.25 hours of rest
            const int accelerated_recovery_chance = 24 - intense + 1;
            const float accelerated_recovery_rate = 1.0f / accelerated_recovery_chance;
            rates.recovery += accelerated_recovery_rate;
        } else {
            // Hunger and thirst advance *much* more slowly whilst we hibernate.
            rates.hunger *= ( 2.0f / 7.0f );
            rates.thirst *= ( 2.0f / 7.0f );
        }
        rates.recovery -= static_cast<float>( get_perceived_pain() ) / 60;

    } else {
        rates.recovery = 0;
    }

    if( has_activity( activity_id( "ACT_TREE_COMMUNION" ) ) ) {
        // Much of the body's needs are taken care of by the trees.
        // Hair Roots dont provide any bodily needs.
        if( has_trait( trait_ROOTS2 ) || has_trait( trait_ROOTS3 ) ) {
            rates.hunger *= 0.5f;
            rates.thirst *= 0.5f;
            rates.fatigue *= 0.5f;
        }
    }

    if( is_npc() ) {
        rates.hunger *= 0.25f;
        rates.thirst *= 0.25f;
    }

    return rates;
}

void player::update_needs( int rate_multiplier )
{
    // Hunger, thirst, & fatigue up every 5 minutes
    effect &sleep = get_effect( effect_sleep );
    // No food/thirst/fatigue clock at all
    const bool debug_ls = has_trait( trait_DEBUG_LS );
    // No food/thirst, capped fatigue clock (only up to tired)
    const bool npc_no_food = is_npc() && get_option<bool>( "NO_NPC_FOOD" );
    const bool asleep = !sleep.is_null();
    const bool lying = asleep || has_effect( effect_lying_down ) ||
                       activity.id() == "ACT_TRY_SLEEP";

    needs_rates rates = calc_needs_rates();

    const bool wasnt_fatigued = get_fatigue() <= DEAD_TIRED;
    // Don't increase fatigue if sleeping or trying to sleep or if we're at the cap.
    if( get_fatigue() < 1050 && !asleep && !debug_ls ) {
        if( rates.fatigue > 0.0f ) {
            int fatigue_roll = roll_remainder( rates.fatigue * rate_multiplier );
            mod_fatigue( fatigue_roll );

            if( get_option< bool >( "SLEEP_DEPRIVATION" ) ) {
                // Synaptic regen bionic stops SD while awake and boosts it while sleeping
                if( !has_active_bionic( bio_synaptic_regen ) ) {
                    // fatigue_roll should be around 1 - so the counter increases by 1 every minute on average,
                    // but characters who need less sleep will also get less sleep deprived, and vice-versa.

                    // Note: Since needs are updated in 5-minute increments, we have to multiply the roll again by
                    // 5. If rate_multiplier is > 1, fatigue_roll will be higher and this will work out.
                    mod_sleep_deprivation( fatigue_roll * 5 );
                }
            }

            if( npc_no_food && get_fatigue() > TIRED ) {
                set_fatigue( TIRED );
                set_sleep_deprivation( 0 );
            }
        }
    } else if( asleep ) {
        if( rates.recovery > 0.0f ) {
            int recovered = roll_remainder( rates.recovery * rate_multiplier );
            if( get_fatigue() - recovered < -20 ) {
                // Should be wake up, but that could prevent some retroactive regeneration
                sleep.set_duration( 1_turns );
                mod_fatigue( -25 );
            } else {
                mod_fatigue( -recovered );
                if( get_option< bool >( "SLEEP_DEPRIVATION" ) ) {
                    // Sleeping on the ground, no bionic = 1x rest_modifier
                    // Sleeping on a bed, no bionic      = 2x rest_modifier
                    // Sleeping on a comfy bed, no bionic= 3x rest_modifier

                    // Sleeping on the ground, bionic    = 3x rest_modifier
                    // Sleeping on a bed, bionic         = 6x rest_modifier
                    // Sleeping on a comfy bed, bionic   = 9x rest_modifier
                    float rest_modifier = ( has_active_bionic( bio_synaptic_regen ) ? 3 : 1 );
                    // Magnesium supplements also add a flat bonus to recovery speed
                    if( has_effect( effect_magnesium_supplements ) ) {
                        rest_modifier += 1;
                    }

                    comfort_level comfort = base_comfort_value( pos() );

                    if( comfort >= comfort_level::very_comfortable ) {
                        rest_modifier *= 3;
                    } else  if( comfort >= comfort_level::comfortable ) {
                        rest_modifier *= 2.5;
                    } else if( comfort >= comfort_level::slightly_comfortable ) {
                        rest_modifier *= 2;
                    }

                    // If we're just tired, we'll get a decent boost to our sleep quality.
                    // The opposite is true for very tired characters.
                    if( get_fatigue() < DEAD_TIRED ) {
                        rest_modifier += 2;
                    } else if( get_fatigue() >= EXHAUSTED ) {
                        rest_modifier = ( rest_modifier > 2 ) ? rest_modifier - 2 : 1;
                    }

                    // Recovered is multiplied by 2 as well, since we spend 1/3 of the day sleeping
                    mod_sleep_deprivation( -rest_modifier * ( recovered * 2 ) );
                }
            }
        }
    }
    if( is_player() && wasnt_fatigued && get_fatigue() > DEAD_TIRED && !lying ) {
        if( !activity ) {
            add_msg_if_player( m_warning, _( "You're feeling tired.  %s to lie down for sleep." ),
                               press_x( ACTION_SLEEP ) );
        } else {
            g->cancel_activity_query( _( "You're feeling tired." ) );
        }
    }

    if( stim < 0 ) {
        stim = std::min( stim + rate_multiplier, 0 );
    } else if( stim > 0 ) {
        stim = std::max( stim - rate_multiplier, 0 );
    }

    if( get_painkiller() > 0 ) {
        mod_painkiller( -std::min( get_painkiller(), rate_multiplier ) );
    }

    if( g->is_in_sunlight( pos() ) ) {
        if( has_bionic( bn_bio_solar ) ) {
            charge_power( rate_multiplier * 25 );
        }
        if( has_active_bionic( bionic_id( "bio_cable" ) ) ) {
            if( is_wearing( "solarpack_on" ) ) {
                charge_power( rate_multiplier * 25 );
            }
            if( is_wearing( "q_solarpack_on" ) ) {
                charge_power( rate_multiplier * 50 );
            }
        }
    }

    // Huge folks take penalties for cramming themselves in vehicles
    if( in_vehicle && ( has_trait( trait_HUGE ) || has_trait( trait_HUGE_OK ) ) ) {
        add_msg_if_player( m_bad,
                           _( "You're cramping up from stuffing yourself in this vehicle." ) );
        if( is_npc() ) {
            npc &as_npc = dynamic_cast<npc &>( *this );
            as_npc.complain_about( "cramped_vehicle", 1_hours, "<cramped_vehicle>", false );
        }
        mod_pain_noresist( 2 * rng( 2, 3 ) );
        focus_pool -= 1;
    }
}

void player::regen( int rate_multiplier )
{
    int pain_ticks = rate_multiplier;
    while( get_pain() > 0 && pain_ticks-- > 0 ) {
        mod_pain( -roll_remainder( 0.2f + get_pain() / 50.0f ) );
    }

    float rest = rest_quality();
    float heal_rate = healing_rate( rest ) * MINUTES( 5 );
    if( heal_rate > 0.0f ) {
        healall( roll_remainder( rate_multiplier * heal_rate ) );
    } else if( heal_rate < 0.0f ) {
        int rot_rate = roll_remainder( rate_multiplier * -heal_rate );
        // Has to be in loop because some effects depend on rounding
        while( rot_rate-- > 0 ) {
            hurtall( 1, nullptr, false );
        }
    }

    // include healing effects
    for( int i = 0; i < num_hp_parts; i++ ) {
        body_part bp = hp_to_bp( static_cast<hp_part>( i ) );
        float healing = healing_rate_medicine( rest, bp ) * MINUTES( 5 ) ;

        int healing_apply = roll_remainder( healing );
        heal( bp, healing_apply );
        if( damage_bandaged[i] > 0 ) {
            damage_bandaged[i] -= healing_apply;
            if( damage_bandaged[i] <= 0 ) {
                damage_bandaged[i] = 0;
                remove_effect( effect_bandaged, bp );
                add_msg_if_player( _( "Bandaged wounds on your %s was healed." ), body_part_name( bp ) );
            }
        }
        if( damage_disinfected[i] > 0 ) {
            damage_disinfected[i] -= healing_apply;
            if( damage_disinfected[i] <= 0 ) {
                damage_disinfected[i] = 0;
                remove_effect( effect_disinfected, bp );
                add_msg_if_player( _( "Disinfected wounds on your %s was healed." ), body_part_name( bp ) );
            }
        }

        // remove effects if the limb was healed by other way
        if( has_effect( effect_bandaged, bp ) && ( hp_cur[i] == hp_max[i] ) ) {
            damage_bandaged[i] = 0;
            remove_effect( effect_bandaged, bp );
            add_msg_if_player( _( "Bandaged wounds on your %s was healed." ), body_part_name( bp ) );
        }
        if( has_effect( effect_disinfected, bp ) && ( hp_cur[i] == hp_max[i] ) ) {
            damage_disinfected[i] = 0;
            remove_effect( effect_disinfected, bp );
            add_msg_if_player( _( "Disinfected wounds on your %s was healed." ), body_part_name( bp ) );
        }
    }

    if( radiation > 0 ) {
        radiation = std::max( 0, radiation - roll_remainder( rate_multiplier / 50.0f ) );
    }
}

void player::update_stamina( int turns )
{
    float stamina_recovery = 0.0f;
    // Recover some stamina every turn.
    // Mutated stamina works even when winded
    float stamina_multiplier = ( !has_effect( effect_winded ) ? 1.0f : 0.0f ) +
                               mutation_value( "stamina_regen_modifier" );
    if( stamina_multiplier > 0.0f ) {
        // But mouth encumbrance interferes, even with mutated stamina.
        stamina_recovery += stamina_multiplier * std::max( 1.0f, 10.0f - ( encumb( bp_mouth ) / 10.0f ) );
        // TODO: recovering stamina causes hunger/thirst/fatigue.
        // TODO: Tiredness slowing recovery
    }

    // stim recovers stamina (or impairs recovery)
    if( stim > 0 ) {
        // TODO: Make stamina recovery with stims cost health
        stamina_recovery += std::min( 5.0f, stim / 20.0f );
    } else if( stim < 0 ) {
        // Affect it less near 0 and more near full
        // Stamina maxes out around 1000, stims kill at -200
        // At -100 stim fully counters regular regeneration at 500 stamina,
        // halves at 250 stamina, cuts by 25% at 125 stamina
        // At -50 stim fully counters at 1000, halves at 500
        stamina_recovery += stim * stamina / 1000.0f / 5.0f;
    }

    const int max_stam = get_stamina_max();
    if( power_level >= 3 && has_active_bionic( bio_gills ) ) {
        int bonus = std::min<int>( power_level / 3, max_stam - stamina - stamina_recovery * turns );
        bonus = std::min( bonus, 3 );
        if( bonus > 0 ) {
            charge_power( -3 * bonus );
            stamina_recovery += bonus;
        }
    }

    stamina = roll_remainder( stamina + stamina_recovery * turns );

    // Cap at max
    stamina = std::min( std::max( stamina, 0 ), max_stam );
}

bool player::is_hibernating() const
{
    // Hibernating only kicks in whilst Engorged; separate tracking for hunger/thirst here
    // as a safety catch.  One test subject managed to get two Colds during hibernation;
    // since those add fatigue and dry out the character, the subject went for the full 10 days plus
    // a little, and came out of it well into Parched.  Hibernating shouldn't endanger your
    // life like that--but since there's much less fluid reserve than food reserve,
    // simply using the same numbers won't work.
    return has_effect( effect_sleep ) && get_kcal_percent() > 0.8f &&
           get_thirst() <= 80 && has_active_mutation( trait_id( "HIBERNATE" ) );
}

void player::add_addiction( add_type type, int strength )
{
    if( type == ADD_NULL ) {
        return;
    }
    time_duration timer = 2_hours;
    if( has_trait( trait_ADDICTIVE ) ) {
        strength *= 2;
        timer = 1_hours;
    } else if( has_trait( trait_NONADDICTIVE ) ) {
        strength /= 2;
        timer = 6_hours;
    }
    //Update existing addiction
    for( auto &i : addictions ) {
        if( i.type != type ) {
            continue;
        }

        if( i.sated < 0_turns ) {
            i.sated = timer;
        } else if( i.sated < 10_minutes ) {
            i.sated += timer; // TODO: Make this variable?
        } else {
            i.sated += timer / 2;
        }
        if( i.intensity < MAX_ADDICTION_LEVEL && strength > i.intensity * rng( 2, 5 ) ) {
            i.intensity++;
        }

        add_msg( m_debug, "Updating addiction: %d intensity, %d sated",
                 i.intensity, to_turns<int>( i.sated ) );

        return;
    }

    // Add a new addiction
    const int roll = rng( 0, 100 );
    add_msg( m_debug, "Addiction: roll %d vs strength %d", roll, strength );
    if( roll < strength ) {
        //~ %s is addiction name
        const std::string &type_name = addiction_type_name( type );
        add_memorial_log( pgettext( "memorial_male", "Became addicted to %s." ),
                          pgettext( "memorial_female", "Became addicted to %s." ),
                          type_name );
        add_msg( m_debug, "%s got addicted to %s", disp_name(), type_name );
        addictions.emplace_back( type, 1 );
    }
}

bool player::has_addiction( add_type type ) const
{
    return std::any_of( addictions.begin(), addictions.end(),
    [type]( const addiction & ad ) {
        return ad.type == type && ad.intensity >= MIN_ADDICTION_LEVEL;
    } );
}

void player::rem_addiction( add_type type )
{
    auto iter = std::find_if( addictions.begin(), addictions.end(),
    [type]( const addiction & ad ) {
        return ad.type == type;
    } );

    if( iter != addictions.end() ) {
        //~ %s is addiction name
        add_memorial_log( pgettext( "memorial_male", "Overcame addiction to %s." ),
                          pgettext( "memorial_female", "Overcame addiction to %s." ),
                          addiction_type_name( type ) );
        addictions.erase( iter );
    }
}

int player::addiction_level( add_type type ) const
{
    auto iter = std::find_if( addictions.begin(), addictions.end(),
    [type]( const addiction & ad ) {
        return ad.type == type;
    } );
    return iter != addictions.end() ? iter->intensity : 0;
}

void player::siphon( vehicle &veh, const itype_id &type )
{
    auto qty = veh.fuel_left( type );
    if( qty <= 0 ) {
        add_msg( m_bad, _( "There is not enough %s left to siphon it." ), item::nname( type ) );
        return;
    }

    item liquid( type, calendar::turn, qty );
    if( liquid.is_food() ) {
        liquid.set_item_specific_energy( veh.fuel_specific_energy( type ) );
    }
    if( liquid_handler::handle_liquid( liquid, nullptr, 1, nullptr, &veh ) ) {
        veh.drain( type, qty - liquid.charges );
    }
}

void player::cough( bool harmful, int loudness )
{
    if( harmful ) {
        const int stam = stamina;
        mod_stat( "stamina", -100 );
        if( stam < 100 && x_in_y( 100 - stam, 100 ) ) {
            apply_damage( nullptr, bp_torso, 1 );
        }
    }

    if( has_effect( effect_cough_suppress ) ) {
        return;
    }

    if( !is_npc() ) {
        add_msg( m_bad, _( "You cough heavily." ) );
    }
    sounds::sound( pos(), loudness, sounds::sound_t::speech, _( "a hacking cough." ), "misc", "cough" );

    moves -= 80;

    if( has_effect( effect_sleep ) && !has_effect( effect_narcosis ) &&
        ( ( harmful && one_in( 3 ) ) || one_in( 10 ) ) ) {
        wake_up();
    }
}

void player::add_pain_msg( int val, body_part bp ) const
{
    if( has_trait( trait_NOPAIN ) ) {
        return;
    }
    if( bp == num_bp ) {
        if( val > 20 ) {
            add_msg_if_player( _( "Your body is wracked with excruciating pain!" ) );
        } else if( val > 10 ) {
            add_msg_if_player( _( "Your body is wracked with terrible pain!" ) );
        } else if( val > 5 ) {
            add_msg_if_player( _( "Your body is wracked with pain!" ) );
        } else if( val > 1 ) {
            add_msg_if_player( _( "Your body pains you!" ) );
        } else {
            add_msg_if_player( _( "Your body aches." ) );
        }
    } else {
        if( val > 20 ) {
            add_msg_if_player( _( "Your %s is wracked with excruciating pain!" ),
                               body_part_name_accusative( bp ) );
        } else if( val > 10 ) {
            add_msg_if_player( _( "Your %s is wracked with terrible pain!" ),
                               body_part_name_accusative( bp ) );
        } else if( val > 5 ) {
            add_msg_if_player( _( "Your %s is wracked with pain!" ),
                               body_part_name_accusative( bp ) );
        } else if( val > 1 ) {
            add_msg_if_player( _( "Your %s pains you!" ),
                               body_part_name_accusative( bp ) );
        } else {
            add_msg_if_player( _( "Your %s aches." ),
                               body_part_name_accusative( bp ) );
        }
    }
}

void player::print_health() const
{
    if( !is_player() ) {
        return;
    }
    int current_health = get_healthy();
    if( has_trait( trait_SELFAWARE ) ) {
        add_msg_if_player( _( "Your current health value is %d." ), current_health );
    }

    if( current_health > 0 &&
        ( has_effect( effect_common_cold ) || has_effect( effect_flu ) ) ) {
        return;
    }

    static const std::map<int, std::string> msg_categories = {
        { -100, "health_horrible" },
        { -50, "health_very_bad" },
        { -10, "health_bad" },
        { 10, "" },
        { 50, "health_good" },
        { 100, "health_very_good" },
        { INT_MAX, "health_great" }
    };

    auto iter = msg_categories.lower_bound( current_health );
    if( iter != msg_categories.end() && !iter->second.empty() ) {
        const std::string &msg = SNIPPET.random_from_category( iter->second );
        add_msg_if_player( current_health > 0 ? m_good : m_bad, msg );
    }
}

void player::process_one_effect( effect &it, bool is_new )
{
    bool reduced = resists_effect( it );
    double mod = 1;
    body_part bp = it.get_bp();
    int val = 0;

    // Still hardcoded stuff, do this first since some modify their other traits
    hardcoded_effects( it );

    const auto get_effect = [&it, is_new]( const std::string & arg, bool reduced ) {
        if( is_new ) {
            return it.get_amount( arg, reduced );
        }
        return it.get_mod( arg, reduced );
    };

    // Handle miss messages
    auto msgs = it.get_miss_msgs();
    if( !msgs.empty() ) {
        for( const auto &i : msgs ) {
            add_miss_reason( _( i.first ), static_cast<unsigned>( i.second ) );
        }
    }

    // Handle health mod
    val = get_effect( "H_MOD", reduced );
    if( val != 0 ) {
        mod = 1;
        if( is_new || it.activated( calendar::turn, "H_MOD", val, reduced, mod ) ) {
            int bounded = bound_mod_to_vals(
                              get_healthy_mod(), val, it.get_max_val( "H_MOD", reduced ),
                              it.get_min_val( "H_MOD", reduced ) );
            // This already applies bounds, so we pass them through.
            mod_healthy_mod( bounded, get_healthy_mod() + bounded );
        }
    }

    // Handle health
    val = get_effect( "HEALTH", reduced );
    if( val != 0 ) {
        mod = 1;
        if( is_new || it.activated( calendar::turn, "HEALTH", val, reduced, mod ) ) {
            mod_healthy( bound_mod_to_vals( get_healthy(), val,
                                            it.get_max_val( "HEALTH", reduced ), it.get_min_val( "HEALTH", reduced ) ) );
        }
    }

    // Handle stim
    val = get_effect( "STIM", reduced );
    if( val != 0 ) {
        mod = 1;
        if( is_new || it.activated( calendar::turn, "STIM", val, reduced, mod ) ) {
            stim += bound_mod_to_vals( stim, val, it.get_max_val( "STIM", reduced ),
                                       it.get_min_val( "STIM", reduced ) );
        }
    }

    // Handle hunger
    val = get_effect( "HUNGER", reduced );
    if( val != 0 ) {
        mod = 1;
        if( is_new || it.activated( calendar::turn, "HUNGER", val, reduced, mod ) ) {
            mod_hunger( bound_mod_to_vals( get_hunger(), val, it.get_max_val( "HUNGER", reduced ),
                                           it.get_min_val( "HUNGER", reduced ) ) );
        }
    }

    // Handle thirst
    val = get_effect( "THIRST", reduced );
    if( val != 0 ) {
        mod = 1;
        if( is_new || it.activated( calendar::turn, "THIRST", val, reduced, mod ) ) {
            mod_thirst( bound_mod_to_vals( get_thirst(), val, it.get_max_val( "THIRST", reduced ),
                                           it.get_min_val( "THIRST", reduced ) ) );
        }
    }

    // Handle fatigue
    val = get_effect( "FATIGUE", reduced );
    // Prevent ongoing fatigue effects while asleep.
    // These are meant to change how fast you get tired, not how long you sleep.
    if( val != 0 && !in_sleep_state() ) {
        mod = 1;
        if( is_new || it.activated( calendar::turn, "FATIGUE", val, reduced, mod ) ) {
            mod_fatigue( bound_mod_to_vals( get_fatigue(), val, it.get_max_val( "FATIGUE", reduced ),
                                            it.get_min_val( "FATIGUE", reduced ) ) );
        }
    }

    // Handle Radiation
    val = get_effect( "RAD", reduced );
    if( val != 0 ) {
        mod = 1;
        if( is_new || it.activated( calendar::turn, "RAD", val, reduced, mod ) ) {
            radiation += bound_mod_to_vals( radiation, val, it.get_max_val( "RAD", reduced ), 0 );
            // Radiation can't go negative
            if( radiation < 0 ) {
                radiation = 0;
            }
        }
    }

    // Handle Pain
    val = get_effect( "PAIN", reduced );
    if( val != 0 ) {
        mod = 1;
        if( it.get_sizing( "PAIN" ) ) {
            if( has_trait( trait_FAT ) ) {
                mod *= 1.5;
            }
            if( has_trait( trait_LARGE ) || has_trait( trait_LARGE_OK ) ) {
                mod *= 2;
            }
            if( has_trait( trait_HUGE ) || has_trait( trait_HUGE_OK ) ) {
                mod *= 3;
            }
        }
        if( is_new || it.activated( calendar::turn, "PAIN", val, reduced, mod ) ) {
            int pain_inc = bound_mod_to_vals( get_pain(), val, it.get_max_val( "PAIN", reduced ), 0 );
            mod_pain( pain_inc );
            if( pain_inc > 0 ) {
                add_pain_msg( val, bp );
            }
        }
    }

    // Handle Damage
    val = get_effect( "HURT", reduced );
    if( val != 0 ) {
        mod = 1;
        if( it.get_sizing( "HURT" ) ) {
            if( has_trait( trait_FAT ) ) {
                mod *= 1.5;
            }
            if( has_trait( trait_LARGE ) || has_trait( trait_LARGE_OK ) ) {
                mod *= 2;
            }
            if( has_trait( trait_HUGE ) || has_trait( trait_HUGE_OK ) ) {
                mod *= 3;
            }
        }
        if( is_new || it.activated( calendar::turn, "HURT", val, reduced, mod ) ) {
            if( bp == num_bp ) {
                if( val > 5 ) {
                    add_msg_if_player( _( "Your %s HURTS!" ), body_part_name_accusative( bp_torso ) );
                } else {
                    add_msg_if_player( _( "Your %s hurts!" ), body_part_name_accusative( bp_torso ) );
                }
                apply_damage( nullptr, bp_torso, val );
            } else {
                if( val > 5 ) {
                    add_msg_if_player( _( "Your %s HURTS!" ), body_part_name_accusative( bp ) );
                } else {
                    add_msg_if_player( _( "Your %s hurts!" ), body_part_name_accusative( bp ) );
                }
                apply_damage( nullptr, bp, val );
            }
        }
    }

    // Handle Sleep
    val = get_effect( "SLEEP", reduced );
    if( val != 0 ) {
        mod = 1;
        if( is_new || it.activated( calendar::turn, "SLEEP", val, reduced, mod ) ) {
            add_msg_if_player( _( "You pass out!" ) );
            fall_asleep( time_duration::from_turns( val ) );
        }
    }

    // Handle painkillers
    val = get_effect( "PKILL", reduced );
    if( val != 0 ) {
        mod = it.get_addict_mod( "PKILL", addiction_level( ADD_PKILLER ) );
        if( is_new || it.activated( calendar::turn, "PKILL", val, reduced, mod ) ) {
            mod_painkiller( bound_mod_to_vals( pkill, val, it.get_max_val( "PKILL", reduced ), 0 ) );
        }
    }

    // Handle coughing
    mod = 1;
    val = 0;
    if( it.activated( calendar::turn, "COUGH", val, reduced, mod ) ) {
        cough( it.get_harmful_cough() );
    }

    // Handle vomiting
    mod = vomit_mod();
    val = 0;
    if( it.activated( calendar::turn, "VOMIT", val, reduced, mod ) ) {
        vomit();
    }

    // Handle stamina
    val = get_effect( "STAMINA", reduced );
    if( val != 0 ) {
        mod = 1;
        if( is_new || it.activated( calendar::turn, "STAMINA", val, reduced, mod ) ) {
            stamina += bound_mod_to_vals( stamina, val,
                                          it.get_max_val( "STAMINA", reduced ),
                                          it.get_min_val( "STAMINA", reduced ) );
            if( stamina < 0 ) {
                // TODO: Make it drain fatigue and/or oxygen?
                stamina = 0;
            } else if( stamina > get_stamina_max() ) {
                stamina = get_stamina_max();
            }
        }
    }

    // Speed and stats are handled in recalc_speed_bonus and reset_stats respectively
}

void player::process_effects()
{
    //Special Removals
    if( has_effect( effect_darkness ) && g->is_in_sunlight( pos() ) ) {
        remove_effect( effect_darkness );
    }
    if( has_trait( trait_M_IMMUNE ) && has_effect( effect_fungus ) ) {
        vomit();
        remove_effect( effect_fungus );
        add_msg_if_player( m_bad,  _( "We have mistakenly colonized a local guide!  Purging now." ) );
    }
    if( has_trait( trait_PARAIMMUNE ) && ( has_effect( effect_dermatik ) ||
                                           has_effect( effect_tapeworm ) ||
                                           has_effect( effect_bloodworms ) || has_effect( effect_brainworms ) ||
                                           has_effect( effect_paincysts ) ) ) {
        remove_effect( effect_dermatik );
        remove_effect( effect_tapeworm );
        remove_effect( effect_bloodworms );
        remove_effect( effect_brainworms );
        remove_effect( effect_paincysts );
        add_msg_if_player( m_good, _( "Something writhes and inside of you as it dies." ) );
    }
    if( has_trait( trait_ACIDBLOOD ) && ( has_effect( effect_dermatik ) ||
                                          has_effect( effect_bloodworms ) ||
                                          has_effect( effect_brainworms ) ) ) {
        remove_effect( effect_dermatik );
        remove_effect( effect_bloodworms );
        remove_effect( effect_brainworms );
    }
    if( has_trait( trait_EATHEALTH ) && has_effect( effect_tapeworm ) ) {
        remove_effect( effect_tapeworm );
        add_msg_if_player( m_good, _( "Your bowels gurgle as something inside them dies." ) );
    }
    if( has_trait( trait_INFIMMUNE ) && ( has_effect( effect_bite ) || has_effect( effect_infected ) ||
                                          has_effect( effect_recover ) ) ) {
        remove_effect( effect_bite );
        remove_effect( effect_infected );
        remove_effect( effect_recover );
    }

    //Human only effects
    for( auto &elem : *effects ) {
        for( auto &_effect_it : elem.second ) {
            process_one_effect( _effect_it.second, false );
        }
    }

    Creature::process_effects();
}

double player::vomit_mod()
{
    double mod = 1;
    if( has_effect( effect_weed_high ) ) {
        mod *= .1;
    }
    if( has_trait( trait_STRONGSTOMACH ) ) {
        mod *= .5;
    }
    if( has_trait( trait_WEAKSTOMACH ) ) {
        mod *= 2;
    }
    if( has_trait( trait_NAUSEA ) ) {
        mod *= 3;
    }
    if( has_trait( trait_VOMITOUS ) ) {
        mod *= 3;
    }
    // If you're already nauseous, any food in your stomach greatly
    // increases chance of vomiting. Liquids don't provoke vomiting, though.
    if( stomach.contains() != 0_ml && has_effect( effect_nausea ) ) {
        mod *= 5 * get_effect_int( effect_nausea );
    }
    return mod;
}

void player::suffer()
{
    // TODO: Remove this section and encapsulate hp_cur
    for( int i = 0; i < num_hp_parts; i++ ) {
        body_part bp = hp_to_bp( static_cast<hp_part>( i ) );
        if( hp_cur[i] <= 0 ) {
            add_effect( effect_disabled, 1_turns, bp, true );
        }
    }

    for( size_t i = 0; i < my_bionics->size(); i++ ) {
        if( ( *my_bionics )[i].powered ) {
            process_bionic( i );
        }
    }

    for( auto &mut : my_mutations ) {
        auto &tdata = mut.second;
        if( !tdata.powered ) {
            continue;
        }
        const auto &mdata = mut.first.obj();
        if( tdata.powered && tdata.charge > 0 ) {
            // Already-on units just lose a bit of charge
            tdata.charge--;
        } else {
            // Not-on units, or those with zero charge, have to pay the power cost
            if( mdata.cooldown > 0 ) {
                tdata.powered = true;
                tdata.charge = mdata.cooldown - 1;
            }
            if( mdata.hunger ) {
                // does not directly modify hunger, but burns kcal
                mod_stored_nutr( mdata.cost );
                // pretty well on your way to starving at 75% your healthy kcal storage
                if( get_healthy_kcal() >= 3 * get_stored_kcal() / 4 ) {
                    add_msg_if_player( m_warning, _( "You're too malnourished to keep your %s going." ), mdata.name() );
                    tdata.powered = false;
                }
            }
            if( mdata.thirst ) {
                mod_thirst( mdata.cost );
                if( get_thirst() >= 260 ) { // Well into Dehydrated
                    add_msg_if_player( m_warning, _( "You're too dehydrated to keep your %s going." ), mdata.name() );
                    tdata.powered = false;
                }
            }
            if( mdata.fatigue ) {
                mod_fatigue( mdata.cost );
                if( get_fatigue() >= EXHAUSTED ) { // Exhausted
                    add_msg_if_player( m_warning, _( "You're too exhausted to keep your %s going." ), mdata.name() );
                    tdata.powered = false;
                }
            }

            if( !tdata.powered ) {
                apply_mods( mut.first, false );
            }
        }
    }

    if( underwater ) {
        if( !has_trait( trait_GILLS ) && !has_trait( trait_GILLS_CEPH ) ) {
            oxygen--;
        }
        if( oxygen < 12 && worn_with_flag( "REBREATHER" ) ) {
            oxygen += 12;
        }
        if( oxygen <= 5 ) {
            if( has_bionic( bio_gills ) && power_level >= 25 ) {
                oxygen += 5;
                charge_power( -25 );
            } else {
                add_msg_if_player( m_bad, _( "You're drowning!" ) );
                apply_damage( nullptr, bp_torso, rng( 1, 4 ) );
            }
        }
        if( has_trait( trait_FRESHWATEROSMOSIS ) && !g->m.has_flag_ter( "SALT_WATER", pos() ) &&
            get_thirst() > -60 ) {
            mod_thirst( -1 );
        }
    }

    if( has_trait( trait_SHARKTEETH ) && one_in( 14400 ) ) {
        add_msg_if_player( m_neutral, _( "You shed a tooth!" ) );
        g->m.spawn_item( pos(), "bone", 1 );
    }

    if( has_active_mutation( trait_id( "WINGS_INSECT" ) ) ) {
        //~Sound of buzzing Insect Wings
        sounds::sound( pos(), 10, sounds::sound_t::movement, _( "BZZZZZ" ), false, "misc", "insect_wings" );
    }

    bool wearing_shoes = is_wearing_shoes( side::LEFT ) || is_wearing_shoes( side::RIGHT );
    if( has_trait( trait_ROOTS3 ) && g->m.has_flag( "PLOWABLE", pos() ) && !wearing_shoes ) {
        if( one_in( 100 ) ) {
            add_msg_if_player( m_good, _( "This soil is delicious!" ) );
            if( get_hunger() > -20 ) {
                mod_hunger( -2 );
                // absorbs kcal directly
                mod_stored_nutr( -2 );
            }
            if( get_thirst() > -20 ) {
                mod_thirst( -2 );
            }
            mod_healthy_mod( 10, 50 );
            // No losing oneself in the fertile embrace of rich
            // New England loam.  But it can be a near thing.
            /** @EFFECT_INT decreases chance of losing focus points while eating soil with ROOTS3 */
            if( ( one_in( int_cur ) ) && ( focus_pool >= 25 ) ) {
                focus_pool--;
            }
        } else if( one_in( 50 ) ) {
            if( get_hunger() > -20 ) {
                mod_hunger( -1 );
                // absorbs kcal directly
                mod_stored_nutr( -1 );
            }
            if( get_thirst() > -20 ) {
                mod_thirst( -1 );
            }
            mod_healthy_mod( 5, 50 );
        }
    }

    if( !in_sleep_state() ) {
        if( !has_trait( trait_id( "DEBUG_STORAGE" ) ) && ( weight_carried() > 4 * weight_capacity() ) ) {
            if( has_effect( effect_downed ) ) {
                add_effect( effect_downed, 1_turns, num_bp, false, 0, true );
            } else {
                add_effect( effect_downed, 2_turns, num_bp, false, 0, true );
            }
        }
        time_duration timer = -6_hours;
        if( has_trait( trait_ADDICTIVE ) ) {
            timer = -10_hours;
        } else if( has_trait( trait_NONADDICTIVE ) ) {
            timer = -3_hours;
        }
        for( auto &cur_addiction : addictions ) {
            if( cur_addiction.sated <= 0_turns &&
                cur_addiction.intensity >= MIN_ADDICTION_LEVEL ) {
                addict_effect( *this, cur_addiction );
            }
            cur_addiction.sated -= 1_turns;
            // Higher intensity addictions heal faster
            if( cur_addiction.sated - 10_minutes * cur_addiction.intensity < timer ) {
                if( cur_addiction.intensity <= 2 ) {
                    rem_addiction( cur_addiction.type );
                    break;
                } else {
                    cur_addiction.intensity--;
                    cur_addiction.sated = 0_turns;
                }
            }
        }
        if( has_trait( trait_CHEMIMBALANCE ) ) {
            if( one_in( 3600 ) && !has_trait( trait_NOPAIN ) ) {
                add_msg_if_player( m_bad, _( "You suddenly feel sharp pain for no reason." ) );
                mod_pain( 3 * rng( 1, 3 ) );
            }
            if( one_in( 3600 ) ) {
                int pkilladd = 5 * rng( -1, 2 );
                if( pkilladd > 0 ) {
                    add_msg_if_player( m_bad, _( "You suddenly feel numb." ) );
                } else if( ( pkilladd < 0 ) && ( !( has_trait( trait_NOPAIN ) ) ) ) {
                    add_msg_if_player( m_bad, _( "You suddenly ache." ) );
                }
                mod_painkiller( pkilladd );
            }
            if( one_in( 3600 ) ) {
                add_msg_if_player( m_bad, _( "You feel dizzy for a moment." ) );
                moves -= rng( 10, 30 );
            }
            if( one_in( 3600 ) ) {
                int hungadd = 5 * rng( -1, 3 );
                if( hungadd > 0 ) {
                    add_msg_if_player( m_bad, _( "You suddenly feel hungry." ) );
                } else {
                    add_msg_if_player( m_good, _( "You suddenly feel a little full." ) );
                }
                mod_hunger( hungadd );
            }
            if( one_in( 3600 ) ) {
                add_msg_if_player( m_bad, _( "You suddenly feel thirsty." ) );
                mod_thirst( 5 * rng( 1, 3 ) );
            }
            if( one_in( 3600 ) ) {
                add_msg_if_player( m_good, _( "You feel fatigued all of a sudden." ) );
                mod_fatigue( 10 * rng( 2, 4 ) );
            }
            if( one_in( 4800 ) ) {
                if( one_in( 3 ) ) {
                    add_morale( MORALE_FEELING_GOOD, 20, 100 );
                } else {
                    add_morale( MORALE_FEELING_BAD, -20, -100 );
                }
            }
            if( one_in( 3600 ) ) {
                if( one_in( 3 ) ) {
                    add_msg_if_player( m_bad, _( "You suddenly feel very cold." ) );
                    temp_cur.fill( BODYTEMP_VERY_COLD );
                } else {
                    add_msg_if_player( m_bad, _( "You suddenly feel cold." ) );
                    temp_cur.fill( BODYTEMP_COLD );
                }
            }
            if( one_in( 3600 ) ) {
                if( one_in( 3 ) ) {
                    add_msg_if_player( m_bad, _( "You suddenly feel very hot." ) );
                    temp_cur.fill( BODYTEMP_VERY_HOT );
                } else {
                    add_msg_if_player( m_bad, _( "You suddenly feel hot." ) );
                    temp_cur.fill( BODYTEMP_HOT );
                }
            }
        }
        if( ( has_trait( trait_SCHIZOPHRENIC ) || has_artifact_with( AEP_SCHIZO ) ) ) {
            if( is_player() ) {
                bool done_effect = false;
                // Sound
                if( one_in( to_turns<int>( 4_hours ) ) ) {
                    sound_hallu();
                }

                // Follower turns hostile
                if( !done_effect && one_in( to_turns<int>( 4_hours ) ) ) {
                    std::vector<std::shared_ptr<npc>> followers = overmap_buffer.get_npcs_near_player( 12 );

                    std::string who_gets_angry = name;
                    if( !followers.empty() ) {
                        who_gets_angry = random_entry_ref( followers )->name;
                    }
                    add_msg( m_bad, _( "%1$s gets angry!" ), who_gets_angry );
                    done_effect = true;
                }

                // Monster dies
                if( !done_effect && one_in( to_turns<int>( 6_hours ) ) ) {

                    // TODO: move to monster group json
                    static const mtype_id mon_zombie( "mon_zombie" );
                    static const mtype_id mon_zombie_fat( "mon_zombie_fat" );
                    static const mtype_id mon_zombie_fireman( "mon_zombie_fireman" );
                    static const mtype_id mon_zombie_cop( "mon_zombie_cop" );
                    static const mtype_id mon_zombie_soldier( "mon_zombie_soldier" );
                    static const std::array<mtype_id, 5> monsters = { {
                            mon_zombie, mon_zombie_fat, mon_zombie_fireman, mon_zombie_cop, mon_zombie_soldier
                        }
                    };
                    add_msg( _( "%s dies!" ), random_entry_ref( monsters )->nname() );
                    done_effect = true;
                }

                // Limb Breaks
                if( !done_effect && one_in( to_turns<int>( 4_hours ) ) ) {
                    add_msg( m_bad, _( "Your limb breaks!" ) );
                    done_effect = true;
                }

                // NPC chat
                if( !done_effect && one_in( to_turns<int>( 4_hours ) ) ) {
                    std::string i_name = Name::generate( one_in( 2 ) );

                    std::string i_talk = SNIPPET.random_from_category( "<lets_talk>" );
                    parse_tags( i_talk, *this, *this );

                    add_msg( _( "%1$s says: \"%2$s\"" ), i_name, i_talk );
                    done_effect = true;
                }

                // Skill raise
                if( !done_effect && one_in( to_turns<int>( 12_hours ) ) ) {
                    skill_id raised_skill = Skill::random_skill();
                    add_msg( m_good, _( "You increase %1$s to level %2$d." ), raised_skill.obj().name(),
                             get_skill_level( raised_skill ) + 1 );
                    done_effect = true;
                }

                // Talk to self
                if( !done_effect && one_in( to_turns<int>( 4_hours ) ) ) {
                    std::vector<std::string> talk_s{ _( "Hey, can you hear me?" ),
                                                     _( "Don't touch me." ),
                                                     _( "What's your name?" ),
                                                     _( "I thought you were my friend." ),
                                                     _( "How are you today?" ),
                                                     _( "Shut up! Don't lie to me." ),
                                                     _( "Why would you do that?" ),
                                                     _( "Please, don't go." ),
                                                     _( "Don't leave me alone!" ),
                                                     _( "Yeah, sure." ),
                                                     _( "No way, man." ),
                                                     _( "Do you really think so?" ),
                                                     _( "Is it really time for that?" ),
                                                     _( "Sorry, I can't hear you." ),
                                                     _( "You've told me already." ),
                                                     _( "I know!" ),
                                                     _( "Why are you following me?" ),
                                                     _( "This place is dangerous, you shouldn't be here." ),
                                                     _( "What are you doing out here?" ),
                                                     _( "That's not true, is it?" ),
                                                     _( "Are you hurt?" ) };

                    add_msg( _( "%1$s says: \"%2$s\"" ), name, random_entry_ref( talk_s ) );
                    done_effect = true;
                }

                // Talking weapon
                if( !done_effect && !weapon.is_null() ) {
                    // If player has a weapon, picks a message from said weapon
                    // Weapon tells player to kill a monster if any are nearby
                    // Weapon is concerned for player if bleeding
                    // Weapon is concerned for itself if damaged
                    // Otherwise random chit-chat

                    std::string i_name_w = weapon.has_var( "item_label" ) ?
                                           weapon.get_var( "item_label" ) :
                                           _( "Your " ) + weapon.type_name();

                    std::vector<std::weak_ptr<monster>> mons = g->all_monsters().items;

                    std::string i_talk_w;
                    bool does_talk = false;
                    if( !mons.empty() &&
                        one_in( to_turns<int>( 12_minutes ) ) ) {
                        std::vector<std::string> mon_near{ _( "Hey, let's go kill that %1$s!" ),
                                                           _( "Did you see that %1$s!?" ),
                                                           _( "I want to kill that %1$s!" ),
                                                           _( "Let me kill that %1$s!" ),
                                                           _( "Hey, I need to kill that %1$s!" ),
                                                           _( "I want to watch that %1$s bleed!" ),
                                                           _( "Wait, that %1$s needs to die!" ),
                                                           _( "Go kill that %1$s!" ),
                                                           _( "Look at that %1$s!" ),
                                                           _( "That %1$s doesn't deserve to live!" ) };
                        std::string talk_w = random_entry_ref( mon_near );
                        std::vector<std::string> seen_mons;
                        for( auto &n : mons ) {
                            if( sees( *n.lock() ) ) {
                                seen_mons.emplace_back( n.lock()->get_name() );
                            }
                        }
                        if( !seen_mons.empty() ) {
                            i_talk_w = string_format( talk_w, random_entry_ref( seen_mons ) );
                            does_talk = true;
                        }
                    } else if( has_effect( effect_bleed ) &&
                               one_in( to_turns<int>( 5_minutes ) ) ) {
                        std::vector<std::string> bleeding{ _( "Hey, you're bleeding." ),
                                                           _( "Your wound looks pretty bad." ),
                                                           _( "Shouldn't you put a bandage on that?" ),
                                                           _( "Please don't die! No one else lets me kill things!" ),
                                                           _( "You look hurt, did I do that?" ),
                                                           _( "Are you supposed to be bleeding?" ),
                                                           _( "You're not going to die, are you?" ),
                                                           _( "Kill a few more before you bleed out!" ) };
                        i_talk_w = random_entry_ref( bleeding );
                        does_talk = true;
                    } else if( weapon.damage() >= weapon.max_damage() / 3 &&
                               one_in( to_turns<int>( 1_hours ) ) ) {
                        std::vector<std::string> damaged{ _( "Hey fix me up." ),
                                                          _( "I need healing!" ),
                                                          _( "I hurt all over..." ),
                                                          _( "You can put me back together, right?" ),
                                                          _( "I... I can't move my legs!" ),
                                                          _( "Medic!" ),
                                                          _( "I can still fight, don't replace me!" ),
                                                          _( "They got me!" ),
                                                          _( "Go on without me..." ),
                                                          _( "Am I gonna die?" ) };
                        i_talk_w = random_entry_ref( damaged );
                        does_talk = true;
                    } else if( one_in( to_turns<int>( 4_hours ) ) ) {
                        std::vector<std::string> misc{ _( "Let me kill something already!" ),
                                                       _( "I'm your best friend, right?" ),
                                                       _( "I love you!" ),
                                                       _( "How are you today?" ),
                                                       _( "Do you think it will rain today?" ),
                                                       _( "Did you hear that?" ),
                                                       _( "Try not to drop me." ),
                                                       _( "How many do you think we've killed?" ),
                                                       _( "I'll keep you safe!" ) };
                        i_talk_w = random_entry_ref( misc );
                        does_talk = true;
                    }
                    if( does_talk ) {
                        add_msg( _( "%1$s says: \"%2$s\"" ), i_name_w, i_talk_w );
                    }
                    done_effect = true;
                }
                // Bad feeling
                if( !done_effect && one_in( to_turns<int>( 4_hours ) ) ) {
                    add_msg( m_warning, _( "You get a bad feeling." ) );
                    add_morale( MORALE_FEELING_BAD, -50, -150 );
                    done_effect = true;
                }
                // Formication
                if( !done_effect && one_in( to_turns<int>( 4_hours ) ) ) {
                    body_part bp = random_body_part( true );
                    add_effect( effect_formication, 1_hours, bp );
                    done_effect = true;
                }
                // Numbness
                if( !done_effect && one_in( to_turns<int>( 4_hours ) ) ) {
                    add_msg( m_bad, _( "You suddenly feel so numb..." ) );
                    mod_painkiller( 25 );
                    done_effect = true;
                }
                // Hallucination
                if( !done_effect && one_in( to_turns<int>( 6_hours ) ) ) {
                    add_effect( effect_hallu, 6_hours );
                    done_effect = true;
                }
                // Visuals
                if( !done_effect && one_in( to_turns<int>( 2_hours ) ) ) {
                    add_effect( effect_visuals, rng( 15_turns, 60_turns ) );
                    done_effect = true;
                }
                // Shaking
                if( !done_effect && one_in( to_turns<int>( 4_hours ) ) ) {
                    add_msg( m_bad, _( "You start to shake uncontrollably." ) );
                    add_effect( effect_shakes, rng( 2_minutes, 5_minutes ) );
                    done_effect = true;
                }
                // Shout
                if( !done_effect && one_in( to_turns<int>( 4_hours ) ) ) {
                    std::vector<std::string> shouts{ _( "\"Get away from there!\"" ),
                                                     _( "\"What do you think you're doing?\"" ),
                                                     _( "\"Stop laughing at me!\"" ),
                                                     _( "\"Don't point that thing at me!\"" ),
                                                     _( "\"Stay away from me!\"" ),
                                                     _( "\"No! Stop!\"" ),
                                                     _( "\"Get the fuck away from me!\"" ),
                                                     _( "\"That's not true!\"" ),
                                                     _( "\"What do you want from me?\"" ),
                                                     _( "\"I didn't mean to do it!\"" ),
                                                     _( "\"It wasn't my fault!\"" ),
                                                     _( "\"I had to do it!\"" ),
                                                     _( "\"They made me do it!\"" ),
                                                     _( "\"What are you!?\"" ),
                                                     _( "\"I should never have trusted you!\"" ) };

                    std::string i_shout = random_entry_ref( shouts );
                    shout( "yourself shout, " + i_shout );
                    done_effect = true;
                }
                // Drop weapon
                if( !done_effect && one_in( to_turns<int>( 2_days ) ) ) {
                    if( !weapon.is_null() ) {
                        std::string i_name_w = weapon.has_var( "item_label" ) ?
                                               weapon.get_var( "item_label" ) :
                                               "your " + weapon.type_name();

                        std::vector<std::string> drops{ "%1$s starts burning your hands!",
                                                        "%1$s feels freezing cold!",
                                                        "An electric shock shoots into your hand from %1$s!",
                                                        "%1$s lied to you.",
                                                        "%1$s said something stupid.",
                                                        "%1$s is running away!" };

                        std::string str = string_format( random_entry_ref( drops ), i_name_w );
                        str[0] = toupper( str[0] );

                        add_msg( m_bad, str );
                        drop( get_item_position( &weapon ), pos() );
                    }
                    // NOLINTNEXTLINE(clang-analyzer-deadcode.DeadStores)
                    done_effect = true;
                }
            }
        }

        if( ( has_trait( trait_NARCOLEPTIC ) || has_artifact_with( AEP_SCHIZO ) ) ) {
            if( one_in( to_turns<int>( 8_hours ) ) ) {
                add_msg( m_bad, _( "You're suddenly overcome with the urge to sleep and you pass out." ) );
                add_effect( effect_lying_down, 20_minutes );
            }
        }

        if( has_trait( trait_JITTERY ) && !has_effect( effect_shakes ) ) {
            if( stim > 50 && one_in( 300 - stim ) ) {
                add_effect( effect_shakes, 30_minutes + 1_turns * stim );
            } else if( ( get_hunger() > 80 || get_kcal_percent() < 1.0f ) && get_hunger() > 0 &&
                       one_in( 500 - get_hunger() ) ) {
                add_effect( effect_shakes, 40_minutes );
            }
        }

        if( has_trait( trait_MOODSWINGS ) && one_in( 3600 ) ) {
            if( rng( 1, 20 ) > 9 ) { // 55% chance
                add_morale( MORALE_MOODSWING, -100, -500 );
            } else {  // 45% chance
                add_morale( MORALE_MOODSWING, 100, 500 );
            }
        }

        if( has_trait( trait_VOMITOUS ) && one_in( 4200 ) ) {
            vomit();
        }

        if( has_trait( trait_SHOUT1 ) && one_in( 3600 ) ) {
            shout();
        }
        if( has_trait( trait_SHOUT2 ) && one_in( 2400 ) ) {
            shout();
        }
        if( has_trait( trait_SHOUT3 ) && one_in( 1800 ) ) {
            shout();
        }
        if( has_trait( trait_M_SPORES ) && one_in( 2400 ) ) {
            spores();
        }
        if( has_trait( trait_M_BLOSSOMS ) && one_in( 1800 ) ) {
            blossoms();
        }
    } // Done with while-awake-only effects

    if( has_trait( trait_ASTHMA ) &&
        one_in( ( 3600 - stim * 50 ) * ( has_effect( effect_sleep ) ? 10 : 1 ) ) &&
        !has_effect( effect_adrenaline ) & !has_effect( effect_datura ) ) {
        bool auto_use = has_charges( "inhaler", 1 ) || has_charges( "oxygen_tank", 1 ) ||
                        has_charges( "smoxygen_tank", 1 );
        bool oxygenator = has_bionic( bio_gills ) && power_level >= 3;
        if( underwater ) {
            oxygen = oxygen / 2;
            auto_use = false;
        }

        if( in_sleep_state() && !has_effect( effect_narcosis ) ) {
            inventory map_inv;
            map_inv.form_from_map( g->u.pos(), 2 );
            // check if character has an oxygenator first
            if( oxygenator ) {
                add_msg_if_player( m_bad, _( "You have an asthma attack!" ) );
                charge_power( -3 );
                add_msg_if_player( m_info, _( "You use your Oxygenator to clear it up, then go back to sleep." ) );
            } else if( auto_use ) {
                add_msg_if_player( m_bad, _( "You have an asthma attack!" ) );
                if( use_charges_if_avail( "inhaler", 1 ) ) {
                    add_msg_if_player( m_info, _( "You use your inhaler and go back to sleep." ) );
                } else if( use_charges_if_avail( "oxygen_tank", 1 ) ||
                           use_charges_if_avail( "smoxygen_tank", 1 ) ) {
                    add_msg_if_player( m_info,
                                       _( "You take a deep breath from your oxygen tank and go back to sleep." ) );
                }
                // check if an inhaler is somewhere near
            } else if( map_inv.has_charges( "inhaler", 1 ) || map_inv.has_charges( "oxygen_tank", 1 ) ||
                       map_inv.has_charges( "smoxygen_tank", 1 ) ) {
                add_msg_if_player( m_bad, _( "You have an asthma attack!" ) );
                // create new variable to resolve a reference issue
                long amount = 1;
                if( !g->m.use_charges( g->u.pos(), 2, "inhaler", amount ).empty() ) {
                    add_msg_if_player( m_info, _( "You use your inhaler and go back to sleep." ) );
                } else if( !g->m.use_charges( g->u.pos(), 2, "oxygen_tank", amount ).empty() ||
                           !g->m.use_charges( g->u.pos(), 2, "smoxygen_tank", amount ).empty() ) {
                    add_msg_if_player( m_info,
                                       _( "You take a deep breath from your oxygen tank and go back to sleep." ) );
                }
            } else {
                add_effect( effect_asthma, rng( 5_minutes, 20_minutes ) );
                if( has_effect( effect_sleep ) ) {
                    wake_up();
                } else {
                    g->cancel_activity_or_ignore_query( distraction_type::asthma,  _( "You have an asthma attack!" ) );
                }
            }
        } else if( auto_use ) {
            long charges = 0;
            if( use_charges_if_avail( "inhaler", 1 ) ) {
                moves -= 40;
                charges = charges_of( "inhaler" );
                add_msg_if_player( m_bad, _( "You have an asthma attack!" ) );
                if( charges == 0 ) {
                    add_msg_if_player( m_bad, _( "You use your last inhaler charge." ) );
                } else {
                    add_msg_if_player( m_info, ngettext( "You use your inhaler, only %d charge left.",
                                                         "You use your inhaler, only %d charges left.", charges ),
                                       charges );
                }
            } else if( use_charges_if_avail( "oxygen_tank", 1 ) ||
                       use_charges_if_avail( "smoxygen_tank", 1 ) ) {
                moves -= 500; // synched with use action
                charges = charges_of( "oxygen_tank" ) + charges_of( "smoxygen_tank" );
                add_msg_if_player( m_bad, _( "You have an asthma attack!" ) );
                if( charges == 0 ) {
                    add_msg_if_player( m_bad, _( "You breathe in last bit of oxygen from the tank." ) );
                } else {
                    add_msg_if_player( m_info,
                                       ngettext( "You take a deep breath from your oxygen tank, only %d charge left.",
                                                 "You take a deep breath from your oxygen tank, only %d charges left.", charges ),
                                       charges );
                }
            }
        } else {
            add_effect( effect_asthma, rng( 5_minutes, 20_minutes ) );
            if( !is_npc() ) {
                g->cancel_activity_or_ignore_query( distraction_type::asthma,  _( "You have an asthma attack!" ) );
            }
        }
    }

    if( has_trait( trait_LEAVES ) && g->is_in_sunlight( pos() ) && one_in( 600 ) ) {
        mod_hunger( -1 );
        // photosynthesis absorbs kcal directly
        mod_stored_nutr( -1 );
    }

    if( get_pain() > 0 ) {
        if( has_trait( trait_PAINREC1 ) && one_in( 600 ) ) {
            mod_pain( -1 );
        }
        if( has_trait( trait_PAINREC2 ) && one_in( 300 ) ) {
            mod_pain( -1 );
        }
        if( has_trait( trait_PAINREC3 ) && one_in( 150 ) ) {
            mod_pain( -1 );
        }
    }

    if( ( has_trait( trait_ALBINO ) || has_effect( effect_datura ) ) &&
        g->is_in_sunlight( pos() ) && one_in( 10 ) ) {
        // Umbrellas can keep the sun off the skin and sunglasses - off the eyes.
        if( !weapon.has_flag( "RAIN_PROTECT" ) ) {
            add_msg_if_player( m_bad, _( "The sunlight is really irritating your skin." ) );
            if( has_effect( effect_sleep ) && !has_effect( effect_narcosis ) ) {
                wake_up();
            }
            if( one_in( 10 ) ) {
                mod_pain( 1 );
            } else {
                focus_pool --;
            }
        }
        if( !( ( ( worn_with_flag( "SUN_GLASSES" ) ) || worn_with_flag( "BLIND" ) ) &&
               ( wearing_something_on( bp_eyes ) ) )
            && !has_bionic( bionic_id( "bio_sunglasses" ) ) ) {
            add_msg_if_player( m_bad, _( "The sunlight is really irritating your eyes." ) );
            if( one_in( 10 ) ) {
                mod_pain( 1 );
            } else {
                focus_pool --;
            }
        }
    }

    if( has_trait( trait_SUNBURN ) && g->is_in_sunlight( pos() ) && one_in( 10 ) ) {
        if( !( weapon.has_flag( "RAIN_PROTECT" ) ) ) {
            add_msg_if_player( m_bad, _( "The sunlight burns your skin!" ) );
            if( has_effect( effect_sleep ) && !has_effect( effect_narcosis ) ) {
                wake_up();
            }
            mod_pain( 1 );
            hurtall( 1, nullptr );
        }
    }

    if( ( has_trait( trait_TROGLO ) || has_trait( trait_TROGLO2 ) ) &&
        g->is_in_sunlight( pos() ) && g->weather == WEATHER_SUNNY ) {
        mod_str_bonus( -1 );
        mod_dex_bonus( -1 );
        add_miss_reason( _( "The sunlight distracts you." ), 1 );
        mod_int_bonus( -1 );
        mod_per_bonus( -1 );
    }
    if( has_trait( trait_TROGLO2 ) && g->is_in_sunlight( pos() ) ) {
        mod_str_bonus( -1 );
        mod_dex_bonus( -1 );
        add_miss_reason( _( "The sunlight distracts you." ), 1 );
        mod_int_bonus( -1 );
        mod_per_bonus( -1 );
    }
    if( has_trait( trait_TROGLO3 ) && g->is_in_sunlight( pos() ) ) {
        mod_str_bonus( -4 );
        mod_dex_bonus( -4 );
        add_miss_reason( _( "You can't stand the sunlight!" ), 4 );
        mod_int_bonus( -4 );
        mod_per_bonus( -4 );
    }

    if( has_trait( trait_SORES ) ) {
        for( const body_part bp : all_body_parts ) {
            if( bp == bp_head ) {
                continue;
            }
            int sores_pain = 5 + 0.4 * abs( encumb( bp ) );
            if( get_pain() < sores_pain ) {
                set_pain( sores_pain );
            }
        }
    }
    //Web Weavers...weave web
    if( has_active_mutation( trait_WEB_WEAVER ) && !in_vehicle ) {
        g->m.add_field( pos(), fd_web, 1 ); //this adds density to if its not already there.

    }

    // Blind/Deaf for brief periods about once an hour,
    // and visuals about once every 30 min.
    if( has_trait( trait_PER_SLIME ) ) {
        if( one_in( 600 ) && !has_effect( effect_deaf ) ) {
            add_msg_if_player( m_bad, _( "Suddenly, you can't hear anything!" ) );
            add_effect( effect_deaf, rng( 20_minutes, 60_minutes ) );
        }
        if( one_in( 600 ) && !( has_effect( effect_blind ) ) ) {
            add_msg_if_player( m_bad, _( "Suddenly, your eyes stop working!" ) );
            add_effect( effect_blind, rng( 2_minutes, 6_minutes ) );
        }
        // Yes, you can be blind and hallucinate at the same time.
        // Your post-human biology is truly remarkable.
        if( one_in( 300 ) && !( has_effect( effect_visuals ) ) ) {
            add_msg_if_player( m_bad, _( "Your visual centers must be acting up..." ) );
            add_effect( effect_visuals, rng( 36_minutes, 72_minutes ) );
        }
    }

    if( has_trait( trait_WEB_SPINNER ) && !in_vehicle && one_in( 3 ) ) {
        g->m.add_field( pos(), fd_web, 1 ); //this adds density to if its not already there.
    }

    if( has_trait( trait_UNSTABLE ) && !has_trait( trait_CHAOTIC_BAD ) &&
        one_in( 28800 ) ) { // Average once per 2 days
        mutate();
    }
    if( ( has_trait( trait_CHAOTIC ) || has_trait( trait_CHAOTIC_BAD ) ) &&
        one_in( 7200 ) ) { // Should be once every 12 hours
        mutate();
    }
    if( has_artifact_with( AEP_MUTAGENIC ) && one_in( 28800 ) ) {
        mutate();
    }
    if( has_artifact_with( AEP_FORCE_TELEPORT ) && one_in( 600 ) ) {
        g->teleport( this );
    }
    const bool needs_fire = !has_morale( MORALE_PYROMANIA_NEARFIRE ) &&
                            !has_morale( MORALE_PYROMANIA_STARTFIRE );
    if( has_trait( trait_PYROMANIA ) && needs_fire && !in_sleep_state() &&
        calendar::once_every( 2_hours ) ) {
        add_morale( MORALE_PYROMANIA_NOFIRE, -1, -30, 24_hours, 24_hours );
        if( calendar::once_every( 4_hours ) ) {
            std::string smokin_hot_fiyah = SNIPPET.random_from_category( "pyromania_withdrawal" );
            add_msg_if_player( m_bad, _( smokin_hot_fiyah ) );
        }
    }
    if( has_trait( trait_KILLER ) && !has_morale( MORALE_KILLER_HAS_KILLED ) &&
        calendar::once_every( 2_hours ) ) {
        add_morale( MORALE_KILLER_NEED_TO_KILL, -1, -30, 24_hours, 24_hours );
        if( calendar::once_every( 4_hours ) ) {
            std::string snip = SNIPPET.random_from_category( "killer_withdrawal" );
            add_msg_if_player( m_bad, _( snip ) );
        }
    }

    // checking for radioactive items in inventory
    const int item_radiation = leak_level( "RADIOACTIVE" );

    const int map_radiation = g->m.get_radiation( pos() );

    float rads = map_radiation / 100.0f + item_radiation / 10.0f;

    int rad_mut = 0;
    if( has_trait( trait_RADIOACTIVE3 ) ) {
        rad_mut = 3;
    } else if( has_trait( trait_RADIOACTIVE2 ) ) {
        rad_mut = 2;
    } else if( has_trait( trait_RADIOACTIVE1 ) ) {
        rad_mut = 1;
    }

    // Spread less radiation when sleeping (slower metabolism etc.)
    // Otherwise it can quickly get to the point where you simply can't sleep at all
    const bool rad_mut_proc = rad_mut > 0 &&
                              x_in_y( rad_mut, in_sleep_state() ? HOURS( 3 ) : MINUTES( 30 ) );

    bool has_helmet = false;
    const bool power_armored = is_wearing_power_armor( &has_helmet );
    const bool rad_resist = power_armored || worn_with_flag( "RAD_RESIST" );

    if( rad_mut > 0 ) {
        const bool kept_in = is_rad_immune() || ( rad_resist && !one_in( 4 ) );
        if( kept_in ) {
            // As if standing on a map tile with radiation level equal to rad_mut
            rads += rad_mut / 100.0f;
        }

        if( rad_mut_proc && !kept_in ) {
            // Irradiate a random nearby point
            // If you can't, irradiate the player instead
            tripoint rad_point = pos() + point( rng( -3, 3 ), rng( -3, 3 ) );
            // TODO: Radioactive vehicles?
            if( g->m.get_radiation( rad_point ) < rad_mut ) {
                g->m.adjust_radiation( rad_point, 1 );
            } else {
                rads += rad_mut;
            }
        }
    }

    // Used to control vomiting from radiation to make it not-annoying
    bool radiation_increasing = irradiate( rads );

    if( radiation_increasing && calendar::once_every( 3_minutes ) && has_bionic( bio_geiger ) ) {
        add_msg_if_player( m_warning,
                           _( "You feel an anomalous sensation coming from your radiation sensors." ) );
    }

    if( calendar::once_every( 15_minutes ) ) {
        if( radiation < 0 ) {
            radiation = 0;
        } else if( radiation > 2000 ) {
            radiation = 2000;
        }
        if( get_option<bool>( "RAD_MUTATION" ) && rng( 100, 10000 ) < radiation ) {
            mutate();
            radiation -= 50;
        } else if( radiation > 50 && rng( 1, 3000 ) < radiation && ( stomach.contains() > 0_ml ||
                   radiation_increasing || !in_sleep_state() ) ) {
            vomit();
            radiation -= 1;
        }
    }

    const bool radiogenic = has_trait( trait_RADIOGENIC );
    if( radiogenic && calendar::once_every( 30_minutes ) && radiation > 0 ) {
        // At 200 irradiation, twice as fast as REGEN
        if( x_in_y( radiation, 200 ) ) {
            healall( 1 );
            if( rad_mut == 0 ) {
                // Don't heal radiation if we're generating it naturally
                // That would counter the main downside of radioactivity
                radiation -= 5;
            }
        }
    }

    if( !radiogenic && radiation > 0 ) {
        // Even if you heal the radiation itself, the damage is done.
        const int hmod = get_healthy_mod();
        if( hmod > 200 - radiation ) {
            set_healthy_mod( std::max( -200, 200 - radiation ) );
        }
    }

    if( radiation > 200 && calendar::once_every( 10_minutes ) && x_in_y( radiation, 1000 ) ) {
        hurtall( 1, nullptr );
        radiation -= 5;
    }

    if( reactor_plut || tank_plut || slow_rad ) {
        // Microreactor CBM and supporting bionics
        if( has_bionic( bio_reactor ) || has_bionic( bio_advreactor ) ) {
            //first do the filtering of plutonium from storage to reactor
            if( tank_plut > 0 ) {
                int plut_trans;
                if( has_active_bionic( bio_plut_filter ) ) {
                    plut_trans = tank_plut * 0.025;
                } else {
                    plut_trans = tank_plut * 0.005;
                }
                if( plut_trans < 1 ) {
                    plut_trans = 1;
                }
                tank_plut -= plut_trans;
                reactor_plut += plut_trans;
            }
            //leaking radiation, reactor is unshielded, but still better than a simple tank
            slow_rad += ( ( tank_plut * 0.1 ) + ( reactor_plut * 0.01 ) );
            //begin power generation
            if( reactor_plut > 0 ) {
                int power_gen = 0;
                if( has_bionic( bio_advreactor ) ) {
                    if( ( reactor_plut * 0.05 ) > 2000 ) {
                        power_gen = 2000;
                    } else {
                        power_gen = reactor_plut * 0.05;
                        if( power_gen < 1 ) {
                            power_gen = 1;
                        }
                    }
                    slow_rad += ( power_gen * 3 );
                    while( slow_rad >= 50 ) {
                        if( power_gen >= 1 ) {
                            slow_rad -= 50;
                            power_gen -= 1;
                            reactor_plut -= 1;
                        } else {
                            break;
                        }
                    }
                } else if( has_bionic( bio_reactor ) ) {
                    if( ( reactor_plut * 0.025 ) > 500 ) {
                        power_gen = 500;
                    } else {
                        power_gen = reactor_plut * 0.025;
                        if( power_gen < 1 ) {
                            power_gen = 1;
                        }
                    }
                    slow_rad += ( power_gen * 3 );
                }
                reactor_plut -= power_gen;
                while( power_gen >= 250 ) {
                    apply_damage( nullptr, bp_torso, 1 );
                    mod_pain( 1 );
                    add_msg_if_player( m_bad, _( "Your chest burns as your power systems overload!" ) );
                    charge_power( 50 );
                    power_gen -= 60; // ten units of power lost due to short-circuiting into you
                }
                charge_power( power_gen );
            }
        } else {
            slow_rad += ( ( ( reactor_plut * 0.4 ) + ( tank_plut * 0.4 ) ) * 100 );
            //plutonium in body without any kind of container.  Not good at all.
            reactor_plut *= 0.6;
            tank_plut *= 0.6;
        }
        while( slow_rad >= 1000 ) {
            radiation += 1;
            slow_rad -= 1000;
        }
    }

    // Negative bionics effects
    if( has_bionic( bio_dis_shock ) && one_in( 1200 ) && !has_effect( effect_narcosis ) ) {
        add_msg_if_player( m_bad, _( "You suffer a painful electrical discharge!" ) );
        mod_pain( 1 );
        moves -= 150;

        if( weapon.typeId() == "e_handcuffs" && weapon.charges > 0 ) {
            weapon.charges -= rng( 1, 3 ) * 50;
            if( weapon.charges < 1 ) {
                weapon.charges = 1;
            }

            add_msg_if_player( m_good, _( "The %s seems to be affected by the discharge." ),
                               weapon.tname() );
        }
        sfx::play_variant_sound( "bionics", "elec_discharge", 100 );
    }
    if( has_bionic( bio_dis_acid ) && one_in( 1500 ) ) {
        add_msg_if_player( m_bad, _( "You suffer a burning acidic discharge!" ) );
        hurtall( 1, nullptr );
        sfx::play_variant_sound( "bionics", "acid_discharge", 100 );
        sfx::do_player_death_hurt( g->u, false );
    }
    if( has_bionic( bio_drain ) && power_level > 24 && one_in( 600 ) ) {
        add_msg_if_player( m_bad, _( "Your batteries discharge slightly." ) );
        charge_power( -25 );
        sfx::play_variant_sound( "bionics", "elec_crackle_low", 100 );
    }
    if( has_bionic( bio_noise ) && one_in( 500 ) && !has_effect( effect_narcosis ) ) {
        // TODO: NPCs with said bionic
        if( !is_deaf() ) {
            add_msg( m_bad, _( "A bionic emits a crackle of noise!" ) );
            sfx::play_variant_sound( "bionics", "elec_blast", 100 );
        } else {
            add_msg( m_bad, _( "You feel your faulty bionic shuddering." ) );
            sfx::play_variant_sound( "bionics", "elec_blast_muffled", 100 );
        }
        sounds::sound( pos(), 60, sounds::sound_t::movement, _( "Crackle!" ) ); //sfx above
    }
    if( has_bionic( bio_power_weakness ) && max_power_level > 0 &&
        power_level >= max_power_level * .75 ) {
        mod_str_bonus( -3 );
    }
    if( has_bionic( bio_trip ) && one_in( 500 ) && !has_effect( effect_visuals ) &&
        !has_effect( effect_narcosis ) && !in_sleep_state() ) {
        add_msg_if_player( m_bad, _( "Your vision pixelates!" ) );
        add_effect( effect_visuals, 10_minutes );
        sfx::play_variant_sound( "bionics", "pixelated", 100 );
    }
    if( has_bionic( bio_spasm ) && one_in( 3000 ) && !has_effect( effect_downed ) &&
        !has_effect( effect_narcosis ) ) {
        add_msg_if_player( m_bad,
                           _( "Your malfunctioning bionic causes you to spasm and fall to the floor!" ) );
        mod_pain( 1 );
        add_effect( effect_stunned, 1_turns );
        add_effect( effect_downed, 1_turns, num_bp, false, 0, true );
        sfx::play_variant_sound( "bionics", "elec_crackle_high", 100 );
    }
    if( has_bionic( bio_shakes ) && power_level > 24 && one_in( 1200 ) ) {
        add_msg_if_player( m_bad, _( "Your bionics short-circuit, causing you to tremble and shiver." ) );
        charge_power( -25 );
        add_effect( effect_shakes, 5_minutes );
        sfx::play_variant_sound( "bionics", "elec_crackle_med", 100 );
    }
    if( has_bionic( bio_leaky ) && one_in( 60 ) ) {
        mod_healthy_mod( -1, -200 );
    }
    if( has_bionic( bio_sleepy ) && one_in( 500 ) && !in_sleep_state() ) {
        mod_fatigue( 1 );
    }
    if( has_bionic( bio_itchy ) && one_in( 500 ) && !has_effect( effect_formication ) &&
        !has_effect( effect_narcosis ) ) {
        add_msg_if_player( m_bad, _( "Your malfunctioning bionic itches!" ) );
        body_part bp = random_body_part( true );
        add_effect( effect_formication, 10_minutes, bp );
    }
    if( has_bionic( bio_glowy ) && !has_effect( effect_glowy_led ) && one_in( 500 ) &&
        power_level > 1 ) {
        add_msg_if_player( m_bad, _( "Your malfunctioning bionic starts to glow!" ) );
        add_effect( effect_glowy_led, 5_minutes );
        charge_power( -1 );
    }

    // Artifact effects
    if( has_artifact_with( AEP_ATTENTION ) ) {
        add_effect( effect_attention, 3_turns );
    }

    // Stim +250 kills
    if( stim > 210 ) {
        if( one_in( 20 ) && !has_effect( effect_downed ) ) {
            add_msg_if_player( m_bad, _( "Your muscles spasm!" ) );
            if( !has_effect( effect_downed ) ) {
                add_msg_if_player( m_bad, _( "You fall to the ground!" ) );
                add_effect( effect_downed, rng( 6_turns, 20_turns ) );
            }
        }
    }
    if( stim > 170 ) {
        if( !has_effect( effect_winded ) && calendar::once_every( 10_minutes ) ) {
            add_msg( m_bad, _( "You feel short of breath." ) );
            add_effect( effect_winded, 10_minutes + 1_turns );
        }
    }
    if( stim > 110 ) {
        if( !has_effect( effect_shakes ) && calendar::once_every( 10_minutes ) ) {
            add_msg( _( "You shake uncontrollably." ) );
            add_effect( effect_shakes, 15_minutes + 1_turns );
        }
    }
    if( stim > 75 ) {
        if( !one_in( 20 ) && !has_effect( effect_nausea ) ) {
            add_msg( _( "You feel nauseous..." ) );
            add_effect( effect_nausea, 5_minutes );
        }
    }

    // Stim -200 or painkillers 240 kills
    if( stim < -160 || pkill > 200 ) {
        if( one_in( 30 ) && !in_sleep_state() ) {
            add_msg_if_player( m_bad, _( "You black out!" ) );
            const time_duration dur = rng( 30_minutes, 60_minutes );
            add_effect( effect_downed, dur );
            add_effect( effect_blind, dur );
            fall_asleep( dur );
        }
    }
    if( stim < -120 || pkill > 160 ) {
        if( !has_effect( effect_winded ) && calendar::once_every( 10_minutes ) ) {
            add_msg( m_bad, _( "Your breathing slows down." ) );
            add_effect( effect_winded, 10_minutes + 1_turns );
        }
    }
    if( stim < -85 || pkill > 145 ) {
        if( one_in( 15 ) ) {
            add_msg_if_player( m_bad, _( "You feel dizzy for a moment." ) );
            mod_moves( -rng( 10, 30 ) );
            if( one_in( 3 ) && !has_effect( effect_downed ) ) {
                add_msg_if_player( m_bad, _( "You stumble and fall over!" ) );
                add_effect( effect_downed, rng( 3_turns, 10_turns ) );
            }
        }
    }
    if( stim < -60 || pkill > 130 ) {
        if( calendar::once_every( 10_minutes ) ) {
            add_msg( m_warning, _( "You feel tired..." ) );
            mod_fatigue( rng( 1, 2 ) );
        }
    }

    int sleep_deprivation = !in_sleep_state() ? get_sleep_deprivation() : 0;
    // Stimulants can lessen the PERCEIVED effects of sleep deprivation, but
    // they do nothing to cure it. As such, abuse is even more dangerous now.
    if( stim > 0 ) {
        // 100% of blacking out = 20160sd ; Max. stim modifier = 12500sd @ 250stim
        // Note: Very high stim already has its own slew of bad effects,
        // so the "useful" part of this bonus is actually lower.
        sleep_deprivation -= stim * 50;
    }

    // Harmless warnings
    if( sleep_deprivation >= SLEEP_DEPRIVATION_HARMLESS ) {
        if( one_in( 500 ) ) {
            switch( dice( 1, 4 ) ) {
                default:
                case 1:
                    add_msg_player_or_npc( m_warning, _( "You tiredly rub your eyes." ),
                                           _( "<npcname> tiredly rubs their eyes." ) );
                    break;
                case 2:
                    add_msg_player_or_npc( m_warning, _( "You let out a small yawn." ),
                                           _( "<npcname> lets out a small yawn." ) );
                    break;
                case 3:
                    add_msg_player_or_npc( m_warning, _( "You stretch your back." ),
                                           _( "<npcname> streches their back." ) );
                    break;
                case 4:
                    add_msg_player_or_npc( m_warning, _( "You feel mentally tired." ),
                                           _( "<npcname> lets out a huge yawn." ) );
                    break;
            }
        }
    }
    // Minor discomfort
    if( sleep_deprivation >= SLEEP_DEPRIVATION_MINOR ) {
        if( one_in( 750 ) ) {
            add_msg_if_player( m_warning, _( "You feel lightheaded for a moment." ) );
            moves -= 10;
        }
        if( one_in( 1000 ) ) {
            add_msg_if_player( m_warning, _( "Your muscles spasm uncomfortably." ) );
            mod_pain( 2 );
        }
        if( !has_effect( effect_visuals ) && one_in( 1500 ) ) {
            add_msg_if_player( m_warning, _( "Your vision blurs a little." ) );
            add_effect( effect_visuals, rng( 1_minutes, 5_minutes ) );
        }
    }
    // Slight disability
    if( sleep_deprivation >= SLEEP_DEPRIVATION_SERIOUS ) {
        if( one_in( 750 ) ) {
            add_msg_if_player( m_bad, _( "Your mind lapses into unawareness briefly." ) );
            moves -= rng( 20, 80 );
        }
        if( one_in( 1250 ) ) {
            add_msg_if_player( m_bad, _( "Your muscles ache in stressfully unpredictable ways." ) );
            mod_pain( rng( 2, 10 ) );
        }
        if( one_in( 3000 ) ) {
            add_msg_if_player( m_bad, _( "You have a distractingly painful headache." ) );
            mod_pain( rng( 10, 25 ) );
        }
    }
    // Major disability, high chance of passing out also relevant
    if( sleep_deprivation >= SLEEP_DEPRIVATION_MAJOR ) {
        if( !has_effect( effect_nausea ) && one_in( 5000 ) ) {
            add_msg_if_player( m_bad, _( "You feel heartburn and an acid taste in your mouth." ) );
            mod_pain( 5 );
            add_effect( effect_nausea, rng( 5_minutes, 30_minutes ) );
        }
        if( one_in( 3000 ) ) {
            add_msg_if_player( m_bad,
                               _( "Your mind is so tired that you feel you can't trust your eyes anymore." ) );
            add_effect( effect_hallu, rng( 5_minutes, 60_minutes ) );
        }
        if( !has_effect( effect_shakes ) && one_in( 4250 ) ) {
            add_msg_if_player( m_bad,
                               _( "Your muscles spasm uncontrollably, and you have trouble keeping your balance." ) );
            add_effect( effect_shakes, 15_minutes );
        } else if( has_effect( effect_shakes ) && one_in( 75 ) ) {
            moves -= 10;
            add_msg_player_or_npc( m_warning, _( "Your shaking legs make you stumble." ),
                                   _( "<npcname> stumbles." ) );
            if( !has_effect( effect_downed ) && one_in( 10 ) ) {
                add_msg_player_or_npc( m_bad, _( "You fall over!" ), _( "<npcname> falls over!" ) );
                add_effect( effect_downed, rng( 3_turns, 10_turns ) );
            }
        }
    }
}

bool player::irradiate( float rads, bool bypass )
{
    int rad_mut = 0;
    if( has_trait( trait_RADIOACTIVE3 ) ) {
        rad_mut = 3;
    } else if( has_trait( trait_RADIOACTIVE2 ) ) {
        rad_mut = 2;
    } else if( has_trait( trait_RADIOACTIVE1 ) ) {
        rad_mut = 1;
    }

    if( rads > 0 ) {
        bool has_helmet = false;
        const bool power_armored = is_wearing_power_armor( &has_helmet );
        const bool rad_resist = power_armored || worn_with_flag( "RAD_RESIST" );

        if( is_rad_immune() && !bypass ) {
            // Power armor and some high-tech gear protects completely from radiation
            rads = 0.0f;
        } else if( rad_resist && !bypass ) {
            rads /= 4.0f;
        }

        if( has_effect( effect_iodine ) ) {
            // Radioactive mutation makes iodine less efficient (but more useful)
            rads *= 0.3f + 0.1f * rad_mut;
        }

        int rads_max = roll_remainder( rads );
        radiation += rng( 0, rads_max );

        // Apply rads to any radiation badges.
        for( item *const it : inv_dump() ) {
            if( it->typeId() != "rad_badge" ) {
                continue;
            }

            // Actual irradiation levels of badges and the player aren't precisely matched.
            // This is intentional.
            const int before = it->irridation;

            const int delta = rng( 0, rads_max );
            if( delta == 0 ) {
                continue;
            }

            it->irridation += delta;

            // If in inventory (not worn), don't print anything.
            if( inv.has_item( *it ) ) {
                continue;
            }

            // If the color hasn't changed, don't print anything.
            const std::string &col_before = rad_badge_color( before );
            const std::string &col_after = rad_badge_color( it->irridation );
            if( col_before == col_after ) {
                continue;
            }

            add_msg_if_player( m_warning, _( "Your radiation badge changes from %1$s to %2$s!" ),
                               col_before, col_after );
        }

        if( rads > 0.0f ) {
            return true;
        }
    }
    return false;
}

// At minimum level, return at_min, at maximum at_max
float addiction_scaling( float at_min, float at_max, float add_lvl )
{
    // Not addicted
    if( add_lvl < MIN_ADDICTION_LEVEL ) {
        return 1.0f;
    }

    return lerp( at_min, at_max, ( add_lvl - MIN_ADDICTION_LEVEL ) / MAX_ADDICTION_LEVEL );
}

void player::mend( int rate_multiplier )
{
    // Wearing splints can slowly mend a broken limb back to 1 hp.
    bool any_broken = false;
    for( int i = 0; i < num_hp_parts; i++ ) {
        if( hp_cur[i] <= 0 ) {
            any_broken = true;
            break;
        }
    }

    if( !any_broken ) {
        return;
    }

    double healing_factor = 1.0;
    // Studies have shown that alcohol and tobacco use delay fracture healing time
    // Being under effect is 50% slowdown
    // Being addicted but not under effect scales from 25% slowdown to 75% slowdown
    // The improvement from being intoxicated over withdrawal is intended
    if( has_effect( effect_cig ) ) {
        healing_factor *= 0.5;
    } else {
        healing_factor *= addiction_scaling( 0.25f, 0.75f, addiction_level( ADD_CIG ) );
    }

    if( has_effect( effect_drunk ) ) {
        healing_factor *= 0.5;
    } else {
        healing_factor *= addiction_scaling( 0.25f, 0.75f, addiction_level( ADD_ALCOHOL ) );
    }

    if( radiation > 0 && !has_trait( trait_RADIOGENIC ) ) {
        healing_factor *= clamp( ( 1000.0f - radiation ) / 1000.0f, 0.0f, 1.0f );
    }

    // Bed rest speeds up mending
    if( has_effect( effect_sleep ) ) {
        healing_factor *= 4.0;
    } else if( get_fatigue() > DEAD_TIRED ) {
        // but being dead tired does not...
        healing_factor *= 0.75;
    } else {
        // If not dead tired, resting without sleep also helps
        healing_factor *= 1.0f + rest_quality();
    }

    // Being healthy helps.
    healing_factor *= 1.0f + get_healthy() / 200.0f;

    // Very hungry starts lowering the chance
    // square rooting the value makes the numbers drop off faster when below 1
    healing_factor *= sqrt( static_cast<float>( get_stored_kcal() ) / static_cast<float>
                            ( get_healthy_kcal() ) );
    // Similar for thirst - starts at very thirsty, drops to 0 ~halfway between two last statuses
    healing_factor *= 1.0f - clamp( ( get_thirst() - 80.0f ) / 300.0f, 0.0f, 1.0f );

    // Mutagenic healing factor!
    bool needs_splint = true;
    if( has_trait( trait_REGEN_LIZ ) ) {
        healing_factor *= 20.0;
        needs_splint = false;
    } else if( has_trait( trait_REGEN ) ) {
        healing_factor *= 16.0;
    } else if( has_trait( trait_FASTHEALER2 ) ) {
        healing_factor *= 4.0;
    } else if( has_trait( trait_FASTHEALER ) ) {
        healing_factor *= 2.0;
    } else if( has_trait( trait_SLOWHEALER ) ) {
        healing_factor *= 0.5;
    }

    add_msg( m_debug, "Limb mend healing factor: %.2f", healing_factor );
    if( healing_factor <= 0.0f ) {
        // The section below assumes positive healing rate
        return;
    }

    for( int i = 0; i < num_hp_parts; i++ ) {
        const bool broken = ( hp_cur[i] <= 0 );
        if( !broken ) {
            continue;
        }

        body_part part = hp_to_bp( static_cast<hp_part>( i ) );
        if( needs_splint && !worn_with_flag( "SPLINT", part ) ) {
            continue;
        }

        const time_duration dur_inc = 1_turns * roll_remainder( rate_multiplier * healing_factor );
        auto &eff = get_effect( effect_mending, part );
        if( eff.is_null() ) {
            add_effect( effect_mending, dur_inc, part, true );
            continue;
        }

        eff.set_duration( eff.get_duration() + dur_inc );

        if( eff.get_duration() >= eff.get_max_duration() ) {
            hp_cur[i] = 1;
            remove_effect( effect_mending, part );
            //~ %s is bodypart
            add_memorial_log( pgettext( "memorial_male", "Broken %s began to mend." ),
                              pgettext( "memorial_female", "Broken %s began to mend." ),
                              body_part_name( part ) );
            //~ %s is bodypart
            add_msg_if_player( m_good, _( "Your %s has started to mend!" ),
                               body_part_name( part ) );
        }
    }
}

// sets default stomach contents when starting the game
void player::initialize_stomach_contents()
{
    stomach = stomach_contents( 2500_ml );
    guts = stomach_contents( 24000_ml );
    guts.set_calories( 300 );
    stomach.set_calories( 800 );
    stomach.mod_contents( 475_ml );
}

void player::vomit()
{
    add_memorial_log( pgettext( "memorial_male", "Threw up." ),
                      pgettext( "memorial_female", "Threw up." ) );

    if( stomach.contains() != 0_ml ) {
        // Remove all joy from previously eaten food and apply the penalty
        rem_morale( MORALE_FOOD_GOOD );
        rem_morale( MORALE_FOOD_HOT );
        rem_morale( MORALE_HONEY ); // bears must suffer too
        add_morale( MORALE_VOMITED, -2 * units::to_milliliter( stomach.contains() / 50 ), -40, 90_minutes,
                    45_minutes, false ); // 1.5 times longer
        stomach.bowel_movement(); // puke all of it
        g->m.add_field( adjacent_tile(), fd_bile, 1 );

        add_msg_player_or_npc( m_bad, _( "You throw up heavily!" ), _( "<npcname> throws up heavily!" ) );
    } else {
        add_msg_if_player( m_warning, _( "You retched, but your stomach is empty." ) );
    }

    if( !has_effect( effect_nausea ) ) { // Prevents never-ending nausea
        const effect dummy_nausea( &effect_nausea.obj(), 0_turns, num_bp, false, 1, calendar::turn );
        add_effect( effect_nausea, std::max( dummy_nausea.get_max_duration() * units::to_milliliter(
                stomach.contains() ) / 21, dummy_nausea.get_int_dur_factor() ) );
    }

    moves -= 100;
    for( auto &elem : *effects ) {
        for( auto &_effect_it : elem.second ) {
            auto &it = _effect_it.second;
            if( it.get_id() == effect_foodpoison ) {
                it.mod_duration( -30_minutes );
            } else if( it.get_id() == effect_drunk ) {
                it.mod_duration( rng( -10_minutes, -50_minutes ) );
            }
        }
    }
    remove_effect( effect_pkill1 );
    remove_effect( effect_pkill2 );
    remove_effect( effect_pkill3 );
    // Don't wake up when just retching
    if( stomach.contains() > 0_ml ) {
        wake_up();
    }
}

void player::sound_hallu()
{
    // Random 'dangerous' sound from a random direction
    // 1/5 chance to be a loud sound
    std::vector<std::string> dir{ "north",
                                  "northeast",
                                  "northwest",
                                  "south",
                                  "southeast",
                                  "southwest",
                                  "east",
                                  "west" };

    std::vector<std::string> dirz{ "and above you ", "and below you " };

    std::vector<std::tuple<std::string, std::string, std::string>> desc{
        std::make_tuple( "whump!", "smash_fail", "t_door_c" ),
        std::make_tuple( "crash!", "smash_success", "t_door_c" ),
        std::make_tuple( "glass breaking!", "smash_success", "t_window_domestic" ) };

    std::vector<std::tuple<std::string, std::string, std::string>> desc_big{
        std::make_tuple( "huge explosion!", "explosion", "default" ),
        std::make_tuple( "bang!", "fire_gun", "glock_19" ),
        std::make_tuple( "blam!", "fire_gun", "mossberg_500" ),
        std::make_tuple( "crash!", "smash_success", "t_wall" ),
        std::make_tuple( "SMASH!", "smash_success", "t_wall" ) };

    std::string i_dir = dir[rng( 0, dir.size() - 1 )];

    if( one_in( 10 ) ) {
        i_dir += " " + dirz[rng( 0, dirz.size() - 1 )];
    }

    std::string i_desc;
    std::pair<std::string, std::string> i_sound;
    if( one_in( 5 ) ) {
        int r_int = rng( 0, desc_big.size() - 1 );
        i_desc = std::get<0>( desc_big[r_int] );
        i_sound = std::make_pair( std::get<1>( desc_big[r_int] ), std::get<2>( desc_big[r_int] ) );
    } else {
        int r_int = rng( 0, desc.size() - 1 );
        i_desc = std::get<0>( desc[r_int] );
        i_sound = std::make_pair( std::get<1>( desc[r_int] ), std::get<2>( desc[r_int] ) );
    }

    add_msg( m_warning, _( "From the %1$s you hear %2$s" ), i_dir, i_desc );
    sfx::play_variant_sound( i_sound.first, i_sound.second, rng( 20, 80 ) );
}

void player::drench( int saturation, const body_part_set &flags, bool ignore_waterproof )
{
    if( saturation < 1 ) {
        return;
    }

    // OK, water gets in your AEP suit or whatever.  It wasn't built to keep you dry.
    if( has_trait( trait_DEBUG_NOTEMP ) || has_active_mutation( trait_id( "SHELL2" ) ) ||
        ( !ignore_waterproof && is_waterproof( flags ) ) ) {
        return;
    }

    // Make the body wet
    for( const body_part bp : all_body_parts ) {
        // Different body parts have different size, they can only store so much water
        int bp_wetness_max = 0;
        if( flags.test( bp ) ) {
            bp_wetness_max = drench_capacity[bp];
        }

        if( bp_wetness_max == 0 ) {
            continue;
        }
        // Different sources will only make the bodypart wet to a limit
        int source_wet_max = saturation * bp_wetness_max * 2 / 100;
        int wetness_increment = ignore_waterproof ? 100 : 2;
        // Respect maximums
        const int wetness_max = std::min( source_wet_max, bp_wetness_max );
        if( body_wetness[bp] < wetness_max ) {
            body_wetness[bp] = std::min( wetness_max, body_wetness[bp] + wetness_increment );
        }
    }

    // Remove onfire effect
    if( saturation > 10 || x_in_y( saturation, 10 ) ) {
        remove_effect( effect_onfire );
    }
}

void player::drench_mut_calc()
{
    for( const body_part bp : all_body_parts ) {
        int ignored = 0;
        int neutral = 0;
        int good = 0;

        for( const auto &iter : my_mutations ) {
            const mutation_branch &mdata = iter.first.obj();
            const auto wp_iter = mdata.protection.find( bp );
            if( wp_iter != mdata.protection.end() ) {
                ignored += wp_iter->second.x;
                neutral += wp_iter->second.y;
                good += wp_iter->second.z;
            }
        }

        mut_drench[bp][WT_GOOD] = good;
        mut_drench[bp][WT_NEUTRAL] = neutral;
        mut_drench[bp][WT_IGNORED] = ignored;
    }
}

void player::apply_wetness_morale( int temperature )
{
    // First, a quick check if we have any wetness to calculate morale from
    // Faster than checking all worn items for friendliness
    if( !std::any_of( body_wetness.begin(), body_wetness.end(),
    []( const int w ) {
    return w != 0;
} ) ) {
        return;
    }

    // Normalize temperature to [-1.0,1.0]
    temperature = std::max( 0, std::min( 100, temperature ) );
    const double global_temperature_mod = -1.0 + ( 2.0 * temperature / 100.0 );

    int total_morale = 0;
    const auto wet_friendliness = exclusive_flag_coverage( "WATER_FRIENDLY" );
    for( const body_part bp : all_body_parts ) {
        // Sum of body wetness can go up to 103
        const int part_drench = body_wetness[bp];
        if( part_drench == 0 ) {
            continue;
        }

        const auto &part_arr = mut_drench[bp];
        const int part_ignored = part_arr[WT_IGNORED];
        const int part_neutral = part_arr[WT_NEUTRAL];
        const int part_good    = part_arr[WT_GOOD];

        if( part_ignored >= part_drench ) {
            continue;
        }

        int bp_morale = 0;
        const bool is_friendly = wet_friendliness.test( bp );
        const int effective_drench = part_drench - part_ignored;
        if( is_friendly ) {
            // Using entire bonus from mutations and then some "human" bonus
            bp_morale = std::min( part_good, effective_drench ) + effective_drench / 2;
        } else if( effective_drench < part_good ) {
            // Positive or 0
            // Won't go higher than part_good / 2
            // Wet slime/scale doesn't feel as good when covered by wet rags/fur/kevlar
            bp_morale = std::min( effective_drench, part_good - effective_drench );
        } else if( effective_drench > part_good + part_neutral ) {
            // This one will be negative
            bp_morale = part_good + part_neutral - effective_drench;
        }

        // Clamp to [COLD,HOT] and cast to double
        const double part_temperature =
            std::min( BODYTEMP_HOT, std::max( BODYTEMP_COLD, temp_cur[bp] ) );
        // 0.0 at COLD, 1.0 at HOT
        const double part_mod = ( part_temperature - BODYTEMP_COLD ) /
                                ( BODYTEMP_HOT - BODYTEMP_COLD );
        // Average of global and part temperature modifiers, each in range [-1.0, 1.0]
        double scaled_temperature = ( global_temperature_mod + part_mod ) / 2;

        if( bp_morale < 0 ) {
            // Damp, hot clothing on hot skin feels bad
            scaled_temperature = fabs( scaled_temperature );
        }

        // For an unmutated human swimming in deep water, this will add up to:
        // +51 when hot in 100% water friendly clothing
        // -103 when cold/hot in 100% unfriendly clothing
        total_morale += static_cast<int>( bp_morale * ( 1.0 + scaled_temperature ) / 2.0 );
    }

    if( total_morale == 0 ) {
        return;
    }

    int morale_effect = total_morale / 8;
    if( morale_effect == 0 ) {
        if( total_morale > 0 ) {
            morale_effect = 1;
        } else {
            morale_effect = -1;
        }
    }
    // 11_turns because decay is applied in 10_turn increments
    add_morale( MORALE_WET, morale_effect, total_morale, 11_turns, 11_turns, true );
}

void player::update_body_wetness( const w_point &weather )
{
    // Average number of turns to go from completely soaked to fully dry
    // assuming average temperature and humidity
    constexpr int average_drying = HOURS( 2 );

    // A modifier on drying time
    double delay = 1.0;
    // Weather slows down drying
    delay += ( ( weather.humidity - 66 ) - ( weather.temperature - 65 ) ) / 100;
    delay = std::max( 0.1, delay );
    // Fur/slime retains moisture
    if( has_trait( trait_LIGHTFUR ) || has_trait( trait_FUR ) || has_trait( trait_FELINE_FUR ) ||
        has_trait( trait_LUPINE_FUR ) || has_trait( trait_CHITIN_FUR ) || has_trait( trait_CHITIN_FUR2 ) ||
        has_trait( trait_CHITIN_FUR3 ) ) {
        delay = delay * 6 / 5;
    }
    if( has_trait( trait_URSINE_FUR ) || has_trait( trait_SLIMY ) ) {
        delay *= 1.5;
    }

    if( !x_in_y( 1, average_drying / 100.0 * delay ) ) {
        // No drying this turn
        return;
    }

    // Now per-body-part stuff
    // To make drying uniform, make just one roll and reuse it
    const int drying_roll = rng( 1, 100 );
    if( drying_roll > 40 ) {
        // Wouldn't affect anything
        return;
    }

    for( const body_part bp : all_body_parts ) {
        if( body_wetness[bp] == 0 ) {
            continue;
        }
        // This is to normalize drying times
        int drying_chance = drench_capacity[bp];
        // Body temperature affects duration of wetness
        // Note: Using temp_conv rather than temp_cur, to better approximate environment
        if( temp_conv[bp] >= BODYTEMP_SCORCHING ) {
            drying_chance *= 2;
        } else if( temp_conv[bp] >=  BODYTEMP_VERY_HOT ) {
            drying_chance = drying_chance * 3 / 2;
        } else if( temp_conv[bp] >= BODYTEMP_HOT ) {
            drying_chance = drying_chance * 4 / 3;
        } else if( temp_conv[bp] > BODYTEMP_COLD ) {
            // Comfortable, doesn't need any changes
        } else {
            // Evaporation doesn't change that much at lower temp
            drying_chance = drying_chance * 3 / 4;
        }

        if( drying_chance < 1 ) {
            drying_chance = 1;
        }

        // TODO: Make evaporation reduce body heat
        if( drying_chance >= drying_roll ) {
            body_wetness[bp] -= 1;
            if( body_wetness[bp] < 0 ) {
                body_wetness[bp] = 0;
            }
        }
    }
    // TODO: Make clothing slow down drying
}

int player::get_morale_level() const
{
    return morale->get_level();
}

void player::add_morale( morale_type type, int bonus, int max_bonus,
                         const time_duration &duration, const time_duration &decay_start,
                         bool capped, const itype *item_type )
{
    morale->add( type, bonus, max_bonus, duration, decay_start, capped, item_type );
}

int player::has_morale( morale_type type ) const
{
    return morale->has( type );
}

void player::rem_morale( morale_type type, const itype *item_type )
{
    morale->remove( type, item_type );
}

void player::clear_morale()
{
    morale->clear();
}

bool player::has_morale_to_read() const
{
    return get_morale_level() >= -40;
}

void player::check_and_recover_morale()
{
    player_morale test_morale;

    for( const auto &wit : worn ) {
        test_morale.on_item_wear( wit );
    }

    for( const auto &mut : my_mutations ) {
        test_morale.on_mutation_gain( mut.first );
    }

    for( auto &elem : *effects ) {
        for( auto &_effect_it : elem.second ) {
            const effect &e = _effect_it.second;
            test_morale.on_effect_int_change( e.get_id(), e.get_intensity(), e.get_bp() );
        }
    }

    test_morale.on_stat_change( "hunger", get_hunger() );
    test_morale.on_stat_change( "thirst", get_thirst() );
    test_morale.on_stat_change( "fatigue", get_fatigue() );
    test_morale.on_stat_change( "pain", get_pain() );
    test_morale.on_stat_change( "pkill", get_painkiller() );
    test_morale.on_stat_change( "perceived_pain", get_perceived_pain() );

    apply_persistent_morale();

    if( !morale->consistent_with( test_morale ) ) {
        *morale = player_morale( test_morale ); // Recover consistency
        add_msg( m_debug, "%s morale was recovered.", disp_name( true ) );
    }
}

void player::on_worn_item_transform( const item &it )
{
    morale->on_worn_item_transform( it );
}

void player::process_active_items()
{
    if( weapon.needs_processing() && weapon.process( this, pos(), false ) ) {
        weapon = item();
    }

    std::vector<item *> inv_active = inv.active_items();
    for( auto tmp_it : inv_active ) {

        if( tmp_it->process( this, pos(), false ) ) {
            inv.remove_item( tmp_it );
        }
    }

    // worn items
    remove_worn_items_with( [this]( item & itm ) {
        return itm.needs_processing() && itm.process( this, pos(), false );
    } );

    long ch_UPS = charges_of( "UPS" );
    item *cloak = nullptr;
    item *power_armor = nullptr;
    // Manual iteration because we only care about *worn* active items.
    for( auto &w : worn ) {
        if( !w.active ) {
            continue;
        }
        if( w.typeId() == OPTICAL_CLOAK_ITEM_ID ) {
            cloak = &w;
        }
        // Only the main power armor item can be active, the other ones (hauling frame, helmet) aren't.
        if( power_armor == nullptr && w.is_power_armor() ) {
            power_armor = &w;
        }
    }
    if( cloak != nullptr ) {
        if( ch_UPS >= 20 ) {
            use_charges( "UPS", 20 );
            if( ch_UPS < 200 && one_in( 3 ) ) {
                add_msg_if_player( m_warning, _( "Your optical cloak flickers for a moment!" ) );
            }
        } else if( ch_UPS > 0 ) {
            use_charges( "UPS", ch_UPS );
        } else {
            add_msg_if_player( m_warning,
                               _( "Your optical cloak flickers for a moment as it becomes opaque." ) );
            // Bypass the "you deactivate the ..." message
            cloak->active = false;
        }
    }

    // For powered armor, an armor-powering bionic should always be preferred over UPS usage.
    if( power_armor != nullptr ) {
        const int power_cost = 4;
        bool bio_powered = can_interface_armor() && power_level > 0;
        // Bionic power costs are handled elsewhere.
        if( !bio_powered ) {
            if( ch_UPS >= power_cost ) {
                use_charges( "UPS", power_cost );
            } else {
                // Deactivate armor here, bypassing the usual deactivation message.
                add_msg_if_player( m_warning, _( "Your power armor disengages." ) );
                power_armor->active = false;
            }
        }
    }

    // Load all items that use the UPS to their minimal functional charge,
    // The tool is not really useful if its charges are below charges_to_use
    ch_UPS = charges_of( "UPS" ); // might have been changed by cloak
    long ch_UPS_used = 0;
    for( size_t i = 0; i < inv.size() && ch_UPS_used < ch_UPS; i++ ) {
        item &it = inv.find_item( i );
        if( !it.has_flag( "USE_UPS" ) ) {
            continue;
        }
        if( it.charges < it.type->maximum_charges() ) {
            ch_UPS_used++;
            it.charges++;
        }
    }
    if( weapon.has_flag( "USE_UPS" ) &&  ch_UPS_used < ch_UPS &&
        weapon.charges < weapon.type->maximum_charges() ) {
        ch_UPS_used++;
        weapon.charges++;
    }

    for( item &worn_item : worn ) {
        if( ch_UPS_used >= ch_UPS ) {
            break;
        }
        if( !worn_item.has_flag( "USE_UPS" ) ) {
            continue;
        }
        if( worn_item.charges < worn_item.type->maximum_charges() ) {
            ch_UPS_used++;
            worn_item.charges++;
        }
    }
    if( ch_UPS_used > 0 ) {
        use_charges( "UPS", ch_UPS_used );
    }
}

item player::reduce_charges( int position, long quantity )
{
    item &it = i_at( position );
    if( it.is_null() ) {
        debugmsg( "invalid item position %d for reduce_charges", position );
        return item();
    }
    if( it.charges <= quantity ) {
        return i_rem( position );
    }
    it.mod_charges( -quantity );
    item tmp( it );
    tmp.charges = quantity;
    return tmp;
}

item player::reduce_charges( item *it, long quantity )
{
    if( !has_item( *it ) ) {
        debugmsg( "invalid item (name %s) for reduce_charges", it->tname() );
        return item();
    }
    if( it->charges <= quantity ) {
        return i_rem( it );
    }
    it->mod_charges( -quantity );
    item result( *it );
    result.charges = quantity;
    return result;
}

int player::invlet_to_position( const long linvlet ) const
{
    // Invlets may come from curses, which may also return any kind of key codes, those being
    // of type long and they can become valid, but different characters when casted to char.
    // Example: KEY_NPAGE (returned when the player presses the page-down key) is 0x152,
    // casted to char would yield 0x52, which happens to be 'R', a valid invlet.
    if( linvlet > std::numeric_limits<char>::max() || linvlet < std::numeric_limits<char>::min() ) {
        return INT_MIN;
    }
    const char invlet = static_cast<char>( linvlet );
    if( is_npc() ) {
        DebugLog( D_WARNING,  D_GAME ) << "Why do you need to call player::invlet_to_position on npc " <<
                                       name;
    }
    if( weapon.invlet == invlet ) {
        return -1;
    }
    auto iter = worn.begin();
    for( size_t i = 0; i < worn.size(); i++, iter++ ) {
        if( iter->invlet == invlet ) {
            return worn_position_to_index( i );
        }
    }
    return inv.invlet_to_position( invlet );
}

bool player::can_interface_armor() const
{
    bool okay = std::any_of( my_bionics->begin(), my_bionics->end(),
    []( const bionic & b ) {
        return b.powered && b.info().armor_interface;
    } );
    return okay;
}

const martialart &player::get_combat_style() const
{
    return style_selected.obj();
}

std::vector<item *> player::inv_dump()
{
    std::vector<item *> ret;
    if( is_armed() && can_unwield( weapon ).success() ) {
        ret.push_back( &weapon );
    }
    for( auto &i : worn ) {
        ret.push_back( &i );
    }
    inv.dump( ret );
    return ret;
}

std::list<item> player::use_amount( itype_id it, int _quantity,
                                    const std::function<bool( const item & )> &filter )
{
    std::list<item> ret;
    long quantity = _quantity; // Don't want to change the function signature right now
    if( weapon.use_amount( it, quantity, ret ) ) {
        remove_weapon();
    }
    for( auto a = worn.begin(); a != worn.end() && quantity > 0; ) {
        if( a->use_amount( it, quantity, ret, filter ) ) {
            a->on_takeoff( *this );
            a = worn.erase( a );
        } else {
            ++a;
        }
    }
    if( quantity <= 0 ) {
        return ret;
    }
    std::list<item> tmp = inv.use_amount( it, quantity, filter );
    ret.splice( ret.end(), tmp );
    return ret;
}

bool player::use_charges_if_avail( const itype_id &it, long quantity )
{
    if( has_charges( it, quantity ) ) {
        use_charges( it, quantity );
        return true;
    }
    return false;
}

bool player::has_fire( const int quantity ) const
{
    // TODO: Replace this with a "tool produces fire" flag.

    if( g->m.has_nearby_fire( pos() ) ) {
        return true;
    } else if( has_item_with_flag( "FIRE" ) ) {
        return true;
    } else if( has_item_with_flag( "FIRESTARTER" ) ) {
        auto firestarters = all_items_with_flag( "FIRESTARTER" );
        for( auto &i : firestarters ) {
            if( has_charges( i->typeId(), quantity ) ) {
                return true;
            }
        }
    } else if( has_active_bionic( bio_tools ) && power_level > quantity * 5 ) {
        return true;
    } else if( has_bionic( bio_lighter ) && power_level > quantity * 5 ) {
        return true;
    } else if( has_bionic( bio_laser ) && power_level > quantity * 5 ) {
        return true;
    } else if( is_npc() ) {
        // A hack to make NPCs use their Molotovs
        return true;
    }
    return false;
}

void player::use_fire( const int quantity )
{
    //Okay, so checks for nearby fires first,
    //then held lit torch or candle, bionic tool/lighter/laser
    //tries to use 1 charge of lighters, matches, flame throwers
    //If there is enough power, will use power of one activation of the bio_lighter, bio_tools and bio_laser
    // (home made, military), hotplate, welder in that order.
    // bio_lighter, bio_laser, bio_tools, has_active_bionic("bio_tools"

    if( g->m.has_nearby_fire( pos() ) ) {
        return;
    } else if( has_item_with_flag( "FIRE" ) ) {
        return;
    } else if( has_item_with_flag( "FIRESTARTER" ) ) {
        auto firestarters = all_items_with_flag( "FIRESTARTER" );
        for( auto &i : firestarters ) {
            if( has_charges( i->typeId(), quantity ) ) {
                use_charges( i->typeId(), quantity );
                return;
            }
        }
    } else if( has_active_bionic( bio_tools ) && power_level > quantity * 5 ) {
        charge_power( -quantity * 5 );
        return;
    } else if( has_bionic( bio_lighter ) && power_level > quantity * 5 ) {
        charge_power( -quantity * 5 );
        return;
    } else if( has_bionic( bio_laser ) && power_level > quantity * 5 ) {
        charge_power( -quantity * 5 );
        return;
    }
}

std::list<item> player::use_charges( const itype_id &what, long qty,
                                     const std::function<bool( const item & )> &filter )
{
    std::list<item> res;

    if( qty <= 0 ) {
        return res;

    } else if( what == "toolset" ) {
        charge_power( -qty );
        return res;

    } else if( what == "fire" ) {
        use_fire( qty );
        return res;

    } else if( what == "UPS" ) {
        if( power_level > 0 && has_active_bionic( bio_ups ) ) {
            auto bio = std::min( static_cast<long>( power_level ), qty );
            charge_power( -bio );
            qty -= std::min( qty, bio );
        }

        auto adv = charges_of( "adv_UPS_off", static_cast<long>( ceil( qty * 0.6 ) ) );
        if( adv > 0 ) {
            auto found = use_charges( "adv_UPS_off", adv );
            res.splice( res.end(), found );
            qty -= std::min( qty, static_cast<long>( adv / 0.6 ) );
        }

        auto ups = charges_of( "UPS_off", qty );
        if( ups > 0 ) {
            auto found = use_charges( "UPS_off", ups );
            res.splice( res.end(), found );
            qty -= std::min( qty, ups );
        }
    }

    std::vector<item *> del;

    bool has_tool_with_UPS = false;
    visit_items( [this, &what, &qty, &res, &del, &has_tool_with_UPS, &filter]( item * e ) {
        if( e->use_charges( what, qty, res, pos(), filter ) ) {
            del.push_back( e );
        }
        if( filter( *e ) && e->typeId() == what && e->has_flag( "USE_UPS" ) ) {
            has_tool_with_UPS = true;
        }
        return qty > 0 ? VisitResponse::SKIP : VisitResponse::ABORT;
    } );

    for( auto e : del ) {
        remove_item( *e );
    }

    if( has_tool_with_UPS ) {
        use_charges( "UPS", qty );
    }

    return res;
}

bool player::covered_with_flag( const std::string &flag, const body_part_set &parts ) const
{
    if( parts.none() ) {
        return true;
    }

    body_part_set to_cover( parts );

    for( const auto &elem : worn ) {
        if( !elem.has_flag( flag ) ) {
            continue;
        }

        to_cover &= ~elem.get_covered_body_parts();

        if( to_cover.none() ) {
            return true;    // Allows early exit.
        }
    }

    return to_cover.none();
}

bool player::is_waterproof( const body_part_set &parts ) const
{
    return covered_with_flag( "WATERPROOF", parts );
}

int player::amount_worn( const itype_id &id ) const
{
    int amount = 0;
    for( auto &elem : worn ) {
        if( elem.typeId() == id ) {
            ++amount;
        }
    }
    return amount;
}

bool player::has_charges( const itype_id &it, long quantity,
                          const std::function<bool( const item & )> &filter ) const
{
    if( it == "fire" || it == "apparatus" ) {
        return has_fire( quantity );
    }
    return charges_of( it, quantity, filter ) == quantity;
}

int  player::leak_level( const std::string &flag ) const
{
    int leak_level = 0;
    leak_level = inv.leak_level( flag );
    return leak_level;
}

bool player::has_mission_item( int mission_id ) const
{
    return mission_id != -1 && has_item_with( has_mission_item_filter{ mission_id } );
}

//Returns the amount of charges that were consumed by the player
int player::drink_from_hands( item &water )
{
    int charges_consumed = 0;
    if( query_yn( _( "Drink %s from your hands?" ),
                  colorize( water.type_name(), water.color_in_inventory() ) ) ) {
        // Create a dose of water no greater than the amount of water remaining.
        item water_temp( water );
        // If player is slaked water might not get consumed.
        consume_item( water_temp );
        charges_consumed = water.charges - water_temp.charges;
        if( charges_consumed > 0 ) {
            moves -= 350;
        }
    }

    return charges_consumed;
}

// TODO: Properly split medications and food instead of hacking around
bool player::consume_med( item &target )
{
    if( !target.is_medication() ) {
        return false;
    }

    const itype_id tool_type = target.get_comestible()->tool;
    const auto req_tool = item::find_type( tool_type );
    bool tool_override = false;
    if( tool_type == "syringe" && has_bionic( bio_syringe ) ) {
        tool_override = true;
    }
    if( req_tool->tool ) {
        if( !( has_amount( tool_type, 1 ) && has_charges( tool_type, req_tool->tool->charges_per_use ) ) &&
            !tool_override ) {
            add_msg_if_player( m_info, _( "You need a %s to consume that!" ), req_tool->nname( 1 ) );
            return false;
        }
        use_charges( tool_type, req_tool->tool->charges_per_use );
    }

    long amount_used = 1;
    if( target.type->has_use() ) {
        amount_used = target.type->invoke( *this, target, pos() );
        if( amount_used <= 0 ) {
            return false;
        }
    }

    // TODO: Get the target it was used on
    // Otherwise injecting someone will give us addictions etc.
    if( target.has_flag( "NO_INGEST" ) ) {
        const auto &comest = *target.get_comestible();
        // Assume that parenteral meds don't spoil, so don't apply rot
        modify_health( comest );
        modify_stimulation( comest );
        modify_addiction( comest );
        modify_morale( target );
    } else {
        // Take by mouth
        consume_effects( target );
    }

    mod_moves( -250 );
    target.charges -= amount_used;
    return target.charges <= 0;
}

bool player::consume_item( item &target )
{
    if( target.is_null() ) {
        add_msg_if_player( m_info, _( "You do not have that item." ) );
        return false;
    }
    if( is_underwater() && !has_trait( trait_WATERSLEEP ) ) {
        add_msg_if_player( m_info, _( "You can't do that while underwater." ) );
        return false;
    }

    item &comest = get_comestible_from( target );

    if( comest.is_null() || target.is_craft() ) {
        add_msg_if_player( m_info, _( "You can't eat your %s." ), target.tname() );
        if( is_npc() ) {
            debugmsg( "%s tried to eat a %s", name, target.tname() );
        }
        return false;
    }

    if( consume_med( comest ) ||
        eat( comest ) ||
        feed_battery_with( comest ) ||
        feed_reactor_with( comest ) ||
        feed_furnace_with( comest ) ) {

        if( target.is_container() ) {
            target.on_contents_changed();
        }

        return comest.charges <= 0;
    }

    return false;
}

bool player::consume( int target_position )
{
    auto &target = i_at( target_position );

    if( consume_item( target ) ) {
        const bool was_in_container = !can_consume_as_is( target );

        if( was_in_container ) {
            i_rem( &target.contents.front() );
        } else {
            i_rem( &target );
        }

        //Restack and sort so that we don't lie about target's invlet
        if( target_position >= 0 ) {
            inv.restack( *this );
        }

        if( was_in_container && target_position == -1 ) {
            add_msg_if_player( _( "You are now wielding an empty %s." ), weapon.tname() );
        } else if( was_in_container && target_position < -1 ) {
            add_msg_if_player( _( "You are now wearing an empty %s." ), target.tname() );
        } else if( was_in_container && !is_npc() ) {
            bool drop_it = false;
            if( get_option<std::string>( "DROP_EMPTY" ) == "no" ) {
                drop_it = false;
            } else if( get_option<std::string>( "DROP_EMPTY" ) == "watertight" ) {
                drop_it = !target.is_watertight_container();
            } else if( get_option<std::string>( "DROP_EMPTY" ) == "all" ) {
                drop_it = true;
            }
            if( drop_it ) {
                add_msg( _( "You drop the empty %s." ), target.tname() );
                g->m.add_item_or_charges( pos(), inv.remove_item( &target ) );
            } else {
                int quantity = inv.const_stack( inv.position_by_item( &target ) ).size();
                char letter = target.invlet ? target.invlet : ' ';
                add_msg( m_info, _( "%c - %d empty %s" ), letter, quantity, target.tname( quantity ) );
            }
        }
    } else if( target_position >= 0 ) {
        if( Pickup::handle_spillable_contents( *this, target, g->m ) ) {
            i_rem( &target );
        }
        inv.restack( *this );
        inv.unsort();
    }

    return true;
}

void player::rooted_message() const
{
    bool wearing_shoes = is_wearing_shoes( side::LEFT ) || is_wearing_shoes( side::RIGHT );
    if( ( has_trait( trait_ROOTS2 ) || has_trait( trait_ROOTS3 ) ) &&
        g->m.has_flag( "PLOWABLE", pos() ) &&
        !wearing_shoes ) {
        add_msg( m_info, _( "You sink your roots into the soil." ) );
    }
}

void player::rooted()
// Should average a point every two minutes or so; ground isn't uniformly fertile
// Overfilling triggered hibernation checks, so capping.
{
    double shoe_factor = footwear_factor();
    if( ( has_trait( trait_ROOTS2 ) || has_trait( trait_ROOTS3 ) ) &&
        g->m.has_flag( "PLOWABLE", pos() ) && shoe_factor != 1.0 ) {
        if( one_in( 20.0 / ( 1.0 - shoe_factor ) ) ) {
            if( get_hunger() > -20 ) {
                mod_hunger( -1 );
                // absorbs nutrients from soil directly
                mod_stored_nutr( -1 );
            }
            if( get_thirst() > -20 ) {
                mod_thirst( -1 );
            }
            mod_healthy_mod( 5, 50 );
        }
    }
}

item::reload_option player::select_ammo( const item &base,
        std::vector<item::reload_option> opts ) const
{
    if( opts.empty() ) {
        add_msg_if_player( m_info, _( "Never mind." ) );
        return item::reload_option();
    }

    uilist menu;
    menu.text = string_format( base.is_watertight_container() ? _( "Refill %s" ) :
                               base.has_flag( "RELOAD_AND_SHOOT" ) ? _( "Select ammo for %s" ) : _( "Reload %s" ),
                               base.tname() );
    menu.w_width = -1;
    menu.w_height = -1;

    // Construct item names
    std::vector<std::string> names;
    std::transform( opts.begin(), opts.end(),
    std::back_inserter( names ), [&]( const item::reload_option & e ) {
        if( e.ammo->is_magazine() && e.ammo->ammo_data() ) {
            if( e.ammo->ammo_current() == "battery" ) {
                // This battery ammo is not a real object that can be recovered but pseudo-object that represents charge
                //~ magazine with ammo count
                return string_format( _( "%s (%d)" ), e.ammo->type_name(), e.ammo->ammo_remaining() );
            } else {
                //~ magazine with ammo (count)
                return string_format( _( "%s with %s (%d)" ), e.ammo->type_name(),
                                      e.ammo->ammo_data()->nname( e.ammo->ammo_remaining() ), e.ammo->ammo_remaining() );
            }

        } else if( e.ammo->is_watertight_container() ||
                   ( e.ammo->is_ammo_container() && g->u.is_worn( *e.ammo ) ) ) {
            // worn ammo containers should be named by their contents with their location also updated below
            return e.ammo->contents.front().display_name();

        } else {
            return ( ammo_location && ammo_location == e.ammo ? "* " : "" ) + e.ammo->display_name();
        }
    } );

    // Get location descriptions
    std::vector<std::string> where;
    std::transform( opts.begin(), opts.end(),
    std::back_inserter( where ), []( const item::reload_option & e ) {
        bool is_ammo_container = e.ammo->is_ammo_container();
        if( is_ammo_container || e.ammo->is_container() ) {
            if( is_ammo_container && g->u.is_worn( *e.ammo ) ) {
                return e.ammo->type_name();
            }
            return string_format( _( "%s, %s" ), e.ammo->type_name(), e.ammo.describe( &g->u ) );
        }
        return e.ammo.describe( &g->u );
    } );

    // Pads elements to match longest member and return length
    auto pad = []( std::vector<std::string> &vec, int n, int t ) -> int {
        for( const auto &e : vec )
        {
            n = std::max( n, utf8_width( e, true ) + t );
        }
        for( auto &e : vec )
        {
            e += std::string( n - utf8_width( e, true ), ' ' );
        }
        return n;
    };

    // Pad the first column including 4 trailing spaces
    int w = pad( names, utf8_width( menu.text, true ), 6 );
    menu.text.insert( 0, 2, ' ' ); // add space for UI hotkeys
    menu.text += std::string( w + 2 - utf8_width( menu.text, true ), ' ' );

    // Pad the location similarly (excludes leading "| " and trailing " ")
    w = pad( where, utf8_width( _( "| Location " ) ) - 3, 6 );
    menu.text += _( "| Location " );
    menu.text += std::string( w + 3 - utf8_width( _( "| Location " ) ), ' ' );

    menu.text += _( "| Amount  " );
    menu.text += _( "| Moves   " );

    // We only show ammo statistics for guns and magazines
    if( base.is_gun() || base.is_magazine() ) {
        menu.text += _( "| Damage  | Pierce  " );
    }

    auto draw_row = [&]( int idx ) {
        const auto &sel = opts[ idx ];
        std::string row = string_format( "%s| %s |", names[ idx ], where[ idx ] );
        row += string_format( ( sel.ammo->is_ammo() ||
                                sel.ammo->is_ammo_container() ) ? " %-7d |" : "         |", sel.qty() );
        row += string_format( " %-7d ", sel.moves() );

        if( base.is_gun() || base.is_magazine() ) {
            const itype *ammo = sel.ammo->is_ammo_container() ? sel.ammo->contents.front().ammo_data() :
                                sel.ammo->ammo_data();
            if( ammo ) {
                if( ammo->ammo->prop_damage ) {
                    row += string_format( "| *%-6.2f | %-7d", static_cast<float>( *ammo->ammo->prop_damage ),
                                          ammo->ammo->legacy_pierce );
                } else {
                    const damage_instance &dam = ammo->ammo->damage;
                    row += string_format( "| %-7d | %-7d", static_cast<int>( dam.total_damage() ),
                                          static_cast<int>( dam.empty() ? 0.0f : ( *dam.begin() ).res_pen ) );
                }
            } else {
                row += "|         |         ";
            }
        }
        return row;
    };

    itype_id last = uistate.lastreload[ base.ammo_type() ];
    // We keep the last key so that pressing the key twice (for example, r-r for reload)
    // will always pick the first option on the list.
    int last_key = inp_mngr.get_previously_pressed_key();
    bool last_key_bound = false;
    // This is the entry that has out default
    int default_to = 0;

    // If last_key is RETURN, don't use that to override hotkey
    if( last_key == '\n' ) {
        last_key_bound = true;
        default_to = -1;
    }

    for( auto i = 0; i < static_cast<int>( opts.size() ); ++i ) {
        const item &ammo = opts[ i ].ammo->is_ammo_container() ? opts[ i ].ammo->contents.front() :
                           *opts[ i ].ammo;

        char hotkey = -1;
        if( g->u.has_item( ammo ) ) {
            // if ammo in player possession and either it or any container has a valid invlet use this
            if( ammo.invlet ) {
                hotkey = ammo.invlet;
            } else {
                for( const auto obj : g->u.parents( ammo ) ) {
                    if( obj->invlet ) {
                        hotkey = obj->invlet;
                        break;
                    }
                }
            }
        }
        if( last == ammo.typeId() ) {
            if( !last_key_bound && hotkey == -1 ) {
                // If this is the first occurrence of the most recently used type of ammo and the hotkey
                // was not already set above then set it to the keypress that opened this prompt
                hotkey = last_key;
                last_key_bound = true;
            }
            if( !last_key_bound ) {
                // Pressing the last key defaults to the first entry of compatible type
                default_to = i;
                last_key_bound = true;
            }
        }
        if( hotkey == last_key ) {
            last_key_bound = true;
            // Prevent the default from being used: key is bound to something already
            default_to = -1;
        }

        menu.addentry( i, true, hotkey, draw_row( i ) );
    }

    struct reload_callback : public uilist_callback {
        public:
            std::vector<item::reload_option> &opts;
            const std::function<std::string( int )> draw_row;
            int last_key;
            const int default_to;
            const bool can_partial_reload;

            reload_callback( std::vector<item::reload_option> &_opts,
                             std::function<std::string( int )> _draw_row,
                             int _last_key, int _default_to, bool _can_partial_reload ) :
                opts( _opts ), draw_row( _draw_row ),
                last_key( _last_key ), default_to( _default_to ),
                can_partial_reload( _can_partial_reload )
            {}

            bool key( const input_context &, const input_event &event, int idx, uilist *menu ) override {
                auto cur_key = event.get_first_input();
                if( default_to != -1 && cur_key == last_key ) {
                    // Select the first entry on the list
                    menu->ret = default_to;
                    return true;
                }
                if( idx < 0 || idx >= static_cast<int>( opts.size() ) ) {
                    return false;
                }
                auto &sel = opts[ idx ];
                switch( cur_key ) {
                    case KEY_LEFT:
                        if( can_partial_reload ) {
                            sel.qty( sel.qty() - 1 );
                            menu->entries[ idx ].txt = draw_row( idx );
                        }
                        return true;

                    case KEY_RIGHT:
                        if( can_partial_reload ) {
                            sel.qty( sel.qty() + 1 );
                            menu->entries[ idx ].txt = draw_row( idx );
                        }
                        return true;
                }
                return false;
            }
    } cb( opts, draw_row, last_key, default_to, !base.has_flag( "RELOAD_ONE" ) );
    menu.callback = &cb;

    menu.query();
    if( menu.ret < 0 || static_cast<size_t>( menu.ret ) >= opts.size() ) {
        add_msg_if_player( m_info, _( "Never mind." ) );
        return item::reload_option();
    }

    const item_location &sel = opts[ menu.ret ].ammo;
    uistate.lastreload[ base.ammo_type() ] = sel->is_ammo_container() ? sel->contents.front().typeId() :
            sel->typeId();
    return std::move( opts[ menu.ret ] );
}

bool player::list_ammo( const item &base, std::vector<item::reload_option> &ammo_list,
                        bool empty ) const
{
    auto opts = base.gunmods();
    opts.push_back( &base );

    if( base.magazine_current() ) {
        opts.push_back( base.magazine_current() );
    }

    for( const auto mod : base.gunmods() ) {
        if( mod->magazine_current() ) {
            opts.push_back( mod->magazine_current() );
        }
    }

    bool ammo_match_found = false;
    for( const auto e : opts ) {
        for( item_location &ammo : find_ammo( *e, empty ) ) {
            // don't try to unload frozen liquids
            if( ammo->is_watertight_container() && ammo->contents_made_of( SOLID ) ) {
                continue;
            }
            auto id = ( ammo->is_ammo_container() || ammo->is_container() )
                      ? ammo->contents.front().typeId()
                      : ammo->typeId();
            if( e->can_reload_with( id ) ) {
                // Speedloaders require an empty target.
                if( !ammo->has_flag( "SPEEDLOADER" ) || e->ammo_remaining() < 1 ) {
                    ammo_match_found = true;
                }
            }
            if( can_reload( *e, id ) || e->has_flag( "RELOAD_AND_SHOOT" ) ) {
                ammo_list.emplace_back( this, e, &base, std::move( ammo ) );
            }
        }
    }
    return ammo_match_found;
}

item::reload_option player::select_ammo( const item &base, bool prompt, bool empty ) const
{
    std::vector<item::reload_option> ammo_list;
    bool ammo_match_found = list_ammo( base, ammo_list, empty );

    if( ammo_list.empty() ) {
        if( !base.is_magazine() && !base.magazine_integral() && !base.magazine_current() ) {
            add_msg_if_player( m_info, _( "You need a compatible magazine to reload the %s!" ),
                               base.tname() );

        } else if( ammo_match_found ) {
            add_msg_if_player( m_info, _( "Nothing to reload!" ) );
        } else {
            std::string name;
            if( base.ammo_data() ) {
                name = base.ammo_data()->nname( 1 );
            } else if( base.is_watertight_container() ) {
                name = base.is_container_empty() ? "liquid" : base.contents.front().tname();
            } else {
                name = base.ammo_type()->name();
            }
            add_msg_if_player( m_info, _( "You don't have any %s to reload your %s!" ),
                               name, base.tname() );
        }
        return item::reload_option();
    }

    // sort in order of move cost (ascending), then remaining ammo (descending) with empty magazines always last
    std::stable_sort( ammo_list.begin(), ammo_list.end(), []( const item::reload_option & lhs,
    const item::reload_option & rhs ) {
        return lhs.ammo->ammo_remaining() > rhs.ammo->ammo_remaining();
    } );
    std::stable_sort( ammo_list.begin(), ammo_list.end(), []( const item::reload_option & lhs,
    const item::reload_option & rhs ) {
        return lhs.moves() < rhs.moves();
    } );
    std::stable_sort( ammo_list.begin(), ammo_list.end(), []( const item::reload_option & lhs,
    const item::reload_option & rhs ) {
        return ( lhs.ammo->ammo_remaining() != 0 ) > ( rhs.ammo->ammo_remaining() != 0 );
    } );

    if( is_npc() ) {
        return std::move( ammo_list[ 0 ] );
    }

    if( !prompt && ammo_list.size() == 1 ) {
        // unconditionally suppress the prompt if there's only one option
        return std::move( ammo_list[ 0 ] );
    }

    return select_ammo( base, std::move( ammo_list ) );
}

ret_val<bool> player::can_wear( const item &it ) const
{
    if( !it.is_armor() ) {
        return ret_val<bool>::make_failure( _( "Putting on a %s would be tricky." ), it.tname() );
    }

    if( it.is_power_armor() ) {
        for( auto &elem : worn ) {
            if( ( elem.get_covered_body_parts() & it.get_covered_body_parts() ).any() ) {
                return ret_val<bool>::make_failure( _( "Can't wear power armor over other gear!" ) );
            }
        }
        if( !it.covers( bp_torso ) ) {
            bool power_armor = false;
            if( !worn.empty() ) {
                for( auto &elem : worn ) {
                    if( elem.is_power_armor() ) {
                        power_armor = true;
                        break;
                    }
                }
            }
            if( !power_armor ) {
                return ret_val<bool>::make_failure(
                           _( "You can only wear power armor components with power armor!" ) );
            }
        }

        for( auto &i : worn ) {
            if( i.is_power_armor() && i.typeId() == it.typeId() ) {
                return ret_val<bool>::make_failure( _( "Can't wear more than one %s!" ), it.tname() );
            }
        }
    } else {
        // Only headgear can be worn with power armor, except other power armor components.
        // You can't wear headgear if power armor helmet is already sitting on your head.
        bool has_helmet = false;
        if( is_wearing_power_armor( &has_helmet ) &&
            ( has_helmet || !( it.covers( bp_head ) || it.covers( bp_mouth ) || it.covers( bp_eyes ) ) ) ) {
            return ret_val<bool>::make_failure( _( "Can't wear %s with power armor!" ), it.tname() );
        }
    }

    // Check if we don't have both hands available before wearing a briefcase, shield, etc. Also occurs if we're already wearing one.
    if( it.has_flag( "RESTRICT_HANDS" ) && ( !has_two_arms() || worn_with_flag( "RESTRICT_HANDS" ) ||
            weapon.is_two_handed( *this ) ) ) {
        return ret_val<bool>::make_failure( ( is_player() ? _( "You don't have a hand free to wear that." )
                                              : string_format( _( "%s doesn't have a hand free to wear that." ), name ) ) );
    }

    for( auto &i : worn ) {
        if( i.has_flag( "ONLY_ONE" ) && i.typeId() == it.typeId() ) {
            return ret_val<bool>::make_failure( _( "Can't wear more than one %s!" ), it.tname() );
        }
    }

    if( amount_worn( it.typeId() ) >= MAX_WORN_PER_TYPE ) {
        return ret_val<bool>::make_failure( _( "Can't wear %i or more %s at once." ),
                                            MAX_WORN_PER_TYPE + 1, it.tname( MAX_WORN_PER_TYPE + 1 ) );
    }

    if( ( ( it.covers( bp_foot_l ) && is_wearing_shoes( side::LEFT ) ) ||
          ( it.covers( bp_foot_r ) && is_wearing_shoes( side::RIGHT ) ) ) &&
        ( !it.has_flag( "OVERSIZE" ) || !it.has_flag( "OUTER" ) ) &&
        !it.has_flag( "SKINTIGHT" ) && !it.has_flag( "BELTED" ) ) {
        // Checks to see if the player is wearing shoes
        return ret_val<bool>::make_failure( ( is_player() ? _( "You're already wearing footwear!" )
                                              : string_format( _( "%s is already wearing footwear!" ), name ) ) );
    }

    if( it.covers( bp_head ) &&
        !it.has_flag( "HELMET_COMPAT" ) &&
        !it.has_flag( "SKINTIGHT" ) &&
        !it.has_flag( "OVERSIZE" ) &&
        is_wearing_helmet() ) {
        return ret_val<bool>::make_failure( wearing_something_on( bp_head ),
                                            ( is_player() ? _( "You can't wear that with other headgear!" )
                                              : string_format( _( "%s can't wear that with other headgear!" ), name ) ) );
    }

    if( it.covers( bp_head ) &&
        ( it.has_flag( "SKINTIGHT" ) || it.has_flag( "HELMET_COMPAT" ) ) &&
        ( head_cloth_encumbrance() + it.get_encumber( *this ) > 40 ) ) {
        return ret_val<bool>::make_failure( ( is_player() ? _( "You can't wear that much on your head!" )
                                              : string_format( _( "%s can't wear that much on their head!" ), name ) ) );
    }

    if( has_trait( trait_WOOLALLERGY ) && ( it.made_of( material_id( "wool" ) ) ||
                                            it.item_tags.count( "wooled" ) ) ) {
        return ret_val<bool>::make_failure( _( "Can't wear that, it's made of wool!" ) );
    }

    if( it.is_filthy() && has_trait( trait_SQUEAMISH ) ) {
        return ret_val<bool>::make_failure( _( "Can't wear that, it's filthy!" ) );
    }

    if( !it.has_flag( "OVERSIZE" ) ) {
        for( const trait_id &mut : get_mutations() ) {
            const auto &branch = mut.obj();
            if( branch.conflicts_with_item( it ) ) {
                return ret_val<bool>::make_failure( _( "Your %s mutation prevents you from wearing your %s." ),
                                                    branch.name(), it.type_name() );
            }
        }
        if( it.covers( bp_head ) &&
            !it.made_of( material_id( "wool" ) ) && !it.made_of( material_id( "cotton" ) ) &&
            !it.made_of( material_id( "nomex" ) ) && !it.made_of( material_id( "leather" ) ) &&
            ( has_trait( trait_HORNS_POINTED ) || has_trait( trait_ANTENNAE ) ||
              has_trait( trait_ANTLERS ) ) ) {
            return ret_val<bool>::make_failure( _( "Cannot wear a helmet over %s." ),
                                                ( has_trait( trait_HORNS_POINTED ) ? _( "horns" ) :
                                                  ( has_trait( trait_ANTENNAE ) ? _( "antennae" ) : _( "antlers" ) ) ) );
        }
    }

    return ret_val<bool>::make_success();
}

ret_val<bool> player::can_wield( const item &it ) const
{
    if( it.made_of_from_type( LIQUID ) ) {
        return ret_val<bool>::make_failure( _( "Can't wield spilt liquids." ) );
    }

    if( it.is_two_handed( *this ) && ( !has_two_arms() || worn_with_flag( "RESTRICT_HANDS" ) ) ) {
        if( worn_with_flag( "RESTRICT_HANDS" ) ) {
            return ret_val<bool>::make_failure(
                       _( "Something you are wearing hinders the use of both hands." ) );
        } else if( it.has_flag( "ALWAYS_TWOHAND" ) ) {
            return ret_val<bool>::make_failure( _( "The %s can't be wielded with only one arm." ),
                                                it.tname() );
        } else {
            return ret_val<bool>::make_failure( _( "You are too weak to wield %s with only one arm." ),
                                                it.tname() );
        }
    }

    return ret_val<bool>::make_success();
}

ret_val<bool> player::can_unwield( const item &it ) const
{
    if( it.has_flag( "NO_UNWIELD" ) ) {
        return ret_val<bool>::make_failure( _( "You cannot unwield your %s." ), it.tname() );
    }

    return ret_val<bool>::make_success();
}

bool player::is_wielding( const item &target ) const
{
    return &weapon == &target;
}

bool player::wield( item &target )
{
    if( is_wielding( target ) ) {
        return true;
    }

    if( !can_wield( target ).success() ) {
        return false;
    }

    if( !unwield() ) {
        return false;
    }

    if( target.is_null() ) {
        return true;
    }

    // Query whether to draw an item from a holster when attempting to wield the holster
    if( target.get_use( "holster" ) && !target.contents.empty() ) {
        if( query_yn( _( "Draw %s from %s?" ), target.get_contained().tname(), target.tname() ) ) {
            invoke_item( &target );
            return false;
        }
    }

    // Wielding from inventory is relatively slow and does not improve with increasing weapon skill.
    // Worn items (including guns with shoulder straps) are faster but still slower
    // than a skilled player with a holster.
    // There is an additional penalty when wielding items from the inventory whilst currently grabbed.

    bool worn = is_worn( target );
    int mv = item_handling_cost( target, true,
                                 worn ? INVENTORY_HANDLING_PENALTY / 2 : INVENTORY_HANDLING_PENALTY );

    if( worn ) {
        target.on_takeoff( *this );
    }

    add_msg( m_debug, "wielding took %d moves", mv );
    moves -= mv;

    if( has_item( target ) ) {
        weapon = i_rem( &target );
    } else {
        weapon = target;
    }

    last_item = weapon.typeId();
    recoil = MAX_RECOIL;

    weapon.on_wield( *this, mv );

    inv.update_invlet( weapon );
    inv.update_cache_with_item( weapon );

    return true;
}

bool player::unwield()
{
    if( weapon.is_null() ) {
        return true;
    }

    if( !can_unwield( weapon ).success() ) {
        return false;
    }

    const std::string query = string_format( _( "Stop wielding %s?" ), weapon.tname() );

    if( !dispose_item( item_location( *this, &weapon ), query ) ) {
        return false;
    }

    inv.unsort();

    return true;
}

// ids of martial art styles that are available with the bio_cqb bionic.
static const std::vector<matype_id> bio_cqb_styles {{
        matype_id{ "style_karate" }, matype_id{ "style_judo" }, matype_id{ "style_muay_thai" }, matype_id{ "style_biojutsu" }
    }};

bool player::pick_style() // Style selection menu
{
    enum style_selection {
        KEEP_HANDS_FREE = 0,
        STYLE_OFFSET
    };

    // If there are style already, cursor starts there
    // if no selected styles, cursor starts from no-style

    // Any other keys quit the menu
    const std::vector<matype_id> &selectable_styles = has_active_bionic( bio_cqb ) ? bio_cqb_styles :
            ma_styles;

    input_context ctxt( "MELEE_STYLE_PICKER" );
    ctxt.register_action( "SHOW_DESCRIPTION" );

    uilist kmenu;
    kmenu.text = string_format( _( "Select a style. (press %s for more info)" ),
                                ctxt.get_desc( "SHOW_DESCRIPTION" ) );
    ma_style_callback callback( static_cast<size_t>( STYLE_OFFSET ), selectable_styles );
    kmenu.callback = &callback;
    kmenu.input_category = "MELEE_STYLE_PICKER";
    kmenu.additional_actions.emplace_back( "SHOW_DESCRIPTION", "" );
    kmenu.desc_enabled = true;
    kmenu.addentry_desc( KEEP_HANDS_FREE, true, 'h',
                         keep_hands_free ? _( "Keep hands free (on)" ) : _( "Keep hands free (off)" ),
                         _( "When this is enabled, player won't wield things unless explicitly told to." ) );

    kmenu.selected = STYLE_OFFSET;

    for( size_t i = 0; i < selectable_styles.size(); i++ ) {
        auto &style = selectable_styles[i].obj();
        //Check if this style is currently selected
        const bool selected = selectable_styles[i] == style_selected;
        std::string entry_text = _( style.name );
        if( selected ) {
            kmenu.selected = i + STYLE_OFFSET;
            entry_text = colorize( entry_text, c_pink );
        }
        kmenu.addentry_desc( i + STYLE_OFFSET, true, -1, entry_text, _( style.description ) );
    }

    kmenu.query();
    int selection = kmenu.ret;

    if( selection >= STYLE_OFFSET ) {
        style_selected = selectable_styles[selection - STYLE_OFFSET];
        add_msg_if_player( m_info, _( style_selected.obj().get_initiate_player_message() ) );
    } else if( selection == KEEP_HANDS_FREE ) {
        keep_hands_free = !keep_hands_free;
    } else {
        return false;
    }

    return true;
}

hint_rating player::rate_action_wear( const item &it ) const
{
    // TODO: flag already-worn items as HINT_IFFY

    if( !it.is_armor() ) {
        return HINT_CANT;
    }

    return can_wear( it ).success() ? HINT_GOOD : HINT_IFFY;
}

hint_rating player::rate_action_change_side( const item &it ) const
{
    if( !is_worn( it ) ) {
        return HINT_IFFY;
    }

    if( !it.is_sided() ) {
        return HINT_CANT;
    }

    return HINT_GOOD;
}

bool player::can_reload( const item &it, const itype_id &ammo ) const
{
    if( !it.is_reloadable_with( ammo ) ) {
        return false;
    }

    if( it.is_ammo_belt() ) {
        const auto &linkage = it.type->magazine->linkage;
        if( linkage && !has_charges( *linkage, 1 ) ) {
            return false;
        }
    }

    return true;
}

bool player::dispose_item( item_location &&obj, const std::string &prompt )
{
    uilist menu;
    menu.text = prompt.empty() ? string_format( _( "Dispose of %s" ), obj->tname() ) : prompt;

    using dispose_option = struct {
        std::string prompt;
        bool enabled;
        char invlet;
        int moves;
        std::function<bool()> action;
    };

    std::vector<dispose_option> opts;

    const bool bucket = obj->is_bucket_nonempty();

    opts.emplace_back( dispose_option {
        bucket ? _( "Spill contents and store in inventory" ) : _( "Store in inventory" ),
        volume_carried() + obj->volume() <= volume_capacity(), '1',
        item_handling_cost( *obj ),
        [this, bucket, &obj] {
            if( bucket && !obj->spill_contents( *this ) )
            {
                return false;
            }

            moves -= item_handling_cost( *obj );
            inv.add_item_keep_invlet( *obj );
            inv.unsort();
            obj.remove_item();
            return true;
        }
    } );

    opts.emplace_back( dispose_option {
        _( "Drop item" ), true, '2', 0, [this, &obj] {
            g->m.add_item_or_charges( pos(), *obj );
            obj.remove_item();
            return true;
        }
    } );

    opts.emplace_back( dispose_option {
        bucket ? _( "Spill contents and wear item" ) : _( "Wear item" ),
        can_wear( *obj ).success(), '3', item_wear_cost( *obj ),
        [this, bucket, &obj] {
            if( bucket && !obj->spill_contents( *this ) )
            {
                return false;
            }

            item it = *obj;
            obj.remove_item();
            return !!wear_item( it );
        }
    } );

    for( auto &e : worn ) {
        if( e.can_holster( *obj ) ) {
            auto ptr = dynamic_cast<const holster_actor *>( e.type->get_use( "holster" )->get_actor_ptr() );
            opts.emplace_back( dispose_option {
                string_format( _( "Store in %s" ), e.tname() ), true, e.invlet,
                item_store_cost( *obj, e, false, ptr->draw_cost ),
                [this, ptr, &e, &obj]{
                    return ptr->store( *this, e, *obj );
                }
            } );
        }
    }

    int w = utf8_width( menu.text, true ) + 4;
    for( const auto &e : opts ) {
        w = std::max( w, utf8_width( e.prompt, true ) + 4 );
    }
    for( auto &e : opts ) {
        e.prompt += std::string( w - utf8_width( e.prompt, true ), ' ' );
    }

    menu.text.insert( 0, 2, ' ' ); // add space for UI hotkeys
    menu.text += std::string( w + 2 - utf8_width( menu.text, true ), ' ' );
    menu.text += _( " | Moves  " );

    for( const auto &e : opts ) {
        menu.addentry( -1, e.enabled, e.invlet, string_format( e.enabled ? "%s | %-7d" : "%s |",
                       e.prompt, e.moves ) );
    }

    menu.query();
    if( menu.ret >= 0 ) {
        return opts[ menu.ret ].action();
    }
    return false;
}

void player::mend_item( item_location &&obj, bool interactive )
{
    if( g->u.has_trait( trait_DEBUG_HS ) ) {
        uilist menu;
        menu.text = _( "Toggle which fault?" );
        std::vector<std::pair<fault_id, bool>> opts;
        for( const auto &f : obj->faults_potential() ) {
            opts.emplace_back( f, !!obj->faults.count( f ) );
            menu.addentry( -1, true, -1, string_format( "%s %s",
                           opts.back().second ? _( "Mend" ) : _( "Break" ),
                           f.obj().name() ) );
        }
        if( opts.empty() ) {
            add_msg( m_info, _( "The %s doesn't have any faults to toggle." ), obj->tname() );
            return;
        }
        menu.query();
        if( menu.ret >= 0 ) {
            if( opts[ menu.ret ].second ) {
                obj->faults.erase( opts[ menu.ret ].first );
            } else {
                obj->faults.insert( opts[ menu.ret ].first );
            }
        }
        return;
    }

    std::vector<std::pair<const fault *, bool>> faults;
    std::transform( obj->faults.begin(), obj->faults.end(),
    std::back_inserter( faults ), []( const fault_id & e ) {
        return std::make_pair<const fault *, bool>( &e.obj(), false );
    } );

    if( faults.empty() ) {
        if( interactive ) {
            add_msg( m_info, _( "The %s doesn't have any faults to mend." ), obj->tname() );
        }
        return;
    }

    auto inv = crafting_inventory();

    for( auto &f : faults ) {
        f.second = f.first->requirements().can_make_with_inventory( inv, is_crafting_component );
    }

    int sel = 0;
    if( interactive ) {
        uilist menu;
        menu.text = _( "Mend which fault?" );
        menu.desc_enabled = true;
        menu.desc_lines = 0; // Let uilist handle description height

        int w = 80;

        for( auto &f : faults ) {
            auto reqs = f.first->requirements();
            auto tools = reqs.get_folded_tools_list( w, c_white, inv );
            auto comps = reqs.get_folded_components_list( w, c_white, inv, is_crafting_component );

            std::ostringstream descr;
            descr << _( "<color_white>Time required:</color>\n" );
            // TODO: better have a from_moves function
            descr << "> " << to_string_approx( time_duration::from_turns( f.first->time() / 100 ) ) << "\n";
            descr << _( "<color_white>Skills:</color>\n" );
            for( const auto &e : f.first->skills() ) {
                bool hasSkill = get_skill_level( e.first ) >= e.second;
                if( !hasSkill && f.second ) {
                    f.second = false;
                }
                //~ %1$s represents the internal color name which shouldn't be translated, %2$s is skill name, and %3$i is skill level
                descr << string_format( _( "> <color_%1$s>%2$s %3$i</color>\n" ), hasSkill ? "c_green" : "c_red",
                                        e.first.obj().name(), e.second );
            }

            std::copy( tools.begin(), tools.end(), std::ostream_iterator<std::string>( descr, "\n" ) );
            std::copy( comps.begin(), comps.end(), std::ostream_iterator<std::string>( descr, "\n" ) );

            menu.addentry_desc( -1, true, -1, f.first->name(), descr.str() );
        }
        menu.query();
        if( menu.ret < 0 ) {
            add_msg( _( "Never mind." ) );
            return;
        }
        sel = menu.ret;
    }

    if( sel >= 0 ) {
        if( !faults[ sel ].second ) {
            if( interactive ) {
                add_msg( m_info, _( "You are currently unable to mend the %s." ), obj->tname() );
            }
            return;
        }

        assign_activity( activity_id( "ACT_MEND_ITEM" ), faults[ sel ].first->time() );
        activity.name = faults[ sel ].first->id().str();
        activity.targets.push_back( std::move( obj ) );
    }
}

int player::item_handling_cost( const item &it, bool penalties, int base_cost ) const
{
    int mv = base_cost;
    if( penalties ) {
        // 40 moves per liter, up to 200 at 5 liters
        mv += std::min( 200, it.volume() / 20_ml );
    }

    if( weapon.typeId() == "e_handcuffs" ) {
        mv *= 4;
    } else if( penalties && has_effect( effect_grabbed ) ) {
        mv *= 2;
    }

    // For single handed items use the least encumbered hand
    if( it.is_two_handed( *this ) ) {
        mv += encumb( bp_hand_l ) + encumb( bp_hand_r );
    } else {
        mv += std::min( encumb( bp_hand_l ), encumb( bp_hand_r ) );
    }

    return std::min( std::max( mv, 0 ), MAX_HANDLING_COST );
}

int player::item_store_cost( const item &it, const item & /* container */, bool penalties,
                             int base_cost ) const
{
    /** @EFFECT_PISTOL decreases time taken to store a pistol */
    /** @EFFECT_SMG decreases time taken to store an SMG */
    /** @EFFECT_RIFLE decreases time taken to store a rifle */
    /** @EFFECT_SHOTGUN decreases time taken to store a shotgun */
    /** @EFFECT_LAUNCHER decreases time taken to store a launcher */
    /** @EFFECT_STABBING decreases time taken to store a stabbing weapon */
    /** @EFFECT_CUTTING decreases time taken to store a cutting weapon */
    /** @EFFECT_BASHING decreases time taken to store a bashing weapon */
    int lvl = get_skill_level( it.is_gun() ? it.gun_skill() : it.melee_skill() );
    return item_handling_cost( it, penalties, base_cost ) / ( ( lvl + 10.0f ) / 10.0f );
}

int player::item_reload_cost( const item &it, const item &ammo, long qty ) const
{
    if( ammo.is_ammo() ) {
        qty = std::max( std::min( ammo.charges, qty ), 1L );
    } else if( ammo.is_ammo_container() || ammo.is_container() ) {
        qty = std::max( std::min( ammo.contents.front().charges, qty ), 1L );
    } else if( ammo.is_magazine() ) {
        qty = 1;
    } else {
        debugmsg( "cannot determine reload cost as %s is neither ammo or magazine", ammo.tname() );
        return 0;
    }

    // If necessary create duplicate with appropriate number of charges
    item obj = ammo;
    obj = obj.split( qty );
    if( obj.is_null() ) {
        obj = ammo;
    }
    // No base cost for handling ammo - that's already included in obtain cost
    // We have the ammo in our hands right now
    int mv = item_handling_cost( obj, true, 0 );

    if( ammo.has_flag( "MAG_BULKY" ) ) {
        mv *= 1.5; // bulky magazines take longer to insert
    }

    if( !it.is_gun() && !it.is_magazine() ) {
        return mv + 100; // reload a tool or sealable container
    }

    /** @EFFECT_GUN decreases the time taken to reload a magazine */
    /** @EFFECT_PISTOL decreases time taken to reload a pistol */
    /** @EFFECT_SMG decreases time taken to reload an SMG */
    /** @EFFECT_RIFLE decreases time taken to reload a rifle */
    /** @EFFECT_SHOTGUN decreases time taken to reload a shotgun */
    /** @EFFECT_LAUNCHER decreases time taken to reload a launcher */

    int cost = ( it.is_gun() ? it.get_reload_time() : it.type->magazine->reload_time ) * qty;

    skill_id sk = it.is_gun() ? it.type->gun->skill_used : skill_gun;
    mv += cost / ( 1.0f + std::min( get_skill_level( sk ) * 0.1f, 1.0f ) );

    if( it.has_flag( "STR_RELOAD" ) ) {
        /** @EFFECT_STR reduces reload time of some weapons */
        mv -= get_str() * 20;
    }

    return std::max( mv, 25 );
}

int player::item_wear_cost( const item &it ) const
{
    double mv = item_handling_cost( it );

    switch( it.get_layer() ) {
        case UNDERWEAR:
            mv *= 1.5;
            break;

        case REGULAR_LAYER:
            break;

        case WAIST_LAYER:
        case OUTER_LAYER:
            mv /= 1.5;
            break;

        case BELTED_LAYER:
            mv /= 2.0;
            break;
        default:
            break;
    }

    mv *= std::max( it.get_encumber( *this ) / 10.0, 1.0 );

    return mv;
}

cata::optional<std::list<item>::iterator>
player::wear( int pos, bool interactive )
{
    return wear( i_at( pos ), interactive );
}

cata::optional<std::list<item>::iterator>
player::wear( item &to_wear, bool interactive )
{
    if( is_worn( to_wear ) ) {
        if( interactive ) {
            add_msg_player_or_npc( m_info,
                                   _( "You are already wearing that." ),
                                   _( "<npcname> is already wearing that." )
                                 );
        }
        return cata::nullopt;
    }
    if( to_wear.is_null() ) {
        if( interactive ) {
            add_msg_player_or_npc( m_info,
                                   _( "You don't have that item." ),
                                   _( "<npcname> doesn't have that item." ) );
        }
        return cata::nullopt;
    }

    bool was_weapon;
    item to_wear_copy( to_wear );
    if( &to_wear == &weapon ) {
        weapon = item();
        was_weapon = true;
    } else {
        inv.remove_item( &to_wear );
        inv.restack( *this );
        was_weapon = false;
    }

    auto result = wear_item( to_wear_copy, interactive );
    if( !result ) {
        if( was_weapon ) {
            weapon = to_wear_copy;
        } else {
            inv.add_item( to_wear_copy, true );
        }
        return cata::nullopt;
    }

    return result;
}

cata::optional<std::list<item>::iterator>
player::wear_item( const item &to_wear, bool interactive )
{
    const auto ret = can_wear( to_wear );
    if( !ret.success() ) {
        if( interactive ) {
            add_msg_if_player( m_info, "%s", ret.c_str() );
        }
        return cata::nullopt;
    }

    const bool was_deaf = is_deaf();
    const bool supertinymouse = g->u.has_trait( trait_id( "SMALL2" ) ) ||
                                g->u.has_trait( trait_id( "SMALL_OK" ) );
    last_item = to_wear.typeId();

    std::list<item>::iterator position = position_to_wear_new_item( to_wear );
    std::list<item>::iterator new_item_it = worn.insert( position, to_wear );

    if( interactive ) {
        add_msg_player_or_npc(
            _( "You put on your %s." ),
            _( "<npcname> puts on their %s." ),
            to_wear.tname() );
        moves -= item_wear_cost( to_wear );

        for( const body_part bp : all_body_parts ) {
            if( to_wear.covers( bp ) && encumb( bp ) >= 40 ) {
                add_msg_if_player( m_warning,
                                   bp == bp_eyes ?
                                   _( "Your %s are very encumbered! %s" ) : _( "Your %s is very encumbered! %s" ),
                                   body_part_name( bp ), encumb_text( bp ) );
            }
        }
        if( !was_deaf && is_deaf() ) {
            add_msg_if_player( m_info, _( "You're deafened!" ) );
        }
        if( supertinymouse && !to_wear.has_flag( "UNDERSIZE" ) ) {
            add_msg_if_player( m_warning,
                               _( "This %s is too big to wear comfortably! Maybe it could be refitted..." ),
                               to_wear.tname() );
        } else if( to_wear.has_flag( "UNDERSIZE" ) ) {
            add_msg_if_player( m_warning,
                               _( "This %s is too small to wear comfortably! Maybe it could be refitted..." ),
                               to_wear.tname() );
        }
    } else {
        add_msg_if_npc( _( "<npcname> puts on their %s." ), to_wear.tname() );
    }

    new_item_it->on_wear( *this );

    inv.update_invlet( *new_item_it );
    inv.update_cache_with_item( *new_item_it );

    recalc_sight_limits();
    reset_encumbrance();

    return new_item_it;
}

bool player::change_side( item &it, bool interactive )
{
    if( !it.swap_side() ) {
        if( interactive ) {
            add_msg_player_or_npc( m_info,
                                   _( "You cannot swap the side on which your %s is worn." ),
                                   _( "<npcname> cannot swap the side on which their %s is worn." ),
                                   it.tname() );
        }
        return false;
    }

    if( interactive ) {
        add_msg_player_or_npc( m_info, _( "You swap the side on which your %s is worn." ),
                               _( "<npcname> swaps the side on which their %s is worn." ),
                               it.tname() );
    }

    mod_moves( -250 );
    reset_encumbrance();

    return true;
}

bool player::change_side( int pos, bool interactive )
{
    item &it( i_at( pos ) );

    if( !is_worn( it ) ) {
        if( interactive ) {
            add_msg_player_or_npc( m_info,
                                   _( "You are not wearing that item." ),
                                   _( "<npcname> isn't wearing that item." ) );
        }
        return false;
    }

    return change_side( it, interactive );
}

hint_rating player::rate_action_takeoff( const item &it ) const
{
    if( !it.is_armor() ) {
        return HINT_CANT;
    }

    if( is_worn( it ) ) {
        return HINT_GOOD;
    }

    return HINT_IFFY;
}

std::list<const item *> player::get_dependent_worn_items( const item &it ) const
{
    std::list<const item *> dependent;
    // Adds dependent worn items recursively
    const std::function<void( const item &it )> add_dependent = [ & ]( const item & it ) {
        for( const auto &wit : worn ) {
            if( &wit == &it || !wit.is_worn_only_with( it ) ) {
                continue;
            }
            const auto iter = std::find_if( dependent.begin(), dependent.end(),
            [ &wit ]( const item * dit ) {
                return &wit == dit;
            } );
            if( iter == dependent.end() ) { // Not in the list yet
                add_dependent( wit );
                dependent.push_back( &wit );
            }
        }
    };

    if( is_worn( it ) ) {
        add_dependent( it );
    }

    return dependent;
}

ret_val<bool> player::can_takeoff( const item &it, const std::list<item> *res ) const
{
    auto iter = std::find_if( worn.begin(), worn.end(), [ &it ]( const item & wit ) {
        return &it == &wit;
    } );

    if( iter == worn.end() ) {
        return ret_val<bool>::make_failure( !is_npc() ? _( "You are not wearing that item." ) :
                                            _( "<npcname> is not wearing that item." ) );
    }

    if( res == nullptr && !get_dependent_worn_items( it ).empty() ) {
        return ret_val<bool>::make_failure( !is_npc() ?
                                            _( "You can't take off power armor while wearing other power armor components." ) :
                                            _( "<npcname> can't take off power armor while wearing other power armor components." ) );
    }

    return ret_val<bool>::make_success();
}

bool player::takeoff( const item &it, std::list<item> *res )
{
    const auto ret = can_takeoff( it, res );
    if( !ret.success() ) {
        add_msg( m_info, "%s", ret.c_str() );
        return false;
    }

    auto iter = std::find_if( worn.begin(), worn.end(), [ &it ]( const item & wit ) {
        return &it == &wit;
    } );

    if( res == nullptr ) {
        if( volume_carried() + it.volume() > volume_capacity_reduced_by( it.get_storage() ) ) {
            if( is_npc() || query_yn( _( "No room in inventory for your %s.  Drop it?" ),
                                      colorize( it.tname(), it.color_in_inventory() ) ) ) {
                drop( get_item_position( &it ), pos() );
                return true; // the drop activity ends up taking off the item anyway so shouldn't try to do it again here
            } else {
                return false;
            }
        }
        iter->on_takeoff( *this );
        inv.add_item_keep_invlet( it );
    } else {
        iter->on_takeoff( *this );
        res->push_back( it );
    }

    add_msg_player_or_npc( _( "You take off your %s." ),
                           _( "<npcname> takes off their %s." ),
                           it.tname() );

    mod_moves( -250 );    // TODO: Make this variable
    worn.erase( iter );

    recalc_sight_limits();
    reset_encumbrance();

    return true;
}

bool player::takeoff( int pos )
{
    return takeoff( i_at( pos ) );
}

void player::drop( int pos, const tripoint &where )
{
    const item &it = i_at( pos );
    const int count = it.count();

    drop( { std::make_pair( pos, count ) }, where );
}

void player::drop( const std::list<std::pair<int, int>> &what, const tripoint &target, bool stash )
{
    const activity_id type( stash ? "ACT_STASH" : "ACT_DROP" );

    if( what.empty() ) {
        return;
    }

    if( rl_dist( pos(), target ) > 1 || !( stash || g->m.can_put_items( target ) ) ) {
        add_msg_player_or_npc( m_info, _( "You can't place items here!" ),
                               _( "<npcname> can't place items here!" ) );
        return;
    }

    assign_activity( type );
    activity.placement = target - pos();

    for( auto item_pair : what ) {
        if( can_unwield( i_at( item_pair.first ) ).success() ) {
            activity.values.push_back( item_pair.first );
            activity.values.push_back( item_pair.second );
        }
    }
    // TODO: Remove the hack. Its here because npcs don't process activities
    if( is_npc() ) {
        activity.do_turn( *this );
    }
}

bool player::add_or_drop_with_msg( item &it, const bool unloading )
{
    if( it.made_of( LIQUID ) ) {
        liquid_handler::consume_liquid( it, 1 );
        return it.charges <= 0;
    }
    it.charges = this->i_add_to_container( it, unloading );
    if( it.is_ammo() && it.charges == 0 ) {
        return true;
    } else if( !this->can_pickVolume( it ) ) {
        put_into_vehicle_or_drop( *this, item_drop_reason::too_large, { it } );
    } else if( !this->can_pickWeight( it, !get_option<bool>( "DANGEROUS_PICKUPS" ) ) ) {
        put_into_vehicle_or_drop( *this, item_drop_reason::too_heavy, { it } );
    } else {
        auto &ni = this->i_add( it );
        add_msg( _( "You put the %s in your inventory." ), ni.tname() );
        add_msg( m_info, "%c - %s", ni.invlet == 0 ? ' ' : ni.invlet, ni.tname() );
    }
    return true;
}

bool player::unload( item &it )
{
    // Unload a container consuming moves per item successfully removed
    if( it.is_container() || it.is_bandolier() ) {
        if( it.contents.empty() ) {
            add_msg( m_info, _( "The %s is already empty!" ), it.tname() );
            return false;
        }
        if( !it.can_unload_liquid() ) {
            add_msg( m_info, _( "The liquid can't be unloaded in its current state!" ) );
            return false;
        }

        bool changed = false;
        it.contents.erase( std::remove_if( it.contents.begin(), it.contents.end(), [this,
        &changed]( item & e ) {
            long old_charges = e.charges;
            const bool consumed = this->add_or_drop_with_msg( e, true );
            changed = changed || consumed || e.charges != old_charges;
            if( consumed ) {
                this->mod_moves( -this->item_handling_cost( e ) );
            }
            return consumed;
        } ), it.contents.end() );
        if( changed ) {
            it.on_contents_changed();
        }
        return true;
    }

    // If item can be unloaded more than once (currently only guns) prompt user to choose
    std::vector<std::string> msgs( 1, it.tname() );
    std::vector<item *> opts( 1, &it );

    for( auto e : it.gunmods() ) {
        if( e->is_gun() && !e->has_flag( "NO_UNLOAD" ) &&
            ( e->magazine_current() || e->ammo_remaining() > 0 || e->casings_count() > 0 ) ) {
            msgs.emplace_back( e->tname() );
            opts.emplace_back( e );
        }
    }

    item *target = nullptr;
    if( opts.size() > 1 ) {
        const int ret = uilist( _( "Unload what?" ), msgs );
        if( ret >= 0 ) {
            target = opts[ret];
        }
    } else {
        target = &it;
    }

    if( target == nullptr ) {
        return false;
    }

    // Next check for any reasons why the item cannot be unloaded
    if( !target->ammo_type() || target->ammo_capacity() <= 0 ) {
        add_msg( m_info, _( "You can't unload a %s!" ), target->tname() );
        return false;
    }

    if( target->has_flag( "NO_UNLOAD" ) ) {
        if( target->has_flag( "RECHARGE" ) || target->has_flag( "USE_UPS" ) ) {
            add_msg( m_info, _( "You can't unload a rechargeable %s!" ), target->tname() );
        } else {
            add_msg( m_info, _( "You can't unload a %s!" ), target->tname() );
        }
        return false;
    }

    if( !target->magazine_current() && target->ammo_remaining() <= 0 && target->casings_count() <= 0 ) {
        if( target->is_tool() ) {
            add_msg( m_info, _( "Your %s isn't charged." ), target->tname() );
        } else {
            add_msg( m_info, _( "Your %s isn't loaded." ), target->tname() );
        }
        return false;
    }

    target->casings_handle( [&]( item & e ) {
        return this->i_add_or_drop( e );
    } );

    if( target->is_magazine() ) {
        player_activity unload_mag_act( activity_id( "ACT_UNLOAD_MAG" ) );
        g->u.assign_activity( unload_mag_act );
        g->u.activity.targets.emplace_back( item_location( *this, target ) );

        // Calculate the time to remove the contained ammo (consuming half as much time as required to load the magazine)
        int mv = 0;
        for( auto &content : target->contents ) {
            mv += this->item_reload_cost( it, content, content.charges ) / 2;
        }
        g->u.activity.moves_left += mv;

        // I think this means if unload is not done on ammo-belt, it takes as long as it takes to reload a mag.
        if( !it.is_ammo_belt() ) {
            g->u.activity.moves_left += mv;
        }
        g->u.activity.auto_resume = true;

        return true;

    } else if( target->magazine_current() ) {
        if( !this->add_or_drop_with_msg( *target->magazine_current(), true ) ) {
            return false;
        }
        // Eject magazine consuming half as much time as required to insert it
        this->moves -= this->item_reload_cost( *target, *target->magazine_current(), -1 ) / 2;

        target->contents.erase( std::remove_if( target->contents.begin(),
        target->contents.end(), [&target]( const item & e ) {
            return target->magazine_current() == &e;
        } ) );

    } else if( target->ammo_remaining() ) {
        long qty = target->ammo_remaining();

        if( target->ammo_type() == ammotype( "plutonium" ) ) {
            qty = target->ammo_remaining() / PLUTONIUM_CHARGES;
            if( qty > 0 ) {
                add_msg( _( "You recover %i unused plutonium." ), qty );
            } else {
                add_msg( m_info, _( "You can't remove partially depleted plutonium!" ) );
                return false;
            }
        }

        // Construct a new ammo item and try to drop it
        item ammo( target->ammo_current(), calendar::turn, qty );

        if( ammo.made_of_from_type( LIQUID ) ) {
            if( !this->add_or_drop_with_msg( ammo ) ) {
                qty -= ammo.charges; // only handled part (or none) of the liquid
            }
            if( qty <= 0 ) {
                return false; // no liquid was moved
            }

        } else if( !this->add_or_drop_with_msg( ammo, qty > 1 ) ) {
            return false;
        }

        // If successful remove appropriate qty of ammo consuming half as much time as required to load it
        this->moves -= this->item_reload_cost( *target, ammo, qty ) / 2;

        if( target->ammo_type() == ammotype( "plutonium" ) ) {
            qty *= PLUTONIUM_CHARGES;
        }

        target->ammo_set( target->ammo_current(), target->ammo_remaining() - qty );
    }

    // Turn off any active tools
    if( target->is_tool() && target->active && target->ammo_remaining() == 0 ) {
        target->type->invoke( *this, *target, this->pos() );
    }

    add_msg( _( "You unload your %s." ), target->tname() );
    return true;
}

void player::use_wielded()
{
    use( -1 );
}

hint_rating player::rate_action_reload( const item &it ) const
{
    hint_rating res = HINT_CANT;

    // Guns may contain additional reloadable mods so check these first
    for( const auto mod : it.gunmods() ) {
        switch( rate_action_reload( *mod ) ) {
            case HINT_GOOD:
                return HINT_GOOD;

            case HINT_CANT:
                continue;

            case HINT_IFFY:
                res = HINT_IFFY;
        }
    }

    if( !it.is_reloadable() ) {
        return res;
    }

    return can_reload( it ) ? HINT_GOOD : HINT_IFFY;
}

hint_rating player::rate_action_unload( const item &it ) const
{
    if( ( it.is_container() || it.is_bandolier() ) && !it.contents.empty() &&
        it.can_unload_liquid() ) {
        return HINT_GOOD;
    }

    if( it.has_flag( "NO_UNLOAD" ) ) {
        return HINT_CANT;
    }

    if( it.magazine_current() ) {
        return HINT_GOOD;
    }

    for( auto e : it.gunmods() ) {
        if( e->is_gun() && !e->has_flag( "NO_UNLOAD" ) &&
            ( e->magazine_current() || e->ammo_remaining() > 0 || e->casings_count() > 0 ) ) {
            return HINT_GOOD;
        }
    }

    if( it.ammo_type().is_null() ) {
        return HINT_CANT;
    }

    if( it.ammo_remaining() > 0 || it.casings_count() > 0 ) {
        return HINT_GOOD;
    }

    if( it.ammo_capacity() > 0 ) {
        return HINT_IFFY;
    }

    return HINT_CANT;
}

hint_rating player::rate_action_mend( const item &it ) const
{
    // TODO: check also if item damage could be repaired via a tool
    if( !it.faults.empty() ) {
        return HINT_GOOD;
    }
    return it.faults_potential().empty() ? HINT_CANT : HINT_IFFY;
}

hint_rating player::rate_action_disassemble( const item &it )
{
    if( can_disassemble( it, crafting_inventory() ).success() ) {
        return HINT_GOOD; // possible

    } else if( recipe_dictionary::get_uncraft( it.typeId() ) ) {
        return HINT_IFFY; // potentially possible but we currently lack requirements

    } else {
        return HINT_CANT; // never possible
    }
}

hint_rating player::rate_action_use( const item &it ) const
{
    if( it.is_tool() ) {
        return it.ammo_sufficient() ? HINT_GOOD : HINT_IFFY;

    } else if( it.is_gunmod() ) {
        /** @EFFECT_GUN >0 allows rating estimates for gun modifications */
        if( get_skill_level( skill_gun ) == 0 ) {
            return HINT_IFFY;
        } else {
            return HINT_GOOD;
        }
    } else if( it.is_food() || it.is_medication() || it.is_book() || it.is_armor() ) {
        return HINT_IFFY; //the rating is subjective, could be argued as HINT_CANT or HINT_GOOD as well
    } else if( it.type->has_use() ) {
        return HINT_GOOD;
    } else if( !it.is_container_empty() ) {
        return rate_action_use( it.get_contained() );
    }

    return HINT_CANT;
}

bool player::has_enough_charges( const item &it, bool show_msg ) const
{
    if( !it.is_tool() || !it.ammo_required() ) {
        return true;
    }
    if( it.has_flag( "USE_UPS" ) ) {
        if( has_charges( "UPS", it.ammo_required() ) || it.ammo_sufficient() ) {
            return true;
        }
        if( show_msg ) {
            add_msg_if_player( m_info,
                               ngettext( "Your %s needs %d charge from some UPS.",
                                         "Your %s needs %d charges from some UPS.",
                                         it.ammo_required() ),
                               it.tname(), it.ammo_required() );
        }
        return false;
    } else if( !it.ammo_sufficient() ) {
        if( show_msg ) {
            add_msg_if_player( m_info,
                               ngettext( "Your %s has %d charge but needs %d.",
                                         "Your %s has %d charges but needs %d.",
                                         it.ammo_remaining() ),
                               it.tname(), it.ammo_remaining(), it.ammo_required() );
        }
        return false;
    }
    return true;
}

bool player::consume_charges( item &used, long qty )
{
    if( qty < 0 ) {
        debugmsg( "Tried to consume negative charges" );
        return false;
    }

    if( qty == 0 ) {
        return false;
    }

    if( !used.is_tool() && !used.is_food() && !used.is_medication() ) {
        debugmsg( "Tried to consume charges for non-tool, non-food, non-med item" );
        return false;
    }

    // Consume comestibles destroying them if no charges remain
    if( used.is_food() || used.is_medication() ) {
        used.charges -= qty;
        if( used.charges <= 0 ) {
            i_rem( &used );
            return true;
        }
        return false;
    }

    // Tools which don't require ammo are instead destroyed
    if( used.is_tool() && !used.ammo_required() ) {
        i_rem( &used );
        return true;
    }

    // USE_UPS never occurs on base items but is instead added by the UPS tool mod
    if( used.has_flag( "USE_UPS" ) ) {
        // With the new UPS system, we'll want to use any charges built up in the tool before pulling from the UPS
        // The usage of the item was already approved, so drain item if possible, otherwise use UPS
        if( used.charges >= qty ) {
            used.ammo_consume( qty, pos() );
        } else {
            use_charges( "UPS", qty );
        }
    } else {
        used.ammo_consume( std::min( qty, used.ammo_remaining() ), pos() );
    }
    return false;
}

void player::use( int inventory_position )
{
    item &used = i_at( inventory_position );
    auto loc = item_location( *this, &used );

    use( loc.clone() );
}

void player::use( item_location loc )
{
    item &used = *loc.get_item();
    int inventory_position = loc.where() == item_location::type::character ?
                             this->get_item_position( &used ) : INT_MIN;

    if( used.is_null() ) {
        add_msg( m_info, _( "You do not have that item." ) );
        return;
    }

    last_item = used.typeId();

    if( used.is_tool() ) {
        if( !used.type->has_use() ) {
            add_msg_if_player( _( "You can't do anything interesting with your %s." ), used.tname() );
            return;
        }
        invoke_item( &used, loc.position() );

    } else if( used.type->can_use( "DOGFOOD" ) ||
               used.type->can_use( "CATFOOD" ) ||
               used.type->can_use( "BIRDFOOD" ) ||
               used.type->can_use( "CATTLEFODDER" ) ) {
        invoke_item( &used, loc.position() );

    } else if( !used.is_craft() && ( used.is_food() ||
                                     used.is_medication() ||
                                     used.get_contained().is_food() ||
                                     used.get_contained().is_medication() ) ) {
        consume( inventory_position );

    } else if( used.is_book() ) {
        read( inventory_position );

    } else if( used.type->has_use() ) {
        invoke_item( &used, loc.position() );

    } else {
        add_msg( m_info, _( "You can't do anything interesting with your %s." ),
                 used.tname() );
    }
}

bool player::invoke_item( item *used )
{
    return invoke_item( used, pos() );
}

bool player::invoke_item( item *used, const tripoint &pt )
{
    const auto &use_methods = used->type->use_methods;

    if( use_methods.empty() ) {
        return false;
    } else if( use_methods.size() == 1 ) {
        return invoke_item( used, use_methods.begin()->first, pt );
    }

    uilist umenu;

    umenu.text = string_format( _( "What to do with your %s?" ), used->tname() );
    umenu.hilight_disabled = true;

    for( const auto &e : use_methods ) {
        const auto res = e.second.can_call( *this, *used, false, pt );
        umenu.addentry_desc( MENU_AUTOASSIGN, res.success(), MENU_AUTOASSIGN, e.second.get_name(),
                             res.str() );
    }

    umenu.desc_enabled = std::any_of( umenu.entries.begin(),
    umenu.entries.end(), []( const uilist_entry & elem ) {
        return !elem.desc.empty();
    } );

    umenu.query();

    int choice = umenu.ret;
    if( choice < 0 || choice >= static_cast<int>( use_methods.size() ) ) {
        return false;
    }

    const std::string &method = std::next( use_methods.begin(), choice )->first;

    return invoke_item( used, method, pt );
}

bool player::invoke_item( item *used, const std::string &method )
{
    return invoke_item( used, method, pos() );
}

bool player::invoke_item( item *used, const std::string &method, const tripoint &pt )
{
    if( !has_enough_charges( *used, true ) ) {
        return false;
    }

    item *actually_used = used->get_usable_item( method );
    if( actually_used == nullptr ) {
        debugmsg( "Tried to invoke a method %s on item %s, which doesn't have this method",
                  method.c_str(), used->tname() );
        return false;
    }

    long charges_used = actually_used->type->invoke( *this, *actually_used, pt, method );

    if( used->is_tool() || used->is_medication() || used->get_contained().is_medication() ) {
        return consume_charges( *actually_used, charges_used );
    } else if( used->is_bionic() && charges_used > 0 ) {
        i_rem( used );
        return true;
    }

    return false;
}

void player::reassign_item( item &it, long invlet )
{
    bool remove_old = true;
    if( invlet ) {
        item &prev = i_at( invlet_to_position( invlet ) );
        if( !prev.is_null() ) {
            remove_old = it.typeId() != prev.typeId();
            inv.reassign_item( prev, it.invlet, remove_old );
        }
    }

    if( !invlet || inv_chars.valid( invlet ) ) {
        const auto iter = inv.assigned_invlet.find( it.invlet );
        bool found = iter != inv.assigned_invlet.end();
        if( found ) {
            inv.assigned_invlet.erase( iter );
        }
        if( invlet && ( !found || it.invlet != invlet ) ) {
            inv.assigned_invlet[invlet] = it.typeId();
        }
        inv.reassign_item( it, invlet, remove_old );
    }
}

bool player::gunmod_remove( item &gun, item &mod )
{
    auto iter = std::find_if( gun.contents.begin(), gun.contents.end(), [&mod]( const item & e ) {
        return &mod == &e;
    } );
    if( iter == gun.contents.end() ) {
        debugmsg( "Cannot remove non-existent gunmod" );
        return false;
    }
    if( mod.ammo_remaining() && !g->unload( mod ) ) {
        return false;
    }

    gun.gun_set_mode( gun_mode_id( "DEFAULT" ) );
    moves -= mod.type->gunmod->install_time / 2;

    if( mod.typeId() == "brass_catcher" ) {
        gun.casings_handle( [&]( item & e ) {
            return i_add_or_drop( e );
        } );
    }

    const itype *modtype = mod.type;

    i_add_or_drop( mod );
    gun.contents.erase( iter );

    //If the removed gunmod added mod locations, check to see if any mods are in invalid locations
    if( !modtype->gunmod->add_mod.empty() ) {
        std::map<gunmod_location, int> mod_locations = gun.get_mod_locations();
        for( const auto &slot : mod_locations ) {
            int free_slots = gun.get_free_mod_locations( slot.first );

            for( auto the_mod : gun.gunmods() ) {
                if( the_mod->type->gunmod->location == slot.first && free_slots < 0 ) {
                    gunmod_remove( gun, *the_mod );
                    free_slots++;
                } else if( mod_locations.find( the_mod->type->gunmod->location ) ==
                           mod_locations.end() ) {
                    gunmod_remove( gun, *the_mod );
                }
            }
        }
    }

    //~ %1$s - gunmod, %2$s - gun.
    add_msg_if_player( _( "You remove your %1$s from your %2$s." ), modtype->nname( 1 ),
                       gun.tname() );

    return true;
}

std::pair<int, int> player::gunmod_installation_odds( const item &gun, const item &mod ) const
{
    // Mods with INSTALL_DIFFICULT have a chance to fail, potentially damaging the gun
    if( !mod.has_flag( "INSTALL_DIFFICULT" ) || has_trait( trait_DEBUG_HS ) ) {
        return std::make_pair( 100, 0 );
    }

    int roll = 100; // chance of success (%)
    int risk = 0;   // chance of failure (%)
    int chances = 1; // start with 1 in 6 (~17% chance)

    for( const auto &e : mod.type->min_skills ) {
        // gain an additional chance for every level above the minimum requirement
        skill_id sk = e.first == "weapon" ? gun.gun_skill() : skill_id( e.first );
        chances += std::max( get_skill_level( sk ) - e.second, 0 );
    }
    // cap success from skill alone to 1 in 5 (~83% chance)
    roll = std::min( static_cast<double>( chances ), 5.0 ) / 6.0 * 100;
    // focus is either a penalty or bonus of at most +/-10%
    roll += ( std::min( std::max( focus_pool, 140 ), 60 ) - 100 ) / 4;
    // dexterity and intelligence give +/-2% for each point above or below 12
    roll += ( get_dex() - 12 ) * 2;
    roll += ( get_int() - 12 ) * 2;
    // each level of damage to the base gun reduces success by 10%
    roll -= std::max( gun.damage_level( 4 ), 0 ) * 10;
    roll = std::min( std::max( roll, 0 ), 100 );

    // risk of causing damage on failure increases with less durable guns
    risk = ( 100 - roll ) * ( ( 10.0 - std::min( gun.type->gun->durability, 9 ) ) / 10.0 );

    return std::make_pair( roll, risk );
}

void player::gunmod_add( item &gun, item &mod )
{
    if( !gun.is_gunmod_compatible( mod ).success() ) {
        debugmsg( "Tried to add incompatible gunmod" );
        return;
    }

    if( !has_item( gun ) && !has_item( mod ) ) {
        debugmsg( "Tried gunmod installation but mod/gun not in player possession" );
        return;
    }

    // first check at least the minimum requirements are met
    if( !has_trait( trait_DEBUG_HS ) && !can_use( mod, gun ) ) {
        return;
    }

    // any (optional) tool charges that are used during installation
    auto odds = gunmod_installation_odds( gun, mod );
    int roll = odds.first;
    int risk = odds.second;

    std::string tool;
    int qty = 0;

    if( mod.is_irremovable() ) {
        if( !query_yn( _( "Permanently install your %1$s in your %2$s?" ),
                       colorize( mod.tname(), mod.color_in_inventory() ),
                       colorize( gun.tname(), gun.color_in_inventory() ) ) ) {
            add_msg_if_player( _( "Never mind." ) );
            return; // player canceled installation
        }
    }

    // if chance of success <100% prompt user to continue
    if( roll < 100 ) {
        uilist prompt;
        prompt.text = string_format( _( "Attach your %1$s to your %2$s?" ), mod.tname(),
                                     gun.tname() );

        std::vector<std::function<void()>> actions;

        prompt.addentry( -1, true, 'w',
                         string_format( _( "Try without tools (%i%%) risking damage (%i%%)" ), roll, risk ) );
        actions.emplace_back( [&] {} );

        prompt.addentry( -1, has_charges( "small_repairkit", 100 ), 'f',
                         string_format( _( "Use 100 charges of firearm repair kit (%i%%)" ), std::min( roll * 2, 100 ) ) );

        actions.emplace_back( [&] {
            tool = "small_repairkit";
            qty = 100;
            roll *= 2; // firearm repair kit improves success...
            risk /= 2; // ...and reduces the risk of damage upon failure
        } );

        prompt.addentry( -1, has_charges( "large_repairkit", 25 ), 'g',
                         string_format( _( "Use 25 charges of gunsmith repair kit (%i%%)" ), std::min( roll * 3, 100 ) ) );

        actions.emplace_back( [&] {
            tool = "large_repairkit";
            qty = 25;
            roll *= 3; // gunsmith repair kit improves success markedly...
            risk = 0;  // ...and entirely prevents damage upon failure
        } );

        prompt.query();
        if( prompt.ret < 0 ) {
            add_msg_if_player( _( "Never mind." ) );
            return; // player canceled installation
        }
        actions[ prompt.ret ]();
    }

    int turns = !has_trait( trait_DEBUG_HS ) ? mod.type->gunmod->install_time : 0;

    assign_activity( activity_id( "ACT_GUNMOD_ADD" ), turns, -1, get_item_position( &gun ), tool );
    activity.values.push_back( get_item_position( &mod ) );
    activity.values.push_back( roll ); // chance of success (%)
    activity.values.push_back( risk ); // chance of damage (%)
    activity.values.push_back( qty ); // tool charges
}

void player::toolmod_add( item_location tool, item_location mod )
{
    if( !tool && !mod ) {
        debugmsg( "Tried toolmod installation but mod/tool not available" );
        return;
    }
    // first check at least the minimum requirements are met
    if( !has_trait( trait_DEBUG_HS ) && !can_use( *mod, *tool ) ) {
        return;
    }

    if( !query_yn( _( "Permanently install your %1$s in your %2$s?" ),
                   colorize( mod->tname(), mod->color_in_inventory() ),
                   colorize( tool->tname(), tool->color_in_inventory() ) ) ) {
        add_msg_if_player( _( "Never mind." ) );
        return; // player canceled installation
    }

    assign_activity( activity_id( "ACT_TOOLMOD_ADD" ), 1, -1 );
    activity.targets.emplace_back( std::move( tool ) );
    activity.targets.emplace_back( std::move( mod ) );
}

hint_rating player::rate_action_read( const item &it ) const
{
    if( !it.is_book() ) {
        return HINT_CANT;
    }

    std::vector<std::string> dummy;
    return get_book_reader( it, dummy ) == nullptr ? HINT_IFFY : HINT_GOOD;
}

const player *player::get_book_reader( const item &book, std::vector<std::string> &reasons ) const
{
    const player *reader = nullptr;
    if( !book.is_book() ) {
        reasons.push_back( string_format( _( "Your %s is not good reading material." ),
                                          book.tname() ) );
        return nullptr;
    }

    // Check for conditions that immediately disqualify the player from reading:
    const optional_vpart_position vp = g->m.veh_at( pos() );
    if( vp && vp->vehicle().player_in_control( *this ) ) {
        reasons.emplace_back( _( "It's a bad idea to read while driving!" ) );
        return nullptr;
    }
    const auto &type = book.type->book;
    if( !fun_to_read( book ) && !has_morale_to_read() && has_identified( book.typeId() ) ) {
        // Low morale still permits skimming
        reasons.emplace_back( _( "What's the point of studying?  (Your morale is too low!)" ) );
        return nullptr;
    }
    const skill_id &skill = type->skill;
    const int skill_level = get_skill_level( skill );
    if( skill && skill_level < type->req && has_identified( book.typeId() ) ) {
        reasons.push_back( string_format( _( "%s %d needed to understand. You have %d" ),
                                          skill.obj().name(), type->req, skill_level ) );
        return nullptr;
    }

    // Check for conditions that disqualify us only if no NPCs can read to us
    if( type->intel > 0 && has_trait( trait_ILLITERATE ) ) {
        reasons.emplace_back( _( "You're illiterate!" ) );
    } else if( has_trait( trait_HYPEROPIC ) && !worn_with_flag( "FIX_FARSIGHT" ) &&
               !has_effect( effect_contacts ) && !has_bionic( bio_eye_optic ) ) {
        reasons.emplace_back( _( "Your eyes won't focus without reading glasses." ) );
    } else if( fine_detail_vision_mod() > 4 ) {
        // Too dark to read only applies if the player can read to himself
        reasons.emplace_back( _( "It's too dark to read!" ) );
        return nullptr;
    } else {
        return this;
    }

    //Check for NPCs to read for you, negates Illiterate and Far Sighted
    //The fastest-reading NPC is chosen
    if( is_deaf() ) {
        reasons.emplace_back( _( "Maybe someone could read that to you, but you're deaf!" ) );
        return nullptr;
    }

    int time_taken = INT_MAX;
    auto candidates = get_crafting_helpers();

    for( const npc *elem : candidates ) {
        // Check for disqualifying factors:
        if( type->intel > 0 && elem->has_trait( trait_ILLITERATE ) ) {
            reasons.push_back( string_format( _( "%s is illiterate!" ),
                                              elem->disp_name() ) );
        } else if( skill && elem->get_skill_level( skill ) < type->req &&
                   has_identified( book.typeId() ) ) {
            reasons.push_back( string_format( _( "%s %d needed to understand. %s has %d" ),
                                              skill.obj().name(), type->req, elem->disp_name(), elem->get_skill_level( skill ) ) );
        } else if( elem->has_trait( trait_HYPEROPIC ) && !elem->worn_with_flag( "FIX_FARSIGHT" ) &&
                   !elem->has_effect( effect_contacts ) ) {
            reasons.push_back( string_format( _( "%s needs reading glasses!" ),
                                              elem->disp_name() ) );
        } else if( std::min( fine_detail_vision_mod(), elem->fine_detail_vision_mod() ) > 4 ) {
            reasons.push_back( string_format(
                                   _( "It's too dark for %s to read!" ),
                                   elem->disp_name() ) );
        } else if( !elem->sees( *this ) ) {
            reasons.push_back( string_format( _( "%s could read that to you, but they can't see you." ),
                                              elem->disp_name() ) );
        } else if( !elem->fun_to_read( book ) && !elem->has_morale_to_read() &&
                   has_identified( book.typeId() ) ) {
            // Low morale still permits skimming
            reasons.push_back( string_format( _( "%s morale is too low!" ), elem->disp_name( true ) ) );
        } else {
            int proj_time = time_to_read( book, *elem );
            if( proj_time < time_taken ) {
                reader = elem;
                time_taken = proj_time;
            }
        }
    } //end for all candidates
    return reader;
}

int player::time_to_read( const item &book, const player &reader, const player *learner ) const
{
    const auto &type = book.type->book;
    const skill_id &skill = type->skill;
    // The reader's reading speed has an effect only if they're trying to understand the book as they read it
    // Reading speed is assumed to be how well you learn from books (as opposed to hands-on experience)
    const bool try_understand = reader.fun_to_read( book ) ||
                                reader.get_skill_level( skill ) < type->level;
    int reading_speed = try_understand ? std::max( reader.read_speed(), read_speed() ) : read_speed();
    if( learner ) {
        reading_speed = std::max( reading_speed, learner->read_speed() );
    }

    int retval = type->time * reading_speed;
    retval *= std::min( fine_detail_vision_mod(), reader.fine_detail_vision_mod() );

    const int effective_int = std::min( {int_cur, reader.get_int(), learner ? learner->get_int() : INT_MAX } );
    if( type->intel > effective_int && !reader.has_trait( trait_PROF_DICEMASTER ) ) {
        retval += type->time * ( type->intel - effective_int ) * 100;
    }
    if( !has_identified( book.typeId() ) ) {
        retval /= 10; //skimming
    }
    return retval;
}

bool player::fun_to_read( const item &book ) const
{
    // If you don't have a problem with eating humans, To Serve Man becomes rewarding
    if( ( has_trait( trait_CANNIBAL ) || has_trait( trait_PSYCHOPATH ) ||
          has_trait( trait_SAPIOVORE ) ) &&
        book.typeId() == "cookbook_human" ) {
        return true;
    } else if( has_trait( trait_SPIRITUAL ) && book.has_flag( "INSPIRATIONAL" ) ) {
        return true;
    } else {
        return book_fun_for( book, *this ) > 0;
    }
}

int player::book_fun_for( const item &book, const player &p ) const
{
    int fun_bonus = book.type->book->fun;
    if( !book.is_book() ) {
        debugmsg( "called player::book_fun_for with non-book" );
        return 0;
    }

    if( has_trait( trait_LOVES_BOOKS ) ) {
        fun_bonus++;
    } else if( has_trait( trait_HATES_BOOKS ) ) {
        if( book.type->book->fun > 0 ) {
            fun_bonus = 0;
        } else {
            fun_bonus--;
        }
    }
    // If you don't have a problem with eating humans, To Serve Man becomes rewarding
    if( ( p.has_trait( trait_CANNIBAL ) || p.has_trait( trait_PSYCHOPATH ) ||
          p.has_trait( trait_SAPIOVORE ) ) &&
        book.typeId() == "cookbook_human" ) {
        fun_bonus = abs( fun_bonus );
    } else if( p.has_trait( trait_SPIRITUAL ) && book.has_flag( "INSPIRATIONAL" ) ) {
        fun_bonus = abs( fun_bonus * 3 );
    }
    return fun_bonus;
}

/**
 * Explanation of ACT_READ activity values:
 *
 * position: ID of the reader
 * targets: 1-element vector with the item_location (always in inventory/wielded) of the book being read
 * index: We are studying until the player with this ID gains a level; 0 indicates reading once
 * values: IDs of the NPCs who will learn something
 * str_values: Parallel to values, these contain the learning penalties (as doubles in string form) as follows:
 *             Experience gained = Experience normally gained * penalty
 */

bool player::read( int inventory_position, const bool continuous )
{
    item &it = i_at( inventory_position );
    if( it.is_null() ) {
        add_msg( m_info, _( "Never mind." ) );
        return false;
    }
    std::vector<std::string> fail_messages;
    const player *reader = get_book_reader( it, fail_messages );
    if( reader == nullptr ) {
        // We can't read, and neither can our followers
        for( const std::string &reason : fail_messages ) {
            add_msg( m_bad, reason );
        }
        return false;
    }
    const int time_taken = time_to_read( it, *reader );

    add_msg( m_debug, "player::read: time_taken = %d", time_taken );
    player_activity act( activity_id( "ACT_READ" ), time_taken, continuous ? activity.index : 0,
                         reader->getID() );
    act.targets.emplace_back( item_location( *this, &it ) );

    // If the player hasn't read this book before, skim it to get an idea of what's in it.
    if( !has_identified( it.typeId() ) ) {
        if( reader != this ) {
            add_msg( m_info, fail_messages[0] );
            add_msg( m_info, _( "%s reads aloud..." ), reader->disp_name() );
        }
        assign_activity( act );
        return true;
    }

    if( it.typeId() == "guidebook" ) {
        // special guidebook effect: print a misc. hint when read
        if( reader != this ) {
            add_msg( m_info, fail_messages[0] );
            dynamic_cast<const npc *>( reader )->say( get_hint() );
        } else {
            add_msg( m_info, get_hint() );
        }
        mod_moves( -100 );
        return false;
    }

    const auto &type = it.type->book;
    const skill_id &skill = type->skill;
    const std::string skill_name = skill ? skill.obj().name() : "";

    // Find NPCs to join the study session:
    std::map<npc *, std::string> learners;
    std::map<npc *, std::string> fun_learners; //reading only for fun
    std::map<npc *, std::string> nonlearners;
    auto candidates = get_crafting_helpers();
    for( npc *elem : candidates ) {
        const int lvl = elem->get_skill_level( skill );
        const bool skill_req = ( elem->fun_to_read( it ) && ( !skill || lvl >= type->req ) ) ||
                               ( skill && lvl < type->level && lvl >= type->req );
        const bool morale_req = elem->fun_to_read( it ) || elem->has_morale_to_read();

        if( !skill_req && elem != reader ) {
            if( skill && lvl < type->req ) {
                nonlearners.insert( { elem, string_format( _( " (needs %d %s)" ), type->req, skill_name ) } );
            } else if( skill ) {
                nonlearners.insert( { elem, string_format( _( " (already has %d %s)" ), type->level, skill_name ) } );
            } else {
                nonlearners.insert( { elem, _( " (uninterested)" ) } );
            }
        } else if( elem->is_deaf() && reader != elem ) {
            nonlearners.insert( { elem, _( " (deaf)" ) } );
        } else if( !morale_req ) {
            nonlearners.insert( { elem, _( " (too sad)" ) } );
        } else if( skill && lvl < type->level ) {
            const double penalty = static_cast<double>( time_taken ) / time_to_read( it, *reader, elem );
            learners.insert( {elem, elem == reader ? _( " (reading aloud to you)" ) : ""} );
            act.values.push_back( elem->getID() );
            act.str_values.push_back( to_string( penalty ) );
        } else {
            fun_learners.insert( {elem, elem == reader ? _( " (reading aloud to you)" ) : "" } );
            act.values.push_back( elem->getID() );
            act.str_values.emplace_back( "1" );
        }
    }

    if( !continuous ) {
        //only show the menu if there's useful information or multiple options
        if( skill || !nonlearners.empty() || !fun_learners.empty() ) {
            uilist menu;

            // Some helpers to reduce repetition:
            auto length = []( const std::pair<npc *, std::string> &elem ) {
                return elem.first->disp_name().size() + elem.second.size();
            };

            auto max_length = [&length]( const std::map<npc *, std::string> &m ) {
                auto max_ele = std::max_element( m.begin(),
                                                 m.end(), [&length]( const std::pair<npc *, std::string> &left,
                const std::pair<npc *, std::string> &right ) {
                    return length( left ) < length( right );
                } );
                return max_ele == m.end() ? 0 : length( *max_ele );
            };

            auto get_text =
            [&]( const std::map<npc *, std::string> &m, const std::pair<npc *, std::string> &elem ) {
                const int lvl = elem.first->get_skill_level( skill );
                const std::string lvl_text = skill ? string_format( _( " | current level: %d" ), lvl ) : "";
                const std::string name_text = elem.first->disp_name() + elem.second;
                return string_format( ( "%-*s%s" ), static_cast<int>( max_length( m ) ),
                                      name_text, lvl_text );
            };

            auto add_header = [&menu]( const std::string & str ) {
                menu.addentry( -1, false, -1, "" );
                uilist_entry header( -1, false, -1, str, c_yellow, c_yellow );
                header.force_color = true;
                menu.entries.push_back( header );
            };

            menu.title = !skill ? string_format( _( "Reading %s" ), it.type_name() ) :
                         string_format( _( "Reading %s (can train %s from %d to %d)" ), it.type_name(),
                                        skill_name, type->req, type->level );

            if( skill ) {
                const int lvl = get_skill_level( skill );
                menu.addentry( getID(), lvl < type->level, '0',
                               string_format( _( "Read until you gain a level | current level: %d" ), lvl ) );
            } else {
                menu.addentry( -1, false, '0', _( "Read until you gain a level" ) );
            }
            menu.addentry( 0, true, '1', _( "Read once" ) );

            if( skill && !learners.empty() ) {
                add_header( _( "Read until this NPC gains a level:" ) );
                for( const auto &elem : learners ) {
                    menu.addentry( elem.first->getID(), true, -1, get_text( learners, elem ) );
                }
            }
            if( !fun_learners.empty() ) {
                add_header( _( "Reading for fun:" ) );
                for( const auto &elem : fun_learners ) {
                    menu.addentry( -1, false, -1, get_text( fun_learners, elem ) );
                }
            }
            if( !nonlearners.empty() ) {
                add_header( _( "Not participating:" ) );
                for( const auto &elem : nonlearners ) {
                    menu.addentry( -1, false, -1, get_text( nonlearners, elem ) );
                }
            }

            menu.query( true );
            if( menu.ret == UILIST_CANCEL ) {
                add_msg( m_info, _( "Never mind." ) );
                return false;
            }
            act.index = menu.ret;
        }
        add_msg( m_info, _( "Now reading %s, %s to stop early." ),
                 it.type_name(), press_x( ACTION_PAUSE ) );
    }

    // Print some informational messages, but only the first time or if the information changes

    if( !continuous || activity.position != act.position ) {
        if( reader != this ) {
            add_msg( m_info, fail_messages[0] );
            add_msg( m_info, _( "%s reads aloud..." ), reader->disp_name() );
        } else if( !learners.empty() || !fun_learners.empty() ) {
            add_msg( m_info, _( "You read aloud..." ) );
        }
    }

    if( !continuous ||
    !std::all_of( learners.begin(), learners.end(), [&]( const std::pair<npc *, std::string> &elem ) {
    return std::count( activity.values.begin(), activity.values.end(), elem.first->getID() ) != 0;
    } ) ||
    !std::all_of( activity.values.begin(), activity.values.end(), [&]( int elem ) {
        return learners.find( g->find_npc( elem ) ) != learners.end();
    } ) ) {

        if( learners.size() == 1 ) {
            add_msg( m_info, _( "%s studies with you." ), learners.begin()->first->disp_name() );
        } else if( !learners.empty() ) {
            const std::string them = enumerate_as_string( learners.begin(),
            learners.end(), [&]( const std::pair<npc *, std::string> &elem ) {
                return elem.first->disp_name();
            } );
            add_msg( m_info, _( "%s study with you." ), them );
        }

        // Don't include the reader as it would be too redundant.
        std::set<std::string> readers;
        for( const auto &elem : fun_learners ) {
            if( elem.first != reader ) {
                readers.insert( elem.first->disp_name() );
            }
        }
        if( readers.size() == 1 ) {
            add_msg( m_info, _( "%s reads with you for fun." ), readers.begin()->c_str() );
        } else if( !readers.empty() ) {
            const std::string them = enumerate_as_string( readers );
            add_msg( m_info, _( "%s read with you for fun." ), them );
        }
    }

    if( std::min( fine_detail_vision_mod(), reader->fine_detail_vision_mod() ) > 1.0 ) {
        add_msg( m_warning,
                 _( "It's difficult for %s to see fine details right now. Reading will take longer than usual." ),
                 reader->disp_name() );
    }

    const bool complex_penalty = type->intel > std::min( int_cur, reader->get_int() ) &&
                                 !reader->has_trait( trait_PROF_DICEMASTER );
    const player *complex_player = reader->get_int() < int_cur ? reader : this;
    if( complex_penalty && !continuous ) {
        add_msg( m_warning,
                 _( "This book is too complex for %s to easily understand. It will take longer to read." ),
                 complex_player->disp_name() );
    }

    assign_activity( act );

    // Reinforce any existing morale bonus/penalty, so it doesn't decay
    // away while you read more.
    const time_duration decay_start = 1_turns * time_taken / 1000;
    std::set<player *> apply_morale = { this };
    for( const auto &elem : learners ) {
        apply_morale.insert( elem.first );
    }
    for( const auto &elem : fun_learners ) {
        apply_morale.insert( elem.first );
    }
    for( player *elem : apply_morale ) {
        //Fun bonuses for spritual and To Serve Man are no longer calculated here.
        elem->add_morale( MORALE_BOOK, 0, book_fun_for( it, *elem ) * 15, decay_start + 30_minutes,
                          decay_start, false, it.type );
    }

    return true;
}

void player::do_read( item &book )
{
    const auto &reading = book.type->book;
    if( !reading ) {
        activity.set_to_null();
        return;
    }
    const skill_id &skill = reading->skill;

    if( !has_identified( book.typeId() ) ) {
        // Note that we've read the book.
        items_identified.insert( book.typeId() );

        add_msg( _( "You skim %s to find out what's in it." ), book.type_name() );
        if( skill && get_skill_level_object( skill ).can_train() ) {
            add_msg( m_info, _( "Can bring your %s skill to %d." ),
                     skill.obj().name(), reading->level );
            if( reading->req != 0 ) {
                add_msg( m_info, _( "Requires %s level %d to understand." ),
                         skill.obj().name(), reading->req );
            }
        }

        if( reading->intel != 0 ) {
            add_msg( m_info, _( "Requires intelligence of %d to easily read." ), reading->intel );
        }
        //It feels wrong to use a pointer to *this, but I can't find any other player pointers in this method.
        if( book_fun_for( book, *this ) != 0 ) {
            add_msg( m_info, _( "Reading this book affects your morale by %d" ), book_fun_for( book, *this ) );
        }
        add_msg( m_info, ngettext( "A chapter of this book takes %d minute to read.",
                                   "A chapter of this book takes %d minutes to read.", reading->time ),
                 reading->time );

        std::vector<std::string> recipe_list;
        for( const auto &elem : reading->recipes ) {
            // If the player knows it, they recognize it even if it's not clearly stated.
            if( elem.is_hidden() && !knows_recipe( elem.recipe ) ) {
                continue;
            }
            recipe_list.push_back( elem.name );
        }
        if( !recipe_list.empty() ) {
            std::string recipe_line = string_format(
                                          ngettext( "This book contains %1$u crafting recipe: %2$s",
                                                    "This book contains %1$u crafting recipes: %2$s",
                                                    static_cast<unsigned long>( recipe_list.size() ) ),
                                          static_cast<unsigned long>( recipe_list.size() ),
                                          enumerate_as_string( recipe_list ) );
            add_msg( m_info, recipe_line );
        }
        if( recipe_list.size() != reading->recipes.size() ) {
            add_msg( m_info, _( "It might help you figuring out some more recipes." ) );
        }
        activity.set_to_null();
        return;
    }

    std::vector<std::pair<player *, double>> learners; //learners and their penalties
    for( size_t i = 0; i < activity.values.size(); i++ ) {
        player *n = g->find_npc( activity.values[i] );
        if( n != nullptr ) {
            const std::string &s = activity.get_str_value( i, "1" );
            learners.push_back( { n, strtod( s.c_str(), nullptr ) } );
        }
        // Otherwise they must have died/teleported or something
    }
    learners.push_back( { this, 1.0 } );
    bool continuous = false; //whether to continue reading or not
    std::set<std::string> little_learned; // NPCs who learned a little about the skill
    std::set<std::string> cant_learn;
    std::list<std::string> out_of_chapters;

    for( auto &elem : learners ) {
        player *learner = elem.first;

        if( book_fun_for( book, *learner ) != 0 ) {
            //Fun bonus is no longer calculated here.
            learner->add_morale( MORALE_BOOK, book_fun_for( book, *learner ) * 5, book_fun_for( book,
                                 *learner ) * 15, 1_hours, 30_minutes, true,
                                 book.type );
        }

        book.mark_chapter_as_read( *learner );

        if( skill && learner->get_skill_level( skill ) < reading->level &&
            learner->get_skill_level_object( skill ).can_train() ) {
            SkillLevel &skill_level = learner->get_skill_level_object( skill );
            const int originalSkillLevel = skill_level.level();

            // Calculate experience gained
            /** @EFFECT_INT increases reading comprehension */
            // Enhanced Memory Banks modestly boosts experience
            int min_ex = std::max( 1, reading->time / 10 + learner->get_int() / 4 );
            int max_ex = reading->time /  5 + learner->get_int() / 2 - originalSkillLevel;
            if( has_active_bionic( bio_memory ) ) {
                min_ex += 2;
            }
            if( max_ex < 2 ) {
                max_ex = 2;
            }
            if( max_ex > 10 ) {
                max_ex = 10;
            }
            if( max_ex < min_ex ) {
                max_ex = min_ex;
            }

            min_ex *= ( originalSkillLevel + 1 ) * elem.second;
            min_ex = std::max( min_ex, 1 );
            max_ex *= ( originalSkillLevel + 1 ) * elem.second;
            max_ex = std::max( min_ex, max_ex );

            skill_level.readBook( min_ex, max_ex, reading->level );

            std::string skill_name = skill.obj().name();

            if( skill_level != originalSkillLevel ) {
                if( learner->is_player() ) {
                    add_msg( m_good, _( "You increase %s to level %d." ), skill.obj().name(),
                             originalSkillLevel + 1 );
                    if( skill_level.level() % 4 == 0 ) {
                        //~ %s is skill name. %d is skill level
                        add_memorial_log( pgettext( "memorial_male", "Reached skill level %1$d in %2$s." ),
                                          pgettext( "memorial_female", "Reached skill level %1$d in %2$s." ),
                                          skill_level.level(), skill_name );
                    }
                } else {
                    add_msg( m_good, _( "%s increases their %s level." ), learner->disp_name(), skill_name );
                }
            } else {
                //skill_level == originalSkillLevel
                if( activity.index == learner->getID() ) {
                    continuous = true;
                }
                if( learner->is_player() ) {
                    add_msg( m_info, _( "You learn a little about %s! (%d%%)" ), skill_name, skill_level.exercise() );
                } else {
                    little_learned.insert( learner->disp_name() );
                }
            }

            if( ( skill_level == reading->level || !skill_level.can_train() ) ||
                ( ( learner->has_trait( trait_id( "SCHIZOPHRENIC" ) ) ||
                    learner->has_artifact_with( AEP_SCHIZO ) ) && one_in( 25 ) ) ) {
                if( learner->is_player() ) {
                    add_msg( m_info, _( "You can no longer learn from %s." ), book.type_name() );
                } else {
                    cant_learn.insert( learner->disp_name() );
                }
            }
        } else if( skill ) {
            if( learner->is_player() ) {
                add_msg( m_info, _( "You can no longer learn from %s." ), book.type_name() );
            } else {
                cant_learn.insert( learner->disp_name() );
            }
        }
    } //end for all learners

    if( little_learned.size() == 1 ) {
        add_msg( m_info, _( "%s learns a little about %s!" ), little_learned.begin()->c_str(),
                 skill.obj().name() );
    } else if( !little_learned.empty() ) {
        const std::string little_learned_msg = enumerate_as_string( little_learned );
        add_msg( m_info, _( "%s learn a little about %s!" ), little_learned_msg, skill.obj().name() );
    }

    if( !cant_learn.empty() ) {
        const std::string names = enumerate_as_string( cant_learn );
        add_msg( m_info, _( "%s can no longer learn from %s." ), names, book.type_name() );
    }
    if( !out_of_chapters.empty() ) {
        const std::string names = enumerate_as_string( out_of_chapters );
        add_msg( m_info, _( "Rereading the %s isn't as much fun for %s." ),
                 book.type_name(), names );
        if( out_of_chapters.front() == disp_name() && one_in( 6 ) ) {
            add_msg( m_info, _( "Maybe you should find something new to read..." ) );
        }
    }

    if( continuous ) {
        activity.set_to_null();
        read( get_item_position( &book ), true );
        if( activity ) {
            return;
        }
    }

    // NPCs can't learn martial arts from manuals (yet).
    auto m = book.type->use_methods.find( "MA_MANUAL" );
    if( m != book.type->use_methods.end() ) {
        m->second.call( *this, book, false, pos() );
    }

    activity.set_to_null();
}

bool player::has_identified( const std::string &item_id ) const
{
    return items_identified.count( item_id ) > 0;
}

bool player::studied_all_recipes( const itype &book ) const
{
    if( !book.book ) {
        return true;
    }
    for( auto &elem : book.book->recipes ) {
        if( !knows_recipe( elem.recipe ) ) {
            return false;
        }
    }
    return true;
}

const recipe_subset &player::get_learned_recipes() const
{
    // Cache validity check
    if( *_skills != *valid_autolearn_skills ) {
        for( const auto &r : recipe_dict.all_autolearn() ) {
            if( meets_skill_requirements( r->autolearn_requirements ) ) {
                learned_recipes->include( r );
            }
        }
        *valid_autolearn_skills = *_skills; // Reassign the validity stamp
    }

    return *learned_recipes;
}

const recipe_subset player::get_recipes_from_books( const inventory &crafting_inv ) const
{
    recipe_subset res;

    for( const auto &stack : crafting_inv.const_slice() ) {
        const item &candidate = stack->front();

        for( std::pair<const recipe *, int> recipe_entry :
             candidate.get_available_recipes( *this ) ) {
            res.include( recipe_entry.first, recipe_entry.second );
        }
    }

    return res;
}

const std::set<itype_id> player::get_books_for_recipe( const inventory &crafting_inv,
        const recipe *r ) const
{
    std::set<itype_id> book_ids;
    const int skill_level = get_skill_level( r->skill_used );
    for( auto &book_lvl : r->booksets ) {
        itype_id book_id = book_lvl.first;
        int required_skill_level = book_lvl.second;
        // NPCs don't need to identify books
        if( is_player() && !items_identified.count( book_id ) ) {
            continue;
        }

        if( skill_level >= required_skill_level && crafting_inv.amount_of( book_id ) > 0 ) {
            book_ids.insert( book_id );
        }
    }
    return book_ids;
}

const recipe_subset player::get_available_recipes( const inventory &crafting_inv,
        const std::vector<npc *> *helpers ) const
{
    recipe_subset res( get_learned_recipes() );

    res.include( get_recipes_from_books( crafting_inv ) );

    if( helpers != nullptr ) {
        for( npc *np : *helpers ) {
            // Directly form the helper's inventory
            res.include( get_recipes_from_books( np->inv ) );
            // Being told what to do
            res.include_if( np->get_learned_recipes(), [ this ]( const recipe & r ) {
                return get_skill_level( r.skill_used ) >= static_cast<int>( r.difficulty *
                        0.8f ); // Skilled enough to understand
            } );
        }
    }

    return res;
}

void player::try_to_sleep( const time_duration &dur )
{
    const optional_vpart_position vp = g->m.veh_at( pos() );
    const trap &trap_at_pos = g->m.tr_at( pos() );
    const ter_id ter_at_pos = g->m.ter( pos() );
    const furn_id furn_at_pos = g->m.furn( pos() );
    bool plantsleep = false;
    bool fungaloid_cosplay = false;
    bool websleep = false;
    bool webforce = false;
    bool websleeping = false;
    bool in_shell = false;
    bool watersleep = false;
    if( has_trait( trait_CHLOROMORPH ) ) {
        plantsleep = true;
        if( ( ter_at_pos == t_dirt || ter_at_pos == t_pit ||
              ter_at_pos == t_dirtmound || ter_at_pos == t_pit_shallow ||
              ter_at_pos == t_grass ) && !vp &&
            furn_at_pos == f_null ) {
            add_msg_if_player( m_good, _( "You relax as your roots embrace the soil." ) );
        } else if( vp ) {
            add_msg_if_player( m_bad, _( "It's impossible to sleep in this wheeled pot!" ) );
        } else if( furn_at_pos != f_null ) {
            add_msg_if_player( m_bad,
                               _( "The humans' furniture blocks your roots. You can't get comfortable." ) );
        } else { // Floor problems
            add_msg_if_player( m_bad, _( "Your roots scrabble ineffectively at the unyielding surface." ) );
        }
    } else if( has_trait( trait_M_SKIN3 ) ) {
        fungaloid_cosplay = true;
        if( g->m.has_flag_ter_or_furn( "FUNGUS", pos() ) ) {
            add_msg_if_player( m_good,
                               _( "Our fibers meld with the ground beneath us.  The gills on our neck begin to seed the air with spores as our awareness fades." ) );
        }
    }
    if( has_trait( trait_WEB_WALKER ) ) {
        websleep = true;
    }
    // Not sure how one would get Arachnid w/o web-making, but Just In Case
    if( has_trait( trait_THRESH_SPIDER ) && ( has_trait( trait_WEB_SPINNER ) ||
            ( has_trait( trait_WEB_WEAVER ) ) ) ) {
        webforce = true;
    }
    if( websleep || webforce ) {
        int web = g->m.get_field_strength( pos(), fd_web );
        if( !webforce ) {
            // At this point, it's kinda weird, but surprisingly comfy...
            if( web >= 3 ) {
                add_msg_if_player( m_good,
                                   _( "These thick webs support your weight, and are strangely comfortable..." ) );
                websleeping = true;
            } else if( web > 0 ) {
                add_msg_if_player( m_info,
                                   _( "You try to sleep, but the webs get in the way.  You brush them aside." ) );
                g->m.remove_field( pos(), fd_web );
            }
        } else {
            // Here, you're just not comfortable outside a nice thick web.
            if( web >= 3 ) {
                add_msg_if_player( m_good, _( "You relax into your web." ) );
                websleeping = true;
            } else {
                add_msg_if_player( m_bad,
                                   _( "You try to sleep, but you feel exposed and your spinnerets keep twitching." ) );
                add_msg_if_player( m_info, _( "Maybe a nice thick web would help you sleep." ) );
            }
        }
    }
    if( has_active_mutation( trait_SHELL2 ) ) {
        // Your shell's interior is a comfortable place to sleep.
        in_shell = true;
    }
    if( has_trait( trait_WATERSLEEP ) ) {
        if( underwater ) {
            add_msg_if_player( m_good,
                               _( "You lay beneath the waves' embrace, gazing up through the water's surface..." ) );
            watersleep = true;
        } else if( g->m.has_flag_ter( "SWIMMABLE", pos() ) ) {
            add_msg_if_player( m_good, _( "You settle into the water and begin to drowse..." ) );
            watersleep = true;
        }
    }
    if( !plantsleep && ( furn_at_pos.obj().comfort > static_cast<int>( comfort_level::neutral ) ||
                         ter_at_pos == t_improvised_shelter ||
                         trap_at_pos.loadid == tr_cot || trap_at_pos.loadid == tr_rollmat ||
                         trap_at_pos.loadid == tr_fur_rollmat ||
                         in_shell || websleeping || watersleep ||
                         vp.part_with_feature( "SEAT", true ) ||
                         vp.part_with_feature( "BED", true ) ) ) {
        add_msg_if_player( m_good, _( "This is a comfortable place to sleep." ) );
    } else if( ter_at_pos != t_floor && !plantsleep && !fungaloid_cosplay && !watersleep ) {
        add_msg_if_player( ter_at_pos.obj().movecost <= 2 ?
                           _( "It's a little hard to get to sleep on this %s." ) :
                           _( "It's hard to get to sleep on this %s." ),
                           ter_at_pos.obj().name() );
    }
    add_msg_if_player( _( "You start trying to fall asleep." ) );
    if( has_active_bionic( bio_soporific ) ) {
        bio_soporific_powered_at_last_sleep_check = power_level > 0;
        if( power_level > 0 ) {
            // The actual bonus is applied in sleep_spot( p ).
            add_msg_if_player( m_good, _( "Your soporific inducer starts working its magic." ) );
        } else {
            add_msg_if_player( m_bad, _( "Your soporific inducer doesn't have enough power to operate." ) );
        }
    }
    assign_activity( activity_id( "ACT_TRY_SLEEP" ), to_moves<int>( dur ) );
}

comfort_level player::base_comfort_value( const tripoint &p ) const
{
    // Comfort of sleeping spots is "objective", while sleep_spot( p ) is "subjective"
    // As in the latter also checks for fatigue and other variables while this function
    // only looks at the base comfyness of something. It's still subjective, in a sense,
    // as arachnids who sleep in webs will find most places comfortable for instance.
    int comfort = 0;

    bool plantsleep = has_trait( trait_CHLOROMORPH );
    bool fungaloid_cosplay = has_trait( trait_M_SKIN3 );
    bool websleep = has_trait( trait_WEB_WALKER );
    bool webforce = has_trait( trait_THRESH_SPIDER ) && ( has_trait( trait_WEB_SPINNER ) ||
                    ( has_trait( trait_WEB_WEAVER ) ) );
    bool in_shell = has_active_mutation( trait_SHELL2 );
    bool watersleep = has_trait( trait_WATERSLEEP );

    const optional_vpart_position vp = g->m.veh_at( p );
    const maptile tile = g->m.maptile_at( p );
    const trap &trap_at_pos = tile.get_trap_t();
    const ter_id ter_at_pos = tile.get_ter();
    const furn_id furn_at_pos = tile.get_furn();

    int web = g->m.get_field_strength( p, fd_web );

    // Some mutants have different comfort needs
    if( !plantsleep && !webforce ) {
        if( in_shell ) {
            comfort += 1 + static_cast<int>( comfort_level::slightly_comfortable );
            // Note: shelled individuals can still use sleeping aids!
        } else if( vp ) {
            if( vp.part_with_feature( "BED", true ) ) {
                comfort += 1 + static_cast<int>( comfort_level::slightly_comfortable );
            } else if( vp.part_with_feature( "SEAT", true ) ) {
                comfort += 0 + static_cast<int>( comfort_level::slightly_comfortable );
            } else {
                // Sleeping elsewhere is uncomfortable
                comfort -= g->m.move_cost( p );
            }
        }
        // Not in a vehicle, start checking furniture/terrain/traps at this point in decreasing order
        else if( furn_at_pos != f_null ) {
            comfort += 0 + furn_at_pos.obj().comfort;
        } else if( trap_at_pos.loadid == tr_cot ) {
            comfort += 1 + static_cast<int>( comfort_level::slightly_comfortable );
        }
        // Web sleepers can use their webs if better furniture isn't available
        else if( websleep && web >= 3 ) {
            comfort += 1 + static_cast<int>( comfort_level::slightly_comfortable );
        } else if( trap_at_pos.loadid == tr_rollmat || trap_at_pos.loadid == tr_fur_rollmat ||
                   ter_at_pos == t_improvised_shelter ) {
            comfort += 0 + static_cast<int>( comfort_level::slightly_comfortable );
        } else if( ter_at_pos == t_floor || ter_at_pos == t_floor_waxed ||
                   ter_at_pos == t_carpet_red || ter_at_pos == t_carpet_yellow ||
                   ter_at_pos == t_carpet_green || ter_at_pos == t_carpet_purple ) {
            comfort += 1 + static_cast<int>( comfort_level::neutral );
        } else {
            // Not a comfortable sleeping spot
            comfort -= g->m.move_cost( p );
        }

        auto items = g->m.i_at( p );
        for( auto &items_it : items ) {
            if( items_it.has_flag( "SLEEP_AID" ) ) {
                // Note: BED + SLEEP_AID = 9 pts, or 1 pt below very_comfortable
                comfort += 1 + static_cast<int>( comfort_level::slightly_comfortable );
                break; // prevents using more than 1 sleep aid
            }
        }

        if( fungaloid_cosplay && g->m.has_flag_ter_or_furn( "FUNGUS", pos() ) ) {
            comfort += static_cast<int>( comfort_level::very_comfortable );
        } else if( watersleep && g->m.has_flag_ter( "SWIMMABLE", pos() ) ) {
            comfort += static_cast<int>( comfort_level::very_comfortable );
        }
    } else if( plantsleep ) {
        if( vp || furn_at_pos != f_null ) {
            // Sleep ain't happening in a vehicle or on furniture
            comfort = static_cast<int>( comfort_level::uncomfortable );
        } else {
            // It's very easy for Chloromorphs to get to sleep on soil!
            if( ter_at_pos == t_dirt || ter_at_pos == t_pit || ter_at_pos == t_dirtmound ||
                ter_at_pos == t_pit_shallow ) {
                comfort += static_cast<int>( comfort_level::very_comfortable );
            }
            // Not as much if you have to dig through stuff first
            else if( ter_at_pos == t_grass ) {
                comfort += static_cast<int>( comfort_level::comfortable );
            }
            // Sleep ain't happening
            else {
                comfort = static_cast<int>( comfort_level::uncomfortable );
            }
        }
        // Has webforce
    } else {
        if( web >= 3 ) {
            // Thick Web and you're good to go
            comfort += static_cast<int>( comfort_level::very_comfortable );
        } else {
            comfort = static_cast<int>( comfort_level::uncomfortable );
        }
    }

    if( comfort >= static_cast<int>( comfort_level::very_comfortable ) ) {
        return comfort_level::very_comfortable;
    } else if( comfort >= static_cast<int>( comfort_level::comfortable ) ) {
        return comfort_level::comfortable;
    } else if( comfort >= static_cast<int>( comfort_level::slightly_comfortable ) ) {
        return comfort_level::slightly_comfortable;
    } else if( comfort >= static_cast<int>( comfort_level::neutral ) ) {
        return comfort_level::neutral;
    } else {
        return comfort_level::uncomfortable;
    }
}

int player::sleep_spot( const tripoint &p ) const
{
    comfort_level base_level = base_comfort_value( p );
    int sleepy = static_cast<int>( base_level );
    bool watersleep = has_trait( trait_WATERSLEEP );

    if( has_addiction( ADD_SLEEP ) ) {
        sleepy -= 4;
    }
    if( has_trait( trait_INSOMNIA ) ) {
        // 12.5 points is the difference between "tired" and "dead tired"
        sleepy -= 12;
    }
    if( has_trait( trait_EASYSLEEPER ) ) {
        // Low fatigue (being rested) has a much stronger effect than high fatigue
        // so it's OK for the value to be that much higher
        sleepy += 24;
    }
    if( has_active_bionic( bio_soporific ) ) {
        sleepy += 30;
    }
    if( has_trait( trait_EASYSLEEPER2 ) ) {
        // Mousefolk can sleep just about anywhere.
        sleepy += 40;
    }
    if( watersleep && g->m.has_flag_ter( "SWIMMABLE", pos() ) ) {
        sleepy += 10; //comfy water!
    }

    if( get_fatigue() < TIRED + 1 ) {
        sleepy -= static_cast<int>( ( TIRED + 1 - get_fatigue() ) / 4 );
    } else {
        sleepy += static_cast<int>( ( get_fatigue() - TIRED + 1 ) / 16 );
    }

    if( stim > 0 || !has_trait( trait_INSOMNIA ) ) {
        sleepy -= 2 * stim;
    } else {
        // Make it harder for insomniac to get around the trait
        sleepy -= stim;
    }

    return sleepy;
}

bool player::can_sleep()
{
    if( has_effect( effect_meth ) ) {
        // Sleep ain't happening until that meth wears off completely.
        return false;
    }

    // Since there's a bit of randomness to falling asleep, we want to
    // prevent exploiting this if can_sleep() gets called over and over.
    // Only actually check if we can fall asleep no more frequently than
    // every 30 minutes.  We're assuming that if we return true, we'll
    // immediately be falling asleep after that.
    //
    // Also if player debug menu'd time backwards this breaks, just do the
    // check anyway, this will reset the timer if 'dur' is negative.
    const time_point now = calendar::turn;
    const time_duration dur = now - last_sleep_check;
    if( dur >= 0_turns && dur < 30_minutes ) {
        return false;
    }
    last_sleep_check = now;

    int sleepy = sleep_spot( pos() );
    sleepy += rng( -8, 8 );
    bool result = sleepy > 0;

    if( has_active_bionic( bio_soporific ) ) {
        if( bio_soporific_powered_at_last_sleep_check && power_level == 0 ) {
            add_msg_if_player( m_bad, _( "Your soporific inducer runs out of power!" ) );
        } else if( !bio_soporific_powered_at_last_sleep_check && power_level > 0 ) {
            add_msg_if_player( m_good, _( "Your soporific inducer starts back up." ) );
        }
        bio_soporific_powered_at_last_sleep_check = power_level > 0;
    }

    return result;
}

void player::fall_asleep()
{
    // Communicate to the player that he is using items on the floor
    std::string item_name = is_snuggling();
    if( item_name == "many" ) {
        if( one_in( 15 ) ) {
            add_msg_if_player( _( "You nestle your pile of clothes for warmth." ) );
        } else {
            add_msg_if_player( _( "You use your pile of clothes for warmth." ) );
        }
    } else if( item_name != "nothing" ) {
        if( one_in( 15 ) ) {
            add_msg_if_player( _( "You snuggle your %s to keep warm." ), item_name );
        } else {
            add_msg_if_player( _( "You use your %s to keep warm." ), item_name );
        }
    }
    if( has_active_mutation( trait_id( "HIBERNATE" ) ) &&
        get_kcal_percent() > 0.8f ) {
        add_memorial_log( pgettext( "memorial_male", "Entered hibernation." ),
                          pgettext( "memorial_female", "Entered hibernation." ) );
        // some days worth of round-the-clock Snooze.  Cata seasons default to 91 days.
        fall_asleep( 10_days );
        // If you're not fatigued enough for 10 days, you won't sleep the whole thing.
        // In practice, the fatigue from filling the tank from (no msg) to Time For Bed
        // will last about 8 days.
    }

    fall_asleep( 10_hours ); // default max sleep time.
}

void player::fall_asleep( const time_duration &duration )
{
    if( activity ) {
        if( activity.id() == "ACT_TRY_SLEEP" ) {
            activity.set_to_null();
        } else {
            cancel_activity();
        }
    }
    add_effect( effect_sleep, duration );
}

void player::wake_up()
{
    if( has_effect( effect_sleep ) ) {
        if( calendar::turn - get_effect( effect_sleep ).get_start_time() > 2_hours ) {
            print_health();
        }
        if( has_effect( effect_slept_through_alarm ) ) {
            if( has_bionic( bio_watch ) ) {
                add_msg_if_player( m_warning, _( "It looks like you've slept through your internal alarm..." ) );
            } else {
                add_msg_if_player( m_warning, _( "It looks like you've slept through the alarm..." ) );
            }
        }
    }

    remove_effect( effect_sleep );
    remove_effect( effect_slept_through_alarm );
    remove_effect( effect_lying_down );
    remove_effect( effect_alarm_clock );
    recalc_sight_limits();
}

std::string player::is_snuggling() const
{
    auto begin = g->m.i_at( pos() ).begin();
    auto end = g->m.i_at( pos() ).end();

    if( in_vehicle ) {
        if( const cata::optional<vpart_reference> vp = g->m.veh_at( pos() ).part_with_feature( VPFLAG_CARGO,
                false ) ) {
            vehicle *const veh = &vp->vehicle();
            const int cargo = vp->part_index();
            if( !veh->get_items( cargo ).empty() ) {
                begin = veh->get_items( cargo ).begin();
                end = veh->get_items( cargo ).end();
            }
        }
    }
    const item *floor_armor = nullptr;
    int ticker = 0;

    // If there are no items on the floor, return nothing
    if( begin == end ) {
        return "nothing";
    }

    for( auto candidate = begin; candidate != end; ++candidate ) {
        if( !candidate->is_armor() ) {
            continue;
        } else if( candidate->volume() > 250_ml && candidate->get_warmth() > 0 &&
                   ( candidate->covers( bp_torso ) || candidate->covers( bp_leg_l ) ||
                     candidate->covers( bp_leg_r ) ) ) {
            floor_armor = &*candidate;
            ticker++;
        }
    }

    if( ticker == 0 ) {
        return "nothing";
    } else if( ticker == 1 ) {
        return floor_armor->type_name();
    } else if( ticker > 1 ) {
        return "many";
    }

    return "nothing";
}

// Returned values range from 1.0 (unimpeded vision) to 11.0 (totally blind).
//  1.0 is LIGHT_AMBIENT_LIT or brighter
//  4.0 is a dark clear night, barely bright enough for reading and crafting
//  6.0 is LIGHT_AMBIENT_DIM
//  7.3 is LIGHT_AMBIENT_MINIMAL, a dark cloudy night, unlit indoors
// 11.0 is zero light or blindness
float player::fine_detail_vision_mod() const
{
    // PER_SLIME_OK implies you can get enough eyes around the bile
    // that you can generally see.  There still will be the haze, but
    // it's annoying rather than limiting.
    if( is_blind() ||
        ( ( has_effect( effect_boomered ) || has_effect( effect_darkness ) ) &&
          !has_trait( trait_PER_SLIME_OK ) ) ) {
        return 11.0;
    }
    // Scale linearly as light level approaches LIGHT_AMBIENT_LIT.
    // If we're actually a source of light, assume we can direct it where we need it.
    // Therefore give a hefty bonus relative to ambient light.
    float own_light = std::max( 1.0, LIGHT_AMBIENT_LIT - active_light() - 2 );

    // Same calculation as above, but with a result 3 lower.
    float ambient_light = std::max( 1.0, LIGHT_AMBIENT_LIT - g->m.ambient_light_at( pos() ) + 1.0 );

    return std::min( own_light, ambient_light );
}

int player::get_wind_resistance( body_part bp ) const
{
    int coverage = 0;
    float totalExposed = 1.0;
    int totalCoverage = 0;
    int penalty = 100;

    for( auto &i : worn ) {
        if( i.covers( bp ) ) {
            if( i.made_of( material_id( "leather" ) ) || i.made_of( material_id( "plastic" ) ) ||
                i.made_of( material_id( "bone" ) ) ||
                i.made_of( material_id( "chitin" ) ) || i.made_of( material_id( "nomex" ) ) ) {
                penalty = 10; // 90% effective
            } else if( i.made_of( material_id( "cotton" ) ) ) {
                penalty = 30;
            } else if( i.made_of( material_id( "wool" ) ) ) {
                penalty = 40;
            } else {
                penalty = 1; // 99% effective
            }

            coverage = std::max( 0, i.get_coverage() - penalty );
            totalExposed *= ( 1.0 - coverage / 100.0 ); // Coverage is between 0 and 1?
        }
    }

    // Your shell provides complete wind protection if you're inside it
    if( has_active_mutation( trait_SHELL2 ) ) {
        totalCoverage = 100;
        return totalCoverage;
    }

    totalCoverage = 100 - totalExposed * 100;

    return totalCoverage;
}

int player::warmth( body_part bp ) const
{
    int ret = 0;
    int warmth = 0;

    for( auto &i : worn ) {
        if( i.covers( bp ) ) {
            warmth = i.get_warmth();
            // Wool items do not lose their warmth due to being wet.
            // Warmth is reduced by 0 - 66% based on wetness.
            if( !i.made_of( material_id( "wool" ) ) ) {
                warmth *= 1.0 - 0.66 * body_wetness[bp] / drench_capacity[bp];
            }
            ret += warmth;
        }
    }
    return ret;
}

int bestwarmth( const std::list< item > &its, const std::string &flag )
{
    int best = 0;
    for( auto &w : its ) {
        if( w.has_flag( flag ) && w.get_warmth() > best ) {
            best = w.get_warmth();
        }
    }
    return best;
}

int player::bonus_item_warmth( body_part bp ) const
{
    int ret = 0;

    // If the player is not wielding anything big, check if hands can be put in pockets
    if( ( bp == bp_hand_l || bp == bp_hand_r ) && weapon.volume() < 500_ml ) {
        ret += bestwarmth( worn, "POCKETS" );
    }

    // If the player's head is not encumbered, check if hood can be put up
    if( bp == bp_head && encumb( bp_head ) < 10 ) {
        ret += bestwarmth( worn, "HOOD" );
    }

    // If the player's mouth is not encumbered, check if collar can be put up
    if( bp == bp_mouth && encumb( bp_mouth ) < 10 ) {
        ret += bestwarmth( worn, "COLLAR" );
    }

    return ret;
}

int player::get_armor_bash( body_part bp ) const
{
    return get_armor_bash_base( bp ) + armor_bash_bonus;
}

int player::get_armor_cut( body_part bp ) const
{
    return get_armor_cut_base( bp ) + armor_cut_bonus;
}

int player::get_armor_type( damage_type dt, body_part bp ) const
{
    switch( dt ) {
        case DT_TRUE:
            return 0;
        case DT_BIOLOGICAL:
            return 0;
        case DT_BASH:
            return get_armor_bash( bp );
        case DT_CUT:
            return get_armor_cut( bp );
        case DT_STAB:
            return get_armor_cut( bp ) * 0.8f;
        case DT_ACID:
        case DT_HEAT:
        case DT_COLD:
        case DT_ELECTRIC: {
            int ret = 0;
            for( auto &i : worn ) {
                if( i.covers( bp ) ) {
                    ret += i.damage_resist( dt );
                }
            }

            ret += mutation_armor( bp, dt );
            return ret;
        }
        case DT_NULL:
        case NUM_DT:
            // Let it error below
            break;
    }

    debugmsg( "Invalid damage type: %d", dt );
    return 0;
}

int player::get_armor_bash_base( body_part bp ) const
{
    int ret = 0;
    for( auto &i : worn ) {
        if( i.covers( bp ) ) {
            ret += i.bash_resist();
        }
    }
    if( has_bionic( bio_carbon ) ) {
        ret += 2;
    }
    if( bp == bp_head && has_bionic( bio_armor_head ) ) {
        ret += 3;
    }
    if( ( bp == bp_arm_l || bp == bp_arm_r ) && has_bionic( bio_armor_arms ) ) {
        ret += 3;
    }
    if( bp == bp_torso && has_bionic( bio_armor_torso ) ) {
        ret += 3;
    }
    if( ( bp == bp_leg_l || bp == bp_leg_r ) && has_bionic( bio_armor_legs ) ) {
        ret += 3;
    }
    if( bp == bp_eyes && has_bionic( bio_armor_eyes ) ) {
        ret += 3;
    }

    ret += mutation_armor( bp, DT_BASH );
    return ret;
}

int player::get_armor_cut_base( body_part bp ) const
{
    int ret = 0;
    for( auto &i : worn ) {
        if( i.covers( bp ) ) {
            ret += i.cut_resist();
        }
    }
    if( has_bionic( bio_carbon ) ) {
        ret += 4;
    }
    if( bp == bp_head && has_bionic( bio_armor_head ) ) {
        ret += 3;
    } else if( ( bp == bp_arm_l || bp == bp_arm_r ) && has_bionic( bio_armor_arms ) ) {
        ret += 3;
    } else if( bp == bp_torso && has_bionic( bio_armor_torso ) ) {
        ret += 3;
    } else if( ( bp == bp_leg_l || bp == bp_leg_r ) && has_bionic( bio_armor_legs ) ) {
        ret += 3;
    } else if( bp == bp_eyes && has_bionic( bio_armor_eyes ) ) {
        ret += 3;
    }

    ret += mutation_armor( bp, DT_CUT );
    return ret;
}

int player::get_armor_acid( body_part bp ) const
{
    return get_armor_type( DT_ACID, bp );
}

int player::get_armor_fire( body_part bp ) const
{
    return get_armor_type( DT_HEAT, bp );
}

void destroyed_armor_msg( Character &who, const std::string &pre_damage_name )
{
    //~ %s is armor name
    who.add_memorial_log( pgettext( "memorial_male", "Worn %s was completely destroyed." ),
                          pgettext( "memorial_female", "Worn %s was completely destroyed." ),
                          pre_damage_name );
    who.add_msg_player_or_npc( m_bad, _( "Your %s is completely destroyed!" ),
                               _( "<npcname>'s %s is completely destroyed!" ),
                               pre_damage_name );
}

bool player::armor_absorb( damage_unit &du, item &armor )
{
    if( rng( 1, 100 ) > armor.get_coverage() ) {
        return false;
    }

    // TODO: add some check for power armor
    armor.mitigate_damage( du );

    // We want armor's own resistance to this type, not the resistance it grants
    const int armors_own_resist = armor.damage_resist( du.type, true );
    if( armors_own_resist > 1000 ) {
        // This is some weird type that doesn't damage armors
        return false;
    }

    // Scale chance of article taking damage based on the number of parts it covers.
    // This represents large articles being able to take more punishment
    // before becoming ineffective or being destroyed.
    const int num_parts_covered = armor.get_covered_body_parts().count();
    if( !one_in( num_parts_covered ) ) {
        return false;
    }

    // Don't damage armor as much when bypassed by armor piercing
    // Most armor piercing damage comes from bypassing armor, not forcing through
    const int raw_dmg = du.amount;
    if( raw_dmg > armors_own_resist ) {
        // If damage is above armor value, the chance to avoid armor damage is
        // 50% + 50% * 1/dmg
        if( one_in( raw_dmg ) || one_in( 2 ) ) {
            return false;
        }
    } else {
        // Sturdy items and power armors never take chip damage.
        // Other armors have 0.5% of getting damaged from hits below their armor value.
        if( armor.has_flag( "STURDY" ) || armor.is_power_armor() || !one_in( 200 ) ) {
            return false;
        }
    }

    auto &material = armor.get_random_material();
    std::string damage_verb = ( du.type == DT_BASH ) ? material.bash_dmg_verb() :
                              material.cut_dmg_verb();

    const std::string pre_damage_name = armor.tname();
    const std::string pre_damage_adj = armor.get_base_material().dmg_adj( armor.damage_level( 4 ) );

    // add "further" if the damage adjective and verb are the same
    std::string format_string = ( pre_damage_adj == damage_verb ) ?
                                _( "Your %1$s is %2$s further!" ) : _( "Your %1$s is %2$s!" );
    add_msg_if_player( m_bad, format_string, pre_damage_name, damage_verb );
    //item is damaged
    if( is_player() ) {
        SCT.add( posx(), posy(), NORTH, remove_color_tags( pre_damage_name ), m_neutral, damage_verb,
                 m_info );
    }

    return armor.mod_damage( armor.has_flag( "FRAGILE" ) ?
                             rng( 2 * itype::damage_scale, 3 * itype::damage_scale ) : itype::damage_scale, du.type );
}

float player::bionic_armor_bonus( body_part bp, damage_type dt ) const
{
    float result = 0.0f;
    // We only check the passive bionics
    if( has_bionic( bio_carbon ) ) {
        if( dt == DT_BASH ) {
            result += 2;
        } else if( dt == DT_CUT || dt == DT_STAB ) {
            result += 4;
        }
    }
    // All the other bionic armors reduce bash/cut/stab by 3
    // Map body parts to a set of bionics that protect it
    // TODO: JSONize passive bionic armor instead of hardcoding it
    static const std::map< body_part, bionic_id > armor_bionics = {
        { bp_head, { bio_armor_head } },
        { bp_arm_l, { bio_armor_arms } },
        { bp_arm_r, { bio_armor_arms } },
        { bp_torso, { bio_armor_torso } },
        { bp_leg_l, { bio_armor_legs } },
        { bp_leg_r, { bio_armor_legs } },
        { bp_eyes, { bio_armor_eyes } }
    };
    auto iter = armor_bionics.find( bp );
    if( iter != armor_bionics.end() && has_bionic( iter->second ) &&
        ( dt == DT_BASH || dt == DT_CUT || dt == DT_STAB ) ) {
        result += 3;
    }
    return result;
}

void player::passive_absorb_hit( body_part bp, damage_unit &du ) const
{
    // >0 check because some mutations provide negative armor
    // Thin skin check goes before subdermal armor plates because SUBdermal
    if( du.amount > 0.0f ) {
        // Horrible hack warning!
        // Get rid of this as soon as CUT and STAB are split
        if( du.type == DT_STAB ) {
            damage_unit du_copy = du;
            du_copy.type = DT_CUT;
            du.amount -= mutation_armor( bp, du_copy );
        } else {
            du.amount -= mutation_armor( bp, du );
        }
    }
    du.amount -= bionic_armor_bonus( bp, du.type ); //Check for passive armor bionics
    du.amount -= mabuff_armor_bonus( du.type );
    du.amount = std::max( 0.0f, du.amount );
}

void player::absorb_hit( body_part bp, damage_instance &dam )
{
    std::list<item> worn_remains;
    bool armor_destroyed = false;

    for( auto &elem : dam.damage_units ) {
        if( elem.amount < 0 ) {
            // Prevents 0 damage hits (like from hallucinations) from ripping armor
            elem.amount = 0;
            continue;
        }

        // The bio_ads CBM absorbs damage before hitting armor
        if( has_active_bionic( bio_ads ) ) {
            if( elem.amount > 0 && power_level > 24 ) {
                if( elem.type == DT_BASH ) {
                    elem.amount -= rng( 1, 8 );
                } else if( elem.type == DT_CUT ) {
                    elem.amount -= rng( 1, 4 );
                } else if( elem.type == DT_STAB ) {
                    elem.amount -= rng( 1, 2 );
                }
                charge_power( -25 );
            }
            if( elem.amount < 0 ) {
                elem.amount = 0;
            }
        }

        // Only the outermost armor can be set on fire
        bool outermost = true;
        // The worn vector has the innermost item first, so
        // iterate reverse to damage the outermost (last in worn vector) first.
        for( auto iter = worn.rbegin(); iter != worn.rend(); ) {
            item &armor = *iter;

            if( !armor.covers( bp ) ) {
                ++iter;
                continue;
            }

            const std::string pre_damage_name = armor.tname();
            bool destroy = false;

            // Heat damage can set armor on fire
            // Even though it doesn't cause direct physical damage to it
            if( outermost && elem.type == DT_HEAT && elem.amount >= 1.0f ) {
                // TODO: Different fire intensity values based on damage
                fire_data frd{ 2 };
                destroy = armor.burn( frd );
                int fuel = roll_remainder( frd.fuel_produced );
                if( fuel > 0 ) {
                    add_effect( effect_onfire, time_duration::from_turns( fuel + 1 ), bp, false, 0, false, true );
                }
            }

            if( !destroy ) {
                destroy = armor_absorb( elem, armor );
            }

            if( destroy ) {
                if( g->u.sees( *this ) ) {
                    SCT.add( posx(), posy(), NORTH, remove_color_tags( pre_damage_name ),
                             m_neutral, _( "destroyed" ), m_info );
                }
                destroyed_armor_msg( *this, pre_damage_name );
                armor_destroyed = true;
                armor.on_takeoff( *this );
                worn_remains.insert( worn_remains.end(), armor.contents.begin(), armor.contents.end() );
                // decltype is the type name of the iterator, note that reverse_iterator::base returns the
                // iterator to the next element, not the one the revers_iterator points to.
                // http://stackoverflow.com/questions/1830158/how-to-call-erase-with-a-reverse-iterator
                iter = decltype( iter )( worn.erase( --( iter.base() ) ) );
            } else {
                ++iter;
                outermost = false;
            }
        }

        passive_absorb_hit( bp, elem );

        if( elem.type == DT_BASH ) {
            if( has_trait( trait_LIGHT_BONES ) ) {
                elem.amount *= 1.4;
            }
            if( has_trait( trait_HOLLOW_BONES ) ) {
                elem.amount *= 1.8;
            }
        }

        elem.amount = std::max( elem.amount, 0.0f );
    }
    for( item &remain : worn_remains ) {
        g->m.add_item_or_charges( pos(), remain );
    }
    if( armor_destroyed ) {
        drop_invalid_inventory();
    }
}

int player::get_env_resist( body_part bp ) const
{
    int ret = 0;
    for( auto &i : worn ) {
        // Head protection works on eyes too (e.g. baseball cap)
        if( i.covers( bp ) || ( bp == bp_eyes && i.covers( bp_head ) ) ) {
            ret += i.get_env_resist();
        }
    }

    if( bp == bp_mouth && has_bionic( bio_purifier ) && ret < 5 ) {
        ret += 2;
        if( ret > 5 ) {
            ret = 5;
        }
    }

    if( bp == bp_eyes && has_bionic( bio_armor_eyes ) && ret < 5 ) {
        ret += 2;
        if( ret > 5 ) {
            ret = 5;
        }
    }
    if( bp == bp_eyes && has_trait( trait_SEESLEEP ) ) {
        ret += 8;
    }
    return ret;
}

bool player::wearing_something_on( body_part bp ) const
{
    for( auto &i : worn ) {
        if( i.covers( bp ) ) {
            return true;
        }
    }
    return false;
}

bool player::natural_attack_restricted_on( body_part bp ) const
{
    for( auto &i : worn ) {
        if( i.covers( bp ) && !i.has_flag( "ALLOWS_NATURAL_ATTACKS" ) ) {
            return true;
        }
    }
    return false;
}

bool player::is_wearing_shoes( const side &which_side ) const
{
    bool left = true;
    bool right = true;
    if( which_side == side::LEFT || which_side == side::BOTH ) {
        left = false;
        for( const item &worn_item : worn ) {
            if( worn_item.covers( bp_foot_l ) &&
                !worn_item.has_flag( "BELTED" ) &&
                !worn_item.has_flag( "SKINTIGHT" ) ) {
                left = true;
                break;
            }
        }
    }
    if( which_side == side::RIGHT || which_side == side::BOTH ) {
        right = false;
        for( const item &worn_item : worn ) {
            if( worn_item.covers( bp_foot_r ) &&
                !worn_item.has_flag( "BELTED" ) &&
                !worn_item.has_flag( "SKINTIGHT" ) ) {
                right = true;
                break;
            }
        }
    }
    return ( left && right );
}

bool player::is_wearing_helmet() const
{
    for( const item &i : worn ) {
        if( i.covers( bp_head ) &&
            !i.has_flag( "HELMET_COMPAT" ) &&
            !i.has_flag( "SKINTIGHT" ) &&
            !i.has_flag( "OVERSIZE" ) ) {
            return true;
        }
    }
    return false;
}

int player::head_cloth_encumbrance() const
{
    int ret = 0;
    for( auto &i : worn ) {
        const item *worn_item = &i;
        if( i.covers( bp_head ) && ( worn_item->has_flag( "HELMET_COMPAT" ) ||
                                     worn_item->has_flag( "SKINTIGHT" ) ) ) {
            ret += worn_item->get_encumber( *this );
        }
    }
    return ret;
}

double player::footwear_factor() const
{
    double ret = 0;
    if( wearing_something_on( bp_foot_l ) ) {
        ret += .5;
    }
    if( wearing_something_on( bp_foot_r ) ) {
        ret += .5;
    }
    return ret;
}

int player::shoe_type_count( const itype_id &it ) const
{
    int ret = 0;
    if( is_wearing_on_bp( it, bp_foot_l ) ) {
        ret++;
    }
    if( is_wearing_on_bp( it, bp_foot_r ) ) {
        ret++;
    }
    return ret;
}

bool player::is_wearing_power_armor( bool *hasHelmet ) const
{
    bool result = false;
    for( auto &elem : worn ) {
        if( !elem.is_power_armor() ) {
            continue;
        }
        if( hasHelmet == nullptr ) {
            // found power armor, helmet not requested, cancel loop
            return true;
        }
        // found power armor, continue search for helmet
        result = true;
        if( elem.covers( bp_head ) ) {
            *hasHelmet = true;
            return true;
        }
    }
    return result;
}

int player::adjust_for_focus( int amount ) const
{
    int effective_focus = focus_pool;
    if( has_trait( trait_FASTLEARNER ) ) {
        effective_focus += 15;
    }
    if( has_active_bionic( bio_memory ) ) {
        effective_focus += 10;
    }
    if( has_trait( trait_SLOWLEARNER ) ) {
        effective_focus -= 15;
    }
    double tmp = amount * ( effective_focus / 100.0 );
    return roll_remainder( tmp );
}

void player::practice( const skill_id &id, int amount, int cap )
{
    SkillLevel &level = get_skill_level_object( id );
    const Skill &skill = id.obj();
    std::string skill_name = skill.name();

    if( !level.can_train() ) {
        // If leveling is disabled, don't train, don't drain focus, don't print anything
        // Leaving as a skill method rather than global for possible future skill cap setting
        return;
    }

    const auto highest_skill = [&]() {
        std::pair<skill_id, int> result( skill_id::NULL_ID(), -1 );
        for( const auto &pair : *_skills ) {
            const SkillLevel &lobj = pair.second;
            if( lobj.level() > result.second ) {
                result = std::make_pair( pair.first, lobj.level() );
            }
        }
        return result.first;
    };

    const bool isSavant = has_trait( trait_SAVANT );
    const skill_id savantSkill = isSavant ? highest_skill() : skill_id::NULL_ID();

    amount = adjust_for_focus( amount );

    if( has_trait( trait_PACIFIST ) && skill.is_combat_skill() ) {
        if( !one_in( 3 ) ) {
            amount = 0;
        }
    }
    if( has_trait( trait_PRED2 ) && skill.is_combat_skill() ) {
        if( one_in( 3 ) ) {
            amount *= 2;
        }
    }
    if( has_trait( trait_PRED3 ) && skill.is_combat_skill() ) {
        amount *= 2;
    }

    if( has_trait( trait_PRED4 ) && skill.is_combat_skill() ) {
        amount *= 3;
    }

    if( isSavant && id != savantSkill ) {
        amount /= 2;
    }

    if( amount > 0 && get_skill_level( id ) > cap ) { //blunt grinding cap implementation for crafting
        amount = 0;
        if( is_player() && one_in( 5 ) ) { //remind the player intermittently that no skill gain takes place
            int curLevel = get_skill_level( id );
            add_msg( m_info, _( "This task is too simple to train your %s beyond %d." ),
                     skill_name, curLevel );
        }
    }

    if( amount > 0 && level.isTraining() ) {
        int oldLevel = get_skill_level( id );
        get_skill_level_object( id ).train( amount );
        int newLevel = get_skill_level( id );
        if( is_player() && newLevel > oldLevel ) {
            add_msg( m_good, _( "Your skill in %s has increased to %d!" ), skill_name, newLevel );
        }
        if( is_player() && newLevel > cap ) {
            //inform player immediately that the current recipe can't be used to train further
            add_msg( m_info, _( "You feel that %s tasks of this level are becoming trivial." ),
                     skill_name );
        }

        int chance_to_drop = focus_pool;
        focus_pool -= chance_to_drop / 100;
        // Apex Predators don't think about much other than killing.
        // They don't lose Focus when practicing combat skills.
        if( ( rng( 1, 100 ) <= ( chance_to_drop % 100 ) ) && ( !( has_trait( trait_PRED4 ) &&
                skill.is_combat_skill() ) ) ) {
            focus_pool--;
        }
    }

    get_skill_level_object( id ).practice();
}

int player::exceeds_recipe_requirements( const recipe &rec ) const
{
    return get_all_skills().exceeds_recipe_requirements( rec );
}

bool player::has_recipe_requirements( const recipe &rec ) const
{
    return get_all_skills().has_recipe_requirements( rec );
}

bool player::can_decomp_learn( const recipe &rec ) const
{
    return !rec.learn_by_disassembly.empty() &&
           meets_skill_requirements( rec.learn_by_disassembly );
}

bool player::knows_recipe( const recipe *rec ) const
{
    return get_learned_recipes().contains( rec );
}

int player::has_recipe( const recipe *r, const inventory &crafting_inv,
                        const std::vector<npc *> &helpers ) const
{
    if( !r->skill_used ) {
        return 0;
    }

    if( knows_recipe( r ) ) {
        return r->difficulty;
    }

    const auto available = get_available_recipes( crafting_inv, &helpers );
    return available.contains( r ) ? available.get_custom_difficulty( r ) : -1;
}

void player::learn_recipe( const recipe *const rec )
{
    if( rec->never_learn ) {
        return;
    }
    learned_recipes->include( rec );
}

void player::assign_activity( const activity_id &type, int moves, int index, int pos,
                              const std::string &name )
{
    assign_activity( player_activity( type, moves, index, pos, name ) );
}

void player::assign_activity( const player_activity &act, bool allow_resume )
{
    if( allow_resume && !backlog.empty() && backlog.front().can_resume_with( act, *this ) ) {
        add_msg_if_player( _( "You resume your task." ) );
        activity = backlog.front();
        backlog.pop_front();
    } else {
        if( activity ) {
            backlog.push_front( activity );
        }

        activity = act;
    }

    if( activity.rooted() ) {
        rooted_message();
    }
}

bool player::has_activity( const activity_id &type ) const
{
    return activity.id() == type;
}

bool player::has_activity( const std::vector<activity_id> &types ) const
{
    return std::find( types.begin(), types.end(), activity.id() ) != types.end() ;
}

void player::cancel_activity()
{
    if( has_activity( activity_id( "ACT_MOVE_ITEMS" ) ) && is_hauling() ) {
        stop_hauling();
    }
    // Clear any backlog items that aren't auto-resume.
    for( auto backlog_item = backlog.begin(); backlog_item != backlog.end(); ) {
        if( backlog_item->auto_resume ) {
            backlog_item++;
        } else {
            backlog_item = backlog.erase( backlog_item );
        }
    }
    if( activity && activity.is_suspendable() ) {
        backlog.push_front( activity );
    }
    sfx::end_activity_sounds(); // kill activity sounds when canceled
    activity = player_activity();
}

void player::resume_backlog_activity()
{
    if( !backlog.empty() && backlog.front().auto_resume ) {
        activity = backlog.front();
        backlog.pop_front();
    }
}

bool player::has_gun_for_ammo( const ammotype &at ) const
{
    return has_item_with( [at]( const item & it ) {
        // item::ammo_type considers the active gunmod.
        return it.is_gun() && it.ammo_type() == at;
    } );
}

bool player::has_magazine_for_ammo( const ammotype &at ) const
{
    return has_item_with( [&at]( const item & it ) {
        return !it.has_flag( "NO_RELOAD" ) &&
               ( ( it.is_magazine() && it.ammo_type() == at ) ||
                 ( it.is_gun() && it.magazine_integral() && it.ammo_type() == at ) ||
                 ( it.is_gun() && it.magazine_current() != nullptr &&
                   it.magazine_current()->ammo_type() == at ) );
    } );
}

// mytest return weapon name to display in sidebar
std::string player::weapname( unsigned int truncate ) const
{
    if( weapon.is_gun() ) {
        std::string str = string_format( "(%s) %s", weapon.gun_current_mode().tname(), weapon.type_name() );

        // Is either the base item or at least one auxiliary gunmod loaded (includes empty magazines)
        bool base = weapon.ammo_capacity() > 0 && !weapon.has_flag( "RELOAD_AND_SHOOT" );

        const auto mods = weapon.gunmods();
        bool aux = std::any_of( mods.begin(), mods.end(), [&]( const item * e ) {
            return e->is_gun() && e->ammo_capacity() > 0 && !e->has_flag( "RELOAD_AND_SHOOT" );
        } );

        if( base || aux ) {
            str += " (";
            if( base ) {
                str += std::to_string( weapon.ammo_remaining() );
                if( weapon.magazine_integral() ) {
                    str += "/" + std::to_string( weapon.ammo_capacity() );
                }
            } else {
                str += "---";
            }
            str += ")";

            for( auto e : mods ) {
                if( e->is_gun() && e->ammo_capacity() > 0 && !e->has_flag( "RELOAD_AND_SHOOT" ) ) {
                    str += " (" + std::to_string( e->ammo_remaining() );
                    if( e->magazine_integral() ) {
                        str += "/" + std::to_string( e->ammo_capacity() );
                    }
                    str += ")";
                }
            }
        }
        return str;

    } else if( weapon.is_container() && weapon.contents.size() == 1 ) {
        return string_format( "%s (%d)", weapon.tname(),
                              weapon.contents.front().charges );

    } else if( !is_armed() ) {
        return _( "fists" );

    } else {
        return weapon.tname( 1, true, truncate );
    }
}

bool player::wield_contents( item &container, int pos, bool penalties, int base_cost )
{
    // if index not specified and container has multiple items then ask the player to choose one
    if( pos < 0 ) {
        std::vector<std::string> opts;
        std::transform( container.contents.begin(), container.contents.end(),
        std::back_inserter( opts ), []( const item & elem ) {
            return elem.display_name();
        } );
        if( opts.size() > 1 ) {
            pos = uilist( _( "Wield what?" ), opts );
            if( pos < 0 ) {
                return false;
            }
        } else {
            pos = 0;
        }
    }

    if( pos >= static_cast<int>( container.contents.size() ) ) {
        debugmsg( "Tried to wield non-existent item from container (player::wield_contents)" );
        return false;
    }

    auto target = std::next( container.contents.begin(), pos );
    const auto ret = can_wield( *target );
    if( !ret.success() ) {
        add_msg_if_player( m_info, "%s", ret.c_str() );
        return false;
    }

    int mv = 0;

    if( is_armed() ) {
        if( !unwield() ) {
            return false;
        }
        inv.unsort();
    }

    weapon = std::move( *target );
    container.contents.erase( target );
    container.on_contents_changed();

    inv.update_invlet( weapon );
    inv.update_cache_with_item( weapon );
    last_item = weapon.typeId();

    /**
     * @EFFECT_PISTOL decreases time taken to draw pistols from holsters
     * @EFFECT_SMG decreases time taken to draw smgs from holsters
     * @EFFECT_RIFLE decreases time taken to draw rifles from holsters
     * @EFFECT_SHOTGUN decreases time taken to draw shotguns from holsters
     * @EFFECT_LAUNCHER decreases time taken to draw launchers from holsters
     * @EFFECT_STABBING decreases time taken to draw stabbing weapons from sheathes
     * @EFFECT_CUTTING decreases time taken to draw cutting weapons from scabbards
     * @EFFECT_BASHING decreases time taken to draw bashing weapons from holsters
     */
    int lvl = get_skill_level( weapon.is_gun() ? weapon.gun_skill() : weapon.melee_skill() );
    mv += item_handling_cost( weapon, penalties, base_cost ) / ( ( lvl + 10.0f ) / 10.0f );

    moves -= mv;

    weapon.on_wield( *this, mv );

    return true;
}

void player::store( item &container, item &put, bool penalties, int base_cost )
{
    moves -= item_store_cost( put, container, penalties, base_cost );
    container.put_in( i_rem( &put ) );
}

nc_color encumb_color( int level )
{
    if( level < 0 ) {
        return c_green;
    }
    if( level < 10 ) {
        return c_light_gray;
    }
    if( level < 40 ) {
        return c_yellow;
    }
    if( level < 70 ) {
        return c_light_red;
    }
    return c_red;
}

float player::get_melee() const
{
    return get_skill_level( skill_id( "melee" ) );
}

void player::setID( int i )
{
    if( id >= 0 ) {
        debugmsg( "tried to set id of a npc/player, but has already a id: %d", id );
    } else if( i < -1 ) {
        debugmsg( "tried to set invalid id of a npc/player: %d", i );
    } else {
        id = i;
    }
}

int player::getID() const
{
    return this->id;
}

bool player::uncanny_dodge()
{
    bool is_u = this == &g->u;
    bool seen = g->u.sees( *this );
    if( this->power_level < 74 || !this->has_active_bionic( bio_uncanny_dodge ) ) {
        return false;
    }
    tripoint adjacent = adjacent_tile();
    charge_power( -75 );
    if( adjacent.x != posx() || adjacent.y != posy() ) {
        position.x = adjacent.x;
        position.y = adjacent.y;
        if( is_u ) {
            add_msg( _( "Time seems to slow down and you instinctively dodge!" ) );
        } else if( seen ) {
            add_msg( _( "%s dodges... so fast!" ), this->disp_name() );

        }
        return true;
    }
    if( is_u ) {
        add_msg( _( "You try to dodge but there's no room!" ) );
    } else if( seen ) {
        add_msg( _( "%s tries to dodge but there's no room!" ), this->disp_name() );
    }
    return false;
}

// adjacent_tile() returns a safe, unoccupied adjacent tile. If there are no such tiles, returns player position instead.
tripoint player::adjacent_tile() const
{
    std::vector<tripoint> ret;
    int dangerous_fields = 0;
    for( const tripoint &p : g->m.points_in_radius( pos(), 1 ) ) {
        if( p == pos() ) {
            // Don't consider player position
            continue;
        }
        const trap &curtrap = g->m.tr_at( p );
        if( g->critter_at( p ) == nullptr && g->m.passable( p ) &&
            ( curtrap.is_null() || curtrap.is_benign() ) ) {
            // Only consider tile if unoccupied, passable and has no traps
            dangerous_fields = 0;
            auto &tmpfld = g->m.field_at( p );
            for( auto &fld : tmpfld ) {
                const field_entry &cur = fld.second;
                if( cur.is_dangerous() ) {
                    dangerous_fields++;
                }
            }

            if( dangerous_fields == 0 ) {
                ret.push_back( p );
            }
        }
    }

    return random_entry( ret, pos() ); // player position if no valid adjacent tiles
}

int player::climbing_cost( const tripoint &from, const tripoint &to ) const
{
    if( !g->m.valid_move( from, to, false, true ) ) {
        return 0;
    }

    const int diff = g->m.climb_difficulty( from );

    if( diff > 5 ) {
        return 0;
    }

    return 50 + diff * 100;
    // TODO: All sorts of mutations, equipment weight etc.
}

void player::environmental_revert_effect()
{
    addictions.clear();
    morale->clear();

    for( int part = 0; part < num_hp_parts; part++ ) {
        hp_cur[part] = hp_max[part];
    }
    set_hunger( 0 );
    set_thirst( 0 );
    set_fatigue( 0 );
    set_healthy( 0 );
    set_healthy_mod( 0 );
    stim = 0;
    set_pain( 0 );
    set_painkiller( 0 );
    radiation = 0;

    recalc_sight_limits();
    reset_encumbrance();
}

bool player::is_invisible() const
{
    static const bionic_id str_bio_cloak( "bio_cloak" ); // This function used in monster::plan_moves
    static const bionic_id str_bio_night( "bio_night" );
    return (
               has_active_bionic( str_bio_cloak ) ||
               has_active_bionic( str_bio_night ) ||
               has_active_optcloak() ||
               has_trait( trait_DEBUG_CLOAK ) ||
               has_artifact_with( AEP_INVISIBLE )
           );
}

int player::visibility( bool, int ) const
{
    // 0-100 %
    if( is_invisible() ) {
        return 0;
    }
    // TODO:
    // if ( dark_clothing() && light check ...
    int stealth_modifier = std::floor( mutation_value( "stealth_modifier" ) );
    return clamp( 100 - stealth_modifier, 40, 160 );
}

void player::set_destination( const std::vector<tripoint> &route,
                              const player_activity &destination_activity )
{
    auto_move_route = route;
    this->destination_activity = destination_activity;
    destination_point.emplace( g->m.getabs( route.back() ) );
}

void player::clear_destination()
{
    auto_move_route.clear();
    destination_activity = player_activity();
    destination_point = cata::nullopt;
    next_expected_position = cata::nullopt;
}

bool player::has_destination() const
{
    return !auto_move_route.empty();
}

bool player::has_destination_activity() const
{
    return !destination_activity.is_null() && destination_point &&
           position == g->m.getlocal( *destination_point );
}

void player::start_destination_activity()
{
    if( !has_destination_activity() ) {
        debugmsg( "Tried to start invalid destination activity" );
        return;
    }

    assign_activity( destination_activity );
    clear_destination();
}

std::vector<tripoint> &player::get_auto_move_route()
{
    return auto_move_route;
}

action_id player::get_next_auto_move_direction()
{
    if( !has_destination() ) {
        return ACTION_NULL;
    }

    if( next_expected_position ) {
        if( pos() != *next_expected_position ) {
            // We're off course, possibly stumbling or stuck, cancel auto move
            return ACTION_NULL;
        }
    }

    next_expected_position.emplace( auto_move_route.front() );
    auto_move_route.erase( auto_move_route.begin() );

    tripoint dp = *next_expected_position - pos();

    // Make sure the direction is just one step and that
    // all diagonal moves have 0 z component
    if( abs( dp.x ) > 1 || abs( dp.y ) > 1 || abs( dp.z ) > 1 ||
        ( abs( dp.z ) != 0 && ( abs( dp.x ) != 0 || abs( dp.y ) != 0 ) ) ) {
        // Should never happen, but check just in case
        return ACTION_NULL;
    }
    return get_movement_direction_from_delta( dp.x, dp.y, dp.z );
}

bool player::defer_move( const tripoint &next )
{
    // next must be adjacent to current pos
    if( square_dist( next, pos() ) != 1 ) {
        return false;
    }
    // next must be adjacent to subsequent move in any preexisting automove route
    if( has_destination() && square_dist( auto_move_route.front(), next ) != 1 ) {
        return false;
    }
    auto_move_route.insert( auto_move_route.begin(), next );
    next_expected_position = pos();
    return true;
}

void player::shift_destination( int shiftx, int shifty )
{
    if( next_expected_position ) {
        next_expected_position->x += shiftx;
        next_expected_position->y += shifty;
    }

    for( auto &elem : auto_move_route ) {
        elem.x += shiftx;
        elem.y += shifty;
    }
}

void player::grab( object_type grab_type, const tripoint &grab_point )
{
    this->grab_type = grab_type;
    this->grab_point = grab_point;

    path_settings->avoid_rough_terrain = grab_type != OBJECT_NONE;
}

object_type player::get_grab_type() const
{
    return grab_type;
}

void player::start_hauling()
{
    add_msg( _( "You start hauling items along the ground." ) );
    if( is_armed() ) {
        add_msg( m_warning, _( "Your hands are not free, which makes hauling slower." ) );
    }
    hauling = true;
}

void player::stop_hauling()
{
    add_msg( _( "You stop hauling items." ) );
    hauling = false;
    if( has_activity( activity_id( "ACT_MOVE_ITEMS" ) ) ) {
        cancel_activity();
    }
}

bool player::is_hauling() const
{
    return hauling;
}

bool player::has_weapon() const
{
    return !unarmed_attack();
}

m_size player::get_size() const
{
    if( has_trait( trait_id( "SMALL2" ) ) || has_trait( trait_id( "SMALL_OK" ) ) ||
        has_trait( trait_id( "SMALL" ) ) ) {
        return MS_SMALL;
    } else if( has_trait( trait_LARGE ) || has_trait( trait_LARGE_OK ) ) {
        return MS_LARGE;
    } else if( has_trait( trait_HUGE ) || has_trait( trait_HUGE_OK ) ) {
        return MS_HUGE;
    }
    return MS_MEDIUM;
}

int player::get_hp() const
{
    return get_hp( num_hp_parts );
}

int player::get_hp( hp_part bp ) const
{
    if( bp < num_hp_parts ) {
        return hp_cur[bp];
    }
    int hp_total = 0;
    for( int i = 0; i < num_hp_parts; ++i ) {
        hp_total += hp_cur[i];
    }
    return hp_total;
}

int player::get_hp_max() const
{
    return get_hp_max( num_hp_parts );
}

int player::get_hp_max( hp_part bp ) const
{
    if( bp < num_hp_parts ) {
        return hp_max[bp];
    }
    int hp_total = 0;
    for( int i = 0; i < num_hp_parts; ++i ) {
        hp_total += hp_max[i];
    }
    return hp_total;
}

int player::get_stamina_max() const
{
    int maxStamina = get_option< int >( "PLAYER_MAX_STAMINA" );
    maxStamina *= Character::mutation_value( "max_stamina_modifier" );
    return maxStamina;
}

void player::burn_move_stamina( int moves )
{
    int overburden_percentage = 0;
    units::mass current_weight = weight_carried();
    units::mass max_weight = weight_capacity();
    if( current_weight > max_weight ) {
        overburden_percentage = ( current_weight - max_weight ) * 100 / max_weight;
    }
    // Regain 10 stamina / turn
    // 7/turn walking
    // 20/turn running
    int burn_ratio = 7;
    if( g->u.has_active_bionic( bionic_id( "bio_torsionratchet" ) ) ) {
        burn_ratio = burn_ratio * 2 - 3;
    }
    burn_ratio += overburden_percentage;
    if( move_mode == "run" ) {
        burn_ratio = burn_ratio * 3 - 1;
    }
    mod_stat( "stamina", -( ( moves * burn_ratio ) / 100 ) );
    // Chance to suffer pain if overburden and stamina runs out or has trait BADBACK
    // Starts at 1 in 25, goes down by 5 for every 50% more carried
    if( ( current_weight > max_weight ) && ( has_trait( trait_BADBACK ) || stamina == 0 ) &&
        one_in( 35 - 5 * current_weight / ( max_weight / 2 ) ) ) {
        add_msg_if_player( m_bad, _( "Your body strains under the weight!" ) );
        // 1 more pain for every 800 grams more (5 per extra STR needed)
        if( ( ( current_weight - max_weight ) / 800_gram > get_pain() && get_pain() < 100 ) ) {
            mod_pain( 1 );
        }
    }
}

Creature::Attitude player::attitude_to( const Creature &other ) const
{
    const auto m = dynamic_cast<const monster *>( &other );
    if( m != nullptr ) {
        if( m->friendly != 0 ) {
            return A_FRIENDLY;
        }
        switch( m->attitude( const_cast<player *>( this ) ) ) {
            // player probably does not want to harm them, but doesn't care much at all.
            case MATT_FOLLOW:
            case MATT_FPASSIVE:
            case MATT_IGNORE:
            case MATT_FLEE:
                return A_NEUTRAL;
            // player does not want to harm those.
            case MATT_FRIEND:
            case MATT_ZLAVE: // Don't want to harm your zlave!
                return A_FRIENDLY;
            case MATT_ATTACK:
                return A_HOSTILE;
            case MATT_NULL:
            case NUM_MONSTER_ATTITUDES:
                break;
        }

        return A_NEUTRAL;
    }

    const auto p = dynamic_cast<const npc *>( &other );
    if( p != nullptr ) {
        if( p->is_enemy() ) {
            return A_HOSTILE;
        } else if( p->is_player_ally() ) {
            return A_FRIENDLY;
        } else {
            return A_NEUTRAL;
        }
    } else if( &other == this ) {
        return A_FRIENDLY;
    }

    return A_NEUTRAL;
}

void player::toggle_map_memory()
{
    show_map_memory = !show_map_memory;
}

bool player::should_show_map_memory()
{
    return show_map_memory;
}

void player::serialize_map_memory( JsonOut &jsout ) const
{
    player_map_memory.store( jsout );
}

void player::deserialize_map_memory( JsonIn &jsin )
{
    player_map_memory.load( jsin );
}

memorized_terrain_tile player::get_memorized_tile( const tripoint &pos ) const
{
    return player_map_memory.get_tile( pos );
}

void player::memorize_tile( const tripoint &pos, const std::string &ter, const int subtile,
                            const int rotation )
{
    player_map_memory.memorize_tile( max_memorized_tiles(), pos, ter, subtile, rotation );
}

void player::memorize_symbol( const tripoint &pos, const long symbol )
{
    player_map_memory.memorize_symbol( max_memorized_tiles(), pos, symbol );
}

long player::get_memorized_symbol( const tripoint &p ) const
{
    return player_map_memory.get_symbol( p );
}

size_t player::max_memorized_tiles() const
{
    // Only check traits once a turn since this is called a huge number of times.
    if( current_map_memory_turn != calendar::turn ) {
        current_map_memory_turn = calendar::turn;
        if( has_active_bionic( bio_memory ) ) {
            current_map_memory_capacity = SEEX * SEEY * 20000; // 5000 overmap tiles
        } else if( has_trait( trait_FORGETFUL ) ) {
            current_map_memory_capacity = SEEX * SEEY * 200; // 50 overmap tiles
        } else if( has_trait( trait_GOODMEMORY ) ) {
            current_map_memory_capacity = SEEX * SEEY * 800; // 200 overmap tiles
        } else {
            current_map_memory_capacity = SEEX * SEEY * 400; // 100 overmap tiles
        }
    }
    return current_map_memory_capacity;
}

void player::clear_memorized_tile( const tripoint &pos )
{
    player_map_memory.clear_memorized_tile( pos );
}

bool player::sees( const tripoint &t, bool, int ) const
{
    static const bionic_id str_bio_night( "bio_night" );
    const int wanted_range = rl_dist( pos(), t );
    bool can_see = is_player() ? g->m.pl_sees( t, wanted_range ) :
                   Creature::sees( t );
    // Clairvoyance is now pretty cheap, so we can check it early
    if( wanted_range < MAX_CLAIRVOYANCE && wanted_range < clairvoyance() ) {
        return true;
    }
    // Only check if we need to override if we already came to the opposite conclusion.
    if( can_see && wanted_range < 15 && wanted_range > sight_range( 1 ) &&
        has_active_bionic( str_bio_night ) ) {
        can_see = false;
    }
    if( can_see && wanted_range > unimpaired_range() ) {
        can_see = false;
    }

    return can_see;
}

bool player::sees( const Creature &critter ) const
{
    // This handles only the player/npc specific stuff (monsters don't have traits or bionics).
    const int dist = rl_dist( pos(), critter.pos() );
    if( dist <= 3 && has_active_mutation( trait_ANTENNAE ) ) {
        return true;
    }
    if( critter.digging() && has_active_bionic( bio_ground_sonar ) ) {
        // Bypass the check below, the bionic sonar also bypasses the sees(point) check because
        // walls don't block sonar which is transmitted in the ground, not the air.
        // TODO: this might need checks whether the player is in the air, or otherwise not connected
        // to the ground. It also might need a range check.
        return true;
    }
    return Creature::sees( critter );
}

nc_color player::bodytemp_color( int bp ) const
{
    nc_color color =  c_light_gray; // default
    if( bp == bp_eyes ) {
        color = c_light_gray;    // Eyes don't count towards warmth
    } else if( temp_conv[bp] >  BODYTEMP_SCORCHING ) {
        color = c_red;
    } else if( temp_conv[bp] >  BODYTEMP_VERY_HOT ) {
        color = c_light_red;
    } else if( temp_conv[bp] >  BODYTEMP_HOT ) {
        color = c_yellow;
    } else if( temp_conv[bp] >  BODYTEMP_COLD ) {
        color = c_green;
    } else if( temp_conv[bp] >  BODYTEMP_VERY_COLD ) {
        color = c_light_blue;
    } else if( temp_conv[bp] >  BODYTEMP_FREEZING ) {
        color = c_cyan;
    } else if( temp_conv[bp] <= BODYTEMP_FREEZING ) {
        color = c_blue;
    }
    return color;
}

//message related stuff
void player::add_msg_if_player( const std::string &msg ) const
{
    Messages::add_msg( msg );
}

void player::add_msg_player_or_npc( const std::string &player_msg,
                                    const std::string &/*npc_msg*/ ) const
{
    Messages::add_msg( player_msg );
}

void player::add_msg_if_player( const game_message_type type, const std::string &msg ) const
{
    Messages::add_msg( type, msg );
}

void player::add_msg_player_or_npc( const game_message_type type, const std::string &player_msg,
                                    const std::string &/*npc_msg*/ ) const
{
    Messages::add_msg( type, player_msg );
}

void player::add_msg_player_or_say( const std::string &player_msg,
                                    const std::string &/*npc_speech*/ ) const
{
    Messages::add_msg( player_msg );
}

void player::add_msg_player_or_say( const game_message_type type, const std::string &player_msg,
                                    const std::string &/*npc_speech*/ ) const
{
    Messages::add_msg( type, player_msg );
}

bool player::knows_trap( const tripoint &pos ) const
{
    const tripoint p = g->m.getabs( pos );
    return known_traps.count( p ) > 0;
}

void player::add_known_trap( const tripoint &pos, const trap &t )
{
    const tripoint p = g->m.getabs( pos );
    if( t.is_null() ) {
        known_traps.erase( p );
    } else {
        // TODO: known_traps should map to a trap_str_id
        known_traps[p] = t.id.str();
    }
}

bool player::is_deaf() const
{
    return get_effect_int( effect_deaf ) > 2 || worn_with_flag( "DEAF" ) || has_trait( trait_DEAF ) ||
           ( has_active_bionic( bio_earplugs ) && !has_active_bionic( bio_ears ) ) ||
           ( has_trait( trait_M_SKIN3 ) && g->m.has_flag_ter_or_furn( "FUNGUS", pos() ) && in_sleep_state() );
}

bool player::can_hear( const tripoint &source, const int volume ) const
{
    if( is_deaf() ) {
        return false;
    }

    // source is in-ear and at our square, we can hear it
    if( source == pos() && volume == 0 ) {
        return true;
    }
    const int dist = rl_dist( source, pos() );
    const float volume_multiplier = hearing_ability();
    return ( volume - weather_data( g->weather ).sound_attn ) * volume_multiplier >= dist;
}

float player::hearing_ability() const
{
    float volume_multiplier = 1.0;

    // Mutation/Bionic volume modifiers
    if( has_active_bionic( bio_ears ) && !has_active_bionic( bio_earplugs ) ) {
        volume_multiplier *= 3.5;
    }
    if( has_trait( trait_PER_SLIME ) ) {
        // Random hearing :-/
        // (when it's working at all, see player.cpp)
        // changed from 0.5 to fix Mac compiling error
        volume_multiplier *= ( rng( 1, 2 ) );
    }

    volume_multiplier *= Character::mutation_value( "hearing_modifier" );

    if( has_effect( effect_deaf ) ) {
        // Scale linearly up to 30 minutes
        volume_multiplier *= ( 30_minutes - get_effect_dur( effect_deaf ) ) / 30_minutes;
    }

    if( has_effect( effect_earphones ) ) {
        volume_multiplier *= .25;
    }

    return volume_multiplier;
}

std::string player::visible_mutations( const int visibility_cap ) const
{
    const std::string trait_str = enumerate_as_string( my_mutations.begin(), my_mutations.end(),
    [visibility_cap ]( const std::pair<trait_id, trait_data> &pr ) -> std::string {
        const auto &mut_branch = pr.first.obj();
        // Finally some use for visibility trait of mutations
        if( mut_branch.visibility > 0 && mut_branch.visibility >= visibility_cap )
        {
            return string_format( "<color_%s>%s</color>", string_from_color( mut_branch.get_display_color() ),
                                  mut_branch.name() );
        }

        return std::string();
    } );
    return trait_str;
}

std::vector<std::string> player::short_description_parts() const
{
    std::vector<std::string> result;

    if( is_armed() ) {
        result.push_back( _( "Wielding: " ) + weapon.tname() );
    }
    const std::string worn_str = enumerate_as_string( worn.begin(), worn.end(),
    []( const item & it ) {
        return it.tname();
    } );
    if( !worn_str.empty() ) {
        result.push_back( _( "Wearing: " ) + worn_str );
    }
    const int visibility_cap = 0; // no cap
    const auto trait_str = visible_mutations( visibility_cap );
    if( !trait_str.empty() ) {
        result.push_back( _( "Traits: " ) + trait_str );
    }
    return result;
}

std::string player::short_description() const
{
    return join( short_description_parts(), ";   " );
}

int player::print_info( const catacurses::window &w, int vStart, int, int column ) const
{
    mvwprintw( w, vStart++, column, _( "You (%s)" ), name );
    return vStart;
}

bool player::is_visible_in_range( const Creature &critter, const int range ) const
{
    return sees( critter ) && rl_dist( pos(), critter.pos() ) <= range;
}

std::vector<Creature *> player::get_visible_creatures( const int range ) const
{
    return g->get_creatures_if( [this, range]( const Creature & critter ) -> bool {
        return this != &critter && pos() != critter.pos() && // TODO: get rid of fake npcs (pos() check)
        rl_dist( pos(), critter.pos() ) <= range && sees( critter );
    } );
}

std::vector<Creature *> player::get_targetable_creatures( const int range ) const
{
    return g->get_creatures_if( [this, range]( const Creature & critter ) -> bool {
        return this != &critter && pos() != critter.pos() && // TODO: get rid of fake npcs (pos() check)
        rl_dist( pos(), critter.pos() ) <= range &&
        ( sees( critter ) || sees_with_infrared( critter ) );
    } );
}

std::vector<Creature *> player::get_hostile_creatures( int range ) const
{
    return g->get_creatures_if( [this, range]( const Creature & critter ) -> bool {
        float dist_to_creature;
        // Fixes circular distance range for ranged attacks
        if( !trigdist )
        {
            dist_to_creature = rl_dist( pos(), critter.pos() );
        } else
        {
            dist_to_creature = round( trig_dist( pos(), critter.pos() ) );
        }
        return this != &critter && pos() != critter.pos() && // TODO: get rid of fake npcs (pos() check)
        dist_to_creature <= range && critter.attitude_to( *this ) == A_HOSTILE
        && sees( critter );
    } );
}

void player::place_corpse()
{
    //If the character/NPC is on a distant mission, don't drop their their gear when they die since they still have a local pos
    if( !death_drops ) {
        return;
    }
    std::vector<item *> tmp = inv_dump();
    item body = item::make_corpse( mtype_id::NULL_ID(), calendar::turn, name );
    body.set_item_temperature( 310.15 );
    for( auto itm : tmp ) {
        g->m.add_item_or_charges( pos(), *itm );
    }
    for( auto &bio : *my_bionics ) {
        if( item::type_is_defined( bio.id.str() ) ) {
            body.put_in( item( bio.id.str(), calendar::turn ) );
        }
    }

    // Restore amount of installed pseudo-modules of Power Storage Units
    std::pair<int, int> storage_modules = amount_of_storage_bionics();
    for( int i = 0; i < storage_modules.first; ++i ) {
        body.emplace_back( "bio_power_storage" );
    }
    for( int i = 0; i < storage_modules.second; ++i ) {
        body.emplace_back( "bio_power_storage_mkII" );
    }
    g->m.add_item_or_charges( pos(), body );
}

void player::place_corpse( const tripoint &om_target )
{
    tinymap bay;
    bay.load( om_target.x * 2, om_target.y * 2, om_target.z, false );
    int finX = rng( 1, SEEX * 2 - 2 );
    int finY = rng( 1, SEEX * 2 - 2 );
    if( bay.furn( finX, finY ) != furn_str_id( "f_null" ) ) {
        for( int x = 0; x < SEEX * 2 - 1; x++ ) {
            for( int y = 0; y < SEEY * 2 - 1; y++ ) {
                if( bay.furn( x, y ) == furn_str_id( "f_null" ) ) {
                    finX = x;
                    finY = y;
                }
            }
        }
    }

    std::vector<item *> tmp = inv_dump();
    item body = item::make_corpse( mtype_id::NULL_ID(), calendar::turn, name );
    for( auto itm : tmp ) {
        bay.add_item_or_charges( finX, finY, *itm );
    }
    for( auto &bio : *my_bionics ) {
        if( item::type_is_defined( bio.id.str() ) ) {
            body.put_in( item( bio.id.str(), calendar::turn ) );
        }
    }

    // Restore amount of installed pseudo-modules of Power Storage Units
    std::pair<int, int> storage_modules = amount_of_storage_bionics();
    for( int i = 0; i < storage_modules.first; ++i ) {
        body.emplace_back( "bio_power_storage" );
    }
    for( int i = 0; i < storage_modules.second; ++i ) {
        body.emplace_back( "bio_power_storage_mkII" );
    }
    bay.add_item_or_charges( finX, finY, body );
}

bool player::sees_with_infrared( const Creature &critter ) const
{
    const monster *m = dynamic_cast< const monster * >( &critter );
    // electroreceptors grants vision of robots and electric monsters through walls
    if( m != nullptr && has_trait( trait_ELECTRORECEPTORS ) && ( m->type->in_species( ROBOT ) ||
            critter.has_flag( MF_ELECTRIC ) ) ) {
        return true;
    }

    if( !vision_mode_cache[IR_VISION] || !critter.is_warm() ) {
        return false;
    }

    if( is_player() || critter.is_player() ) {
        // Players should not use map::sees
        // Likewise, players should not be "looked at" with map::sees, not to break symmetry
        return g->m.pl_line_of_sight( critter.pos(), sight_range( DAYLIGHT_LEVEL ) );
    }

    return g->m.sees( pos(), critter.pos(), sight_range( DAYLIGHT_LEVEL ) );
}

std::vector<std::string> player::get_overlay_ids() const
{
    std::vector<std::string> rval;
    std::multimap<int, std::string> mutation_sorting;
    int order;
    std::string overlay_id;

    // first get effects
    for( const auto &eff_pr : *effects ) {
        rval.push_back( "effect_" + eff_pr.first.str() );
    }

    // then get mutations
    for( const auto &mut : my_mutations ) {
        overlay_id = ( mut.second.powered ? "active_" : "" ) + mut.first.str();
        order = get_overlay_order_of_mutation( overlay_id );
        mutation_sorting.insert( std::pair<int, std::string>( order, overlay_id ) );
    }

    // then get bionics
    for( const bionic &bio : *my_bionics ) {
        overlay_id = ( bio.powered ? "active_" : "" ) + bio.id.str();
        order = get_overlay_order_of_mutation( overlay_id );
        mutation_sorting.insert( std::pair<int, std::string>( order, overlay_id ) );
    }

    for( auto &mutorder : mutation_sorting ) {
        rval.push_back( "mutation_" + mutorder.second );
    }

    // next clothing
    // TODO: worry about correct order of clothing overlays
    for( const item &worn_item : worn ) {
        rval.push_back( "worn_" + worn_item.typeId() );
    }

    // last weapon
    // TODO: might there be clothing that covers the weapon?
    if( is_armed() ) {
        rval.push_back( "wielded_" + weapon.typeId() );
    }
    return rval;
}

void player::spores()
{
    fungal_effects fe( *g, g->m );
    //~spore-release sound
    sounds::sound( pos(), 10, sounds::sound_t::combat, _( "Pouf!" ), false, "misc", "puff" );
    for( const tripoint &sporep : g->m.points_in_radius( pos(), 1 ) ) {
        if( sporep == pos() ) {
            continue;
        }
        fe.fungalize( sporep, this, 0.25 );
    }
}

void player::blossoms()
{
    // Player blossoms are shorter-ranged, but you can fire much more frequently if you like.
    sounds::sound( pos(), 10, sounds::sound_t::combat, _( "Pouf!" ), false, "misc", "puff" );
    for( const tripoint &tmp : g->m.points_in_radius( pos(), 2 ) ) {
        g->m.add_field( tmp, fd_fungal_haze, rng( 1, 2 ) );
    }
}

float player::power_rating() const
{
    int dmg = std::max( { weapon.damage_melee( DT_BASH ),
                          weapon.damage_melee( DT_CUT ),
                          weapon.damage_melee( DT_STAB )
                        } );

    int ret = 2;
    // Small guns can be easily hidden from view
    if( weapon.volume() <= 250_ml ) {
        ret = 2;
    } else if( weapon.is_gun() ) {
        ret = 4;
    } else if( dmg > 12 ) {
        ret = 3; // Melee weapon or weapon-y tool
    }
    if( has_trait( trait_HUGE ) || has_trait( trait_HUGE_OK ) ) {
        ret += 1;
    }
    if( is_wearing_power_armor( nullptr ) ) {
        ret = 5; // No mercy!
    }
    return ret;
}

float player::speed_rating() const
{
    float ret = get_speed() / 100.0f;
    ret *= 100.0f / run_cost( 100, false );
    // Adjustment for player being able to run, but not doing so at the moment
    if( move_mode != "run" ) {
        ret *= 1.0f + ( static_cast<float>( stamina ) / static_cast<float>( get_stamina_max() ) );
    }
    return ret;
}

std::vector<const item *> player::all_items_with_flag( const std::string &flag ) const
{
    return items_with( [&flag]( const item & it ) {
        return it.has_flag( flag );
    } );
}

bool player::has_item_with_flag( const std::string &flag, bool need_charges ) const
{
    return has_item_with( [&flag, &need_charges]( const item & it ) {
        if( it.is_tool() && need_charges ) {
            return it.has_flag( flag ) && it.type->tool->max_charges ? it.charges > 0 : it.has_flag( flag );
        }
        return it.has_flag( flag );
    } );
}

void player::on_mutation_gain( const trait_id &mid )
{
    morale->on_mutation_gain( mid );
}

void player::on_mutation_loss( const trait_id &mid )
{
    morale->on_mutation_loss( mid );
}

void player::on_stat_change( const std::string &stat, int value )
{
    morale->on_stat_change( stat, value );
}

void player::on_item_wear( const item &it )
{
    morale->on_item_wear( it );
}

void player::on_item_takeoff( const item &it )
{
    morale->on_item_takeoff( it );
}

void player::on_worn_item_washed( const item &it )
{
    if( is_worn( it ) ) {
        morale->on_worn_item_washed( it );
    }
}

void player::on_effect_int_change( const efftype_id &eid, int intensity, body_part bp )
{
    // Adrenaline can reduce perceived pain (or increase it when you enter comedown).
    // See @ref get_perceived_pain()
    if( eid == effect_adrenaline ) {
        // Note that calling this does no harm if it wasn't changed.
        on_stat_change( "perceived_pain", get_perceived_pain() );
    }

    morale->on_effect_int_change( eid, intensity, bp );
}

void player::on_mission_assignment( mission &new_mission )
{
    active_missions.push_back( &new_mission );
    set_active_mission( new_mission );
}

void player::on_mission_finished( mission &cur_mission )
{
    if( cur_mission.has_failed() ) {
        failed_missions.push_back( &cur_mission );
        add_msg_if_player( m_bad, _( "Mission \"%s\" is failed." ), cur_mission.name() );
    } else {
        completed_missions.push_back( &cur_mission );
        add_msg_if_player( m_good, _( "Mission \"%s\" is successfully completed." ),
                           cur_mission.name() );
    }
    const auto iter = std::find( active_missions.begin(), active_missions.end(), &cur_mission );
    if( iter == active_missions.end() ) {
        debugmsg( "completed mission %d was not in the active_missions list", cur_mission.get_id() );
    } else {
        active_missions.erase( iter );
    }
    if( &cur_mission == active_mission ) {
        if( active_missions.empty() ) {
            active_mission = nullptr;
        } else {
            active_mission = active_missions.front();
        }
    }
}

const targeting_data &player::get_targeting_data()
{
    if( tdata == nullptr ) {
        debugmsg( "Tried to get targeting data before setting it" );
        tdata.reset( new targeting_data() );
        tdata->relevant = nullptr;
        g->u.cancel_activity();
    }

    return *tdata;
}

void player::set_targeting_data( const targeting_data &td )
{
    tdata.reset( new targeting_data( td ) );
}

void player::set_active_mission( mission &cur_mission )
{
    const auto iter = std::find( active_missions.begin(), active_missions.end(), &cur_mission );
    if( iter == active_missions.end() ) {
        debugmsg( "new active mission %d is not in the active_missions list", cur_mission.get_id() );
    } else {
        active_mission = &cur_mission;
    }
}

mission *player::get_active_mission() const
{
    return active_mission;
}

tripoint player::get_active_mission_target() const
{
    if( active_mission == nullptr ) {
        return overmap::invalid_tripoint;
    }
    return active_mission->get_target();
}

std::vector<mission *> player::get_active_missions() const
{
    return active_missions;
}

std::vector<mission *> player::get_completed_missions() const
{
    return completed_missions;
}

std::vector<mission *> player::get_failed_missions() const
{
    return failed_missions;
}

bool player::query_yn( const std::string &mes ) const
{
    return ::query_yn( mes );
}

const pathfinding_settings &player::get_pathfinding_settings() const
{
    return *path_settings;
}

std::set<tripoint> player::get_path_avoid() const
{
    std::set<tripoint> ret;
    for( npc &guy : g->all_npcs() ) {
        if( sees( guy ) ) {
            ret.insert( guy.pos() );
        }
    }

    // TODO: Add known traps in a way that doesn't destroy performance

    return ret;
}

bool player::is_rad_immune() const
{
    bool has_helmet = false;
    return ( is_wearing_power_armor( &has_helmet ) && has_helmet ) || worn_with_flag( "RAD_PROOF" );
}

void player::do_skill_rust()
{
    const int rate = rust_rate();
    if( rate <= 0 ) {
        return;
    }
    for( auto &pair : *_skills ) {
        if( rate <= rng( 0, 1000 ) ) {
            continue;
        }

        const Skill &aSkill = *pair.first;
        SkillLevel &skill_level_obj = pair.second;

        if( aSkill.is_combat_skill() &&
            ( ( has_trait( trait_PRED2 ) && one_in( 4 ) ) ||
              ( has_trait( trait_PRED3 ) && one_in( 2 ) ) ||
              ( has_trait( trait_PRED4 ) && x_in_y( 2, 3 ) ) ) ) {
            // Their brain is optimized to remember this
            if( one_in( 15600 ) ) {
                // They've already passed the roll to avoid rust at
                // this point, but print a message about it now and
                // then.
                //
                // 13 combat skills, 600 turns/hr, 7800 tests/hr.
                // This means PRED2/PRED3/PRED4 think of hunting on
                // average every 8/4/3 hours, enough for immersion
                // without becoming an annoyance.
                //
                add_msg_if_player( _( "Your heart races as you recall your most recent hunt." ) );
                stim++;
            }
            continue;
        }

        const bool charged_bio_mem = power_level > 25 && has_active_bionic( bio_memory );
        const int oldSkillLevel = skill_level_obj.level();
        if( skill_level_obj.rust( charged_bio_mem ) ) {
            add_msg_if_player( m_warning,
                               _( "Your knowledge of %s begins to fade, but your memory banks retain it!" ), aSkill.name() );
            charge_power( -25 );
        }
        const int newSkill = skill_level_obj.level();
        if( newSkill < oldSkillLevel ) {
            add_msg_if_player( m_bad, _( "Your skill in %s has reduced to %d!" ), aSkill.name(), newSkill );
        }
    }
}

std::pair<std::string, nc_color> player::get_hunger_description() const
{
    const bool calorie_deficit = get_stored_kcal() + guts.get_calories() + guts.get_calories_absorbed()
                                 < get_healthy_kcal();
    const units::volume contains = stomach.contains();
    const units::volume cap = stomach.capacity();
    std::string hunger_string;
    nc_color hunger_color = c_white;
    // i ate just now!
    const bool just_ate = stomach.time_since_ate() < 15_minutes;
    // i ate a meal recently enough that i shouldn't need another meal
    const bool recently_ate = stomach.time_since_ate() < 3_hours;
    if( calorie_deficit ) {
        if( contains >= cap ) {
            hunger_string = _( "Engorged" );
            hunger_color = c_green;
        } else if( contains > cap * 3 / 4 ) {
            hunger_string = _( "Sated" );
            hunger_color = c_green;
        } else if( just_ate && contains > cap / 2 ) {
            hunger_string = _( "Full" );
            hunger_color = c_green;
        } else if( just_ate ) {
            hunger_string = _( "Hungry" );
            hunger_color = c_yellow;
        } else if( recently_ate ) {
            hunger_string = _( "Very Hungry" );
            hunger_color = c_yellow;
        } else if( get_kcal_percent() < 0.2f ) {
            hunger_string = _( "Starving!" );
            hunger_color = c_red;
        } else if( get_kcal_percent() < 0.5f ) {
            hunger_string = _( "Near starving" );
            hunger_color = c_red;
        } else {
            hunger_string = _( "Famished" );
            hunger_color = c_light_red;
        }
    } else {
        if( contains >= cap * 5 / 6 ) {
            hunger_string = _( "Engorged" );
            hunger_color = c_green;
        } else if( contains > cap * 11 / 20 ) {
            hunger_string = _( "Sated" );
            hunger_color = c_green;
        } else if( recently_ate && contains > cap * 3 / 8 ) {
            hunger_string = _( "Full" );
            hunger_color = c_green;
        } else if( ( stomach.time_since_ate() > 90_minutes && contains < cap / 8 ) || ( just_ate &&
                   contains > 0_ml && contains < cap * 3 / 8 ) ) {
            hunger_string = _( "Peckish" );
            hunger_color = c_dark_gray;
        } else if( !just_ate && ( recently_ate || contains > 0_ml ) ) {
            hunger_string = "";
        } else {
            hunger_string = _( "Hungry" );
            hunger_color = c_yellow;
        }
    }

    return std::make_pair( hunger_string, hunger_color );
}<|MERGE_RESOLUTION|>--- conflicted
+++ resolved
@@ -3850,12 +3850,8 @@
             remove_med -= reduce_healing_effect( effect_bandaged, remove_med, hurt );
         }
         if( remove_med > 0 && has_effect( effect_disinfected, hurt ) ) {
-<<<<<<< HEAD
-            reduce_healing_effect( effect_disinfected, remove_med, hurt );
-=======
             // NOLINTNEXTLINE(clang-analyzer-deadcode.DeadStores)
             remove_med -= reduce_healing_effect( effect_disinfected, remove_med, hurt );
->>>>>>> ca633a00
         }
     }
 }
