#include "construction.h"

#include "game.h"
#include "output.h"
#include "player.h"
#include "inventory.h"
#include "mapdata.h"
#include "skill.h"
#include "catacharset.h"
#include "action.h"
#include "translations.h"
#include "veh_interact.h"
#include "messages.h"
#include "rng.h"

#include <algorithm>
<<<<<<< HEAD
#include <sstream>

struct construct // Construction functions.
{
=======
#include <map>

// Construction functions.
namespace construct {
>>>>>>> a2173c27
    // Checks for whether terrain mod can proceed
    bool check_nothing(point) { return true; }
    bool check_empty(point); // tile is empty
    bool check_support(point); // at least two orthogonal supports
    bool check_deconstruct(point); // either terrain or furniture must be deconstructable
    bool check_up_OK(point); // tile is empty and you're not on the surface
    bool check_down_OK(point); // tile is empty and you're not on z-10 already

    // Special actions to be run post-terrain-mod
    void done_nothing(point) {}
    void done_tree(point);
    void done_trunk_log(point);
    void done_trunk_plank(point);
    void done_vehicle(point);
    void done_deconstruct(point);
    void done_dig_stair(point);
    void done_mine_downstair(point);
    void done_mine_upstair(point);
};

// Helper functions, nobody but us needs to call these.
static bool can_construct( const std::string &desc );
static bool can_construct( construction const *con, int x, int y );
static bool can_construct( construction const *con);
static bool player_can_build( player &p, const inventory &inv, construction const *con );
static bool player_can_build( player &p, const inventory &pinv, const std::string &desc );
static void place_construction(const std::string &desc);

std::vector<construction> constructions;

void standardize_construction_times(int const time)
{
    for (auto &c : constructions) {
        c.time = time;
    }
}

void remove_construction_if(std::function<bool(construction&)> pred)
{
    constructions.erase(std::remove_if(begin(constructions), end(constructions),
        [&](construction &c) { return pred(c); }), std::end(constructions));
}

std::vector<construction *> constructions_by_desc(const std::string &description)
{
    std::vector<construction *> result;
    for( auto &constructions_a : constructions ) {
        if( constructions_a.description == description ) {
            result.push_back( &constructions_a );
        }
    }
    return result;
}

void load_available_constructions( std::vector<std::string> &available,
                                   std::map<std::string, std::vector<std::string>> &cat_available,
                                   bool hide_unconstructable )
{
    cat_available.clear();
    available.clear();
    for( auto &it : constructions ) {
        if( !hide_unconstructable || can_construct(&it) ) {
            bool already_have_it = false;
            for(auto &avail_it : available ) {
                if (avail_it == it.description) {
                    already_have_it = true;
                    break;
                }
            }
            if (!already_have_it) {
                available.push_back(it.description);
                cat_available[it.category].push_back(it.description);
            }
        }
    }
}

void construction_menu()
{
    static bool hide_unconstructable = false;
    // only display constructions the player can theoretically perform
    std::vector<std::string> available;
    std::map<std::string, std::vector<std::string>> cat_available;
    load_available_constructions( available, cat_available, hide_unconstructable );

    if(available.empty()) {
        popup(_("You can not construct anything here."));
        return;
    }

    int iMaxY = TERMY;
    if ((int)available.size() + 2 < iMaxY) {
        iMaxY = available.size() + 2;
    }
    if (iMaxY < FULL_SCREEN_HEIGHT) {
        iMaxY = FULL_SCREEN_HEIGHT;
    }

    WINDOW_PTR w_con_ptr {newwin(iMaxY, FULL_SCREEN_WIDTH, (TERMY > iMaxY) ? (TERMY - iMaxY) / 2 : 0,
                                (TERMX > FULL_SCREEN_WIDTH) ? (TERMX - FULL_SCREEN_WIDTH) / 2 : 0)};

    WINDOW *const w_con = w_con_ptr.get();

    draw_border(w_con);
    mvwprintz(w_con, 0, 8, c_ltred, _(" Construction "));

    mvwputch(w_con,  0, 30, c_ltgray, LINE_OXXX);
    mvwputch(w_con, iMaxY - 1, 30, c_ltgray, LINE_XXOX);
    for( int i = 1; i < iMaxY - 1; ++i ) {
        mvwputch(w_con, i, 30, c_ltgray, LINE_XOXO);
    }
    for (int i = 1; i < 30; ++i) {
        mvwputch(w_con, 2, i, c_ltgray, LINE_OXOX);
    }
    mvwputch(w_con, 2, 0, c_ltgray, LINE_XXXO);
    mvwputch(w_con, 2, 30, c_ltgray, LINE_XOXX);

    wrefresh(w_con);

    //tabcount needs to be increased to add more categories
    int tabcount = 9;
    //Must be 24 or less characters
    std::string construct_cat[] = {_("All"), _("Constructions"), _("Furniture"), _("Digging and Mining"),
                                    _("Repairing"), _("Reinforcing"), _("Decorative"),
                                    _("Farming and Woodcutting"), _("Others")
                                };

    bool update_info = true;
    bool update_cat = true;
    int tabindex = 0;
    int select = 0;
    int chosen = 0;
    int offset = 0;
    bool exit = false;
    std::string category_name = "";
    std::vector<std::string> constructs;
    //storage for the color text so it can be scrolled
    std::vector< std::vector < std::string > > construct_buffers;
    std::vector<std::string> full_construct_buffer;
    std::vector<int> construct_buffer_breakpoints;
    int total_project_breakpoints = 0;
    int current_construct_breakpoint = 0;
    bool previous_hide_unconstructable = false;
    //track the cursor to determine when to refresh the list of construction recipes
    int previous_tabindex = -1;
    int previous_select = -1;

    const inventory &total_inv = g->u.crafting_inventory();

    input_context ctxt("CONSTRUCTION");
    ctxt.register_action("UP", _("Move cursor up"));
    ctxt.register_action("DOWN", _("Move cursor down"));
    ctxt.register_action("RIGHT", _("Move tab right"));
    ctxt.register_action("LEFT", _("Move tab left"));
    ctxt.register_action("PAGE_UP");
    ctxt.register_action("PAGE_DOWN");
    ctxt.register_action("SCROLL_STAGE_UP");
    ctxt.register_action("SCROLL_STAGE_DOWN");
    ctxt.register_action("CONFIRM");
    ctxt.register_action("TOGGLE_UNAVAILABLE_CONSTRUCTIONS");
    ctxt.register_action("QUIT");
    ctxt.register_action("ANY_INPUT");
    ctxt.register_action("HELP_KEYBINDINGS");

    std::string hotkeys = ctxt.get_available_single_char_hotkeys();

    do {
        if (update_cat) {
            update_cat = false;
            switch (tabindex) {
                case 0:
                    category_name = "ALL";
                    break;
                case 1:
                    category_name = "CONSTRUCT";
                    break;
                case 2:
                    category_name = "FURN";
                    break;
                case 3:
                    category_name = "DIG";
                    break;
                case 4:
                    category_name = "REPAIR";
                    break;
                case 5:
                    category_name = "REINFORCE";
                    break;
                case 6:
                    category_name = "DECORATE";
                    break;
                case 7:
                    category_name = "FARM_WOOD";
                    break;
                case 8:
                    category_name = "OTHER";
                    break;
            }

            if (category_name == "ALL") {
                constructs = available;
            } else {
                constructs = cat_available[category_name];
            }
        }
        // Erase existing tab selection
        for( int j = 1; j < 30; j++ ) {
            mvwputch(w_con, 1, j, c_black, ' ');
        }
        //Print new tab listing
        mvwprintz(w_con, 1, 1, c_yellow, "<< %s >>", construct_cat[tabindex].c_str());

        // Erase existing list of constructions
        for( int i = 3; i < iMaxY - 1; i++ ) {
            for( int j = 1; j < 30; j++ ) {
                mvwputch(w_con, i, j, c_black, ' ');
            }
        }
        // Determine where in the master list to start printing
        calcStartPos( offset, select, iMaxY - 4, constructs.size() );
        // Print the constructions between offset and max (or how many will fit)
        for (size_t i = 0; (int)i < iMaxY - 4 && (i + offset) < constructs.size(); i++) {
            int current = i + offset;
            nc_color col = ( player_can_build(g->u, total_inv, constructs[current]) &&
                             can_construct( constructs[current] ) ) ? c_white : c_dkgray;
            if (current == select) {
                col = hilite(col);
            }
            // print construction name with limited length.
            // limit(28) = 30(column len) - 2(letter + ' ').
            // If we run out of hotkeys, just stop assigning them.
            std::string cur_name = constructs[current].c_str();
            mvwprintz(w_con, 3 + i, 1, col, "%c %s",
                      (current < (int)hotkeys.size()) ? hotkeys[current] : ' ',
                      utf8_truncate(cur_name, 27).c_str());
        }

        if (update_info) {
            update_info = false;
            // Clear out lines for tools & materials
            for (int i = 1; i < iMaxY - 1; i++) {
                for (int j = 31; j < 79; j++) {
                    mvwputch(w_con, i, j, c_black, ' ');
                }
            }

            //leave room for top and bottom UI text
            int available_buffer_height = iMaxY - 5 - 3;
            int available_window_width = FULL_SCREEN_WIDTH - 31 - 1;
            nc_color color_stage = c_white;

            if (!constructs.empty()) {
                std::string current_desc = constructs[select];
                // Print instructions for toggling recipe hiding.
                mvwprintz(w_con, iMaxY - 3, 31, c_white, _("Press %s to toggle unavailable constructions."), ctxt.get_desc("TOGGLE_UNAVAILABLE_CONSTRUCTIONS").c_str());
                mvwprintz(w_con, iMaxY - 2, 31, c_white, _("Press %s to view and edit key-bindings."), ctxt.get_desc("HELP_KEYBINDINGS").c_str());

                // Print construction name
                mvwprintz(w_con, 1, 31, c_white, "%s", current_desc.c_str());

                //only reconstruct the project list when moving away from the current item, or when changing the display mode
                if(previous_select != select || previous_tabindex != tabindex || previous_hide_unconstructable != hide_unconstructable){
                    previous_select = select;
                    previous_tabindex = tabindex;
                    previous_hide_unconstructable = hide_unconstructable;

                    //construct the project list buffer

                    // Print stages and their requirement.
                    std::vector<construction *> options = constructions_by_desc(current_desc);

                    construct_buffers.clear();
                    total_project_breakpoints = 0;
                    current_construct_breakpoint = 0;
                    construct_buffer_breakpoints.clear();
                    full_construct_buffer.clear();
                    int stage_counter = 0;
                    for(std::vector<construction *>::iterator it = options.begin();
                        it != options.end(); ++it) {
                        stage_counter++;
                        construction *current_con = *it;
                        if( hide_unconstructable && !can_construct(current_con) ) {
                            continue;
                        }
                        // Update the cached availability of components and tools in the requirement object
                        current_con->requirements.can_make_with_inventory( total_inv );

                        std::vector<std::string> current_buffer;
                        std::ostringstream current_line;

                        // display result only if more than one step.
                        // Assume single stage constructions should be clear
                        // in their description what their result is.
                        if (current_con->post_terrain != "" && options.size() > 1) {
                            //also print out stage number when multiple stages are available
                            current_line << _("Stage #") << stage_counter;
                            current_buffer.push_back(current_line.str());
                            current_line.str("");

                            std::string result_string;
                            if (current_con->post_is_furniture) {
                                result_string = furnmap[current_con->post_terrain].name;
                            } else {
                                result_string = termap[current_con->post_terrain].name;
                            }
                            current_line << "<color_" << string_from_color(color_stage) << ">" << string_format(_("Result: %s"), result_string.c_str()) << "</color>";
                            std::vector<std::string> folded_result_string = foldstring(current_line.str(), available_window_width);
                            current_buffer.insert(current_buffer.end(),folded_result_string.begin(),folded_result_string.end());
                        }

                        current_line.str("");
                        // display required skill and difficulty
                        int pskill = g->u.skillLevel(current_con->skill);
                        int diff = (current_con->difficulty > 0) ? current_con->difficulty : 0;

                        current_line << "<color_" << string_from_color((pskill >= diff ? c_white : c_red)) << ">" << string_format(_("Skill Req: %d (%s)"), diff, Skill::skill(current_con->skill)->name().c_str() ) << "</color>";
                        current_buffer.push_back(current_line.str());
                        // TODO: Textify pre_flags to provide a bit more information.
                        // Example: First step of dig pit could say something about
                        // requiring diggable ground.
                        current_line.str("");
                        if (current_con->pre_terrain != "") {
                            std::string require_string;
                            if (current_con->pre_is_furniture) {
                                require_string = furnmap[current_con->pre_terrain].name;
                            } else {
                                require_string = termap[current_con->pre_terrain].name;
                            }
                            current_line << "<color_" << string_from_color(color_stage) << ">" << string_format(_("Requires: %s"), require_string.c_str()) << "</color>";
                            std::vector<std::string> folded_result_string = foldstring(current_line.str(), available_window_width);
                            current_buffer.insert(current_buffer.end(),folded_result_string.begin(),folded_result_string.end());
                        }
                        // get pre-folded versions of the rest of the construction project to be displayed later

                        // get time needed
                        std::vector<std::string> folded_time = current_con->get_folded_time_string(available_window_width);
                        current_buffer.insert(current_buffer.end(), folded_time.begin(), folded_time.end());

                        std::vector<std::string> folded_tools = current_con->requirements.get_folded_tools_list(available_window_width, color_stage, total_inv);
                        current_buffer.insert(current_buffer.end(), folded_tools.begin(),folded_tools.end());

                        std::vector<std::string> folded_components = current_con->requirements.get_folded_components_list(available_window_width, color_stage, total_inv);
                        current_buffer.insert(current_buffer.end(), folded_components.begin(),folded_components.end());

                        construct_buffers.push_back(current_buffer);
                    }

                    //determine where the printing starts for each project, so it can be scrolled to those points
                    size_t current_buffer_location = 0;
                    for(size_t i = 0; i < construct_buffers.size(); i++ ){
                        construct_buffer_breakpoints.push_back(static_cast<int>(current_buffer_location));
                        full_construct_buffer.insert(full_construct_buffer.end(), construct_buffers[i].begin(), construct_buffers[i].end());

                        //handle text too large for one screen
                        if(construct_buffers[i].size() > static_cast<size_t>(available_buffer_height)){
                            construct_buffer_breakpoints.push_back(static_cast<int>(current_buffer_location + static_cast<size_t>(available_buffer_height)));
                        }
                        current_buffer_location += construct_buffers[i].size();
                        if(i < construct_buffers.size() - 1){
                            full_construct_buffer.push_back(std::string(""));
                            current_buffer_location++;
                        }
                    }
                    total_project_breakpoints = static_cast<int>(construct_buffer_breakpoints.size());
                }
                if(current_construct_breakpoint > 0){
                    // Print previous stage indicator if breakpoint is past the beginning
                    mvwprintz(w_con, 2, 31, c_white, _("^ [P]revious stage(s)"));
                }
                if(static_cast<size_t>(construct_buffer_breakpoints[current_construct_breakpoint] + available_buffer_height) < full_construct_buffer.size()){
                    // Print next stage indicator if more breakpoints are remaining after screen height
                    mvwprintz(w_con, iMaxY - 4, 31, c_white, _("v [N]ext stage(s)"));
                }
                // Leave room for above/below indicators
                int ypos = 3;
                nc_color stored_color = color_stage;
                for(size_t i = static_cast<size_t>(construct_buffer_breakpoints[current_construct_breakpoint]); i < full_construct_buffer.size(); i++){
                    //the value of 3 is from leaving room at the top of window
                    if(ypos > available_buffer_height + 3){
                        break;
                    }
                    print_colored_text(w_con, ypos++, 31, stored_color, color_stage, full_construct_buffer[i]);
                }
            }
        } // Finished updating

        //Draw Scrollbar.
        //Doing it here lets us refresh the entire window all at once.
        draw_scrollbar(w_con, select, iMaxY - 4, constructs.size(), 3);

        const std::string action = ctxt.handle_input();
        const long raw_input_char = ctxt.get_raw_input().get_first_input();

        if (action == "DOWN") {
            update_info = true;
            if (select < (int)constructs.size() - 1) {
                select++;
            } else {
                select = 0;
            }
        } else if (action == "UP") {
            update_info = true;
            if (select > 0) {
                select--;
            } else {
                select = constructs.size() - 1;
            }
        } else if (action == "LEFT") {
            update_info = true;
            update_cat = true;
            select = 0;
            tabindex--;
            if (tabindex < 0) {
                tabindex = tabcount - 1;
            }
        } else if (action == "RIGHT") {
            update_info = true;
            update_cat = true;
            select = 0;
            tabindex = (tabindex + 1) % tabcount;
        } else if (action == "PAGE_DOWN") {
            update_info = true;
            select += 15;
            if ( select > (int)constructs.size() - 1 ) {
                select = constructs.size() - 1;
            }
        } else if (action == "PAGE_UP") {
            update_info = true;
            select -= 15;
            if (select < 0) {
                select = 0;
            }
        } else if (action == "SCROLL_STAGE_UP") {
            update_info = true;
            if(current_construct_breakpoint > 0){
                current_construct_breakpoint--;
            }
            if(current_construct_breakpoint < 0){
                current_construct_breakpoint = 0;
            }
        } else if (action == "SCROLL_STAGE_DOWN") {
            update_info = true;
            if(current_construct_breakpoint < total_project_breakpoints - 1){
                current_construct_breakpoint++;
            }
            if(current_construct_breakpoint >= total_project_breakpoints){
                current_construct_breakpoint = total_project_breakpoints - 1;
            }
        } else if (action == "QUIT") {
            exit = true;
        } else if (action == "HELP_KEYBINDINGS") {
            hotkeys = ctxt.get_available_single_char_hotkeys();
        } else if (action == "TOGGLE_UNAVAILABLE_CONSTRUCTIONS") {
            update_info = true;
            update_cat = true;
            hide_unconstructable = !hide_unconstructable;
            select = 0;
            offset = 0;
            load_available_constructions( available, cat_available, hide_unconstructable );
        } else if (action == "ANY_INPUT" || action == "CONFIRM") {
            if (action == "CONFIRM") {
                chosen = select;
            } else {
                // Get the index corresponding to the key pressed.
                chosen = hotkeys.find_first_of(static_cast<char>(raw_input_char));
                if( chosen == (int)std::string::npos ) {
                    continue;
                }
            }
            if (chosen < (int)constructs.size()) {
                if (player_can_build(g->u, total_inv, constructs[chosen])) {
                    place_construction(constructs[chosen]);
                    exit = true;
                } else {
                    popup(_("You can't build that!"));
                    select = chosen;
                    for (int i = 1; i < iMaxY - 1; i++) {
                        mvwputch(w_con, i, 30, c_ltgray, LINE_XOXO);
                    }
                    update_info = true;
                }
            }
        }
    } while (!exit);

    w_con_ptr.reset();
    g->refresh_all();
}

bool player_can_build(player &p, const inventory &pinv, const std::string &desc)
{
    // check all with the same desc to see if player can build any
    std::vector<construction *> cons = constructions_by_desc(desc);
    for( auto &con : cons ) {
        if( player_can_build( p, pinv, con ) ) {
            return true;
        }
    }
    return false;
}

bool player_can_build(player &p, const inventory &pinv, construction const *con)
{
    if (p.skillLevel(con->skill) < con->difficulty) {
        return false;
    }
    return con->requirements.can_make_with_inventory(pinv);
}

bool can_construct( const std::string &desc )
{
    // check all with the same desc to see if player can build any
    std::vector<construction *> cons = constructions_by_desc(desc);
    for( auto &con : cons ) {
        if( can_construct( con ) ) {
            return true;
        }
    }
    return false;
}

bool can_construct(construction const *con, int x, int y)
{
    // see if the special pre-function checks out
    bool place_okay = con->pre_special(point(x, y));
    // see if the terrain type checks out
    if (!con->pre_terrain.empty()) {
        if (con->pre_is_furniture) {
            furn_id f = furnmap[con->pre_terrain].loadid;
            place_okay &= (g->m.furn(x, y) == f);
        } else {
            ter_id t = termap[con->pre_terrain].loadid;
            place_okay &= (g->m.ter(x, y) == t);
        }
    }
    // see if the flags check out
    place_okay &= std::all_of(begin(con->pre_flags), end(con->pre_flags),
        [&](std::string const& flag) { return g->m.has_flag(flag, x, y); });

    // make sure the construction would actually do something
    if (!con->post_terrain.empty()) {
        if (con->post_is_furniture) {
            furn_id f = furnmap[con->post_terrain].loadid;
            place_okay &= (g->m.furn(x, y) != f);
        } else {
            ter_id t = termap[con->post_terrain].loadid;
            place_okay &= (g->m.ter(x, y) != t);
        }
    }
    return place_okay;
}

bool can_construct(construction const *con)
{
    for (int x = g->u.posx() - 1; x <= g->u.posx() + 1; x++) {
        for (int y = g->u.posy() - 1; y <= g->u.posy() + 1; y++) {
            if (x == g->u.posx() && y == g->u.posy()) {
                y++;
            }
            if (can_construct(con, x, y)) {
                return true;
            }
        }
    }
    return false;
}

void place_construction(const std::string &desc)
{
    g->refresh_all();
    const inventory &total_inv = g->u.crafting_inventory();

    std::vector<construction *> cons = constructions_by_desc(desc);
    std::map<point, construction *> valid;
    for (int x = g->u.posx() - 1; x <= g->u.posx() + 1; x++) {
        for (int y = g->u.posy() - 1; y <= g->u.posy() + 1; y++) {
            if (x == g->u.posx() && y == g->u.posy()) {
                y++;
            }
            for( auto &con : cons ) {
                if( can_construct( con, x, y ) && player_can_build( g->u, total_inv, con ) ) {
                    valid[point( x, y )] = con;
                }
            }
        }
    }

    for( auto &elem : valid ) {
        int x = elem.first.x, y = elem.first.y;
        g->m.drawsq(g->w_terrain, g->u, x, y, true, false, g->u.posx() + g->u.view_offset_x, g->u.posy() + g->u.view_offset_y);
    }
    wrefresh(g->w_terrain);

    int dirx, diry;
    if (!choose_adjacent(_("Construct where?"), dirx, diry)) {
        return;
    }

    point choice(dirx, diry);
    if (valid.find(choice) == valid.end()) {
        add_msg(m_info, _("You cannot build there!"));
        return;
    }

    construction *con = valid[choice];
    g->u.assign_activity(ACT_BUILD, con->time, con->id);
    g->u.activity.placement = choice;
}

void complete_construction()
{
    construction *built = &constructions[g->u.activity.index];

    g->u.practice( built->skill, std::max(built->difficulty, 1) * 10,
                   (int)(built->difficulty * 1.25) );
    for (const auto &it : built->requirements.components) {
        // Tried issuing rope for WEB_ROPE here.  Didn't arrive in time for the
        // gear check.  Ultimately just coded a bypass in crafting.cpp.
        if (!it.empty()) {
            g->u.consume_items(it);
        }
    }

    // Make the terrain change
    int terx = g->u.activity.placement.x, tery = g->u.activity.placement.y;
    if (built->post_terrain != "") {
        if (built->post_is_furniture) {
            g->m.furn_set(terx, tery, built->post_terrain);
        } else {
            g->m.ter_set(terx, tery, built->post_terrain);
        }
    }

    // clear the activity
    g->u.activity.type = ACT_NULL;

    // This comes after clearing the activity, in case the function interrupts
    // activities
    built->post_special(point(terx, tery));
}

bool construct::check_empty(point p)
{
    return (g->m.has_flag("FLAT", p.x, p.y) && !g->m.has_furn(p.x, p.y) &&
            g->is_empty(p.x, p.y) && g->m.tr_at(p.x, p.y) == tr_null &&
            g->m.i_at(p.x, p.y).empty() && g->m.veh_at(p.x, p.y) == NULL);
}

bool construct::check_support(point p)
{
    // need two or more orthogonally adjacent supports
    int num_supports = 0;
    if (g->m.move_cost(p.x, p.y) == 0) {
        return false;
    }
    if (g->m.has_flag("SUPPORTS_ROOF", p.x, p.y - 1)) {
        ++num_supports;
    }
    if (g->m.has_flag("SUPPORTS_ROOF", p.x, p.y + 1)) {
        ++num_supports;
    }
    if (g->m.has_flag("SUPPORTS_ROOF", p.x - 1, p.y)) {
        ++num_supports;
    }
    if (g->m.has_flag("SUPPORTS_ROOF", p.x + 1, p.y)) {
        ++num_supports;
    }
    return num_supports >= 2;
}

bool construct::check_deconstruct(point p)
{
    if (g->m.has_furn(p.x, p.y)) {
        return g->m.furn_at(p.x, p.y).deconstruct.can_do;
    }
    // terrain can only be deconstructed when there is no furniture in the way
    return g->m.ter_at(p.x, p.y).deconstruct.can_do;
}

bool construct::check_up_OK(point)
{
    // You're not going above +OVERMAP_HEIGHT.
    return (g->levz < OVERMAP_HEIGHT);
}

bool construct::check_down_OK(point)
{
    // You're not going below -OVERMAP_DEPTH.
    return (g->levz > -OVERMAP_DEPTH);
}

void construct::done_tree(point p)
{
    int x = 0, y = 0;
    while (!choose_direction(_("Press a direction for the tree to fall in:"), x, y)) {
        // try again
    }
    x = p.x + x * 3 + rng(-1, 1);
    y = p.y + y * 3 + rng(-1, 1);
    std::vector<point> tree = line_to(p.x, p.y, x, y, rng(1, 8));
    for( auto &elem : tree ) {
        g->m.destroy( elem.x, elem.y );
        g->m.ter_set( elem.x, elem.y, t_trunk );
    }
}

void construct::done_trunk_log(point p)
{
    g->m.spawn_item(p.x, p.y, "log", rng(5, 15), 0, calendar::turn);
}

void construct::done_trunk_plank(point p)
{
    (void)p; //unused
    int num_logs = rng(5, 15);
    for( int i = 0; i < num_logs; ++i ) {
        item tmplog( "log", int(calendar::turn) );
        iuse::cut_log_into_planks( &(g->u), &tmplog);
    }
}

void construct::done_vehicle(point p)
{
    std::string name = string_input_popup(_("Enter new vehicle name:"), 20);
    if(name.empty()) {
        name = _("Car");
    }

    vehicle *veh = g->m.add_vehicle ("none", p.x, p.y, 270, 0, 0);

    if (!veh) {
        debugmsg ("error constructing vehicle");
        return;
    }
    veh->name = name;

    if (g->u.lastconsumed == "hdframe") {
        veh->install_part (0, 0, "hdframe_vertical_2");
    } else if (g->u.lastconsumed == "frame_wood") {
        veh->install_part (0, 0, "frame_wood_vertical_2");
    } else if (g->u.lastconsumed == "xlframe") {
        veh->install_part (0, 0, "xlframe_vertical_2");
    } else if (g->u.lastconsumed == "frame_wood_light") {
        veh->install_part (0, 0, "frame_wood_light_vertical_2");
    } else if (g->u.lastconsumed == "foldframe") {
        veh->install_part (0, 0, "folding_frame");
    } else {
        veh->install_part (0, 0, "frame_vertical_2");
    }

    // Update the vehicle cache immediately,
    // or the vehicle will be invisible for the first couple of turns.
    g->m.update_vehicle_cache(veh, true);
}

void construct::done_deconstruct(point p)
{
    if (g->m.has_furn(p.x, p.y)) {
        furn_t &f = g->m.furn_at(p.x, p.y);
        if (!f.deconstruct.can_do) {
            add_msg(m_info, _("That %s can not be disassembled!"), f.name.c_str());
            return;
        }
        if (f.deconstruct.furn_set.empty()) {
            g->m.furn_set(p.x, p.y, f_null);
        } else {
            g->m.furn_set(p.x, p.y, f.deconstruct.furn_set);
        }
        add_msg(_("You disassemble the %s."), f.name.c_str());
        g->m.spawn_item_list(f.deconstruct.items, p.x, p.y);
        // Hack alert.
        // Signs have cosmetics associated with them on the submap since
        // furniture can't store dynamic data to disk. To prevent writing
        // mysteriously appearing for a sign later built here, remove the
        // writing from the submap.
        g->m.delete_signage(p.x, p.y);
    } else {
        ter_t &t = g->m.ter_at(p.x, p.y);
        if (!t.deconstruct.can_do) {
            add_msg(_("That %s can not be disassembled!"), t.name.c_str());
            return;
        }
        if (t.id == "t_console_broken")  {
            if (g->u.skillLevel("electronics") >= 1) {
                g->u.practice("electronics", 20, 4);
            }
        }
        if (t.id == "t_console")  {
            if (g->u.skillLevel("electronics") >= 1) {
                g->u.practice("electronics", 40, 8);
            }
        }
        g->m.ter_set(p.x, p.y, t.deconstruct.ter_set);
        add_msg(_("You disassemble the %s."), t.name.c_str());
        g->m.spawn_item_list(t.deconstruct.items, p.x, p.y);
    }
}

void construct::done_dig_stair(point p)
{
 tinymap tmpmap;
 // Upper left corner of the current active map (levx/levy) plus half active map width.
 // The player is always in the center tile of that 11x11 square.
 tmpmap.load(g->levx + (MAPSIZE/2), g->levy + (MAPSIZE / 2), g->levz - 1, false, g->cur_om);
 bool danger_lava = false;
 bool danger_open = false;
 const int omtilesz=SEEX * 2;  // KA101's 1337 copy & paste skillz
    real_coords rc( g->m.getabs(p.x % SEEX, p.y % SEEY) );

    point omtile_align_start(
        g->m.getlocal( rc.begin_om_pos() )
    );
    // Smart and perceptive folks can pick up on Bad Stuff Below farther out
    int prox = ( (((g->u.int_cur) + (g->u.per_cur)) / 2) - 8 );
    if (prox <= 0) {
        prox = 1;
    }
  for (int i = omtile_align_start.x; i <= omtile_align_start.x + omtilesz; i++) {
      for (int j = omtile_align_start.y; j <= omtile_align_start.y + omtilesz; j++) {
          if (rl_dist(p.x % SEEX, p.y % SEEY, i, j) <= prox && (tmpmap.ter(i, j) == t_lava)) {
              danger_lava = true;
          }
          // This ought to catch anything that's open-space
          if (rl_dist(p.x % SEEX, p.y % SEEY, i, j) <= prox && (tmpmap.move_cost(i, j) >= 2 )) {
              danger_open = true; // You might not know what's down there!
          }
      }
  }
  if (danger_lava || danger_open) { // Bad Stuff detected.  Are you sure?
      g->m.ter_set(p.x, p.y, t_pit); // You dug down a bit before detecting the problem
      if (danger_lava) {
          if (!(query_yn(_("The rock feels much warmer than normal. Proceed?"))) ) {
              // refund components!
              if (!(g->u.has_trait("WEB_ROPE"))) {
                  item rope("rope_30", 0);
                  g->m.add_item_or_charges(g->u.posx(), g->u.posy(), rope);
              }
              // presuming 2x4 to conserve lumber.
              g->m.spawn_item(g->u.posx(), g->u.posy(),"2x4", 8);
              return;
          }
      }
      if (danger_open) {
          if (!(query_yn(_("As you dig, the rock starts sounding hollow. Proceed?"))) ) {
              // refund components!
              if (!(g->u.has_trait("WEB_ROPE"))) {
                  item rope("rope_30", 0);
                  g->m.add_item_or_charges(g->u.posx(), g->u.posy(), rope);
              }
              // presuming 2x4 to conserve lumber.
              g->m.spawn_item(g->u.posx(), g->u.posy(),"2x4", 8);
              return;
          }
      }
  }
  if (tmpmap.move_cost(p.x % SEEX, p.y % SEEY) == 0) { // Solid rock or a wall.  Safe enough.
      if (g->u.has_trait("PAINRESIST_TROGLO") || g->u.has_trait("STOCKY_TROGLO")) {
          add_msg(_("You strike deeply into the earth."));
          g->u.hunger += 15;
          g->u.fatigue += 20;
          g->u.thirst += 15;
          g->u.mod_pain(8);
      }
      else {
          add_msg(_("You dig a stairway, adding sturdy timbers and a rope for safety."));
          g->u.hunger += 25;
          g->u.fatigue += 30;
          g->u.thirst += 25;
          if (!(g->u.has_trait("NOPAIN"))) {
              add_msg(m_bad, _("You're quite sore from all that work, though."));
              g->u.mod_pain(8); // Backbreaking work, mining!
          }
      }
      g->m.ter_set(p.x, p.y, t_stairs_down); // There's the top half
      // We need to write to submap-local coordinates.
      tmpmap.ter_set(p.x % SEEX, p.y % SEEY, t_stairs_up); // and there's the bottom half.
      tmpmap.save();
   }
   else if (tmpmap.ter(p.x % SEEX, p.y % SEEY) == t_lava) { // Oooooops
      if (g->u.has_trait("PAINRESIST_TROGLO") || g->u.has_trait("STOCKY_TROGLO")) {
          add_msg(m_warning, _("You strike deeply--above a magma flow!"));
          g->u.hunger += 15;
          g->u.fatigue += 20;
          g->u.thirst += 15;
          g->u.mod_pain(4);
      }
      else {
          add_msg(m_warning, _("You just tunneled into lava!"));
          g->u.hunger += 25;
          g->u.fatigue += 30;
          g->u.thirst += 25;
          if (!(g->u.has_trait("NOPAIN"))) {
              g->u.mod_pain(4); // Backbreaking work, mining!
          }
      }
      g->u.add_memorial_log(pgettext("memorial_male", "Dug a shaft into lava."),
                       pgettext("memorial_female", "Dug a shaft into lava."));
      // Now to see if you go swimming.  Same idea as the sinkhole.
      if ( ((g->u.skillLevel("carpentry")) + (g->u.per_cur)) > ((g->u.str_cur) +
          (rng(5,10))) ) {
              add_msg(_("You avoid collapsing the rock underneath you."));
              add_msg(_("Lashing your lumber together, you make a stable platform."));
              g->m.ter_set(p.x, p.y, t_pit);
          }
      else {
          g->m.ter_set(p.x, p.y, t_hole); // Collapse handled here.
          add_msg(_("The rock gives way beneath you!"));
          add_msg(_("Your timbers plummet into the lava!"));
          if (g->u.has_amount("grapnel", 1)) {
              add_msg(_("You desperately throw your grappling hook!"));
              int throwroll = rng(g->u.skillLevel("throw"),
                      g->u.skillLevel("throw") + g->u.str_cur + g->u.dex_cur);
              if (throwroll >= 9) { // Little tougher here than in a sinkhole
              add_msg(_("The grappling hook catches something!"));
              if (rng(g->u.skillLevel("unarmed"),
                      g->u.skillLevel("unarmed") + g->u.str_cur) > 7) {
              // Determine safe places for the character to get pulled to
              std::vector<point> safe;
                  for (int i = p.x - 1; i <= p.x + 1; i++) {
                    for (int j = p.y - 1; j <= p.y + 1; j++) {
                      if (g->m.move_cost(i, j) > 0) {
                          safe.push_back(point(i, j));
                      }
                    }
                  }
                  if (safe.empty()) {
                      add_msg(m_bad, _("There's nowhere to pull yourself to, and you fall!"));
                      g->u.use_amount("grapnel", 1);
                      g->m.spawn_item(g->u.posx() + rng(-1, 1), g->u.posy() + rng(-1, 1), "grapnel");
                      g->vertical_move(-1, true);
                  } else {
                      add_msg(_("You pull yourself to safety!"));
                      int index = rng(0, safe.size() - 1);
                      g->u.setx( safe[index].x );
                      g->u.sety( safe[index].y );
                      g->update_map(&(g->u));
                  }
              } else {
                    add_msg(m_bad, _("You're not strong enough to pull yourself out..."));
                    g->u.moves -= 100;
                    g->u.use_amount("grapnel", 1);
                    g->m.spawn_item(g->u.posx() + rng(-1, 1), g->u.posy() + rng(-1, 1), "grapnel");
                    g->vertical_move(-1, true);
                }
              } else {
                  add_msg(m_bad, _("Your throw misses completely, and you fall into the lava!"));
                  if (one_in((g->u.str_cur + g->u.dex_cur) / 3)) {
                      g->u.use_amount("grapnel", 1);
                      g->m.spawn_item(g->u.posx() + rng(-1, 1), g->u.posy() + rng(-1, 1), "grapnel");
                  }
                g->vertical_move(-1, true);
              }
          } else if (g->u.has_trait("WEB_ROPE")) {
              // There are downsides to using one's own product...
              int webroll = rng(g->u.skillLevel("carpentry"),
                      g->u.skillLevel("carpentry") + g->u.per_cur + g->u.int_cur);
              if (webroll >= 11) {
                  add_msg(_("Luckily, you'd attached a web..."));
                  // Bigger you are, the larger the strain
                  int stickroll = rng(g->u.skillLevel("carpentry"),
                      g->u.skillLevel("carpentry") + g->u.dex_cur - g->u.str_cur);
                  if (stickroll >= 8) {
                      add_msg(_("Your web holds firm!"));
                      if (rng(g->u.skillLevel("unarmed"),
                          g->u.skillLevel("unarmed") + g->u.str_cur) > 7) {
                          // Determine safe places for the character to get pulled to
                          std::vector<point> safe;
                          for (int i = p.x - 1; i <= p.x + 1; i++) {
                            for (int j = p.y - 1; j <= p.y + 1; j++) {
                              if (g->m.move_cost(i, j) > 0) {
                                  safe.push_back(point(i, j));
                              }
                            }
                          }
                          if (safe.empty()) {
                              add_msg(m_bad, _("There's nowhere to pull yourself to, and you fall!"));
                              g->vertical_move(-1, true);
                          } else {
                              add_msg(_("You pull yourself to safety!"));
                              int index = rng(0, safe.size() - 1);
                              g->u.setx( safe[index].x );
                              g->u.sety( safe[index].y );
                              g->update_map(&(g->u));
                          }
                      } else {
                            add_msg(m_bad, _("You're not strong enough to pull yourself out..."));
                            g->u.moves -= 100;
                            g->vertical_move(-1, true);
                        }
                      } else {
                          add_msg(m_bad, _("The sudden strain pulls your web free, and you fall into the lava!"));
                          g->vertical_move(-1, true);
                      }
                  }
          } else {
          // You have a rope because you needed one to construct
          // (You aren't charged it here because you lose it at end/construction)
          add_msg(_("You desperately throw your rope!"));
              int throwroll = rng(g->u.skillLevel("throw"),
                      g->u.skillLevel("throw") + g->u.str_cur + g->u.dex_cur);
              if (throwroll >= 11) { // No hook, so good luck with that
              add_msg(_("The rope snags and holds!"));
              if (rng(g->u.skillLevel("unarmed"),
                      g->u.skillLevel("unarmed") + g->u.str_cur) > 7) {
              // Determine safe places for the character to get pulled to
              std::vector<point> safe;
                  for (int i = p.x - 1; i <= p.x + 1; i++) {
                    for (int j = p.y - 1; j <= p.y + 1; j++) {
                      if (g->m.move_cost(i, j) > 0) {
                          safe.push_back(point(i, j));
                      }
                    }
                  }
                  if (safe.empty()) {
                      add_msg(m_bad, _("There's nowhere to pull yourself to, and you fall!"));
                      g->m.spawn_item(g->u.posx() + rng(-1, 1), g->u.posy() + rng(-1, 1), "rope_30");
                      g->vertical_move(-1, true);
                  } else {
                      add_msg(_("You pull yourself to safety!"));
                      add_msg(_("The rope gives way and plummets, just as you escape."));
                      int index = rng(0, safe.size() - 1);
                      g->u.setx( safe[index].x );
                      g->u.sety( safe[index].y );
                      g->update_map(&(g->u));
                  }
              } else {
                    add_msg(m_bad, _("You're not strong enough to pull yourself out..."));
                    g->u.moves -= 100;
                    g->m.spawn_item(g->u.posx() + rng(-1, 1), g->u.posy() + rng(-1, 1), "rope_30");
                    g->vertical_move(-1, true);
                }
              } else {
                  add_msg(m_bad, _("Your throw misses completely, and you fall into the lava!"));
                  if (one_in((g->u.str_cur + g->u.dex_cur) / 3)) {
                      g->m.spawn_item(g->u.posx() + rng(-1, 1), g->u.posy() + rng(-1, 1), "rope_30");
                  }
                g->vertical_move(-1, true);
              }
          }
      }
   }
   else if (tmpmap.move_cost(p.x % SEEX, p.y % SEEY) >= 2) { // Empty non-lava terrain.
      if (g->u.has_trait("PAINRESIST_TROGLO") || g->u.has_trait("STOCKY_TROGLO")) {
          add_msg(_("You strike deeply into the earth, and break into open space."));
          g->u.hunger += 10; // Less heavy work, but making the ladder's still fatiguing
          g->u.fatigue += 20;
          g->u.thirst += 10;
          g->u.mod_pain(4);
      }
      else {
          add_msg(_("You dig into a preexisting space, and improvise a ladder."));
          g->u.hunger += 20;
          g->u.fatigue += 30;
          g->u.thirst += 20;
          if (!(g->u.has_trait("NOPAIN"))) {
              add_msg(m_bad, _("You're quite sore from all that work, though."));
              g->u.mod_pain(4); // Backbreaking work, mining!
          }
      }
      g->m.ter_set(p.x, p.y, t_stairs_down); // There's the top half
      // Again, need to use submap-local coordinates.
      tmpmap.ter_set(p.x % SEEX, p.y % SEEY, t_ladder_up); // and there's the bottom half.
      // And save to the center coordinate of the current active map.
      tmpmap.save();
   }
}

void construct::done_mine_downstair(point p)
{
 tinymap tmpmap;
 // Upper left corner of the current active map (levx/levy) plus half active map width.
 // The player is always in the center tile of that 11x11 square.
 tmpmap.load(g->levx + (MAPSIZE/2), g->levy + (MAPSIZE / 2), g->levz - 1, false, g->cur_om);
 bool danger_lava = false;
 bool danger_open = false;
 const int omtilesz=SEEX * 2;  // KA101's 1337 copy & paste skillz
    real_coords rc( g->m.getabs(p.x % SEEX, p.y % SEEY) );

    point omtile_align_start(
        g->m.getlocal( rc.begin_om_pos() )
    );
    // Smart and perceptive folks can pick up on Bad Stuff Below farther out
    // Tougher with the noisy J-Hammer though
    int prox = ( (((g->u.int_cur) + (g->u.per_cur)) / 2) - 10 );
    if (prox <= 0) {
        prox = 1;
    }
  for (int i = omtile_align_start.x; i <= omtile_align_start.x + omtilesz; i++) {
      for (int j = omtile_align_start.y; j <= omtile_align_start.y + omtilesz; j++) {
          if (rl_dist(p.x % SEEX, p.y % SEEY, i, j) <= prox && (tmpmap.ter(i, j) == t_lava)) {
              danger_lava = true;
          }
          // This ought to catch anything that's open-space
          if (rl_dist(p.x % SEEX, p.y % SEEY, i, j) <= prox && (tmpmap.move_cost(i, j) >= 2 )) {
              danger_open = true; // You might not know what's down there!
          }
      }
  }
  if (danger_lava || danger_open) { // Bad Stuff detected.  Are you sure?
      g->m.ter_set(p.x, p.y, t_pit); // You dug down a bit before detecting the problem
      if (danger_lava) {
          if (!(query_yn(_("The rock feels much warmer than normal. Proceed?"))) ) {
              // refund components!
              if (!(g->u.has_trait("WEB_ROPE"))) {
                  item rope("rope_30", 0);
                  g->m.add_item_or_charges(g->u.posx(), g->u.posy(), rope);
              }
              // presuming 2x4 to conserve lumber.
              g->m.spawn_item(g->u.posx(), g->u.posy(),"2x4", 12);
              return;
          }
      }
      if (danger_open) {
          if (!(query_yn(_("As you dig, the rock starts sounding hollow. Proceed?"))) ) {
              // refund components!
              if (!(g->u.has_trait("WEB_ROPE"))) {
                  item rope("rope_30", 0);
                  g->m.add_item_or_charges(g->u.posx(), g->u.posy(), rope);
              }
              // presuming 2x4 to conserve lumber.
              g->m.spawn_item(g->u.posx(), g->u.posy(),"2x4", 12);
              return;
          }
      }
  }
  if (tmpmap.move_cost(p.x % SEEX, p.y % SEEY) == 0) { // Solid rock or a wall.  Safe enough.
      if (g->u.has_trait("PAINRESIST_TROGLO") || g->u.has_trait("STOCKY_TROGLO")) {
          add_msg(_("You delve ever deeper into the earth."));
          g->u.hunger += 25;
          g->u.fatigue += 30;
          g->u.thirst += 25;
          g->u.mod_pain(10); // NOPAIN is a Prototype trait so shouldn't be present here
      }
      else {
          add_msg(_("You drill out a passage, heading deeper underground."));
          g->u.hunger += 35;
          g->u.fatigue += 40;
          g->u.thirst += 35;
          if (!(g->u.has_trait("NOPAIN"))) {
              add_msg(m_bad, _("You're quite sore from all that work."));
              g->u.mod_pain(10); // Backbreaking work, mining!
          }
      }
      g->m.ter_set(p.x, p.y, t_stairs_down); // There's the top half
      // We need to write to submap-local coordinates.
      tmpmap.ter_set(p.x % SEEX, p.y % SEEY, t_stairs_up); // and there's the bottom half.
      tmpmap.save();
   }
   else if (tmpmap.ter(p.x % SEEX, p.y % SEEY) == t_lava) { // Oooooops
      if (g->u.has_trait("PAINRESIST_TROGLO") || g->u.has_trait("STOCKY_TROGLO")) {
          add_msg(m_warning, _("You delve down directly above a magma flow!"));
          g->u.hunger += 25;
          g->u.fatigue += 30;
          g->u.thirst += 25;
          g->u.mod_pain(4);
      }
      else {
          add_msg(m_warning, _("You just mined into lava!"));
          g->u.hunger += 35;
          g->u.fatigue += 40;
          g->u.thirst += 35;
          if (!(g->u.has_trait("NOPAIN"))) {
              g->u.mod_pain(4);
          }
      }
      g->u.add_memorial_log(pgettext("memorial_male", "Mined into lava."),
                       pgettext("memorial_female", "Mined into lava."));
      // Now to see if you go swimming.  Same idea as the sinkhole.
      if ( ((g->u.skillLevel("carpentry")) + (g->u.per_cur)) > ((g->u.str_cur) +
          (rng(5,10))) ) {
              add_msg(_("You avoid collapsing the rock underneath you."));
              add_msg(_("Lashing your lumber together, you make a stable platform."));
              g->m.ter_set(p.x, p.y, t_pit);
          }
      else {
          g->m.ter_set(p.x, p.y, t_hole); // Collapse handled here.
          add_msg(_("The rock gives way beneath you!"));
          add_msg(_("Your timbers plummet into the lava!"));
          if (g->u.has_amount("grapnel", 1)) {
              add_msg(_("You desperately throw your grappling hook!"));
              int throwroll = rng(g->u.skillLevel("throw"),
                      g->u.skillLevel("throw") + g->u.str_cur + g->u.dex_cur);
              if (throwroll >= 9) { // Little tougher here than in a sinkhole
              add_msg(_("The grappling hook catches something!"));
              if (rng(g->u.skillLevel("unarmed"),
                      g->u.skillLevel("unarmed") + g->u.str_cur) > 7) {
              // Determine safe places for the character to get pulled to
              std::vector<point> safe;
                  for (int i = p.x - 1; i <= p.x + 1; i++) {
                    for (int j = p.y - 1; j <= p.y + 1; j++) {
                      if (g->m.move_cost(i, j) > 0) {
                          safe.push_back(point(i, j));
                      }
                    }
                  }
                  if (safe.empty()) {
                      add_msg(m_bad, _("There's nowhere to pull yourself to, and you fall!"));
                      g->u.use_amount("grapnel", 1);
                      g->m.spawn_item(g->u.posx() + rng(-1, 1), g->u.posy() + rng(-1, 1), "grapnel");
                      g->vertical_move(-1, true);
                  } else {
                      add_msg(_("You pull yourself to safety!"));
                      int index = rng(0, safe.size() - 1);
                      g->u.setx( safe[index].x );
                      g->u.sety( safe[index].y );
                      g->update_map(&(g->u));
                  }
              } else {
                    add_msg(m_bad, _("You're not strong enough to pull yourself out..."));
                    g->u.moves -= 100;
                    g->u.use_amount("grapnel", 1);
                    g->m.spawn_item(g->u.posx() + rng(-1, 1), g->u.posy() + rng(-1, 1), "grapnel");
                    g->vertical_move(-1, true);
                }
              } else {
                  add_msg(m_bad, _("Your throw misses completely, and you fall into the lava!"));
                  if (one_in((g->u.str_cur + g->u.dex_cur) / 3)) {
                      g->u.use_amount("grapnel", 1);
                      g->m.spawn_item(g->u.posx() + rng(-1, 1), g->u.posy() + rng(-1, 1), "grapnel");
                  }
                g->vertical_move(-1, true);
              }
          } else if (g->u.has_trait("WEB_ROPE")) {
              // There are downsides to using one's own product...
              int webroll = rng(g->u.skillLevel("carpentry"),
                      g->u.skillLevel("carpentry") + g->u.per_cur + g->u.int_cur);
              if (webroll >= 11) {
                  add_msg(_("Luckily, you'd attached a web..."));
                  // Bigger you are, the larger the strain
                  int stickroll = rng(g->u.skillLevel("carpentry"),
                      g->u.skillLevel("carpentry") + g->u.dex_cur - g->u.str_cur);
                  if (stickroll >= 8) {
                      add_msg(_("Your web holds firm!"));
                      if (rng(g->u.skillLevel("unarmed"),
                          g->u.skillLevel("unarmed") + g->u.str_cur) > 7) {
                          // Determine safe places for the character to get pulled to
                          std::vector<point> safe;
                          for (int i = p.x - 1; i <= p.x + 1; i++) {
                            for (int j = p.y - 1; j <= p.y + 1; j++) {
                              if (g->m.move_cost(i, j) > 0) {
                                  safe.push_back(point(i, j));
                              }
                            }
                          }
                          if (safe.empty()) {
                              add_msg(m_bad, _("There's nowhere to pull yourself to, and you fall!"));
                              g->vertical_move(-1, true);
                          } else {
                              add_msg(_("You pull yourself to safety!"));
                              int index = rng(0, safe.size() - 1);
                              g->u.setx( safe[index].x );
                              g->u.sety( safe[index].y );
                              g->update_map(&(g->u));
                          }
                      } else {
                            add_msg(m_bad, _("You're not strong enough to pull yourself out..."));
                            g->u.moves -= 100;
                            g->vertical_move(-1, true);
                        }
                      } else {
                          add_msg(m_bad, _("The sudden strain pulls your web free, and you fall into the lava!"));
                          g->vertical_move(-1, true);
                      }
                  }
          } else {
          // You have a rope because you needed one to construct
          // (You aren't charged it here because you lose it at end/construction)
          add_msg(_("You desperately throw your rope!"));
              int throwroll = rng(g->u.skillLevel("throw"),
                      g->u.skillLevel("throw") + g->u.str_cur + g->u.dex_cur);
              if (throwroll >= 11) { // No hook, so good luck with that
              add_msg(_("The rope snags and holds!"));
              if (rng(g->u.skillLevel("unarmed"),
                      g->u.skillLevel("unarmed") + g->u.str_cur) > 7) {
              // Determine safe places for the character to get pulled to
              std::vector<point> safe;
                  for (int i = p.x - 1; i <= p.x + 1; i++) {
                    for (int j = p.y - 1; j <= p.y + 1; j++) {
                      if (g->m.move_cost(i, j) > 0) {
                          safe.push_back(point(i, j));
                      }
                    }
                  }
                  if (safe.empty()) {
                      add_msg(m_bad, _("There's nowhere to pull yourself to, and you fall!"));
                      g->m.spawn_item(g->u.posx() + rng(-1, 1), g->u.posy() + rng(-1, 1), "rope_30");
                      g->vertical_move(-1, true);
                  } else {
                      add_msg(_("You pull yourself to safety!"));
                      add_msg(_("The rope gives way and plummets, just as you escape."));
                      int index = rng(0, safe.size() - 1);
                      g->u.setx( safe[index].x );
                      g->u.sety( safe[index].y );
                      g->update_map(&(g->u));
                  }
              } else {
                    add_msg(m_bad, _("You're not strong enough to pull yourself out..."));
                    g->u.moves -= 100;
                    g->m.spawn_item(g->u.posx() + rng(-1, 1), g->u.posy() + rng(-1, 1), "rope_30");
                    g->vertical_move(-1, true);
                }
              } else {
                  add_msg(m_bad, _("Your throw misses completely, and you fall into the lava!"));
                  if (one_in((g->u.str_cur + g->u.dex_cur) / 3)) {
                      g->m.spawn_item(g->u.posx() + rng(-1, 1), g->u.posy() + rng(-1, 1), "rope_30");
                  }
                g->vertical_move(-1, true);
              }
          }
      }
   }
   else if (tmpmap.move_cost(p.x % SEEX, p.y % SEEY) >= 2) { // Empty non-lava terrain.
      if (g->u.has_trait("PAINRESIST_TROGLO") || g->u.has_trait("STOCKY_TROGLO")) {
          add_msg(_("You delve ever deeper into the earth, and break into open space."));
          g->u.hunger += 20; // Less heavy work, but making the ladder's still fatiguing
          g->u.fatigue += 30;
          g->u.thirst += 20;
          g->u.mod_pain(4);
      }
      else {
          add_msg(_("You mine into a preexisting space, and improvise a ladder."));
          g->u.hunger += 30;
          g->u.fatigue += 40;
          g->u.thirst += 30;
          if (!(g->u.has_trait("NOPAIN"))) {
              add_msg(m_bad, _("You're quite sore from all that work."));
              g->u.mod_pain(4);
          }
      }
      g->m.ter_set(p.x, p.y, t_stairs_down); // There's the top half
      // Again, need to use submap-local coordinates.
      tmpmap.ter_set(p.x % SEEX, p.y % SEEY, t_ladder_up); // and there's the bottom half.
      // And save to the center coordinate of the current active map.
      tmpmap.save();
   }
}

void construct::done_mine_upstair(point p)
{
 tinymap tmpmap;
 // Upper left corner of the current active map (levx/levy) plus half active map width.
 // The player is always in the center tile of that 11x11 square.
 tmpmap.load(g->levx + (MAPSIZE/2), g->levy + (MAPSIZE / 2), g->levz + 1, false, g->cur_om);
 bool danger_lava = false;
 bool danger_open = false;
 bool danger_liquid = false;
 const int omtilesz=SEEX * 2;  // KA101's 1337 copy & paste skillz
    real_coords rc( g->m.getabs(p.x % SEEX, p.y % SEEY) );

    point omtile_align_start(
        g->m.getlocal( rc.begin_om_pos() )
    );
    // Smart and perceptive folks can pick up on Bad Stuff Above farther out
    // Tougher with the noisy J-Hammer though
    int prox = ( (((g->u.int_cur) + (g->u.per_cur)) / 2) - 10 );
    if (prox <= 0) {
        prox = 1;
    }
  for (int i = omtile_align_start.x; i <= omtile_align_start.x + omtilesz; i++) {
      for (int j = omtile_align_start.y; j <= omtile_align_start.y + omtilesz; j++) {
          if (rl_dist(p.x % SEEX, p.y % SEEY, i, j) <= prox && (tmpmap.ter(i, j) == t_lava)) {
              danger_lava = true;
          }
          // This ought to catch anything that's open-space
          if (rl_dist(p.x % SEEX, p.y % SEEY, i, j) <= prox && (tmpmap.move_cost(i, j) >= 2 )) {
              danger_open = true; // You might not know what's up there!
          }
          // Coming up into a river or sewer line could ruin your whole day!
          if (rl_dist(p.x % SEEX, p.y % SEEY, i, j) <= prox && ( (tmpmap.ter(i, j) == t_water_sh) ||
          (tmpmap.ter(i, j) == t_sewage) || (tmpmap.ter(i, j) == t_water_dp) ||
          (tmpmap.ter(i, j) == t_water_pool) ) ) {
              danger_liquid = true;
          }
      }
  }
  if (danger_lava || danger_open || danger_liquid) { // Bad Stuff detected.  Are you sure?
      g->m.ter_set(p.x, p.y, t_rock_floor); // You dug a bit before discovering the problem
      if (danger_lava) {
          add_msg(m_warning, _("The rock overhead feels hot.  You decide *not* to mine magma."));
          // refund components!
          if (!(g->u.has_trait("WEB_ROPE"))) {
              item rope("rope_30", 0);
              g->m.add_item_or_charges(g->u.posx(), g->u.posy(), rope);
          }
          // presuming 2x4 to conserve lumber.
          g->m.spawn_item(g->u.posx(), g->u.posy(),"2x4", 12);
          return;
      }
      if (danger_open) {
          if (!(query_yn(_("As you dig, the rock starts sounding hollow. Proceed?"))) ) {
              // refund components!
              if (!(g->u.has_trait("WEB_ROPE"))) {
                  item rope("rope_30", 0);
                  g->m.add_item_or_charges(g->u.posx(), g->u.posy(), rope);
              }
              // presuming 2x4 to conserve lumber.
              g->m.spawn_item(g->u.posx(), g->u.posy(),"2x4", 12);
              return;
          }
      }
      if (danger_liquid) {
          add_msg(m_warning, _("The rock above is rather damp.  You decide *not* to mine water."));
          // refund components!
          if (!(g->u.has_trait("WEB_ROPE"))) {
              item rope("rope_30", 0);
              g->m.add_item_or_charges(g->u.posx(), g->u.posy(), rope);
          }
          // presuming 2x4 to conserve lumber.
          g->m.spawn_item(g->u.posx(), g->u.posy(),"2x4", 12);
          return;
      }
  }
  if (tmpmap.move_cost(p.x % SEEX, p.y % SEEY) == 0) { // Solid rock or a wall.  Safe enough.
      if (g->u.has_trait("PAINRESIST_TROGLO") || g->u.has_trait("STOCKY_TROGLO")) {
          add_msg(_("You carve upward and breach open a space."));
          g->u.hunger += 35;
          g->u.fatigue += 40;
          g->u.thirst += 35;
          g->u.mod_pain(15); // NOPAIN is a THRESH_MEDICAL trait so shouldn't be present here
      }
      else {
          add_msg(_("You drill out a passage, heading for the surface."));
          g->u.hunger += 45;
          g->u.fatigue += 50;
          g->u.thirst += 45;
          if (!(g->u.has_trait("NOPAIN"))) {
              add_msg(m_bad, _("You're quite sore from all that work."));
              g->u.mod_pain(15); // Backbreaking work, mining!
          }
      }
      g->m.ter_set(p.x, p.y, t_stairs_up); // There's the bottom half
      // We need to write to submap-local coordinates.
      tmpmap.ter_set(p.x % SEEX, p.y % SEEY, t_stairs_down); // and there's the top half.
      tmpmap.save();
   }
   else if (tmpmap.move_cost(p.x % SEEX, p.y % SEEY) >= 2) { // Empty non-lava terrain.
      if (g->u.has_trait("PAINRESIST_TROGLO") || g->u.has_trait("STOCKY_TROGLO")) {
          add_msg(_("You carve upward, and break into open space."));
          g->u.hunger += 30; // Tougher to go up than down.
          g->u.fatigue += 40;
          g->u.thirst += 30;
          g->u.mod_pain(5);
      }
      else {
          add_msg(_("You drill up into a preexisting space."));
          g->u.hunger += 40;
          g->u.fatigue += 50;
          g->u.thirst += 40;
          if (!(g->u.has_trait("NOPAIN"))) {
              add_msg(m_bad, _("You're quite sore from all that work."));
              g->u.mod_pain(5);
          }
      }
      g->m.ter_set(p.x, p.y, t_stairs_up); // There's the bottom half
      // Again, need to use submap-local coordinates.
      tmpmap.ter_set(p.x % SEEX, p.y % SEEY, t_stairs_down); // and there's the top half.
      // And save to the center coordinate of the current active map.
      tmpmap.save();
   }
}

void load_construction(JsonObject &jo)
{
    construction con;

    con.description = _(jo.get_string("description").c_str());
    con.skill = jo.get_string("skill", "carpentry");
    con.difficulty = jo.get_int("difficulty");
    con.category = jo.get_string("category", "OTHER");
    con.requirements.load(jo);
    // constructions use different time units in json, this makes it compatible
    // with recipes/requirements, TODO: should be changed in json
    con.time = jo.get_int("time") * 1000;

    con.pre_terrain = jo.get_string("pre_terrain", "");
    if (con.pre_terrain.size() > 1
        && con.pre_terrain[0] == 'f'
        && con.pre_terrain[1] == '_') {
        con.pre_is_furniture = true;
    } else {
        con.pre_is_furniture = false;
    }

    con.post_terrain = jo.get_string("post_terrain", "");
    if (con.post_terrain.size() > 1
        && con.post_terrain[0] == 'f'
        && con.post_terrain[1] == '_') {
        con.post_is_furniture = true;
    } else {
        con.post_is_furniture = false;
    }

    con.pre_flags = jo.get_tags("pre_flags");

    std::string prefunc = jo.get_string("pre_special", "");
    if (prefunc == "check_empty") {
        con.pre_special = &construct::check_empty;
    } else if (prefunc == "check_support") {
        con.pre_special = &construct::check_support;
    } else if (prefunc == "check_deconstruct") {
        con.pre_special = &construct::check_deconstruct;
    } else if (prefunc == "check_up_OK") {
        con.pre_special = &construct::check_up_OK;
    } else if (prefunc == "check_down_OK") {
        con.pre_special = &construct::check_down_OK;
    } else {
        if (prefunc != "") {
            debugmsg("Unknown pre_special function: %s", prefunc.c_str());
        }
        con.pre_special = &construct::check_nothing;
    }

    std::string postfunc = jo.get_string("post_special", "");
    if (postfunc == "done_tree") {
        con.post_special = &construct::done_tree;
    } else if (postfunc == "done_trunk_log") {
        con.post_special = &construct::done_trunk_log;
    } else if (postfunc == "done_trunk_plank") {
        con.post_special = &construct::done_trunk_plank;
    } else if (postfunc == "done_vehicle") {
        con.post_special = &construct::done_vehicle;
    } else if (postfunc == "done_deconstruct") {
        con.post_special = &construct::done_deconstruct;
    } else if (postfunc == "done_dig_stair") {
        con.post_special = &construct::done_dig_stair;
    } else if (postfunc == "done_mine_downstair") {
        con.post_special = &construct::done_mine_downstair;
    } else if (postfunc == "done_mine_upstair") {
        con.post_special = &construct::done_mine_upstair;
    } else {
        if (postfunc != "") {
            debugmsg("Unknown post_special function: %s", postfunc.c_str());
        }
        con.post_special = &construct::done_nothing;
    }

    con.id = constructions.size();
    constructions.push_back(con);
}

void reset_constructions()
{
    constructions.clear();
}

void check_constructions()
{
    for( auto const &a : constructions) {
        const construction *c = &a;
        const std::string display_name = std::string("construction ") + c->description;
        // Note: print the description as the id is just a generated number,
        // the description can be searched for in the json files.
        if (!c->skill.empty() && Skill::skill(c->skill) == NULL) {
            debugmsg("Unknown skill %s in %s", c->skill.c_str(), display_name.c_str());
        }
        c->requirements.check_consistency(display_name);
        if (!c->pre_terrain.empty() && !c->pre_is_furniture && termap.count(c->pre_terrain) == 0) {
            debugmsg("Unknown pre_terrain (terrain) %s in %s", c->pre_terrain.c_str(), display_name.c_str());
        }
        if (!c->pre_terrain.empty() && c->pre_is_furniture && furnmap.count(c->pre_terrain) == 0) {
            debugmsg("Unknown pre_terrain (furniture) %s in %s", c->pre_terrain.c_str(), display_name.c_str());
        }
        if (!c->post_terrain.empty() && !c->post_is_furniture && termap.count(c->post_terrain) == 0) {
            debugmsg("Unknown post_terrain (terrain) %s in %s", c->post_terrain.c_str(), display_name.c_str());
        }
        if (!c->post_terrain.empty() && c->post_is_furniture && furnmap.count(c->post_terrain) == 0) {
            debugmsg("Unknown post_terrain (furniture) %s in %s", c->post_terrain.c_str(), display_name.c_str());
        }
    }
}

int construction::print_time(WINDOW *w, int ypos, int xpos, int width,
                             nc_color col) const
{
    std::string text = get_time_string();
    return fold_and_print( w, ypos, xpos, width, col, text );
}

std::string construction::get_time_string() const
{
    const int turns = time / 100;
    std::string text;
    if( turns < MINUTES( 1 ) ) {
        const int seconds = std::max( 1, turns * 6 );
        text = string_format( ngettext( "%d second", "%d seconds", seconds ), seconds );
    } else {
        const int minutes = ( turns % HOURS( 1 ) ) / MINUTES( 1 );
        const int hours = turns / HOURS( 1 );
        if( hours == 0 ) {
            text = string_format( ngettext( "%d minute", "%d minutes", minutes ), minutes );
        } else if( minutes == 0 ) {
            text = string_format( ngettext( "%d hour", "%d hours", hours ), hours );
        } else {
            const std::string h = string_format( ngettext( "%d hour", "%d hours", hours ), hours );
            const std::string m = string_format( ngettext( "%d minute", "%d minutes", minutes ), minutes );
            //~ A time duration: first is hours, second is minutes, e.g. "4 hours" "6 minutes"
            text = string_format( _( "%s and %s" ), h.c_str(), m.c_str() );
        }
    }
    text = string_format( _( "Time to complete: %s" ), text.c_str() );
    return text;
}

std::vector<std::string> construction::get_folded_time_string(int width) const
{
    std::string time_text = get_time_string();
    std::vector<std::string> folded_time = foldstring(time_text,width);
    return folded_time;
}<|MERGE_RESOLUTION|>--- conflicted
+++ resolved
@@ -14,17 +14,11 @@
 #include "rng.h"
 
 #include <algorithm>
-<<<<<<< HEAD
+#include <map>
 #include <sstream>
-
-struct construct // Construction functions.
-{
-=======
-#include <map>
 
 // Construction functions.
 namespace construct {
->>>>>>> a2173c27
     // Checks for whether terrain mod can proceed
     bool check_nothing(point) { return true; }
     bool check_empty(point); // tile is empty
