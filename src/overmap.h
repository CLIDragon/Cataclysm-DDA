--- conflicted
+++ resolved
@@ -383,135 +383,6 @@
 
         std::vector<std::shared_ptr<npc>> npcs;
 
-<<<<<<< HEAD
-    bool nullbool = false;
-    point loc{ 0, 0 };
-
-    std::array<map_layer, OVERMAP_LAYERS> layer;
-    std::unordered_map<tripoint, scent_trace> scents;
-
-    regional_settings settings;
-
-    oter_id get_default_terrain( int z ) const;
-
-    // Initialize
-    void init_layers();
-    // open existing overmap, or generate a new one
-    void open( overmap_special_batch &enabled_specials );
- public:
-
-    /**
-     * When monsters despawn during map-shifting they will be added here.
-     * map::spawn_monsters will load them and place them into the reality bubble
-     * (adding it to the creature tracker and putting it onto the map).
-     * This stores each submap worth of monsters in a different bucket of the multimap.
-     */
-    std::unordered_multimap<tripoint, monster> monster_map;
-
-  // parse data in an opened overmap file
-  void unserialize(std::istream &fin);
-  // Parse per-player overmap view data.
-  void unserialize_view(std::istream &fin);
-  // Save data in an opened overmap file
-  void serialize(std::ostream &fin) const;
-  // Save per-player overmap view data.
-  void serialize_view(std::ostream &fin) const;
-  // parse data in an old overmap file
-  void unserialize_legacy(std::istream &fin);
-  void unserialize_view_legacy(std::istream &fin);
- private:
-    void generate( const overmap* north, const overmap* east,
-                   const overmap* south, const overmap* west,
-                   overmap_special_batch &enabled_specials );
-    bool generate_sub( int const z );
-
-    const city &get_nearest_city( const tripoint &p ) const;
-
-    void signal_hordes( const tripoint &p, int sig_power );
-    void process_mongroups();
-    void move_hordes();
-
-    static bool obsolete_terrain( const std::string &ter );
-    void convert_terrain( const std::unordered_map<tripoint, std::string> &needs_conversion );
-
-  // Overall terrain
-  void place_river(point pa, point pb);
-  void place_forest();
-
-  // City Building
-  overmap_special_id pick_random_building_to_place( int town_dist ) const;
-
-  void place_cities();
-  void place_building( const tripoint &p, om_direction::type dir, const city &town );
-
-  void build_city_street( const overmap_connection &connection, const point &p, int cs, om_direction::type dir, const city &town );
-  bool build_lab(int x, int y, int z, int s, std::vector<point> *lab_train_points, const std::string prefix, int train_odds);
-  void build_anthill(int x, int y, int z, int s);
-  void build_acid_anthill(int x, int y, int z, int s);
-  void build_tunnel( int x, int y, int z, int s, om_direction::type dir );
-  bool build_slimepit(int x, int y, int z, int s);
-  void build_mine(int x, int y, int z, int s);
-  void place_rifts(int const z);
-
-    // Connection laying
-    pf::path lay_out_connection( const overmap_connection &connection, const point &source, const point &dest, int z ) const;
-    pf::path lay_out_street( const overmap_connection &connection, const point &source, om_direction::type dir, size_t len ) const;
-
-    void build_connection( const overmap_connection &connection, const pf::path &path, int z );
-    void build_connection( const point &source, const point &dest, int z, const overmap_connection &connection );
-    void connect_closest_points( const std::vector<point> &points, int z, const overmap_connection &connection );
-  // Polishing
-  bool check_ot_type(const std::string &otype, int x, int y, int z) const;
-  bool check_ot_subtype(const std::string &otype, int x, int y, int z) const;
-  void chip_rock(int x, int y, int z);
-
-  void polish_river();
-  void good_river(int x, int y, int z);
-
-  // Returns a vector of permuted coordinates of overmap sectors.
-  // Each sector consists of 12x12 small maps. Coordinates of the sectors are in range [0, 15], [0, 15].
-  // Check OMAPX, OMAPY, and OMSPEC_FREQ to learn actual values.
-  std::vector<point> get_sectors() const;
-
-    om_direction::type random_special_rotation( const overmap_special &special, const tripoint &p ) const;
-
-    bool can_place_special( const overmap_special &special, const tripoint &p, om_direction::type dir ) const;
-
-    void place_special( const overmap_special &special, const tripoint &p, om_direction::type dir, const city &cit );
-    /**
-     * Iterate over the overmap and place the quota of specials.
-     * If the stated minimums are not reached, it will spawn a new nearby overmap
-     * and continue placing specials there.
-     * @param enabled_specials specifies what specials to place, and tracks how many have been placed.
-     **/
-    void place_specials( overmap_special_batch &enabled_specials );
-    /**
-     * Walk over the overmap and attempt to place specials.
-     * @param enabled_specials vector of objects that track specials being placed.
-     * @param sectors sectors in which to attempt placement.
-     * @param place_optional restricts attempting to place specials that have met their minimum count in the first pass.
-     */
-    void place_specials_pass( overmap_special_batch &enabled_specials,
-                              std::vector<point> &sectors, bool place_optional );
-
-    /**
-     * Attempts to place specials within a sector.
-     * @param enabled_specials vector of objects that track specials being placed.
-     * @param sector sector identifies the location where specials are being placed.
-     * @param place_optional restricts attempting to place specials that have met their minimum count in the first pass.
-     */
-    bool place_special_attempt( overmap_special_batch &enabled_specials,
-                                const point &sector, bool place_optional );
-
-    void place_mongroups();
-    void place_radios();
-
-    void add_mon_group(const mongroup &group);
-
-    void load_monster_groups( JsonIn &jo );
-    void load_legacy_monstergroups( JsonIn &jo );
-    void save_monster_groups( JsonOut &jo ) const;
-=======
         bool nullbool = false;
         point loc{ 0, 0 };
 
@@ -596,6 +467,7 @@
                                      const overmap_connection &connection );
         // Polishing
         bool check_ot_type( const std::string &otype, int x, int y, int z ) const;
+        bool check_ot_subtype( const std::string &otype, int x, int y, int z ) const;
         void chip_rock( int x, int y, int z );
 
         void polish_river();
@@ -647,7 +519,6 @@
         void load_monster_groups( JsonIn &jo );
         void load_legacy_monstergroups( JsonIn &jo );
         void save_monster_groups( JsonOut &jo ) const;
->>>>>>> 47298ed1
 };
 
 typedef std::unordered_map<std::string, regional_settings> t_regional_settings_map;
