#if (defined TILES)
#include "cursesport.h"
#include "options.h"
#include "output.h"
#include "input.h"
#include "color.h"
#include "catacharset.h"
#include "cursesdef.h"
#include "debug.h"
#include "player.h"
#include "translations.h"
#include <cstring>
#include <vector>
#include <fstream>
#include <sstream>
#include <sys/stat.h>
#include <memory>
#include <stdexcept>
#include <limits>
#include "cata_tiles.h"
#include "get_version.h"
#include "init.h"
#include "path_info.h"
#include "string_formatter.h"
#include "filesystem.h"
#include "game.h"
#include "lightmap.h"
#include "rng.h"
#include <algorithm>
#include "cata_utility.h"
#include "color_loader.h"
#include "font_loader.h"
#include "loading_ui.h"

#if (defined _WIN32 || defined WINDOWS)
#   include "platform_win.h"
#   include <shlwapi.h>
#   ifndef strcasecmp
#       define strcasecmp StrCmpI
#   endif
#endif

#include <SDL.h>
#include <SDL_ttf.h>
#include <SDL_image.h>

#ifdef SDL_SOUND
#   include <SDL_mixer.h>
#   include "sounds.h"
#endif

#define dbg(x) DebugLog((DebugLevel)(x),D_SDL) << __FILE__ << ":" << __LINE__ << ": "

//***********************************
//Globals                           *
//***********************************

std::unique_ptr<cata_tiles> tilecontext;
static unsigned long lastupdate = 0;
static unsigned long interval = 25;
static bool needupdate = false;
extern bool tile_iso;

#ifdef SDL_SOUND
/** The music we're currently playing. */
Mix_Music *current_music = NULL;
std::string current_playlist = "";
size_t current_playlist_at = 0;
size_t absolute_playlist_at = 0;
std::vector<std::size_t> playlist_indexes;

struct sound_effect {
    int volume;

    struct deleter {
        // Operator overloaded to leverage deletion API.
        void operator()( Mix_Chunk* const c ) const {
            Mix_FreeChunk( c );
        };
    };
    std::unique_ptr<Mix_Chunk, deleter> chunk;
};

using id_and_variant = std::pair<std::string, std::string>;
std::map<id_and_variant, std::vector<sound_effect>> sound_effects_p;

struct music_playlist {
    // list of filenames relative to the soundpack location
    struct entry {
        std::string file;
        int volume;
    };
    std::vector<entry> entries;
    bool shuffle;

    music_playlist() : shuffle(false) {
    }
};

std::map<std::string, music_playlist> playlists;

std::string current_soundpack_path = "";
#endif

struct SDL_Renderer_deleter {
    void operator()( SDL_Renderer * const renderer ) {
        SDL_DestroyRenderer( renderer );
    }
};
using SDL_Renderer_Ptr = std::unique_ptr<SDL_Renderer, SDL_Renderer_deleter>;
struct SDL_Window_deleter {
    void operator()( SDL_Window * const window ) {
        SDL_DestroyWindow( window );
    }
};
using SDL_Window_Ptr = std::unique_ptr<SDL_Window, SDL_Window_deleter>;
struct SDL_PixelFormat_deleter {
    void operator()( SDL_PixelFormat * const format ) {
        SDL_FreeFormat( format );
    }
};
using SDL_PixelFormat_Ptr = std::unique_ptr<SDL_PixelFormat, SDL_PixelFormat_deleter>;
struct TTF_Font_deleter {
    void operator()( TTF_Font * const font ) {
        TTF_CloseFont( font );
    }
};
using TTF_Font_Ptr = std::unique_ptr<TTF_Font, TTF_Font_deleter>;

/**
 * A class that draws a single character on screen.
 */
class Font {
public:
    Font(int w, int h) : fontwidth(w), fontheight(h) { }
    virtual ~Font() { }
    /**
     * Draw character t at (x,y) on the screen,
     * using (curses) color.
     */
    virtual void OutputChar(std::string ch, int x, int y, unsigned char color) = 0;
    virtual void draw_ascii_lines(unsigned char line_id, int drawx, int drawy, int FG) const;
    bool draw_window( const catacurses::window &win );
    bool draw_window( const catacurses::window &win, int offsetx, int offsety );

    static std::unique_ptr<Font> load_font(const std::string &typeface, int fontsize, int fontwidth, int fontheight, bool fontblending);
public:
    // the width of the font, background is always this size
    int fontwidth;
    // the height of the font, background is always this size
    int fontheight;
};

/**
 * Uses a ttf font. Its glyphs are cached.
 */
class CachedTTFFont : public Font {
public:
    CachedTTFFont( int w, int h, std::string typeface, int fontsize, bool fontblending );
    virtual ~CachedTTFFont();

    virtual void OutputChar(std::string ch, int x, int y, unsigned char color);
protected:
    SDL_Texture_Ptr create_glyph( const std::string &ch, int color );

    TTF_Font_Ptr font;
    // Maps (character code, color) to SDL_Texture*

    struct key_t {
        std::string   codepoints;
        unsigned char color;

        // Operator overload required to use in std::map.
        bool operator<(key_t const &rhs) const noexcept {
            return (color == rhs.color) ? codepoints < rhs.codepoints : color < rhs.color;
        }
    };

    struct cached_t {
        SDL_Texture_Ptr texture;
        int          width;
    };

    std::map<key_t, cached_t> glyph_cache_map;

    const bool fontblending;
};

/**
 * A font created from a bitmap. Each character is taken from a
 * specific area of the source bitmap.
 */
class BitmapFont : public Font {
public:
    BitmapFont( int w, int h, const std::string &path );
    virtual ~BitmapFont();

    virtual void OutputChar(std::string ch, int x, int y, unsigned char color);
    void OutputChar(long t, int x, int y, unsigned char color);
    virtual void draw_ascii_lines(unsigned char line_id, int drawx, int drawy, int FG) const;
protected:
    std::array<SDL_Texture_Ptr, color_loader<SDL_Color>::COLOR_NAMES_COUNT> ascii;
    int tilewidth;
};

static std::unique_ptr<Font> font;
static std::unique_ptr<Font> map_font;
static std::unique_ptr<Font> overmap_font;

static std::array<SDL_Color, color_loader<SDL_Color>::COLOR_NAMES_COUNT> windowsPalette;
static SDL_Window_Ptr window;
static SDL_Renderer_Ptr renderer;
static SDL_PixelFormat_Ptr format;
static SDL_Texture_Ptr display_buffer;
static int WindowWidth;        //Width of the actual window, not the curses window
static int WindowHeight;       //Height of the actual window, not the curses window
// input from various input sources. Each input source sets the type and
// the actual input value (key pressed, mouse button clicked, ...)
// This value is finally returned by input_manager::get_input_event.
static input_event last_input;

static constexpr int ERR = -1;
static int inputdelay;         //How long getch will wait for a character to be typed
static Uint32 delaydpad = std::numeric_limits<Uint32>::max();     // Used for entering diagonal directions with d-pad.
static Uint32 dpad_delay = 100;   // Delay in milliseconds between registering a d-pad event and processing it.
static bool dpad_continuous = false;  // Whether we're currently moving continuously with the dpad.
static int lastdpad = ERR;      // Keeps track of the last dpad press.
static int queued_dpad = ERR;   // Queued dpad press, for individual button presses.
int fontwidth;          //the width of the font, background is always this size
int fontheight;         //the height of the font, background is always this size
static int TERMINAL_WIDTH;
static int TERMINAL_HEIGHT;

static SDL_Joystick *joystick; // Only one joystick for now.

using cata_cursesport::curseline;
using cata_cursesport::cursecell;
static std::vector<curseline> oversized_framebuffer;
static std::vector<curseline> terminal_framebuffer;
static std::weak_ptr<void> winBuffer; //tracking last drawn window to fix the framebuffer
static int fontScaleBuffer; //tracking zoom levels to fix framebuffer w/tiles
extern catacurses::window w_hit_animation; //this window overlays w_terrain which can be oversized

//***********************************
//Non-curses, Window functions      *
//***********************************

static bool operator==( const cata_cursesport::WINDOW *const lhs, const catacurses::window &rhs )
{
    return lhs == rhs.get();
}

void ClearScreen()
{
    SDL_RenderClear( renderer.get() );
}

bool InitSDL()
{
    int init_flags = SDL_INIT_VIDEO | SDL_INIT_AUDIO | SDL_INIT_TIMER;
    int ret;

#ifdef SDL_HINT_WINDOWS_DISABLE_THREAD_NAMING
    SDL_SetHint(SDL_HINT_WINDOWS_DISABLE_THREAD_NAMING, "1");
#endif

    ret = SDL_Init( init_flags );
    if( ret != 0 ) {
        dbg( D_ERROR ) << "SDL_Init failed with " << ret << ", error: " << SDL_GetError();
        return false;
    }
    ret = TTF_Init();
    if( ret != 0 ) {
        dbg( D_ERROR ) << "TTF_Init failed with " << ret << ", error: " << TTF_GetError();
        return false;
    }
    ret = IMG_Init( IMG_INIT_PNG );
    if( (ret & IMG_INIT_PNG) != IMG_INIT_PNG ) {
        dbg( D_ERROR ) << "IMG_Init failed to initialize PNG support, tiles won't work, error: " << IMG_GetError();
        // cata_tiles won't be able to load the tiles, but the normal SDL
        // code will display fine.
    }

    ret = SDL_InitSubSystem( SDL_INIT_JOYSTICK );
    if( ret != 0 ) {
        dbg( D_WARNING ) << "Initializing joystick subsystem failed with " << ret << ", error: " <<
        SDL_GetError() << "\nIf you don't have a joystick plugged in, this is probably fine.";
    }

    //SDL2 has no functionality for INPUT_DELAY, we would have to query it manually, which is expensive
    //SDL2 instead uses the OS's Input Delay.

    atexit(SDL_Quit);

    return true;
}

bool SetupRenderTarget()
{
    if( SDL_SetRenderDrawBlendMode( renderer.get(), SDL_BLENDMODE_NONE ) != 0 ) {
        dbg( D_ERROR ) << "SDL_SetRenderDrawBlendMode(renderer, SDL_BLENDMODE_NONE) failed: " << SDL_GetError();
        // Ignored for now, rendering could still work
    }
    display_buffer.reset( SDL_CreateTexture( renderer.get(), SDL_PIXELFORMAT_ARGB8888, SDL_TEXTUREACCESS_TARGET, WindowWidth, WindowHeight ) );
    if( !display_buffer ) {
        dbg( D_ERROR ) << "Failed to create window buffer: " << SDL_GetError();
        return false;
    }
    if( SDL_SetRenderTarget( renderer.get(), display_buffer.get() ) != 0 ) {
        dbg( D_ERROR ) << "Failed to select render target: " << SDL_GetError();
        return false;
    }

    return true;
}

//Registers, creates, and shows the Window!!
bool WinCreate()
{
    std::string version = string_format("Cataclysm: Dark Days Ahead - %s", getVersionString());

    // Common flags used for fulscreen and for windowed
    int window_flags = 0;
    WindowWidth = TERMINAL_WIDTH * fontwidth;
    WindowHeight = TERMINAL_HEIGHT * fontheight;

    if( get_option<std::string>( "SCALING_MODE" ) != "none" ) {
        window_flags |= SDL_WINDOW_RESIZABLE;
        SDL_SetHint( SDL_HINT_RENDER_SCALE_QUALITY, get_option<std::string>( "SCALING_MODE" ).c_str() );
    }

    if (get_option<std::string>( "FULLSCREEN" ) == "fullscreen") {
        window_flags |= SDL_WINDOW_FULLSCREEN;
    } else if (get_option<std::string>( "FULLSCREEN" ) == "windowedbl") {
        window_flags |= SDL_WINDOW_FULLSCREEN_DESKTOP;
        SDL_SetHint(SDL_HINT_VIDEO_MINIMIZE_ON_FOCUS_LOSS, "0");
    }

    int display = get_option<int>( "DISPLAY" );
    if ( display < 0 || display >= SDL_GetNumVideoDisplays() ) {
        display = 0;
    }

    ::window.reset( SDL_CreateWindow( version.c_str(),
            SDL_WINDOWPOS_CENTERED_DISPLAY( display ),
            SDL_WINDOWPOS_CENTERED_DISPLAY( display ),
            WindowWidth,
            WindowHeight,
            window_flags
        ) );

    if( !::window ) {
        dbg(D_ERROR) << "SDL_CreateWindow failed: " << SDL_GetError();
        return false;
    }
    if (window_flags & SDL_WINDOW_FULLSCREEN || window_flags & SDL_WINDOW_FULLSCREEN_DESKTOP) {
        SDL_GetWindowSize( ::window.get(), &WindowWidth, &WindowHeight );
        // Ignore previous values, use the whole window, but nothing more.
        TERMINAL_WIDTH = WindowWidth / fontwidth;
        TERMINAL_HEIGHT = WindowHeight / fontheight;
    }

    // Initialize framebuffer caches
    terminal_framebuffer.resize(TERMINAL_HEIGHT);
    for (int i = 0; i < TERMINAL_HEIGHT; i++) {
        terminal_framebuffer[i].chars.assign(TERMINAL_WIDTH, cursecell(""));
    }

    oversized_framebuffer.resize(TERMINAL_HEIGHT);
    for (int i = 0; i < TERMINAL_HEIGHT; i++) {
        oversized_framebuffer[i].chars.assign(TERMINAL_WIDTH, cursecell(""));
    }

    const Uint32 wformat = SDL_GetWindowPixelFormat( ::window.get() );
    format.reset( SDL_AllocFormat( wformat ) );
    if( !format ) {
        dbg(D_ERROR) << "SDL_AllocFormat(" << wformat << ") failed: " << SDL_GetError();
        return false;
    }

    bool software_renderer = get_option<bool>( "SOFTWARE_RENDERING" );
    if( !software_renderer ) {
        dbg( D_INFO ) << "Attempting to initialize accelerated SDL renderer.";

        renderer.reset( SDL_CreateRenderer( ::window.get(), -1, SDL_RENDERER_ACCELERATED |
                                            SDL_RENDERER_PRESENTVSYNC | SDL_RENDERER_TARGETTEXTURE ) );
        if( !renderer ) {
            dbg( D_ERROR ) << "Failed to initialize accelerated renderer, falling back to software rendering: " << SDL_GetError();
            software_renderer = true;
        } else if( !SetupRenderTarget() ) {
            dbg( D_ERROR ) << "Failed to initialize display buffer under accelerated rendering, falling back to software rendering.";
            software_renderer = true;
            display_buffer.reset();
            renderer.reset();
        }
    }
    if( software_renderer ) {
        if( get_option<bool>( "FRAMEBUFFER_ACCEL" ) ) {
            SDL_SetHint( SDL_HINT_FRAMEBUFFER_ACCELERATION, "1" );
        }
        renderer.reset( SDL_CreateRenderer( ::window.get(), -1, SDL_RENDERER_SOFTWARE | SDL_RENDERER_TARGETTEXTURE ) );
        if( !renderer ) {
            dbg( D_ERROR ) << "Failed to initialize software renderer: " << SDL_GetError();
            return false;
        } else if( !SetupRenderTarget() ) {
            dbg( D_ERROR ) << "Failed to initialize display buffer under software rendering, unable to continue.";
            return false;
        }
    }

    ClearScreen();

    // Errors here are ignored, worst case: the option does not work as expected,
    // but that won't crash
    if(get_option<std::string>( "HIDE_CURSOR" ) != "show" && SDL_ShowCursor(-1)) {
        SDL_ShowCursor(SDL_DISABLE);
    } else {
        SDL_ShowCursor(SDL_ENABLE);
    }

    // Initialize joysticks.
    int numjoy = SDL_NumJoysticks();

    if( get_option<bool>( "ENABLE_JOYSTICK" ) && numjoy >= 1 ) {
        if( numjoy > 1 ) {
            dbg( D_WARNING ) << "You have more than one gamepads/joysticks plugged in, only the first will be used.";
        }
        joystick = SDL_JoystickOpen(0);
        if( joystick == nullptr ) {
            dbg( D_ERROR ) << "Opening the first joystick failed: " << SDL_GetError();
        } else {
            const int ret = SDL_JoystickEventState(SDL_ENABLE);
            if( ret < 0 ) {
                dbg( D_ERROR ) << "SDL_JoystickEventState(SDL_ENABLE) failed: " << SDL_GetError();
            }
        }
    } else {
        joystick = NULL;
    }

    // Set up audio mixer.
#ifdef SDL_SOUND
    int audio_rate = 44100;
    Uint16 audio_format = AUDIO_S16;
    int audio_channels = 2;
    int audio_buffers = 2048;

    if(Mix_OpenAudio(audio_rate, audio_format, audio_channels, audio_buffers)) {
        dbg( D_ERROR ) << "Failed to open audio mixer, sound won't work: " << Mix_GetError();
    }
    Mix_AllocateChannels(128);
    Mix_ReserveChannels(20);

    // For the sound effects system.
    Mix_GroupChannels( 2, 9, 1 );
    Mix_GroupChannels( 0, 1, 2 );
    Mix_GroupChannels( 11, 14, 3 );
    Mix_GroupChannels( 15, 17, 4 );
#endif

    return true;
}

// forward declaration
void load_soundset();
void cleanup_sound();

void WinDestroy()
{
#ifdef SDL_SOUND
    // De-allocate all loaded sound.
    cleanup_sound();
    Mix_CloseAudio();
#endif
    tilecontext.reset();

    if(joystick) {
        SDL_JoystickClose(joystick);
        joystick = 0;
    }
    format.reset();
    display_buffer.reset();
    renderer.reset();
    ::window.reset();
}

inline void FillRectDIB(SDL_Rect &rect, unsigned char color) {
    if( SDL_SetRenderDrawColor( renderer.get(), windowsPalette[color].r, windowsPalette[color].g,
                                windowsPalette[color].b, 255 ) != 0 ) {
        dbg(D_ERROR) << "SDL_SetRenderDrawColor failed: " << SDL_GetError();
    }
    if( SDL_RenderFillRect( renderer.get(), &rect ) != 0 ) {
        dbg(D_ERROR) << "SDL_RenderFillRect failed: " << SDL_GetError();
    }
}

//The following 3 methods use mem functions for fast drawing
inline void VertLineDIB(int x, int y, int y2, int thickness, unsigned char color)
{
    SDL_Rect rect;
    rect.x = x;
    rect.y = y;
    rect.w = thickness;
    rect.h = y2-y;
    FillRectDIB(rect, color);
}
inline void HorzLineDIB(int x, int y, int x2, int thickness, unsigned char color)
{
    SDL_Rect rect;
    rect.x = x;
    rect.y = y;
    rect.w = x2-x;
    rect.h = thickness;
    FillRectDIB(rect, color);
}
inline void FillRectDIB(int x, int y, int width, int height, unsigned char color)
{
    SDL_Rect rect;
    rect.x = x;
    rect.y = y;
    rect.w = width;
    rect.h = height;
    FillRectDIB(rect, color);
}


SDL_Texture_Ptr CachedTTFFont::create_glyph( const std::string &ch, const int color )
{
    const auto function = fontblending ? TTF_RenderUTF8_Blended : TTF_RenderUTF8_Solid;
    SDL_Surface_Ptr sglyph( function( font.get(), ch.c_str(), windowsPalette[color] ) );
    if( !sglyph ) {
        dbg( D_ERROR ) << "Failed to create glyph for " << ch << ": " << TTF_GetError();
        return NULL;
    }
    /* SDL interprets each pixel as a 32-bit number, so our masks must depend
       on the endianness (byte order) of the machine */
#if SDL_BYTEORDER == SDL_BIG_ENDIAN
    static const Uint32 rmask = 0xff000000;
    static const Uint32 gmask = 0x00ff0000;
    static const Uint32 bmask = 0x0000ff00;
    static const Uint32 amask = 0x000000ff;
#else
    static const Uint32 rmask = 0x000000ff;
    static const Uint32 gmask = 0x0000ff00;
    static const Uint32 bmask = 0x00ff0000;
    static const Uint32 amask = 0xff000000;
#endif
    const int wf = utf8_wrapper( ch ).display_width();
    // Note: bits per pixel must be 8 to be synchronized with the surface
    // that TTF_RenderGlyph above returns. This is important for SDL_BlitScaled
    SDL_Surface_Ptr surface( SDL_CreateRGBSurface( 0, fontwidth * wf, fontheight, 32,
                                                   rmask, gmask, bmask, amask ) );
    if( !surface ) {
        dbg( D_ERROR ) << "CreateRGBSurface failed: " << SDL_GetError();
        return SDL_Texture_Ptr( SDL_CreateTextureFromSurface( renderer.get(), sglyph.get() ) );
    }
    SDL_Rect src_rect = { 0, 0, sglyph->w, sglyph->h };
    SDL_Rect dst_rect = { 0, 0, fontwidth * wf, fontheight };
    if (src_rect.w < dst_rect.w) {
        dst_rect.x = (dst_rect.w - src_rect.w) / 2;
        dst_rect.w = src_rect.w;
    } else if (src_rect.w > dst_rect.w) {
        src_rect.x = (src_rect.w - dst_rect.w) / 2;
        src_rect.w = dst_rect.w;
    }
    if (src_rect.h < dst_rect.h) {
        dst_rect.y = (dst_rect.h - src_rect.h) / 2;
        dst_rect.h = src_rect.h;
    } else if (src_rect.h > dst_rect.h) {
        src_rect.y = (src_rect.h - dst_rect.h) / 2;
        src_rect.h = dst_rect.h;
    }

    if ( SDL_BlitSurface( sglyph.get(), &src_rect, surface.get(), &dst_rect ) != 0 ) {
        dbg( D_ERROR ) << "SDL_BlitSurface failed: " << SDL_GetError();
    } else {
        sglyph = std::move( surface );
    }

    return SDL_Texture_Ptr( SDL_CreateTextureFromSurface( renderer.get(), sglyph.get() ) );
}

void CachedTTFFont::OutputChar(std::string ch, int const x, int const y, unsigned char const color)
{
    key_t    key {std::move(ch), static_cast<unsigned char>(color & 0xf)};

    auto it = glyph_cache_map.find( key );
    if( it == std::end( glyph_cache_map ) ) {
        cached_t new_entry {
            create_glyph( key.codepoints, key.color ),
            static_cast<int>( fontwidth * utf8_wrapper( key.codepoints ).display_width() )
        };
        it = glyph_cache_map.insert( std::make_pair( std::move( key ), std::move( new_entry ) ) ).first;
    }
    const cached_t &value = it->second;

    if (!value.texture) {
        // Nothing we can do here )-:
        return;
    }
    SDL_Rect rect {x, y, value.width, fontheight};
    if( SDL_RenderCopy( renderer.get(), value.texture.get(), nullptr, &rect ) ) {
        dbg(D_ERROR) << "SDL_RenderCopy failed: " << SDL_GetError();
    }
}

void BitmapFont::OutputChar(std::string ch, int x, int y, unsigned char color)
{
    int len = ch.length();
    const char *s = ch.c_str();
    const long t = UTF8_getch(&s, &len);
    BitmapFont::OutputChar(t, x, y, color);
}

void BitmapFont::OutputChar(long t, int x, int y, unsigned char color)
{
    if( t > 256 ) {
        return;
    }
    SDL_Rect src;
    src.x = (t % tilewidth) * fontwidth;
    src.y = (t / tilewidth) * fontheight;
    src.w = fontwidth;
    src.h = fontheight;
    SDL_Rect rect;
    rect.x = x; rect.y = y; rect.w = fontwidth; rect.h = fontheight;
    if( SDL_RenderCopy( renderer.get(), ascii[color].get(), &src, &rect ) != 0 ) {
        dbg(D_ERROR) << "SDL_RenderCopy failed: " << SDL_GetError();
    }
}

void refresh_display()
{
    needupdate = false;
    lastupdate = SDL_GetTicks();

    // Select default target (the window), copy rendered buffer
    // there, present it, select the buffer as target again.
    if( SDL_SetRenderTarget( renderer.get(), NULL ) != 0 ) {
        dbg(D_ERROR) << "SDL_SetRenderTarget failed: " << SDL_GetError();
    }
    SDL_RenderSetLogicalSize( renderer.get(), WindowWidth, WindowHeight );
    if( SDL_RenderCopy( renderer.get(), display_buffer.get(), NULL, NULL ) != 0 ) {
        dbg(D_ERROR) << "SDL_RenderCopy failed: " << SDL_GetError();
    }
    SDL_RenderPresent( renderer.get() );
    if( SDL_SetRenderTarget( renderer.get(), display_buffer.get() ) != 0 ) {
        dbg(D_ERROR) << "SDL_SetRenderTarget failed: " << SDL_GetError();
    }
}

// only update if the set interval has elapsed
static void try_sdl_update()
{
    unsigned long now = SDL_GetTicks();
    if (now - lastupdate >= interval) {
        refresh_display();
    } else {
        needupdate = true;
    }
}

//for resetting the render target after updating texture caches in cata_tiles.cpp
void set_displaybuffer_rendertarget()
{
    if( SDL_SetRenderTarget( renderer.get(), display_buffer.get() ) != 0 ) {
        dbg(D_ERROR) << "SDL_SetRenderTarget failed: " << SDL_GetError();
    }
}

// Populate a map with the available video displays and their name
void find_videodisplays() {
    std::map<int, std::string> displays;

    int numdisplays = SDL_GetNumVideoDisplays();
    for( int i = 0 ; i < numdisplays ; i++ ) {
        displays.insert( { i, SDL_GetDisplayName( i ) } );
    }

    int current_display = get_option<int>( "DISPLAY" );
    get_options().add("DISPLAY", "graphics", _("Display"),
                      _("Sets which video display will be used to show the game. Requires restart."),
                      displays, current_display, 0, options_manager::COPT_CURSES_HIDE
                      );
}

// line_id is one of the LINE_*_C constants
// FG is a curses color
void Font::draw_ascii_lines(unsigned char line_id, int drawx, int drawy, int FG) const
{
    switch (line_id) {
        case LINE_OXOX_C://box bottom/top side (horizontal line)
            HorzLineDIB(drawx, drawy + (fontheight / 2), drawx + fontwidth, 1, FG);
            break;
        case LINE_XOXO_C://box left/right side (vertical line)
            VertLineDIB(drawx + (fontwidth / 2), drawy, drawy + fontheight, 2, FG);
            break;
        case LINE_OXXO_C://box top left
            HorzLineDIB(drawx + (fontwidth / 2), drawy + (fontheight / 2), drawx + fontwidth, 1, FG);
            VertLineDIB(drawx + (fontwidth / 2), drawy + (fontheight / 2), drawy + fontheight, 2, FG);
            break;
        case LINE_OOXX_C://box top right
            HorzLineDIB(drawx, drawy + (fontheight / 2), drawx + (fontwidth / 2), 1, FG);
            VertLineDIB(drawx + (fontwidth / 2), drawy + (fontheight / 2), drawy + fontheight, 2, FG);
            break;
        case LINE_XOOX_C://box bottom right
            HorzLineDIB(drawx, drawy + (fontheight / 2), drawx + (fontwidth / 2), 1, FG);
            VertLineDIB(drawx + (fontwidth / 2), drawy, drawy + (fontheight / 2) + 1, 2, FG);
            break;
        case LINE_XXOO_C://box bottom left
            HorzLineDIB(drawx + (fontwidth / 2), drawy + (fontheight / 2), drawx + fontwidth, 1, FG);
            VertLineDIB(drawx + (fontwidth / 2), drawy, drawy + (fontheight / 2) + 1, 2, FG);
            break;
        case LINE_XXOX_C://box bottom north T (left, right, up)
            HorzLineDIB(drawx, drawy + (fontheight / 2), drawx + fontwidth, 1, FG);
            VertLineDIB(drawx + (fontwidth / 2), drawy, drawy + (fontheight / 2), 2, FG);
            break;
        case LINE_XXXO_C://box bottom east T (up, right, down)
            VertLineDIB(drawx + (fontwidth / 2), drawy, drawy + fontheight, 2, FG);
            HorzLineDIB(drawx + (fontwidth / 2), drawy + (fontheight / 2), drawx + fontwidth, 1, FG);
            break;
        case LINE_OXXX_C://box bottom south T (left, right, down)
            HorzLineDIB(drawx, drawy + (fontheight / 2), drawx + fontwidth, 1, FG);
            VertLineDIB(drawx + (fontwidth / 2), drawy + (fontheight / 2), drawy + fontheight, 2, FG);
            break;
        case LINE_XXXX_C://box X (left down up right)
            HorzLineDIB(drawx, drawy + (fontheight / 2), drawx + fontwidth, 1, FG);
            VertLineDIB(drawx + (fontwidth / 2), drawy, drawy + fontheight, 2, FG);
            break;
        case LINE_XOXX_C://box bottom east T (left, down, up)
            VertLineDIB(drawx + (fontwidth / 2), drawy, drawy + fontheight, 2, FG);
            HorzLineDIB(drawx, drawy + (fontheight / 2), drawx + (fontwidth / 2), 1, FG);
            break;
        default:
            break;
    }
}

void invalidate_framebuffer( std::vector<curseline> &framebuffer, int x, int y, int width, int height )
{
    for( int j = 0, fby = y; j < height; j++, fby++ ) {
        std::fill_n( framebuffer[fby].chars.begin() + x, width, cursecell( "" ) );
    }
}

void invalidate_framebuffer( std::vector<curseline> &framebuffer )
{
    for( unsigned int i = 0; i < framebuffer.size(); i++ ) {
        std::fill_n( framebuffer[i].chars.begin(), framebuffer[i].chars.size(), cursecell( "" ) );
    }
}

void invalidate_all_framebuffers()
{
    invalidate_framebuffer( terminal_framebuffer );
    invalidate_framebuffer( oversized_framebuffer );
}

void reinitialize_framebuffer()
{
    //Re-initialize the framebuffer with new values.
    const int new_height = std::max( TERMY, std::max( OVERMAP_WINDOW_HEIGHT, TERRAIN_WINDOW_HEIGHT ) );
    const int new_width = std::max( TERMX, std::max( OVERMAP_WINDOW_WIDTH, TERRAIN_WINDOW_WIDTH ) );
    oversized_framebuffer.resize( new_height );
    for( int i = 0; i < new_height; i++ ) {
        oversized_framebuffer[i].chars.assign( new_width, cursecell( "" ) );
    }
    terminal_framebuffer.resize( new_height );
    for( int i = 0; i < new_height; i++ ) {
        terminal_framebuffer[i].chars.assign( new_width, cursecell( "" ) );
    }
}

void invalidate_framebuffer_proportion( cata_cursesport::WINDOW* win )
{
    const int oversized_width = std::max( TERMX, std::max( OVERMAP_WINDOW_WIDTH, TERRAIN_WINDOW_WIDTH ) );
    const int oversized_height = std::max( TERMY, std::max( OVERMAP_WINDOW_HEIGHT, TERRAIN_WINDOW_HEIGHT ) );

    // check if the framebuffers/windows have been prepared yet
    if ( oversized_height == 0 || oversized_width == 0 ) {
        return;
    }
    if ( !g || win == nullptr ) {
        return;
    }
    if ( win == g->w_overmap || win == g->w_terrain || win == w_hit_animation ) {
        return;
    }

    // track the dimensions for conversion
    const int termpixel_x = win->x * font->fontwidth;
    const int termpixel_y = win->y * font->fontheight;
    const int termpixel_x2 = termpixel_x + win->width * font->fontwidth - 1;
    const int termpixel_y2 = termpixel_y + win->height * font->fontheight - 1;

    if ( map_font != nullptr && map_font->fontwidth != 0 && map_font->fontheight != 0 ) {
        const int mapfont_x = termpixel_x / map_font->fontwidth;
        const int mapfont_y = termpixel_y / map_font->fontheight;
        const int mapfont_x2 = std::min( termpixel_x2 / map_font->fontwidth, oversized_width - 1 );
        const int mapfont_y2 = std::min( termpixel_y2 / map_font->fontheight, oversized_height - 1 );
        const int mapfont_width = mapfont_x2 - mapfont_x + 1;
        const int mapfont_height = mapfont_y2 - mapfont_y + 1;
        invalidate_framebuffer( oversized_framebuffer, mapfont_x, mapfont_y, mapfont_width, mapfont_height );
    }

    if ( overmap_font != nullptr && overmap_font->fontwidth != 0 && overmap_font->fontheight != 0 ) {
        const int overmapfont_x = termpixel_x / overmap_font->fontwidth;
        const int overmapfont_y = termpixel_y / overmap_font->fontheight;
        const int overmapfont_x2 = std::min( termpixel_x2 / overmap_font->fontwidth, oversized_width - 1 );
        const int overmapfont_y2 = std::min( termpixel_y2 / overmap_font->fontheight, oversized_height - 1 );
        const int overmapfont_width = overmapfont_x2 - overmapfont_x + 1;
        const int overmapfont_height = overmapfont_y2 - overmapfont_y + 1;
        invalidate_framebuffer( oversized_framebuffer, overmapfont_x, overmapfont_y, overmapfont_width, overmapfont_height );
    }
}

// clear the framebuffer when werase is called on certain windows that don't use the main terminal font
void cata_cursesport::handle_additional_window_clear( WINDOW* win )
{
    if ( !g ) {
        return;
    }
    if( win == g->w_terrain || win == g->w_overmap ){
        invalidate_framebuffer( oversized_framebuffer );
    }
}

void clear_window_area( const catacurses::window &win_ )
{
    cata_cursesport::WINDOW *const win = win_.get<cata_cursesport::WINDOW>();
    FillRectDIB(win->x * fontwidth, win->y * fontheight,
                win->width * fontwidth, win->height * fontheight, catacurses::black);
}

void cata_cursesport::curses_drawwindow( const catacurses::window &w )
{
    WINDOW *const win = w.get<WINDOW>();
    bool update = false;
    if (g && w == g->w_terrain && use_tiles) {
        // game::w_terrain can be drawn by the tilecontext.
        // skip the normal drawing code for it.
        tilecontext->draw(
            win->x * fontwidth,
            win->y * fontheight,
            tripoint( g->ter_view_x, g->ter_view_y, g->ter_view_z ),
            TERRAIN_WINDOW_TERM_WIDTH * font->fontwidth,
            TERRAIN_WINDOW_TERM_HEIGHT * font->fontheight);

        invalidate_framebuffer(terminal_framebuffer, win->x, win->y, TERRAIN_WINDOW_TERM_WIDTH, TERRAIN_WINDOW_TERM_HEIGHT);

        update = true;
    } else if (g && w == g->w_terrain && map_font ) {
        // When the terrain updates, predraw a black space around its edge
        // to keep various former interface elements from showing through the gaps
        // TODO: Maybe track down screen changes and use g->w_blackspace to draw this instead

        //calculate width differences between map_font and font
        int partial_width = std::max(TERRAIN_WINDOW_TERM_WIDTH * fontwidth - TERRAIN_WINDOW_WIDTH * map_font->fontwidth, 0);
        int partial_height = std::max(TERRAIN_WINDOW_TERM_HEIGHT * fontheight - TERRAIN_WINDOW_HEIGHT * map_font->fontheight, 0);
        //Gap between terrain and lower window edge
        if( partial_height > 0 ) {
            FillRectDIB( win->x * map_font->fontwidth,
                         ( win->y + TERRAIN_WINDOW_HEIGHT ) * map_font->fontheight,
                         TERRAIN_WINDOW_WIDTH * map_font->fontwidth + partial_width, partial_height, catacurses::black );
        }
        //Gap between terrain and sidebar
        if( partial_width > 0 ) {
            FillRectDIB( ( win->x + TERRAIN_WINDOW_WIDTH ) * map_font->fontwidth, win->y * map_font->fontheight,
                         partial_width, TERRAIN_WINDOW_HEIGHT * map_font->fontheight + partial_height, catacurses::black );
        }
        // Special font for the terrain window
        update = map_font->draw_window( w );
    } else if (g && w == g->w_overmap && overmap_font ) {
        // Special font for the terrain window
        update = overmap_font->draw_window( w );
    } else if (w == w_hit_animation && map_font ) {
        // The animation window overlays the terrain window,
        // it uses the same font, but it's only 1 square in size.
        // The offset must not use the global font, but the map font
        int offsetx = win->x * map_font->fontwidth;
        int offsety = win->y * map_font->fontheight;
        update = map_font->draw_window( w, offsetx, offsety );
    } else if (g && w == g->w_blackspace) {
        // fill-in black space window skips draw code
        // so as not to confuse framebuffer any more than necessary
        int offsetx = win->x * font->fontwidth;
        int offsety = win->y * font->fontheight;
        int wwidth = win->width * font->fontwidth;
        int wheight = win->height * font->fontheight;
        FillRectDIB( offsetx, offsety, wwidth, wheight, catacurses::black );
        update = true;
    } else if (g && w == g->w_pixel_minimap && g->pixel_minimap_option) {
        // Make sure the entire minimap window is black before drawing.
        clear_window_area( w );
        tilecontext->draw_minimap(
            win->x * fontwidth, win->y * fontheight,
            tripoint( g->u.pos().x, g->u.pos().y, g->ter_view_z ),
            win->width * font->fontwidth, win->height * font->fontheight);
        update = true;
    } else {
        // Either not using tiles (tilecontext) or not the w_terrain window.
        update = font->draw_window( w );
    }
    if(update) {
        needupdate = true;
    }
}

bool Font::draw_window( const catacurses::window &win )
{
    cata_cursesport::WINDOW *const w = win.get<cata_cursesport::WINDOW>();
    // Use global font sizes here to make this independent of the
    // font used for this window.
    return draw_window( win, w->x * ::fontwidth, w->y * ::fontheight );
}

bool Font::draw_window( const catacurses::window &w, const int offsetx, const int offsety )
{
    cata_cursesport::WINDOW *const win = w.get<cata_cursesport::WINDOW>();
    //Keeping track of the last drawn window
    const cata_cursesport::WINDOW *winBuffer = static_cast<cata_cursesport::WINDOW*>( ::winBuffer.lock().get() );
    if( !fontScaleBuffer ) {
            fontScaleBuffer = tilecontext->get_tile_width();
    }
    const int fontScale = tilecontext->get_tile_width();
    //This creates a problem when map_font is different from the regular font
    //Specifically when showing the overmap
    //And in some instances of screen change, i.e. inventory.
    bool oldWinCompatible = false;

    // clear the oversized buffer proportionally
    invalidate_framebuffer_proportion( win );

    // use the oversize buffer when dealing with windows that can have a different font than the main text font
    bool use_oversized_framebuffer = g && ( w == g->w_terrain || w == g->w_overmap ||
                                            w == w_hit_animation );

    /*
    Let's try to keep track of different windows.
    A number of windows are coexisting on the screen, so don't have to interfere.

    g->w_terrain, g->w_minimap, g->w_HP, g->w_status, g->w_status2, g->w_messages,
     g->w_location, and g->w_minimap, can be buffered if either of them was
     the previous window.

    g->w_overmap and g->w_omlegend are likewise.

    Everything else works on strict equality because there aren't yet IDs for some of them.
    */
    if( g && ( w == g->w_terrain || w == g->w_minimap || w == g->w_HP || w == g->w_status ||
         w == g->w_status2 || w == g->w_messages || w == g->w_location ) ) {
        if ( winBuffer == g->w_terrain || winBuffer == g->w_minimap ||
             winBuffer == g->w_HP || winBuffer == g->w_status || winBuffer == g->w_status2 ||
             winBuffer == g->w_messages || winBuffer == g->w_location ) {
            oldWinCompatible = true;
        }
    }else if( g && ( w == g->w_overmap || w == g->w_omlegend ) ) {
        if ( winBuffer == g->w_overmap || winBuffer == g->w_omlegend ) {
            oldWinCompatible = true;
        }
    }else {
        if( win == winBuffer ) {
            oldWinCompatible = true;
        }
    }

    // @todo: Get this from UTF system to make sure it is exactly the kind of space we need
    static const std::string space_string = " ";

    bool update = false;
    for( int j = 0; j < win->height; j++ ) {
        if( !win->line[j].touched ) {
            continue;
        }
        update = true;
        win->line[j].touched = false;
        for( int i = 0; i < win->width; i++ ) {
            const cursecell &cell = win->line[j].chars[i];

            const int drawx = offsetx + i * fontwidth;
            const int drawy = offsety + j * fontheight;
            if( drawx + fontwidth > WindowWidth || drawy + fontheight > WindowHeight ) {
                // Outside of the display area, would not render anyway
                continue;
            }

            // Avoid redrawing an unchanged tile by checking the framebuffer cache
            // TODO: handle caching when drawing normal windows over graphical tiles
            const int fbx = win->x + i;
            const int fby = win->y + j;

            std::vector<curseline> &framebuffer = use_oversized_framebuffer ? oversized_framebuffer :
                                             terminal_framebuffer;

            cursecell &oldcell = framebuffer[fby].chars[fbx];

            if (oldWinCompatible && cell == oldcell && fontScale == fontScaleBuffer) {
                continue;
            }
            oldcell = cell;

            if( cell.ch.empty() ) {
                continue; // second cell of a multi-cell character
            }

            // Spaces are used a lot, so this does help noticeably
            if( cell.ch == space_string ) {
                FillRectDIB( drawx, drawy, fontwidth, fontheight, cell.BG );
                continue;
            }
            const char *utf8str = cell.ch.c_str();
            int len = cell.ch.length();
            const int codepoint = UTF8_getch( &utf8str, &len );
            const catacurses::base_color FG = cell.FG;
            const catacurses::base_color BG = cell.BG;
            if( codepoint != UNKNOWN_UNICODE ) {
                const int cw = utf8_width( cell.ch );
                if( cw < 1 ) {
                    // utf8_width() may return a negative width
                    continue;
                }
                FillRectDIB( drawx, drawy, fontwidth * cw, fontheight, BG );
                OutputChar( cell.ch, drawx, drawy, FG );
            } else {
                FillRectDIB( drawx, drawy, fontwidth, fontheight, BG );
                draw_ascii_lines( static_cast<unsigned char>( cell.ch[0] ), drawx, drawy, FG );
            }

        }
    }
    win->draw = false; //We drew the window, mark it as so
    //Keeping track of last drawn window and tilemode zoom level
    ::winBuffer = w.weak_ptr();
    fontScaleBuffer = tilecontext->get_tile_width();

    return update;
}

static long alt_buffer = 0;
static bool alt_down = false;

static void begin_alt_code()
{
    alt_buffer = 0;
    alt_down = true;
}

static bool add_alt_code( char c )
{
    if( alt_down && c >= '0' && c <= '9' ) {
        alt_buffer = alt_buffer * 10 + ( c - '0' );
        return true;
    }
    return false;
}

static long end_alt_code()
{
    alt_down = false;
    return alt_buffer;
}

int HandleDPad()
{
    // Check if we have a gamepad d-pad event.
    if(SDL_JoystickGetHat(joystick, 0) != SDL_HAT_CENTERED) {
        // When someone tries to press a diagonal, they likely will
        // press a single direction first. Wait a few milliseconds to
        // give them time to press both of the buttons for the diagonal.
        int button = SDL_JoystickGetHat(joystick, 0);
        int lc = ERR;
        if(button == SDL_HAT_LEFT) {
            lc = JOY_LEFT;
        } else if(button == SDL_HAT_DOWN) {
            lc = JOY_DOWN;
        } else if(button == SDL_HAT_RIGHT) {
            lc = JOY_RIGHT;
        } else if(button == SDL_HAT_UP) {
            lc = JOY_UP;
        } else if(button == SDL_HAT_LEFTUP) {
            lc = JOY_LEFTUP;
        } else if(button == SDL_HAT_LEFTDOWN) {
            lc = JOY_LEFTDOWN;
        } else if(button == SDL_HAT_RIGHTUP) {
            lc = JOY_RIGHTUP;
        } else if(button == SDL_HAT_RIGHTDOWN) {
            lc = JOY_RIGHTDOWN;
        }

        if( delaydpad == std::numeric_limits<Uint32>::max() ) {
            delaydpad = SDL_GetTicks() + dpad_delay;
            queued_dpad = lc;
        }

        // Okay it seems we're ready to process.
        if( SDL_GetTicks() > delaydpad ) {

            if(lc != ERR) {
                if(dpad_continuous && (lc & lastdpad) == 0) {
                    // Continuous movement should only work in the same or similar directions.
                    dpad_continuous = false;
                    lastdpad = lc;
                    return 0;
                }

                last_input = input_event(lc, CATA_INPUT_GAMEPAD);
                lastdpad = lc;
                queued_dpad = ERR;

                if(dpad_continuous == false) {
                    delaydpad = SDL_GetTicks() + 200;
                    dpad_continuous = true;
                } else {
                    delaydpad = SDL_GetTicks() + 60;
                }
                return 1;
            }
        }
    } else {
        dpad_continuous = false;
        delaydpad = std::numeric_limits<Uint32>::max();

        // If we didn't hold it down for a while, just
        // fire the last registered press.
        if(queued_dpad != ERR) {
            last_input = input_event(queued_dpad, CATA_INPUT_GAMEPAD);
            queued_dpad = ERR;
            return 1;
        }
    }

    return 0;
}

/**
 * Translate SDL key codes to key identifiers used by ncurses, this
 * allows the input_manager to only consider those.
 * @return 0 if the input can not be translated (unknown key?),
 * -1 when a ALT+number sequence has been started,
 * or something that a call to ncurses getch would return.
 */
long sdl_keysym_to_curses( SDL_Keysym keysym )
{
<<<<<<< HEAD

    if( get_option<bool>( "DIAG_MOVE_WITH_MODIFIERS" ) ) {
        //Shift + Cursor Arrow (diagonal clockwise)
        if( keysym.mod & KMOD_SHIFT ) {
            switch( keysym.sym ) {
                case SDLK_LEFT:
                    return inp_mngr.get_first_char_for_action( "LEFTUP" );
                case SDLK_RIGHT:
                    return inp_mngr.get_first_char_for_action( "RIGHTDOWN" );
                case SDLK_UP:
                    return inp_mngr.get_first_char_for_action( "RIGHTUP" );
                case SDLK_DOWN:
                    return inp_mngr.get_first_char_for_action( "LEFTDOWN" );
            }
        }
        //Ctrl + Cursor Arrow (diagonal counter-clockwise)
        if( keysym.mod & KMOD_CTRL ) {
            switch( keysym.sym ) {
                case SDLK_LEFT:
                    return inp_mngr.get_first_char_for_action( "LEFTDOWN" );
                case SDLK_RIGHT:
                    return inp_mngr.get_first_char_for_action( "RIGHTUP" );
                case SDLK_UP:
                    return inp_mngr.get_first_char_for_action( "LEFTUP" );
                case SDLK_DOWN:
                    return inp_mngr.get_first_char_for_action( "RIGHTDOWN" );
            }
        }
    }

    switch( keysym.sym ) {
        // This is special: allow entering a unicode character with ALT+number
=======
    switch (keysym.sym) {
        // This is special: allow entering a Unicode character with ALT+number
>>>>>>> 8f7ecfcf
        case SDLK_RALT:
        case SDLK_LALT:
            begin_alt_code();
            return -1;
        // The following are simple translations:
        case SDLK_KP_ENTER:
        case SDLK_RETURN:
        case SDLK_RETURN2:
            return '\n';
        case SDLK_BACKSPACE:
        case SDLK_KP_BACKSPACE:
            return KEY_BACKSPACE;
        case SDLK_DELETE:
            return KEY_DC;
        case SDLK_ESCAPE:
            return KEY_ESCAPE;
        case SDLK_TAB:
            if( keysym.mod & KMOD_SHIFT ) {
                return KEY_BTAB;
            }
            return '\t';
        case SDLK_LEFT:
            return KEY_LEFT;
        case SDLK_RIGHT:
            return KEY_RIGHT;
        case SDLK_UP:
            return KEY_UP;
        case SDLK_DOWN:
            return KEY_DOWN;
        case SDLK_PAGEUP:
            return KEY_PPAGE;
        case SDLK_PAGEDOWN:
            return KEY_NPAGE;
        case SDLK_HOME:
            return KEY_HOME;
        case SDLK_END:
            return KEY_END;
        case SDLK_F1:
            return KEY_F( 1 );
        case SDLK_F2:
            return KEY_F( 2 );
        case SDLK_F3:
            return KEY_F( 3 );
        case SDLK_F4:
            return KEY_F( 4 );
        case SDLK_F5:
            return KEY_F( 5 );
        case SDLK_F6:
            return KEY_F( 6 );
        case SDLK_F7:
            return KEY_F( 7 );
        case SDLK_F8:
            return KEY_F( 8 );
        case SDLK_F9:
            return KEY_F( 9 );
        case SDLK_F10:
            return KEY_F( 10 );
        case SDLK_F11:
            return KEY_F( 11 );
        case SDLK_F12:
            return KEY_F( 12 );
        case SDLK_F13:
            return KEY_F( 13 );
        case SDLK_F14:
            return KEY_F( 14 );
        case SDLK_F15:
            return KEY_F( 15 );
        // Every other key is ignored as there is no curses constant for it.
        // TODO: add more if you find more.
        default:
            return 0;
    }
}

//Check for any window messages (keypress, paint, mousemove, etc)
void CheckMessages()
{
    SDL_Event ev;
    bool quit = false;
    bool text_refresh = false;
    if(HandleDPad()) {
        return;
    }

    last_input = input_event();
    while(SDL_PollEvent(&ev)) {
        switch(ev.type) {
            case SDL_WINDOWEVENT:
                switch(ev.window.event) {
                case SDL_WINDOWEVENT_SHOWN:
                case SDL_WINDOWEVENT_EXPOSED:
                case SDL_WINDOWEVENT_RESTORED:
                    needupdate = true;
                    break;
                default:
                    break;
                }
            break;
            case SDL_KEYDOWN:
            {
                //hide mouse cursor on keyboard input
                if(get_option<std::string>( "HIDE_CURSOR" ) != "show" && SDL_ShowCursor(-1)) {
                    SDL_ShowCursor(SDL_DISABLE);
                }
                const Uint8 *keystate = SDL_GetKeyboardState(NULL);
                // manually handle Alt+F4 for older SDL lib, no big deal
                if( ev.key.keysym.sym == SDLK_F4
                && (keystate[SDL_SCANCODE_RALT] || keystate[SDL_SCANCODE_LALT]) ) {
                    quit = true;
                    break;
                }
                const long lc = sdl_keysym_to_curses(ev.key.keysym);
                if( lc <= 0 ) {
                    // a key we don't know in curses and won't handle.
                    break;
#ifdef __linux__
                } else if( SDL_COMPILEDVERSION == SDL_VERSIONNUM( 2, 0, 5 ) && ev.key.repeat ) {
                    // https://bugzilla.libsdl.org/show_bug.cgi?id=3637
                    break;
#endif
                } else if( add_alt_code( lc ) ) {
                    // key was handled
                } else {
                    last_input = input_event(lc, CATA_INPUT_KEYBOARD);
                }
            }
            break;
            case SDL_KEYUP:
            {
                if( ev.key.keysym.sym == SDLK_LALT || ev.key.keysym.sym == SDLK_RALT ) {
                    int code = end_alt_code();
                    if( code ) {
                        last_input = input_event(code, CATA_INPUT_KEYBOARD);
                        last_input.text = utf32_to_utf8(code);
                    }
                }
            }
            break;
            case SDL_TEXTINPUT:
                if( !add_alt_code( *ev.text.text ) ) {
                    const char *c = ev.text.text;
                    int len = strlen(ev.text.text);
                    const unsigned lc = UTF8_getch( &c, &len );
                    last_input = input_event( lc, CATA_INPUT_KEYBOARD );
                    last_input.text = ev.text.text;
                    text_refresh = true;
                }
            break;
            case SDL_TEXTEDITING:
            {
                const char *c = ev.edit.text;
                int len = strlen( ev.edit.text );
                const unsigned lc = UTF8_getch( &c, &len );
                last_input = input_event( lc, CATA_INPUT_KEYBOARD );
                last_input.edit = ev.edit.text;
                last_input.edit_refresh = true;
                text_refresh = true;
            }
            break;
            case SDL_JOYBUTTONDOWN:
                last_input = input_event(ev.jbutton.button, CATA_INPUT_KEYBOARD);
            break;
            case SDL_JOYAXISMOTION: // on gamepads, the axes are the analog sticks
                // TODO: somehow get the "digipad" values from the axes
            break;
            case SDL_MOUSEMOTION:
                if (get_option<std::string>( "HIDE_CURSOR" ) == "show" || get_option<std::string>( "HIDE_CURSOR" ) == "hidekb") {
                    if (!SDL_ShowCursor(-1)) {
                        SDL_ShowCursor(SDL_ENABLE);
                    }

                    // Only monitor motion when cursor is visible
                    last_input = input_event(MOUSE_MOVE, CATA_INPUT_MOUSE);
                }
                break;

            case SDL_MOUSEBUTTONUP:
                switch (ev.button.button) {
                    case SDL_BUTTON_LEFT:
                        last_input = input_event(MOUSE_BUTTON_LEFT, CATA_INPUT_MOUSE);
                        break;
                    case SDL_BUTTON_RIGHT:
                        last_input = input_event(MOUSE_BUTTON_RIGHT, CATA_INPUT_MOUSE);
                        break;
                    }
                break;

            case SDL_MOUSEWHEEL:
                if(ev.wheel.y > 0) {
                    last_input = input_event(SCROLLWHEEL_UP, CATA_INPUT_MOUSE);
                } else if(ev.wheel.y < 0) {
                    last_input = input_event(SCROLLWHEEL_DOWN, CATA_INPUT_MOUSE);
                }
                break;

            case SDL_QUIT:
                quit = true;
                break;
        }
        if( text_refresh ) {
            break;
        }
    }
    if (needupdate) {
        try_sdl_update();
    }
    if(quit) {
        catacurses::endwin();
        exit(0);
    }
}

// Check if text ends with suffix
static bool ends_with(const std::string &text, const std::string &suffix) {
    return text.length() >= suffix.length() &&
        strcasecmp(text.c_str() + text.length() - suffix.length(), suffix.c_str()) == 0;
}

//***********************************
//Pseudo-Curses Functions           *
//***********************************

static void font_folder_list(std::ofstream& fout, std::string path, std::set<std::string> &bitmap_fonts)
{
    for( const auto &f : get_files_from_path( "", path, true, false ) ) {
            TTF_Font_Ptr fnt( TTF_OpenFont( f.c_str(), 12 ) );
            if( !fnt ) {
                continue;
            }
            long nfaces = 0;
            nfaces = TTF_FontFaces( fnt.get() );
            fnt.reset();

            for(long i = 0; i < nfaces; i++) {
                const TTF_Font_Ptr fnt( TTF_OpenFontIndex( f.c_str(), 12, i ) );
                if( !fnt ) {
                    continue;
                }

                // Add font family
                char *fami = TTF_FontFaceFamilyName( fnt.get() );
                if (fami != NULL) {
                    fout << fami;
                } else {
                    continue;
                }

                // Add font style
                char *style = TTF_FontFaceStyleName( fnt.get() );
                bool isbitmap = ends_with(f, ".fon");
                if (style != NULL && !isbitmap && strcasecmp(style, "Regular") != 0) {
                    fout << " " << style;
                }
                if (isbitmap) {
                    std::set<std::string>::iterator it;
                    it = bitmap_fonts.find(std::string(fami));
                    if (it == bitmap_fonts.end()) {
                        // First appearance of this font family
                        bitmap_fonts.insert(fami);
                    } else { // Font in set. Add filename to family string
                        size_t start = f.find_last_of("/\\");
                        size_t end = f.find_last_of(".");
                        if (start != std::string::npos && end != std::string::npos) {
                            fout << " [" << f.substr(start + 1, end - start - 1) + "]";
                        } else {
                            dbg( D_INFO ) << "Skipping wrong font file: \"" << f << "\"";
                        }
                    }
                }
                fout << std::endl;

                // Add filename and font index
                fout << f << std::endl;
                fout << i << std::endl;

                // We use only 1 style in bitmap fonts.
                if (isbitmap) {
                    break;
                }
            }
    }
}

static void save_font_list()
{
    std::set<std::string> bitmap_fonts;
    std::ofstream fout(FILENAMES["fontlist"].c_str(), std::ios_base::trunc);

    font_folder_list(fout, FILENAMES["fontdir"], bitmap_fonts);

#if (defined _WIN32 || defined WINDOWS)
    char buf[256];
    GetSystemWindowsDirectory(buf, 256);
    strcat(buf, "\\fonts");
    font_folder_list(fout, buf, bitmap_fonts);
#elif (defined _APPLE_ && defined _MACH_)
    /*
    // Well I don't know how osx actually works ....
    font_folder_list(fout, "/System/Library/Fonts", bitmap_fonts);
    font_folder_list(fout, "/Library/Fonts", bitmap_fonts);

    wordexp_t exp;
    wordexp("~/Library/Fonts", &exp, 0);
    font_folder_list(fout, exp.we_wordv[0], bitmap_fonts);
    wordfree(&exp);*/
#else // Other POSIX-ish systems
    font_folder_list(fout, "/usr/share/fonts", bitmap_fonts);
    font_folder_list(fout, "/usr/local/share/fonts", bitmap_fonts);
    char *home;
    if( ( home = getenv( "HOME" ) ) ) {
        std::string userfontdir = home;
        userfontdir += "/.fonts";
        font_folder_list( fout, userfontdir, bitmap_fonts );
    }
#endif
}

static std::string find_system_font(std::string name, int& faceIndex)
{
    const std::string fontlist_path = FILENAMES["fontlist"];
    std::ifstream fin(fontlist_path.c_str());
    if ( !fin.is_open() ) {
        // Try opening the fontlist at the old location.
        fin.open(FILENAMES["legacy_fontlist"].c_str());
        if( !fin.is_open() ) {
            dbg( D_INFO ) << "Generating fontlist";
            assure_dir_exist(FILENAMES["config_dir"]);
            save_font_list();
            fin.open(fontlist_path.c_str());
            if( !fin ) {
                dbg( D_ERROR ) << "Can't open or create fontlist file " << fontlist_path;
                return "";
            }
        } else {
            // Write out fontlist to the new location.
            save_font_list();
        }
    }
    if ( fin.is_open() ) {
        std::string fname;
        std::string fpath;
        std::string iline;
        while( getline( fin, fname ) && getline( fin, fpath ) && getline( fin, iline ) ) {
            if (0 == strcasecmp(fname.c_str(), name.c_str())) {
                faceIndex = atoi( iline.c_str() );
                return fpath;
            }
        }
    }

    return "";
}

// bitmap font size test
// return face index that has this size or below
static int test_face_size(std::string f, int size, int faceIndex)
{
    const TTF_Font_Ptr fnt( TTF_OpenFontIndex( f.c_str(), size, faceIndex ) );
    if( fnt ) {
        char* style = TTF_FontFaceStyleName( fnt.get() );
        if(style != NULL) {
            int faces = TTF_FontFaces( fnt.get() );
            for(int i = faces - 1; i >= 0; i--) {
                const TTF_Font_Ptr tf( TTF_OpenFontIndex( f.c_str(), size, i ) );
                char* ts = NULL;
                if( tf ) {
                   if( NULL != ( ts = TTF_FontFaceStyleName( tf.get() ) ) ) {
                       if( 0 == strcasecmp( ts, style ) && TTF_FontHeight( tf.get() ) <= size ) {
                           return i;
                       }
                   }
                }
            }
        }
    }

    return faceIndex;
}

// Calculates the new width of the window, given the number of columns.
int projected_window_width(int)
{
    return get_option<int>( "TERMINAL_X" ) * fontwidth;
}

// Calculates the new height of the window, given the number of rows.
int projected_window_height(int)
{
    return get_option<int>( "TERMINAL_Y" ) * fontheight;
}

//Basic Init, create the font, backbuffer, etc
void catacurses::init_interface()
{
    last_input = input_event();
    inputdelay = -1;

    font_loader fl;
    fl.load();
    ::fontwidth = fl.fontwidth;
    ::fontheight = fl.fontheight;

    if(!InitSDL()) {
        throw std::runtime_error( "InitSDL failed" );
    }

    find_videodisplays();

    TERMINAL_WIDTH = get_option<int>( "TERMINAL_X" );
    TERMINAL_HEIGHT = get_option<int>( "TERMINAL_Y" );

    if(!WinCreate()) {
        throw std::runtime_error( "WinCreate failed" ); //@todo: throw from WinCreate
    }

    dbg( D_INFO ) << "Initializing SDL Tiles context";
    tilecontext.reset( new cata_tiles( renderer.get() ) );
    try {
        tilecontext->load_tileset( get_option<std::string>( "TILES" ), true );
    } catch( const std::exception &err ) {
        dbg( D_ERROR ) << "failed to check for tileset: " << err.what();
        // use_tiles is the cached value of the USE_TILES option.
        // most (all?) code refers to this to see if cata_tiles should be used.
        // Setting it to false disables this from getting used.
        use_tiles = false;
    }

    color_loader<SDL_Color>().load( windowsPalette );
    init_colors();

    // initialize sound set
    load_soundset();

    // Reset the font pointer
    font = Font::load_font( fl.typeface, fl.fontsize, fl.fontwidth, fl.fontheight, fl.fontblending );
    if( !font ) {
        throw std::runtime_error( "loading font data failed" );
    }
    map_font = Font::load_font( fl.map_typeface, fl.map_fontsize, fl.map_fontwidth, fl.map_fontheight, fl.fontblending );
    overmap_font = Font::load_font( fl.overmap_typeface, fl.overmap_fontsize,
                                    fl.overmap_fontwidth, fl.overmap_fontheight, fl.fontblending );
    stdscr = newwin(get_terminal_height(), get_terminal_width(),0,0);
    //newwin calls `new WINDOW`, and that will throw, but not return nullptr.
}

// This is supposed to be called from init.cpp, and only from there.
void load_tileset() {
    if( !tilecontext || !use_tiles ) {
        return;
    }
    tilecontext->load_tileset( get_option<std::string>( "TILES" ) );
    tilecontext->do_tile_loading_report();
}

std::unique_ptr<Font> Font::load_font(const std::string &typeface, int fontsize, int fontwidth, int fontheight, const bool fontblending )
{
    if (ends_with(typeface, ".bmp") || ends_with(typeface, ".png")) {
        // Seems to be an image file, not a font.
        // Try to load as bitmap font.
        try {
            return std::unique_ptr<Font>( new BitmapFont( fontwidth, fontheight, FILENAMES["fontdir"] + typeface ) );
        } catch(std::exception &err) {
            dbg( D_ERROR ) << "Failed to load " << typeface << ": " << err.what();
            // Continue to load as truetype font
        }
    }
    // Not loaded as bitmap font (or it failed), try to load as truetype
    try {
        return std::unique_ptr<Font>( new CachedTTFFont( fontwidth, fontheight, typeface, fontsize, fontblending ) );
    } catch(std::exception &err) {
        dbg( D_ERROR ) << "Failed to load " << typeface << ": " << err.what();
    }
    return nullptr;
}

//Ends the terminal, destroy everything
void catacurses::endwin()
{
    tilecontext.reset();
    font.reset();
    map_font.reset();
    overmap_font.reset();
    WinDestroy();
}

template<>
SDL_Color color_loader<SDL_Color>::from_rgb( const int r, const int g, const int b )
{
    SDL_Color result;
    result.b=b;    //Blue
    result.g=g;    //Green
    result.r=r;    //Red
    //result.a=0;//The Alpha, is not used, so just set it to 0
    return result;
}

void input_manager::set_timeout( const int t )
{
    input_timeout = t;
    inputdelay = t;
}

// This is how we're actually going to handle input events, SDL getch
// is simply a wrapper around this.
input_event input_manager::get_input_event() {
    previously_pressed_key = 0;
    // standards note: getch is sometimes required to call refresh
    // see, e.g., http://linux.die.net/man/3/getch
    // so although it's non-obvious, that refresh() call (and maybe InvalidateRect?) IS supposed to be there

    wrefresh( catacurses::stdscr );

    if (inputdelay < 0)
    {
        do
        {
            CheckMessages();
            if (last_input.type != CATA_INPUT_ERROR) break;
            SDL_Delay(1);
        }
        while (last_input.type == CATA_INPUT_ERROR);
    }
    else if (inputdelay > 0)
    {
        unsigned long starttime=SDL_GetTicks();
        unsigned long endtime;
        bool timedout = false;
        do
        {
            CheckMessages();
            endtime=SDL_GetTicks();
            if (last_input.type != CATA_INPUT_ERROR) break;
            SDL_Delay(1);
            timedout = endtime >= starttime + inputdelay;
            if (timedout) {
                last_input.type = CATA_INPUT_TIMEOUT;
            }
        }
        while (!timedout);
    }
    else
    {
        CheckMessages();
    }

    if (last_input.type == CATA_INPUT_MOUSE) {
        SDL_GetMouseState(&last_input.mouse_x, &last_input.mouse_y);
    } else if (last_input.type == CATA_INPUT_KEYBOARD) {
        previously_pressed_key = last_input.get_first_input();
    }

    return last_input;
}

bool gamepad_available() {
    return joystick != NULL;
}

void rescale_tileset(int size) {
    tilecontext->set_draw_scale(size);
    g->init_ui();
    ClearScreen();
}

bool input_context::get_coordinates( const catacurses::window &capture_win_, int& x, int& y) {
    if(!coordinate_input_received) {
        return false;
    }

    cata_cursesport::WINDOW *const capture_win = ( capture_win_.get() ? capture_win_ : g->w_terrain ).get<cata_cursesport::WINDOW>();

    // this contains the font dimensions of the capture_win,
    // not necessarily the global standard font dimensions.
    int fw = fontwidth;
    int fh = fontheight;
    // tiles might have different dimensions than standard font
    if (use_tiles && capture_win == g->w_terrain) {
        fw = tilecontext->get_tile_width();
        fh = tilecontext->get_tile_height();
        // add_msg( m_info, "tile map fw %d fh %d", fw, fh);
    } else if (map_font && capture_win == g->w_terrain) {
        // map font (if any) might differ from standard font
        fw = map_font->fontwidth;
        fh = map_font->fontheight;
    }

    // Translate mouse coordinates to map coordinates based on tile size,
    // the window position is *always* in standard font dimensions!
    const int win_left = capture_win->x * fontwidth;
    const int win_top = capture_win->y * fontheight;
    // But the size of the window is in the font dimensions of the window.
    const int win_right = win_left + (capture_win->width * fw);
    const int win_bottom = win_top + (capture_win->height * fh);
    // add_msg( m_info, "win_ left %d top %d right %d bottom %d", win_left,win_top,win_right,win_bottom);
    // add_msg( m_info, "coordinate_ x %d y %d", coordinate_x, coordinate_y);
    // Check if click is within bounds of the window we care about
    if( coordinate_x < win_left || coordinate_x > win_right ||
        coordinate_y < win_top || coordinate_y > win_bottom ) {
        // add_msg( m_info, "out of bounds");
        return false;
    }

    if ( tile_iso && use_tiles ) {
        const int screen_column = round( (float) ( coordinate_x - win_left - (( win_right - win_left ) / 2 + win_left ) ) / ( fw / 2 ) );
        const int screen_row = round( (float) ( coordinate_y - win_top - ( win_bottom - win_top ) / 2 + win_top ) / ( fw / 4 ) );
        const int selected_x = ( screen_column - screen_row ) / 2;
        const int selected_y = ( screen_row + screen_column ) / 2;
        x = g->ter_view_x + selected_x;
        y = g->ter_view_y + selected_y;
    } else {
        const int selected_column = (coordinate_x - win_left) / fw;
        const int selected_row = (coordinate_y - win_top) / fh;

        x = g->ter_view_x - ((capture_win->width / 2) - selected_column);
        y = g->ter_view_y - ((capture_win->height / 2) - selected_row);
    }

    return true;
}

int get_terminal_width() {
    return TERMINAL_WIDTH;
}

int get_terminal_height() {
    return TERMINAL_HEIGHT;
}

BitmapFont::~BitmapFont() = default;

BitmapFont::BitmapFont( const int w, const int h, const std::string &typeface )
: Font( w, h )
{
    dbg( D_INFO ) << "Loading bitmap font [" + typeface + "]." ;
    SDL_Surface_Ptr asciiload( IMG_Load( typeface.c_str() ) );
    if( !asciiload ) {
        throw std::runtime_error(IMG_GetError());
    }
    if (asciiload->w * asciiload->h < (fontwidth * fontheight * 256)) {
        throw std::runtime_error("bitmap for font is to small");
    }
    Uint32 key = SDL_MapRGB(asciiload->format, 0xFF, 0, 0xFF);
    SDL_SetColorKey( asciiload.get(),SDL_TRUE,key );
    SDL_Surface_Ptr ascii_surf[std::tuple_size<decltype( ascii )>::value];
    ascii_surf[0].reset( SDL_ConvertSurface( asciiload.get(), format.get(), 0 ) );
    SDL_SetSurfaceRLE( ascii_surf[0].get(), true );
    asciiload.reset();

    for (size_t a = 1; a < std::tuple_size<decltype( ascii )>::value; ++a) {
        ascii_surf[a].reset( SDL_ConvertSurface( ascii_surf[0].get(), format.get(), 0 ) );
        SDL_SetSurfaceRLE( ascii_surf[a].get(), true );
    }

    for (size_t a = 0; a < std::tuple_size<decltype( ascii )>::value - 1; ++a) {
        SDL_LockSurface( ascii_surf[a].get() );
        int size = ascii_surf[a]->h * ascii_surf[a]->w;
        Uint32 *pixels = (Uint32 *)ascii_surf[a]->pixels;
        Uint32 color = (windowsPalette[a].r << 16) | (windowsPalette[a].g << 8) | windowsPalette[a].b;
        for(int i = 0; i < size; i++) {
            if(pixels[i] == 0xFFFFFF) {
                pixels[i] = color;
            }
        }
        SDL_UnlockSurface( ascii_surf[a].get() );
    }
    tilewidth = ascii_surf[0]->w / fontwidth;

    //convert ascii_surf to SDL_Texture
    for( size_t a = 0; a < std::tuple_size<decltype( ascii )>::value; ++a) {
        ascii[a].reset( SDL_CreateTextureFromSurface( renderer.get(), ascii_surf[a].get() ) );
    }
}

void BitmapFont::draw_ascii_lines(unsigned char line_id, int drawx, int drawy, int FG) const
{
    BitmapFont *t = const_cast<BitmapFont*>(this);
    switch (line_id) {
        case LINE_OXOX_C://box bottom/top side (horizontal line)
            t->OutputChar(0xcd, drawx, drawy, FG);
            break;
        case LINE_XOXO_C://box left/right side (vertical line)
            t->OutputChar(0xba, drawx, drawy, FG);
            break;
        case LINE_OXXO_C://box top left
            t->OutputChar(0xc9, drawx, drawy, FG);
            break;
        case LINE_OOXX_C://box top right
            t->OutputChar(0xbb, drawx, drawy, FG);
            break;
        case LINE_XOOX_C://box bottom right
            t->OutputChar(0xbc, drawx, drawy, FG);
            break;
        case LINE_XXOO_C://box bottom left
            t->OutputChar(0xc8, drawx, drawy, FG);
            break;
        case LINE_XXOX_C://box bottom north T (left, right, up)
            t->OutputChar(0xca, drawx, drawy, FG);
            break;
        case LINE_XXXO_C://box bottom east T (up, right, down)
            t->OutputChar(0xcc, drawx, drawy, FG);
            break;
        case LINE_OXXX_C://box bottom south T (left, right, down)
            t->OutputChar(0xcb, drawx, drawy, FG);
            break;
        case LINE_XXXX_C://box X (left down up right)
            t->OutputChar(0xce, drawx, drawy, FG);
            break;
        case LINE_XOXX_C://box bottom east T (left, down, up)
            t->OutputChar(0xb9, drawx, drawy, FG);
            break;
        default:
            break;
    }
}



CachedTTFFont::~CachedTTFFont() = default;

CachedTTFFont::CachedTTFFont( const int w, const int h, std::string typeface, int fontsize, const bool fontblending )
: Font( w, h )
, fontblending( fontblending )
{
    int faceIndex = 0;
    const std::string sysfnt = find_system_font(typeface, faceIndex);
    if (!sysfnt.empty()) {
        typeface = sysfnt;
        dbg( D_INFO ) << "Using font [" + typeface + "]." ;
    }
    //make fontdata compatible with wincurse
    if(!file_exist(typeface)) {
        faceIndex = 0;
        typeface = FILENAMES["fontdir"] + typeface + ".ttf";
        dbg( D_INFO ) << "Using compatible font [" + typeface + "]." ;
    }
    //different default font with wincurse
    if(!file_exist(typeface)) {
        faceIndex = 0;
        typeface = FILENAMES["fontdir"] + "fixedsys.ttf";
        dbg( D_INFO ) << "Using fallback font [" + typeface + "]." ;
    }
    dbg( D_INFO ) << "Loading truetype font [" + typeface + "]." ;
    if(fontsize <= 0) {
        fontsize = fontheight - 1;
    }
    // SDL_ttf handles bitmap fonts size incorrectly
    if( typeface.length() > 4 &&
        strcasecmp(typeface.substr(typeface.length() - 4).c_str(), ".fon") == 0 ) {
        faceIndex = test_face_size(typeface, fontsize, faceIndex);
    }
    font.reset( TTF_OpenFontIndex( typeface.c_str(), fontsize, faceIndex ) );
    if( !font ) {
        throw std::runtime_error(TTF_GetError());
    }
    TTF_SetFontStyle( font.get(), TTF_STYLE_NORMAL );
}

int map_font_width() {
    if (use_tiles && tilecontext ) {
        return tilecontext->get_tile_width();
    }
    return (map_font ? map_font : font)->fontwidth;
}

int map_font_height() {
    if (use_tiles && tilecontext ) {
        return tilecontext->get_tile_height();
    }
    return (map_font ? map_font : font)->fontheight;
}

int overmap_font_width() {
    return (overmap_font ? overmap_font : font)->fontwidth;
}

int overmap_font_height() {
    return (overmap_font ? overmap_font : font)->fontheight;
}

void to_map_font_dimension(int &w, int &h) {
    w = (w * fontwidth) / map_font_width();
    h = (h * fontheight) / map_font_height();
}

void from_map_font_dimension(int &w, int &h) {
    w = (w * map_font_width() + fontwidth - 1) / fontwidth;
    h = (h * map_font_height() + fontheight - 1) / fontheight;
}

void to_overmap_font_dimension(int &w, int &h) {
    w = (w * fontwidth) / overmap_font_width();
    h = (h * fontheight) / overmap_font_height();
}

bool is_draw_tiles_mode() {
    return use_tiles;
}

SDL_Color cursesColorToSDL( const nc_color &color ) {
    const int pair_id = color.to_color_pair_index();
    const auto pair = cata_cursesport::colorpairs[pair_id];

    int palette_index = pair.FG != 0 ? pair.FG : pair.BG;

    if( color.is_bold() ) {
        palette_index += color_loader<SDL_Color>::COLOR_NAMES_COUNT / 2;
    }

    return windowsPalette[palette_index];
}

#ifdef SDL_SOUND

void musicFinished();

void play_music_file(std::string filename, int volume) {
    const std::string path = ( current_soundpack_path + "/" + filename );
    current_music = Mix_LoadMUS(path.c_str());
    if( current_music == nullptr ) {
        dbg( D_ERROR ) << "Failed to load audio file " << path << ": " << Mix_GetError();
        return;
    }
    Mix_VolumeMusic(volume * get_option<int>( "MUSIC_VOLUME" ) / 100);
    if( Mix_PlayMusic( current_music, 0 ) != 0 ) {
        dbg( D_ERROR ) << "Starting playlist " << path << " failed: " << Mix_GetError();
        return;
    }
    Mix_HookMusicFinished(musicFinished);
}

/** Callback called when we finish playing music. */
void musicFinished() {
    Mix_HaltMusic();
    Mix_FreeMusic(current_music);
    current_music = NULL;

    const auto iter = playlists.find( current_playlist );
    if( iter == playlists.end() ) {
        return;
    }
    const music_playlist &list = iter->second;
    if( list.entries.empty() ) {
        return;
    }

    // Load the next file to play.
    absolute_playlist_at++;

    // Wrap around if we reached the end of the playlist.
    if( absolute_playlist_at >= list.entries.size() ) {
        absolute_playlist_at = 0;
    }

    current_playlist_at = playlist_indexes.at( absolute_playlist_at );

    const auto &next = list.entries[current_playlist_at];
    play_music_file( next.file, next.volume );
}
#endif

void play_music(std::string playlist) {
#ifdef SDL_SOUND
    const auto iter = playlists.find( playlist );
    if( iter == playlists.end() ) {
        return;
    }
    const music_playlist &list = iter->second;
    if( list.entries.empty() ) {
        return;
    }

    // Don't interrupt playlist that's already playing.
    if(playlist == current_playlist) {
        return;
    }

    for( size_t i = 0; i < list.entries.size(); i++ ) {
        playlist_indexes.push_back( i );
    }
    if( list.shuffle ) {
        std::random_shuffle( playlist_indexes.begin(), playlist_indexes.end() );
    }

    current_playlist = playlist;
    current_playlist_at = playlist_indexes.at( absolute_playlist_at );

    const auto &next = list.entries[current_playlist_at];
    play_music_file( next.file, next.volume );
#else
    (void)playlist;
#endif
}

void update_music_volume() {
#ifdef SDL_SOUND
    Mix_VolumeMusic( get_option<int>( "MUSIC_VOLUME" ) );
#endif
}

#ifdef SDL_SOUND
void sfx::load_sound_effects( JsonObject &jsobj ) {
    const id_and_variant key( jsobj.get_string( "id" ), jsobj.get_string( "variant", "default" ) );
    const int volume = jsobj.get_int( "volume", 100 );
    auto &effects = sound_effects_p[key];

    JsonArray jsarr = jsobj.get_array( "files" );
    while( jsarr.has_more() ) {
        sound_effect new_sound_effect;
        const std::string file = jsarr.next_string();
        std::string path = ( current_soundpack_path + "/" + file );
        new_sound_effect.chunk.reset( Mix_LoadWAV( path.c_str() ) );
        if( !new_sound_effect.chunk ) {
            dbg( D_ERROR ) << "Failed to load audio file " << path << ": " << Mix_GetError();
            continue; // don't want empty chunks in the map
        }
        new_sound_effect.volume = volume;

        effects.push_back( std::move( new_sound_effect ) );
    }
}

void sfx::load_playlist( JsonObject &jsobj )
{
    JsonArray jarr = jsobj.get_array( "playlists" );
    while( jarr.has_more() ) {
        JsonObject playlist = jarr.next_object();

        const std::string playlist_id = playlist.get_string( "id" );
        music_playlist playlist_to_load;
        playlist_to_load.shuffle = playlist.get_bool( "shuffle", false );

        JsonArray files = playlist.get_array( "files" );
        while( files.has_more() ) {
            JsonObject entry = files.next_object();
            const music_playlist::entry e{ entry.get_string( "file" ),  entry.get_int( "volume" ) };
            playlist_to_load.entries.push_back( e );
        }

        playlists[playlist_id] = std::move( playlist_to_load );
    }
}

// Returns a random sound effect matching given id and variant or `nullptr` if there is no
// matching sound effect.
const sound_effect* find_random_effect( const id_and_variant &id_variants_pair )
{
    const auto iter = sound_effects_p.find( id_variants_pair );
    if( iter == sound_effects_p.end() ) {
        return nullptr;
    }
    const auto &vector = iter->second;
    if( vector.empty() ) {
        return nullptr;
    }
    return &vector[rng( 0, vector.size() - 1 )];
}
// Same as above, but with fallback to "default" variant. May still return `nullptr`
const sound_effect* find_random_effect( const std::string &id, const std::string& variant )
{
    const auto eff = find_random_effect( id_and_variant( id, variant ) );
    if( eff != nullptr ) {
        return eff;
    }
    return find_random_effect( id_and_variant( id, "default" ) );
}

// Contains the chunks that have been dynamically created via do_pitch_shift. It is used to
// distinguish between dynamically created chunks and static chunks (the later must not be freed).
std::set<Mix_Chunk*> dynamic_chunks;
// Deletes the dynamically created chunk (if such a chunk had been played).
void cleanup_when_channel_finished( int channel )
{
    Mix_Chunk *chunk = Mix_GetChunk( channel );
    const auto iter = dynamic_chunks.find( chunk );
    if( iter != dynamic_chunks.end() ) {
        dynamic_chunks.erase( iter );
        free( chunk->abuf );
        free( chunk );
    }
}

Mix_Chunk *do_pitch_shift( Mix_Chunk *s, float pitch ) {
    Mix_Chunk *result;
    Uint32 s_in = s->alen / 4;
    Uint32 s_out = ( Uint32 )( ( float )s_in * pitch );
    float pitch_real = ( float )s_out / ( float )s_in;
    Uint32 i, j;
    result = ( Mix_Chunk * )malloc( sizeof( Mix_Chunk ) );
    dynamic_chunks.insert( result );
    result->allocated = 1;
    result->alen = s_out * 4;
    result->abuf = ( Uint8* )malloc( result->alen * sizeof( Uint8 ) );
    result->volume = s->volume;
    for( i = 0; i < s_out; i++ ) {
        Sint16 lt;
        Sint16 rt;
        Sint16 lt_out;
        Sint16 rt_out;
        Sint64 lt_avg = 0;
        Sint64 rt_avg = 0;
        Uint32 begin = ( Uint32 )( ( float )i / pitch_real );
        Uint32 end = ( Uint32 )( ( float )( i + 1 ) / pitch_real );

        // check for boundary case
        if( end > 0 && ( end >= ( s->alen / 4 ) ) )
            end = begin;

        for( j = begin; j <= end; j++ ) {
            lt = ( s->abuf[( 4 * j ) + 1] << 8 ) | ( s->abuf[( 4 * j ) + 0] );
            rt = ( s->abuf[( 4 * j ) + 3] << 8 ) | ( s->abuf[( 4 * j ) + 2] );
            lt_avg += lt;
            rt_avg += rt;
        }
        lt_out = ( Sint16 )( ( float )lt_avg / ( float )( end - begin + 1 ) );
        rt_out = ( Sint16 )( ( float )rt_avg / ( float )( end - begin + 1 ) );
        result->abuf[( 4 * i ) + 1] = (Uint8)(( lt_out >> 8 ) & 0xFF);
        result->abuf[( 4 * i ) + 0] = (Uint8)(lt_out & 0xFF);
        result->abuf[( 4 * i ) + 3] = (Uint8)(( rt_out >> 8 ) & 0xFF);
        result->abuf[( 4 * i ) + 2] = (Uint8)(rt_out & 0xFF);
    }
    return result;
}

void sfx::play_variant_sound( std::string id, std::string variant, int volume ) {
    if( volume == 0 ) {
        return;
    }

    const sound_effect* eff = find_random_effect( id, variant );
    if( eff == nullptr ) {
        eff = find_random_effect( id, "default" );
        if( eff == nullptr ) {
            return;
        }
    }
    const sound_effect& selected_sound_effect = *eff;

    Mix_Chunk *effect_to_play = selected_sound_effect.chunk.get();
    Mix_VolumeChunk( effect_to_play,
                     selected_sound_effect.volume * get_option<int>( "SOUND_EFFECT_VOLUME" ) * volume / ( 100 * 100 ) );
    Mix_PlayChannel( -1, effect_to_play, 0 );
}

void sfx::play_variant_sound( std::string id, std::string variant, int volume, int angle,
                              float pitch_min, float pitch_max ) {
    if( volume == 0 ) {
        return;
    }

    const sound_effect* eff = find_random_effect( id, variant );
    if( eff == nullptr ) {
        return;
    }
    const sound_effect& selected_sound_effect = *eff;

    Mix_ChannelFinished( cleanup_when_channel_finished );
    Mix_Chunk *effect_to_play = selected_sound_effect.chunk.get();
    float pitch_random = rng_float( pitch_min, pitch_max );
    Mix_Chunk *shifted_effect = do_pitch_shift( effect_to_play, pitch_random );
    Mix_VolumeChunk( shifted_effect,
                     selected_sound_effect.volume * get_option<int>( "SOUND_EFFECT_VOLUME" ) * volume / ( 100 * 100 ) );
    int channel = Mix_PlayChannel( -1, shifted_effect, 0 );
    Mix_SetPosition( channel, angle, 1 );
}

void sfx::play_ambient_variant_sound( std::string id, std::string variant, int volume, int channel,
                                      int duration ) {
    if( volume == 0 ) {
        return;
    }

    const sound_effect* eff = find_random_effect( id, variant );
    if( eff == nullptr ) {
        return;
    }
    const sound_effect& selected_sound_effect = *eff;

    Mix_Chunk *effect_to_play = selected_sound_effect.chunk.get();
    Mix_VolumeChunk( effect_to_play,
                     selected_sound_effect.volume * get_option<int>( "SOUND_EFFECT_VOLUME" ) * volume / ( 100 * 100 ) );
    if( Mix_FadeInChannel( channel, effect_to_play, -1, duration ) == -1 ) {
        dbg( D_ERROR ) << "Failed to play sound effect: " << Mix_GetError();
    }
}
#endif

void load_soundset() {
#ifdef SDL_SOUND
    const std::string default_path = FILENAMES["defaultsounddir"];
    const std::string default_soundpack = "basic";
    std::string current_soundpack = get_option<std::string>( "SOUNDPACKS" );
    std::string soundpack_path;

    // Get current soundpack and it's directory path.
    if (current_soundpack.empty()) {
        dbg( D_ERROR ) << "Soundpack not set in options or empty.";
        soundpack_path = default_path;
        current_soundpack = default_soundpack;
    } else {
        dbg( D_INFO ) << "Current soundpack is: " << current_soundpack;
        soundpack_path = SOUNDPACKS[current_soundpack];
    }

    if (soundpack_path.empty()) {
        dbg( D_ERROR ) << "Soundpack with name " << current_soundpack << " can't be found or empty string";
        soundpack_path = default_path;
        current_soundpack = default_soundpack;
    } else {
        dbg( D_INFO ) << '"' << current_soundpack << '"' << " soundpack: found path: " << soundpack_path;
    }

    current_soundpack_path = soundpack_path;
    try {
        loading_ui ui( false );
        DynamicDataLoader::get_instance().load_data_from_path( soundpack_path, "core", ui );
    } catch( const std::exception &err ) {
        dbg( D_ERROR ) << "failed to load sounds: " << err.what();
    }
#endif
}

void cleanup_sound() {
#ifdef SDL_SOUND
    sound_effects_p.clear();
    playlists.clear();
#endif
}

#endif // TILES<|MERGE_RESOLUTION|>--- conflicted
+++ resolved
@@ -1141,7 +1141,6 @@
  */
 long sdl_keysym_to_curses( SDL_Keysym keysym )
 {
-<<<<<<< HEAD
 
     if( get_option<bool>( "DIAG_MOVE_WITH_MODIFIERS" ) ) {
         //Shift + Cursor Arrow (diagonal clockwise)
@@ -1172,12 +1171,8 @@
         }
     }
 
-    switch( keysym.sym ) {
-        // This is special: allow entering a unicode character with ALT+number
-=======
     switch (keysym.sym) {
         // This is special: allow entering a Unicode character with ALT+number
->>>>>>> 8f7ecfcf
         case SDLK_RALT:
         case SDLK_LALT:
             begin_alt_code();
