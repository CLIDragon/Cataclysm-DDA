--- conflicted
+++ resolved
@@ -1024,12 +1024,10 @@
     break;
     case 'l':
     case '6':
-<<<<<<< HEAD
-=======
-       mvwprintz(w, 6, 2, c_ltgray, "!");
->>>>>>> 12a8e846
-       points -= u->skillLevel(currentSkill) + 1;
-       u->skillLevel(currentSkill).level(u->skillLevel(currentSkill) + 2);
+     if (u->skillLevel(currentSkill) <= 19) { 
+      points -= u->skillLevel(currentSkill) + 1;
+      u->skillLevel(currentSkill).level(u->skillLevel(currentSkill) + 2);
+     }
     break;
    case '<':
     return -1;
@@ -1095,7 +1093,7 @@
 
   if (ch == '>') {
    if (points < 0) {
-    popup(_("Costs too many points!"));
+    popup(_("Too many points allocated, change some features and try again."));
 	continue;
    } else if (points > 0 && !query_yn(_("Remaining points will be discarded, are you sure you want to proceed?"))) {
     continue;
