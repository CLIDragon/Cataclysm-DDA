#ifndef _WEATHER_H_
#define _WEATHER_H_

<<<<<<< HEAD
#define BODYTEMP_FREEZING 50
#define BODYTEMP_VERY_COLD 200
#define BODYTEMP_COLD 300
#define BODYTEMP_NORM 500
#define BODYTEMP_HOT 650
#define BODYTEMP_VERY_HOT 800
#define BODYTEMP_SCORCHING 950
=======
#define BODYTEMP_FREEZING 500
#define BODYTEMP_VERY_COLD 2000 // This value means frostbite occurs at the warmest temperature of 1C. If changed, the temp_conv calculation should be reexamined.
#define BODYTEMP_COLD 3500
#define BODYTEMP_NORM 5000 // Do not change this value, it is an arbitrary anchor on which other calculations are made.
#define BODYTEMP_HOT 6500
#define BODYTEMP_VERY_HOT 8000
#define BODYTEMP_SCORCHING 9500
>>>>>>> 16036327
/*
Bodytemp is measured on a scale of 0u to 10000u, where 10u = 0.02C and 5000u is 37C
Outdoor temperature uses simliar numbers, but on a different scale: 2200u = 22C, where 10u = 0.1C.
Most values can be changed with no impact on calculations. Because of caluclations done in disease.cpp,
maximum heat cannot pass 15000u, otherwise the player will vomit to death.
*/

#include "color.h"
#include <string>

class game;

enum season_type {
 SPRING = 0,
 SUMMER = 1,
 AUTUMN = 2,
 WINTER = 3
#define FALL AUTUMN
};

enum weather_type {
 WEATHER_NULL,		// For data and stuff
 WEATHER_CLEAR,		// No effects
 WEATHER_SUNNY,		// Glare if no eye protection
 WEATHER_CLOUDY,	// No effects
 WEATHER_DRIZZLE,	// Light rain
 WEATHER_RAINY,		// Lots of rain, sight penalties
 WEATHER_THUNDER,	// Warns of lightning to come
 WEATHER_LIGHTNING,	// Rare lightning strikes!
 WEATHER_ACID_DRIZZLE,	// No real effects; warning of acid rain
 WEATHER_ACID_RAIN,	// Minor acid damage
 WEATHER_FLURRIES,	// Light snow
 WEATHER_SNOW,		// Medium snow
 WEATHER_SNOWSTORM,	// Heavy snow
 NUM_WEATHER_TYPES
};

struct weather_effect
{
 void none		(game *) {};
 void glare		(game *);
 void wet		(game *);
 void very_wet		(game *);
 void thunder		(game *);
 void lightning		(game *);
 void light_acid	(game *);
 void acid		(game *);
 void flurry		(game *) {};
 void snow		(game *) {};
 void snowstorm		(game *) {};
};

struct weather_datum
{
 std::string name;
 nc_color color;
 int avg_temperature[4]; // Spring, Summer, Winter, Fall
 int ranged_penalty;
 int sight_penalty; // Penalty to max sight range
 int light_modifier; // Modification to ambient light
 int mintime, maxtime; // min/max time it lasts, in minutes
 bool dangerous; // If true, our activity gets interrupted
 void (weather_effect::*effect)(game *);
};

#endif // _WEATHER_H_<|MERGE_RESOLUTION|>--- conflicted
+++ resolved
@@ -1,15 +1,6 @@
 #ifndef _WEATHER_H_
 #define _WEATHER_H_
 
-<<<<<<< HEAD
-#define BODYTEMP_FREEZING 50
-#define BODYTEMP_VERY_COLD 200
-#define BODYTEMP_COLD 300
-#define BODYTEMP_NORM 500
-#define BODYTEMP_HOT 650
-#define BODYTEMP_VERY_HOT 800
-#define BODYTEMP_SCORCHING 950
-=======
 #define BODYTEMP_FREEZING 500
 #define BODYTEMP_VERY_COLD 2000 // This value means frostbite occurs at the warmest temperature of 1C. If changed, the temp_conv calculation should be reexamined.
 #define BODYTEMP_COLD 3500
@@ -17,7 +8,6 @@
 #define BODYTEMP_HOT 6500
 #define BODYTEMP_VERY_HOT 8000
 #define BODYTEMP_SCORCHING 9500
->>>>>>> 16036327
 /*
 Bodytemp is measured on a scale of 0u to 10000u, where 10u = 0.02C and 5000u is 37C
 Outdoor temperature uses simliar numbers, but on a different scale: 2200u = 22C, where 10u = 0.1C.
