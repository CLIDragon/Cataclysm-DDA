#include "game.h"
#include "itype.h"
#include "omdata.h"
#include "setvector.h"
#include <cstdarg>

void game::init_mapitems()
{

 setvector(
   mapitems[mi_field],
	itm_rock, itm_strawberries, NULL);

 setvector(
   mapitems[mi_forest],
	itm_rock, itm_stick, itm_mushroom, itm_mushroom_poison,
	itm_mushroom_magic, itm_blueberries, NULL);

 setvector(
   mapitems[mi_hive],
	itm_honeycomb, NULL);

 setvector(
   mapitems[mi_hive_center],
	itm_honeycomb, itm_royal_jelly, NULL);

 setvector(
   mapitems[mi_road],
	itm_muffler, itm_pipe, itm_motor, itm_wheel, itm_big_wheel, itm_seat, 
<<<<<<< HEAD
        itm_combustion_tiny, itm_combustion_small, itm_combustion, NULL);
=======
    itm_combustion_small, itm_combustion, itm_foot_crank, NULL);
>>>>>>> 9550b43a

 setvector(
   mapitems[mi_livingroom],
	itm_rootbeer, itm_pizza, itm_cola, itm_cig, itm_cigar, itm_weed,
	itm_coke, itm_meth, itm_sneakers, itm_boots, itm_boots_winter,
	itm_flip_flops, itm_dress_shoes, itm_heels, itm_coat_rain, itm_poncho,
	itm_gloves_light, itm_mittens, itm_gloves_light, itm_mittens,
	itm_armguard_soft, itm_armguard_hard,
	itm_gloves_wool, itm_gloves_winter, itm_gloves_leather,
	itm_gloves_fingerless, itm_bandana, itm_scarf, itm_hat_cotton,
	itm_hat_knit, itm_hat_fur, itm_helmet_bike, itm_helmet_motor,
	itm_mag_tv, itm_mag_news, itm_lighter, itm_extinguisher, itm_mp3, 
	itm_usb_drive, itm_sneakers_fit, itm_boots_fit, itm_boots_steel_fit, 
        itm_boots_winter_fit, itm_dress_shoes_fit, itm_heels_fit, NULL);

 setvector(
   mapitems[mi_kitchen],
	itm_pot, itm_pan, itm_knife_butter, itm_knife_steak, itm_knife_butcher,
	itm_cookbook, itm_rag, itm_hotplate, itm_flashlight, itm_extinguisher,
	itm_whiskey, itm_bleach, itm_ammonia, itm_flour, itm_sugar, itm_salt,
	itm_tea_raw, itm_coffee_raw,
	NULL);

 setvector(
   mapitems[mi_fridge],
	itm_water_clean, itm_oj, itm_cola, itm_rootbeer, itm_milk, itm_V8, itm_apple,
	itm_sandwich_t, itm_mushroom, itm_blueberries, itm_strawberries, 
	itm_tomato, itm_broccoli, itm_zucchini, itm_frozen_dinner, itm_vodka,
	itm_apple_cider, NULL);

 setvector(
   mapitems[mi_home_hw],
	itm_superglue, itm_string_6, itm_string_36, itm_screwdriver, itm_wrench,
	itm_hacksaw, itm_xacto, itm_gloves_leather, itm_mask_dust,
	itm_glasses_safety, itm_battery, itm_nail, itm_nailgun,
	itm_manual_mechanics, itm_hammer, itm_flashlight, itm_soldering_iron,
<<<<<<< HEAD
	itm_bubblewrap, itm_binoculars, itm_duct_tape, itm_lawnmower, NULL);
=======
	itm_bubblewrap, itm_binoculars, itm_foot_crank, NULL);
>>>>>>> 9550b43a

 setvector(
   mapitems[mi_bedroom],
	itm_inhaler, itm_cig, itm_cigar, itm_weed, itm_coke, itm_meth,
	itm_heroin, itm_sneakers, itm_mocassins, itm_bandana, itm_glasses_eye, itm_sunglasses,
	itm_glasses_reading, itm_hat_ball, itm_backpack, itm_purse, itm_mbag,
	itm_fanny, itm_battery, itm_bb, itm_bbgun, itm_mag_porn, itm_mag_tv,
	itm_mag_news, itm_novel_romance, itm_novel_drama, itm_manual_mechanics,
	itm_manual_speech, itm_manual_business, itm_manual_computers,
	itm_lighter, itm_sewing_kit, itm_thread, itm_scissors, itm_soldering_iron,
	itm_radio, itm_syringe, itm_mp3, itm_usb_drive,
        itm_sneakers_fit, itm_boots_fit, itm_boots_steel_fit, itm_boots_winter_fit,
        itm_dress_shoes_fit, itm_heels_fit, NULL);

 setvector(
   mapitems[mi_homeguns],
	itm_22_lr, itm_9mm, itm_crossbow, itm_sig_mosquito, itm_sw_22,
	itm_glock_19, itm_usp_9mm, itm_sw_619, itm_taurus_38, itm_sig_40,
	itm_sw_610, itm_ruger_redhawk, itm_deagle_44, itm_usp_45, itm_m1911,
	itm_fn57, itm_mac_10, itm_shotgun_sawn, itm_silencer, itm_grip,
	itm_clip, itm_spare_mag, itm_grenade, itm_EMPbomb, itm_gasbomb, itm_tazer,
	itm_longbow, itm_compbow, itm_arrow_wood, itm_arrow_cf, itm_u_shotgun, itm_shot_hull,
        itm_9mm_casing, itm_38_casing, itm_40_casing, itm_44_casing, itm_45_casing,
        itm_57mm_casing, itm_46mm_casing, itm_762_casing, itm_223_casing,
        itm_3006_casing, itm_308_casing, itm_gunpowder,
        itm_shotgun_primer, itm_smpistol_primer, itm_lgpistol_primer,
        itm_smrifle_primer, itm_lgrifle_primer, itm_lead, NULL);

 setvector(
   mapitems[mi_dresser],
	itm_jeans, itm_pants, itm_pants_leather, itm_pants_cargo, itm_skirt,
	itm_dress, itm_tshirt, itm_polo_shirt, itm_dress_shirt, itm_tank_top,
	itm_sweatshirt, itm_sweater, itm_hoodie, itm_jacket_light,
	itm_jacket_jean, itm_blazer, itm_jacket_leather, itm_poncho,
	itm_trenchcoat, itm_peacoat, itm_vest, itm_mag_porn, itm_lighter,
	itm_sewing_kit, itm_thread, itm_flashlight, itm_suit, itm_tophat,
	itm_glasses_monocle, itm_duct_tape, 
        itm_jeans_fit, itm_pants_fit, itm_pants_cargo_fit,
        itm_polo_shirt_fit, itm_sweatshirt_fit, itm_sweater_fit,
        itm_jacket_light_fit, itm_tshirt_fit, itm_trenchcoat_fit,

        NULL);

 setvector(
   mapitems[mi_dining],
	itm_wrapper, itm_knife_butter, itm_knife_steak, itm_bottle_glass,
	NULL);

 setvector(
   mapitems[mi_snacks],
	itm_chips, itm_pretzels, itm_chocolate, itm_jerky, itm_candy,
	itm_tea_raw, itm_coffee_raw, itm_chips2, itm_chips3, NULL);

 setvector(
   mapitems[mi_fridgesnacks],
	itm_water_clean, itm_oj, itm_apple_cider, itm_energy_drink, itm_cola,
	itm_rootbeer, itm_milk, itm_V8, itm_sandwich_t, itm_frozen_dinner,
	itm_pizza, itm_pie, NULL);

 setvector(
   mapitems[mi_behindcounter],
	itm_aspirin, itm_caffeine, itm_cig, itm_cigar, itm_battery,
	itm_shotgun_sawn, itm_mag_porn, itm_lighter, itm_flashlight,
	itm_extinguisher, itm_tazer, itm_mp3, NULL);

 setvector(
   mapitems[mi_magazines],
	itm_mag_tv, itm_mag_news, itm_mag_cars, itm_mag_cooking,
	itm_novel_romance, itm_novel_spy, itm_mag_carpentry, NULL);

 setvector(
   mapitems[mi_softdrugs],
	itm_bandages, itm_1st_aid, itm_vitamins, itm_aspirin, itm_caffeine,
	itm_pills_sleep, itm_iodine, itm_dayquil, itm_nyquil, NULL);

 setvector(
   mapitems[mi_harddrugs],
	itm_inhaler, itm_codeine, itm_oxycodone, itm_tramadol, itm_xanax,
	itm_adderall, itm_thorazine, itm_prozac, itm_antibiotics, itm_syringe,
	 NULL);

 setvector(
   mapitems[mi_cannedfood],
	itm_can_beans, itm_can_corn, itm_can_spam, itm_can_pineapple,
	itm_can_coconut, itm_can_sardine, itm_can_tuna, itm_can_catfood,
	itm_broth, itm_soup, itm_flour, itm_sugar, itm_salt, NULL);

 setvector(
   mapitems[mi_pasta],
	itm_spaghetti_raw, itm_macaroni_raw, itm_ravioli, itm_sauce_red,
	itm_sauce_pesto, itm_bread, NULL);

 setvector(
   mapitems[mi_produce],
	itm_apple, itm_orange, itm_lemon, itm_mushroom, itm_potato_raw,
	itm_blueberries, itm_strawberries, itm_tomato, itm_broccoli,
	itm_zucchini, NULL);

 setvector(
   mapitems[mi_cleaning],
	itm_salt_water, itm_bleach, itm_ammonia, itm_broom, itm_mop,
	itm_gloves_rubber, itm_mask_dust, itm_bottle_plastic, itm_sewing_kit, itm_thread,
	itm_rag, itm_scissors, itm_string_36, NULL);

 setvector(
   mapitems[mi_hardware],
	itm_superglue, itm_chain, itm_rope_6, itm_rope_30, itm_glass_sheet,
<<<<<<< HEAD
	itm_pipe, itm_nail, itm_hose, itm_string_36, itm_frame, itm_metal_tank,
        itm_wire, itm_wire_barbed, itm_duct_tape, itm_jerrycan, itm_lawnmower, NULL);
=======
	itm_pipe, itm_nail, itm_hose, itm_string_36, itm_frame, itm_metal_tank, 
	itm_foot_crank, NULL);
>>>>>>> 9550b43a

 setvector(
   mapitems[mi_tools],
	itm_screwdriver, itm_hammer, itm_wrench, itm_saw, itm_hacksaw,
	itm_hammer_sledge, itm_xacto, itm_flashlight, itm_crowbar, itm_nailgun,
	itm_press, itm_puller, NULL);

 setvector(
   mapitems[mi_bigtools],
	itm_broom, itm_mop, itm_hoe, itm_shovel, itm_chainsaw_off,
	itm_hammer_sledge, itm_jackhammer, itm_jacqueshammer, itm_welder, NULL);

 setvector(
   mapitems[mi_mischw],
	itm_2x4, itm_machete, itm_boots_steel, itm_hat_hard, itm_mask_filter,
	itm_glasses_safety, itm_bb, itm_bbgun, itm_beartrap, itm_two_way_radio,
	itm_radio, itm_hotplate, itm_extinguisher, itm_nailgun,
<<<<<<< HEAD
	itm_manual_mechanics, itm_manual_carpentry, itm_mag_carpentry,
	itm_duct_tape, itm_lawnmower, NULL);
=======
	itm_manual_mechanics, itm_manual_carpentry, itm_foot_crank, NULL);
>>>>>>> 9550b43a

 setvector(
   mapitems[mi_consumer_electronics],
	itm_amplifier, itm_antenna, itm_battery, itm_soldering_iron,
	itm_screwdriver, itm_processor, itm_RAM, itm_mp3, itm_flashlight,
	itm_radio, itm_hotplate, itm_receiver, itm_transponder, itm_tazer,
	itm_two_way_radio, itm_usb_drive, itm_manual_electronics, NULL);

 setvector(
   mapitems[mi_sports],
	itm_bandages, itm_aspirin, itm_bat, itm_bat_metal, itm_sneakers, itm_tshirt,
	itm_tank_top, itm_gloves_fingerless, itm_glasses_safety, itm_tshirt_fit,
	itm_armguard_soft, itm_armguard_hard,
	itm_goggles_swim, itm_goggles_ski, itm_hat_ball, itm_helmet_bike,
	itm_helmet_ball, itm_manual_brawl, itm_foot_crank, NULL);

 setvector(
   mapitems[mi_camping],
	itm_rope_30, itm_hatchet, itm_pot, itm_pan, itm_binoculars,
	itm_hotplate, itm_knife_combat, itm_machete, itm_vest, itm_backpack,
	itm_bb, itm_bolt_steel, itm_bbgun, itm_crossbow, itm_manual_knives,
	itm_manual_first_aid, itm_manual_traps, itm_lighter, itm_sewing_kit, itm_thread,
	itm_hammer, itm_flashlight, itm_water_purifier, itm_radio, itm_beartrap,
        itm_UPS_off, itm_string_36, itm_longbow, itm_compbow, itm_arrow_wood,
        itm_arrow_cf, itm_wire, itm_rollmat, itm_tent_kit, itm_canteen, NULL);


 setvector(
   mapitems[mi_allsporting],
	itm_aspirin, itm_bat, itm_bat_metal, itm_sneakers, itm_tshirt, itm_tank_top,
	itm_gloves_fingerless, itm_glasses_safety, itm_goggles_swim,
	itm_armguard_soft, itm_armguard_hard,
	itm_goggles_ski, itm_hat_ball, itm_helmet_bike, itm_helmet_ball,
	itm_manual_brawl, itm_rope_30, itm_hatchet, itm_pot, itm_pan,
	itm_binoculars, itm_hotplate, itm_knife_combat, itm_machete, itm_vest,
	itm_backpack, itm_bb, itm_bolt_steel, itm_bbgun, itm_crossbow,
	itm_manual_knives, itm_manual_first_aid, itm_manual_traps, itm_lighter,
	itm_sewing_kit, itm_thread, itm_hammer, itm_flashlight, itm_water_purifier,
	itm_radio, itm_beartrap, itm_extinguisher, itm_string_36, itm_longbow,
<<<<<<< HEAD
	itm_compbow, itm_arrow_wood, itm_arrow_cf, itm_rollmat, itm_tent_kit, itm_tshirt_fit, NULL);
=======
	itm_compbow, itm_arrow_wood, itm_arrow_cf, itm_foot_crank, NULL);
>>>>>>> 9550b43a

 setvector(
   mapitems[mi_alcohol],
	itm_whiskey, itm_vodka, itm_rum, itm_tequila, NULL);

 setvector(
   mapitems[mi_pool_table],
	itm_pool_cue, itm_pool_ball, NULL);

 setvector(
   mapitems[mi_trash],
	itm_iodine, itm_meth, itm_heroin, itm_wrapper, itm_string_6, itm_chain,
	itm_glass_sheet, itm_stick, itm_muffler, itm_pipe, itm_bag_plastic,
	itm_bottle_plastic, itm_bottle_glass, itm_can_drink, itm_can_food,
	itm_box_small, itm_bubblewrap, itm_lighter, itm_syringe, itm_rag,
	itm_software_hacking, itm_carboy_plastic, NULL);

 setvector(
   mapitems[mi_ammo],
	itm_shot_bird, itm_shot_00, itm_shot_slug, itm_22_lr, itm_22_cb,
	itm_22_ratshot, itm_9mm, itm_9mmP, itm_9mmP2, itm_38_special,
	itm_38_super, itm_10mm, itm_40sw, itm_44magnum, itm_45_acp, itm_45_jhp,
	itm_45_super, itm_57mm, itm_46mm, itm_762_m43, itm_762_m87, itm_223,
	itm_556, itm_270, itm_3006, itm_308, itm_762_51, NULL);

 setvector(
   mapitems[mi_pistols],
	itm_sig_mosquito, itm_sw_22, itm_glock_19, itm_usp_9mm, itm_sw_619,
	itm_taurus_38, itm_sig_40, itm_sw_610, itm_ruger_redhawk, itm_deagle_44,
	itm_usp_45, itm_m1911, itm_fn57, itm_hk_ucp, NULL);

 setvector(
   mapitems[mi_shotguns],
	itm_shotgun_s, itm_shotgun_d, itm_remington_870, itm_mossberg_500,
	itm_saiga_12, NULL);

 setvector(
   mapitems[mi_rifles],
	itm_marlin_9a, itm_ruger_1022, itm_browning_blr, itm_remington_700,
	itm_sks, itm_ruger_mini, itm_savage_111f, NULL);

 setvector(
   mapitems[mi_smg],
	itm_american_180, itm_uzi, itm_tec9, itm_calico, itm_hk_mp5, itm_mac_10,
	itm_hk_ump45, itm_TDI, itm_fn_p90, itm_hk_mp7, NULL);

 setvector(
   mapitems[mi_assault],
	itm_hk_g3, itm_hk_g36, itm_ak47, itm_fn_fal, itm_acr, itm_ar15,
	itm_scar_l, itm_scar_h, itm_steyr_aug, itm_m249, NULL);

 setvector(
   mapitems[mi_allguns],
	itm_sig_mosquito, itm_sw_22, itm_glock_19, itm_usp_9mm, itm_sw_619,
	itm_taurus_38, itm_sig_40, itm_sw_610, itm_ruger_redhawk, itm_deagle_44,
	itm_usp_45, itm_m1911, itm_fn57, itm_hk_ucp, itm_shotgun_s,
	itm_shotgun_d, itm_remington_870, itm_mossberg_500, itm_saiga_12,
	itm_american_180, itm_uzi, itm_tec9, itm_calico, itm_hk_mp5, itm_mac_10,
	itm_hk_ump45, itm_TDI, itm_fn_p90, itm_hk_mp7, itm_marlin_9a,
	itm_ruger_1022, itm_browning_blr, itm_remington_700, itm_sks,
	itm_ruger_mini, itm_savage_111f, itm_hk_g3, itm_hk_g36, itm_ak47,
	itm_fn_fal, itm_acr, itm_ar15, itm_scar_l, itm_scar_h, itm_steyr_aug,
	itm_m249, NULL);

 setvector(
   mapitems[mi_gunxtras],
	itm_glasses_safety, itm_goggles_nv, itm_holster, itm_bootstrap,
	itm_mag_guns, itm_flashlight, itm_UPS_off, itm_silencer, itm_grip,
	itm_barrel_big, itm_barrel_small, itm_barrel_rifled, itm_clip, itm_spare_mag,
	itm_clip2, itm_stablizer, itm_blowback, itm_autofire, itm_retool_45,
	itm_retool_9mm, itm_retool_22, itm_retool_57, itm_retool_46,
	itm_retool_308, itm_retool_223, itm_tazer,itm_shot_hull,
        itm_9mm_casing, itm_38_casing, itm_40_casing, itm_44_casing, itm_45_casing,
        itm_57mm_casing, itm_46mm_casing, itm_762_casing, itm_223_casing,
        itm_3006_casing, itm_308_casing, itm_gunpowder,
        itm_shotgun_primer, itm_smpistol_primer, itm_lgpistol_primer,
        itm_smrifle_primer, itm_lgrifle_primer, itm_lead, itm_press, itm_puller, NULL);

 setvector(
   mapitems[mi_shoes],
	itm_sneakers, itm_boots, itm_flip_flops, itm_dress_shoes, itm_heels,
        itm_sneakers_fit, itm_boots_fit, itm_boots_winter_fit,
        itm_dress_shoes_fit, itm_heels_fit, NULL);

 setvector(
   mapitems[mi_pants],
	itm_jeans, itm_pants, itm_pants_leather, itm_pants_cargo, itm_skirt,
	itm_dress,
        itm_jeans_fit, itm_pants_fit, itm_pants_cargo_fit, NULL);

 setvector(
   mapitems[mi_shirts],
	itm_tshirt, itm_polo_shirt, itm_dress_shirt, itm_tank_top,
	itm_sweatshirt, itm_sweater, itm_hoodie, 
        itm_polo_shirt_fit, itm_sweatshirt_fit, itm_sweater_fit,
        itm_tshirt_fit, NULL);

 setvector(
   mapitems[mi_jackets],
	itm_jacket_light, itm_jacket_jean, itm_blazer, itm_jacket_leather,
	itm_coat_rain, itm_trenchcoat, itm_trenchcoat_fit, itm_jacket_light_fit,
        itm_jacket_leather_fit, NULL);

 setvector(
   mapitems[mi_winter],
	itm_coat_winter, itm_peacoat, itm_gloves_light, itm_mittens,
	itm_gloves_wool, itm_gloves_winter, itm_gloves_leather, itm_scarf,
	itm_hat_cotton, itm_hat_knit, itm_hat_fur, NULL);

 setvector(
   mapitems[mi_bags],
	itm_backpack, itm_purse, itm_mbag, NULL);

 setvector(
   mapitems[mi_allclothes],
	itm_jeans, itm_pants, itm_suit, itm_tophat, itm_glasses_monocle,
	itm_pants_leather, itm_pants_cargo, itm_skirt, itm_tshirt,
	itm_polo_shirt, itm_dress_shirt, itm_tank_top, itm_sweatshirt,
	itm_sweater, itm_hoodie, itm_jacket_light, itm_jacket_jean,
	itm_blazer, itm_jacket_leather, itm_coat_winter, itm_peacoat,
	itm_gloves_light, itm_mittens, itm_gloves_wool, itm_gloves_winter,
	itm_gloves_leather, itm_scarf, itm_hat_cotton, itm_hat_knit,
	itm_hat_fur, itm_UPS_off, itm_jeans_fit, itm_pants_fit, 
        itm_pants_cargo_fit, itm_polo_shirt_fit, itm_sweatshirt_fit, 
        itm_sweater_fit,
        itm_jacket_light_fit, itm_tshirt_fit, itm_trenchcoat_fit,
        itm_trenchcoat_leather, itm_trenchcoat_leather_fit, NULL);

 setvector(
   mapitems[mi_novels],
	itm_novel_romance, itm_novel_spy, itm_novel_scifi, itm_novel_drama,
	NULL);

 setvector(
   mapitems[mi_manuals],
	itm_manual_brawl, itm_manual_knives, itm_manual_mechanics,
	itm_manual_speech, itm_manual_business, itm_manual_first_aid,
	itm_manual_computers, itm_cookbook, itm_manual_electronics,
	itm_manual_tailor, itm_manual_traps, itm_manual_carpentry, NULL);

 setvector(
   mapitems[mi_textbooks],
	itm_textbook_computers, itm_textbook_electronics, itm_textbook_business,
	itm_textbook_chemistry, itm_textbook_carpentry, itm_SICP,
	itm_textbook_robots, NULL);

 setvector(
   mapitems[mi_cop_weapons],
	itm_baton, itm_kevlar, itm_vest, itm_gloves_leather, itm_mask_gas,
	itm_goggles_nv, itm_helmet_riot, itm_holster, itm_bootstrap,
	itm_armguard_hard,
	itm_shot_00, itm_9mm, itm_usp_9mm, itm_remington_870, itm_two_way_radio,
	itm_UPS_off, itm_tazer, NULL);

 setvector(
   mapitems[mi_cop_evidence],
	itm_weed, itm_coke, itm_meth, itm_heroin, itm_syringe, itm_electrohack,
	itm_knife_combat, itm_crowbar, itm_tazer, itm_software_hacking, NULL);

 setvector(
   mapitems[mi_hospital_lab],
	itm_blood, itm_iodine, itm_bleach, itm_bandages, itm_syringe,
	itm_canister_empty, itm_coat_lab, itm_gloves_medical, itm_mask_dust,
	itm_glasses_safety, itm_vacutainer, itm_usb_drive, NULL);

 setvector(
   mapitems[mi_hospital_samples],
	itm_blood, itm_vacutainer, NULL);

 setvector(
   mapitems[mi_surgery],
	itm_blood, itm_iodine, itm_bandages, itm_scalpel, itm_syringe,
	itm_gloves_medical, itm_mask_dust, itm_vacutainer, NULL);

 setvector(
   mapitems[mi_office],
	itm_cola, itm_aspirin, itm_cigar, itm_glasses_eye, itm_sunglasses, itm_glasses_reading,
	itm_purse, itm_mbag, itm_battery, itm_mag_news, itm_manual_business,
	itm_textbook_business, itm_lighter, itm_extinguisher, itm_flashlight,
	itm_radio, itm_bubblewrap, itm_coffee_raw, itm_usb_drive,
	itm_software_useless, NULL);

 setvector(
   mapitems[mi_vault],
	itm_purifier, itm_plut_cell, itm_ftk93, itm_nx17, itm_canister_goo,
	itm_UPS_off, itm_gold, itm_bionics_super, itm_plasma_engine,
	itm_minireactor, itm_alloy_plate, NULL);

 setvector(
   mapitems[mi_art],
	itm_fur, itm_katana, itm_petrified_eye, itm_spiral_stone, itm_rapier,
	itm_cane, itm_candlestick, itm_heels, itm_ring, itm_necklace, NULL);

 setvector(
   mapitems[mi_pawn],
	itm_cigar, itm_katana, itm_gold, itm_rapier, itm_cane, itm_suit,
	itm_mask_gas, itm_goggles_welding, itm_goggles_nv, itm_glasses_monocle,
	itm_tophat, itm_ruger_redhawk, itm_deagle_44, itm_m1911, itm_geiger_off,
	itm_UPS_off, itm_tazer, itm_mp3, itm_fur, itm_leather, itm_string_36,
	itm_chain, itm_steel_chunk, itm_spring, itm_steel_lump, itm_manhole_cover, itm_rock,
	itm_hammer_sledge, itm_ax, itm_knife_butcher, itm_knife_combat,
	itm_bat, itm_petrified_eye, itm_binoculars, itm_boots, itm_mocassins,
	itm_dress_shoes, itm_heels, itm_pants, itm_pants_army, itm_skirt,
	itm_jumpsuit, itm_dress, itm_dress_shirt, itm_sweater, itm_blazer,
	itm_jacket_leather, itm_coat_fur, itm_peacoat, itm_coat_lab,
	itm_helmet_army, itm_hat_fur, itm_holster, itm_bootstrap,
	itm_remington_870, itm_browning_blr, itm_remington_700, itm_sks,
	itm_novel_romance, itm_novel_spy, itm_novel_scifi, itm_novel_drama,
	itm_SICP, itm_textbook_robots, itm_extinguisher, itm_radio,
	itm_chainsaw_off, itm_jackhammer, itm_jacqueshammer, itm_ring, itm_necklace, itm_usb_drive,
	itm_broadsword, itm_morningstar, itm_helmet_plate, itm_cot, itm_rollmat, itm_tent_kit,
	itm_boots_fit, itm_boots_steel_fit, itm_boots_winter_fit,
        itm_dress_shoes_fit, itm_bat_metal, itm_jeans_fit, itm_pants_army_fit, 
        itm_polo_shirt_fit, itm_sweatshirt_fit, itm_sweater_fit,
        itm_jacket_light_fit, itm_tshirt_fit, itm_trenchcoat_fit, itm_lawnmower,
        itm_lawnmower_machete, NULL);

 setvector(
   mapitems[mi_mil_surplus], // NOT food or armor!
	itm_knife_combat, itm_binoculars, itm_bolt_steel, itm_crossbow,
	itm_mag_guns, itm_manual_brawl, itm_manual_knives, itm_cot,
	itm_manual_mechanics, itm_manual_first_aid, itm_manual_traps,
	itm_flashlight, itm_water_purifier, itm_two_way_radio, itm_radio,
	itm_geiger_off, itm_usb_drive, itm_canteen, itm_jerrycan, NULL);

 setvector(
   mapitems[mi_shelter],
	itm_water_clean, itm_soup, itm_chocolate, itm_ravioli, itm_can_beans,
	itm_can_spam, itm_can_tuna, itm_coffee_raw, itm_bandages, itm_1st_aid,
	itm_vitamins, itm_iodine, itm_dayquil, itm_screwdriver, itm_boots,
	itm_boots_winter, itm_jeans, itm_tshirt, itm_sweatshirt, itm_sweater,
	itm_coat_winter, itm_gloves_wool, itm_gloves_winter, itm_hat_knit,
	itm_backpack, itm_battery, itm_novel_scifi, itm_novel_drama,
	itm_manual_first_aid, itm_manual_tailor, itm_manual_carpentry,
	itm_lighter, itm_sewing_kit, itm_thread, itm_hammer, itm_extinguisher,
	itm_flashlight, itm_hotplate, itm_water_purifier, itm_radio, itm_rollmat, itm_tent_kit, 
  itm_canteen, NULL);

 setvector(
   mapitems[mi_mechanics],
        itm_wrench, itm_frame, itm_wheel, itm_motor, itm_combustion_small,
        itm_hacksaw, itm_welder, itm_motor, itm_motor_large, 
        itm_storage_battery, itm_solar_panel, itm_combustion_tiny, itm_jerrycan, NULL);

 setvector(
   mapitems[mi_chemistry],
	itm_iodine, itm_water_clean, itm_salt_water, itm_bleach, itm_ammonia,
	itm_mutagen, itm_purifier, itm_royal_jelly, itm_superglue,
	itm_bottle_glass, itm_syringe, itm_extinguisher, itm_hotplate,
	itm_software_medical, NULL);

 setvector(
   mapitems[mi_teleport],
	itm_screwdriver, itm_wrench, itm_jumpsuit, itm_mask_dust,
	itm_glasses_safety, itm_goggles_welding, itm_teleporter, itm_usb_drive,
	NULL);

 setvector(
   mapitems[mi_goo],
	itm_jumpsuit, itm_gloves_rubber, itm_mask_filter, itm_glasses_safety,
	itm_helmet_riot, itm_lighter, itm_canister_goo, NULL);

 setvector(
   mapitems[mi_cloning_vat],
	itm_fetus, itm_arm, itm_leg, NULL);

 setvector(
   mapitems[mi_dissection],
	itm_iodine, itm_bleach, itm_bandages, itm_string_6, itm_hacksaw,
	itm_xacto, itm_knife_butcher, itm_machete, itm_gloves_rubber,
	itm_bag_plastic, itm_syringe, itm_rag, itm_scissors, NULL);

 setvector(
   mapitems[mi_hydro],
	itm_blueberries, itm_strawberries, itm_tomato, itm_broccoli,
	itm_zucchini, itm_potato_raw, NULL);

 setvector(
   mapitems[mi_electronics],
	itm_superglue, itm_electrohack, itm_processor, itm_RAM,
	itm_power_supply, itm_amplifier, itm_transponder, itm_receiver,
	itm_antenna,
	itm_screwdriver, itm_mask_dust, itm_glasses_safety, itm_goggles_welding,
	itm_battery, itm_plut_cell, itm_manual_electronics,
	itm_textbook_electronics, itm_soldering_iron, itm_hotplate, itm_UPS_off,
	itm_usb_drive, itm_software_useless, NULL);

 setvector(
   mapitems[mi_monparts],
	itm_meat, itm_veggy, itm_meat_tainted, itm_veggy_tainted,
	itm_royal_jelly, itm_ant_egg, itm_bee_sting, itm_chitin_piece, NULL);

 setvector(
   mapitems[mi_bionics],
	itm_bionics_power, itm_bionics_tools, itm_bionics_neuro,
	itm_bionics_sensory, itm_bionics_aquatic, itm_bionics_combat_aug,
	itm_bionics_hazmat, itm_bionics_nutritional, itm_bionics_desert,
	itm_bionics_melee, itm_bionics_armor, itm_bionics_espionage,
	itm_bionics_defense, itm_bionics_medical, itm_bionics_construction,
	itm_bionics_super, itm_bionics_ranged, NULL);

 setvector(
   mapitems[mi_bionics_common],
	itm_bionics_battery, itm_bionics_power, itm_bionics_tools, NULL);

 setvector(
   mapitems[mi_bots],
	itm_bot_manhack, itm_bot_turret, NULL);

 setvector(
   mapitems[mi_launchers],
	itm_40mm_concussive, itm_40mm_frag, itm_40mm_incendiary,
	itm_40mm_teargas, itm_40mm_smoke, itm_40mm_flashbang, itm_m79,
	itm_m320, itm_mgl, itm_m203, NULL);

 setvector(
   mapitems[mi_mil_rifles],
	itm_556, itm_556_incendiary, itm_762_51, itm_762_51_incendiary,
	itm_laser_pack, itm_12mm, itm_plasma, itm_m4a1, itm_scar_l, itm_scar_h,
	itm_m249, itm_ftk93, itm_nx17, itm_hk_g80, itm_plasma_rifle,
	itm_silencer, itm_clip, itm_spare_mag, itm_m203, itm_UPS_off, itm_u_shotgun,
	NULL);

 setvector(
   mapitems[mi_grenades],
	itm_grenade, itm_flashbang, itm_EMPbomb, itm_gasbomb, itm_smokebomb,
	itm_dynamite, itm_mininuke, itm_c4, NULL);

 setvector(
   mapitems[mi_mil_armor],
	itm_pants_army, itm_kevlar, itm_vest, itm_mask_gas, itm_goggles_nv,
	itm_helmet_army, itm_backpack, itm_UPS_off, itm_beltrig,
        itm_boots, itm_boots_fit, itm_pants_army_fit, itm_armguard_hard,
	itm_helmet_army, itm_backpack, itm_UPS_off, itm_beltrig, NULL);

 setvector(
   mapitems[mi_mil_food],
	itm_chocolate, itm_can_beans, itm_mre_beef, itm_mre_veggy, itm_1st_aid,
	itm_codeine, itm_antibiotics, itm_water_clean, itm_purifier, NULL);

 setvector(
   mapitems[mi_mil_food_nodrugs],
	itm_chocolate, itm_can_beans, itm_mre_beef, itm_mre_veggy, itm_1st_aid,
	itm_water_clean, NULL);

 setvector(
   mapitems[mi_bionics_mil],
	itm_bionics_battery, itm_bionics_power, itm_bionics_sensory,
	itm_bionics_combat_aug, itm_bionics_desert, itm_bionics_armor,
	itm_bionics_espionage, itm_bionics_defense, itm_bionics_medical,
	itm_bionics_super, itm_bionics_ranged, NULL);

 setvector(
   mapitems[mi_weapons],
	itm_chain, itm_hammer, itm_wrench, itm_hammer_sledge, itm_hatchet,
	itm_ax, itm_knife_combat, itm_pipe, itm_bat, itm_machete, itm_katana,
	itm_baton, itm_tazer, itm_rapier, itm_bat_metal, NULL);

 setvector(
   mapitems[mi_survival_armor],
	itm_boots_steel, itm_pants_cargo, itm_pants_army, itm_jumpsuit,
	itm_jacket_leather, itm_kevlar, itm_vest, itm_gloves_fingerless,
	itm_mask_filter, itm_mask_gas, itm_goggles_ski, itm_helmet_skid,
  itm_armguard_hard,
	itm_helmet_ball, itm_helmet_riot, itm_helmet_motor, itm_holster,
	itm_bootstrap, itm_UPS_off, itm_beltrig, 
        itm_pants_cargo_fit, itm_pants_army_fit,NULL);

 setvector(
   mapitems[mi_survival_tools],
	itm_bandages, itm_1st_aid, itm_caffeine, itm_iodine, itm_electrohack,
	itm_string_36, itm_rope_30, itm_chain, itm_binoculars,
	itm_bottle_plastic, itm_lighter, itm_sewing_kit, itm_thread, itm_extinguisher,
	itm_flashlight, itm_crowbar, itm_chainsaw_off, itm_beartrap,
	itm_grenade, itm_EMPbomb, itm_hotplate, itm_UPS_off, itm_canteen, NULL);

 setvector(
   mapitems[mi_sewage_plant],
	itm_1st_aid, itm_motor, itm_hose, itm_screwdriver, itm_wrench, itm_pipe,
	itm_boots, itm_jumpsuit, itm_coat_lab, itm_gloves_rubber,
	itm_mask_filter, itm_glasses_safety, itm_hat_hard, itm_extinguisher,
	itm_flashlight, itm_water_purifier, itm_two_way_radio,
	itm_bionics_tools, itm_bionics_hazmat, NULL);

 setvector(
   mapitems[mi_mine_storage],
	itm_rock, itm_coal, NULL);

 setvector(
   mapitems[mi_mine_equipment],
	itm_water_clean, itm_1st_aid, itm_rope_30, itm_chain, itm_boots_steel,
	itm_jumpsuit, itm_gloves_leather, itm_mask_filter, itm_mask_gas,
	itm_glasses_safety, itm_goggles_welding, itm_goggles_nv, itm_hat_hard,
	itm_backpack, itm_battery, itm_flashlight, itm_two_way_radio,
	itm_jackhammer, itm_jacqueshammer, itm_dynamite, itm_UPS_off, itm_bionics_tools,
	itm_bionics_construction, itm_jerrycan, NULL);


 setvector(
   mapitems[mi_spiral],
	itm_spiral_stone, itm_vortex_stone, NULL);

 setvector(
   mapitems[mi_radio],
	itm_cola, itm_caffeine, itm_cig, itm_weed, itm_amplifier,
	itm_transponder, itm_receiver, itm_antenna, itm_screwdriver,
	itm_battery, itm_mag_porn, itm_mag_tv, itm_manual_electronics,
	itm_lighter, itm_flashlight, itm_two_way_radio, itm_radio, itm_mp3,
	itm_usb_drive, NULL);

 setvector(
   mapitems[mi_toxic_dump_equipment],
	itm_1st_aid, itm_iodine, itm_canister_empty, itm_boots_steel,
	itm_hazmat_suit, itm_mask_gas, itm_hat_hard, itm_textbook_carpentry,
	itm_extinguisher, itm_radio, itm_geiger_off, itm_UPS_off,
	itm_bionics_hazmat, NULL);

 setvector(
   mapitems[mi_subway],
	itm_wrapper, itm_string_6, itm_chain, itm_rock, itm_pipe,
	itm_mag_porn, itm_bottle_plastic, itm_bottle_glass, itm_can_drink,
	itm_can_food, itm_lighter, itm_flashlight, itm_rag, itm_crowbar, NULL);

 setvector(
   mapitems[mi_sewer],
	itm_mutagen, itm_fetus, itm_weed, itm_mag_porn, itm_rag, NULL);

 setvector(
   mapitems[mi_cavern],
	itm_rock, itm_jackhammer, itm_jacqueshammer, itm_flashlight, itm_dynamite, NULL);

 setvector(
   mapitems[mi_spider],
	itm_corpse, itm_mutagen, itm_purifier, itm_meat, itm_meat_tainted,
	itm_arm, itm_leg, itm_1st_aid, itm_codeine, itm_oxycodone, itm_weed,
	itm_coke, itm_wrapper, itm_fur, itm_leather, itm_id_science,
	itm_id_military, itm_rope_30, itm_stick, itm_hatchet, itm_ax,
	itm_bee_sting, itm_chitin_piece, itm_vest, itm_mask_gas, itm_goggles_nv,
	itm_hat_boonie, itm_helmet_riot, itm_bolt_steel, itm_shot_00,
	itm_762_m87, itm_556, itm_556_incendiary, itm_3006_incendiary,
	itm_762_51, itm_762_51_incendiary, itm_saiga_12, itm_hk_mp5, itm_TDI,
	itm_savage_111f, itm_sks, itm_ak47, itm_m4a1, itm_steyr_aug, itm_v29,
	itm_nx17, itm_flamethrower, itm_flashlight, itm_radio, itm_geiger_off,
	itm_teleporter, itm_canister_goo, itm_dynamite, itm_mininuke,
	itm_bot_manhack, itm_UPS_off, itm_bionics_battery, itm_bionics_tools,
	itm_arrow_cf, NULL);

 setvector(
   mapitems[mi_ant_food],
	itm_meat, itm_veggy, itm_meat_tainted, itm_veggy_tainted, itm_apple,
	itm_orange, itm_mushroom, itm_blueberries, itm_strawberries,
	itm_tomato, itm_broccoli, itm_zucchini, itm_potato_raw, itm_honeycomb,
	itm_royal_jelly, itm_arm, itm_leg, itm_rock, itm_stick, NULL);

 setvector(
   mapitems[mi_ant_egg],
	itm_ant_egg, NULL);	//TODO: More items here?

 setvector(
   mapitems[mi_biollante],
	itm_biollante_bud, NULL);

 setvector(
   mapitems[mi_bugs],
	itm_chitin_piece, NULL);

 setvector(
   mapitems[mi_bees],
	itm_bee_sting, itm_chitin_piece, NULL);
 
 setvector(
   mapitems[mi_wasps],
	itm_wasp_sting, itm_chitin_piece, NULL);

 setvector(
   mapitems[mi_robots],
	itm_processor, itm_RAM, itm_power_supply, itm_amplifier,
	itm_transponder, itm_receiver, itm_antenna, itm_steel_chunk, itm_spring,
	itm_steel_lump, itm_motor, itm_battery, itm_plut_cell, NULL);

 setvector(
   mapitems[mi_helicopter],
	itm_chain, itm_power_supply, itm_antenna, itm_steel_chunk, itm_spring,
	itm_steel_lump, itm_frame, itm_steel_plate, itm_spiked_plate,
	itm_hard_plate, itm_motor, itm_motor_large, itm_hose, itm_pants_army,
	itm_jumpsuit, itm_kevlar, itm_mask_gas, itm_helmet_army, itm_battery,
	itm_plut_cell, itm_m249, itm_combustion_large, itm_extinguisher,
	itm_two_way_radio, itm_radio, itm_UPS_off, itm_beltrig, 
        itm_pants_army_fit, itm_boots_fit, NULL);

// TODO: Replace kevlar with the ceramic plate armor
 setvector(
   mapitems[mi_military],
	itm_water_clean, itm_mre_beef, itm_mre_veggy, itm_bandages, itm_1st_aid,
	itm_iodine, itm_codeine, itm_cig, itm_knife_combat, itm_boots_steel,
	itm_pants_army, itm_kevlar, itm_vest, itm_gloves_fingerless,
	itm_mask_gas, itm_glasses_safety, itm_goggles_nv, itm_hat_boonie,
	itm_armguard_hard,
	itm_helmet_army, itm_backpack, itm_holster, itm_bootstrap, itm_9mm,
	itm_45_acp, itm_556, itm_556_incendiary, itm_762_51,
	itm_762_51_incendiary, itm_laser_pack, itm_40mm_concussive,
	itm_40mm_frag, itm_40mm_incendiary, itm_40mm_teargas, itm_40mm_smoke,
	itm_40mm_flashbang, itm_usp_9mm, itm_usp_45, itm_m4a1, itm_scar_l,
	itm_scar_h, itm_m249, itm_ftk93, itm_nx17, itm_m320, itm_mgl,
	itm_silencer, itm_clip, itm_lighter, itm_flashlight, itm_two_way_radio,
	itm_landmine, itm_grenade, itm_flashbang, itm_EMPbomb, itm_gasbomb,
	itm_smokebomb, itm_UPS_off, itm_tazer, itm_c4, itm_hk_g80, itm_12mm,
	itm_binoculars, itm_u_shotgun, itm_beltrig, itm_pants_army_fit, 
        itm_spare_mag, itm_canteen, itm_jerrycan, NULL);


 setvector(
   mapitems[mi_science],
	itm_water_clean, itm_bleach, itm_ammonia, itm_mutagen, itm_purifier,
	itm_iodine, itm_inhaler, itm_adderall, itm_id_science, itm_electrohack,
	itm_RAM, itm_screwdriver, itm_canister_empty, itm_coat_lab,
	itm_gloves_medical, itm_mask_dust, itm_mask_filter, itm_glasses_eye, itm_sunglasses,
	itm_glasses_safety, itm_textbook_computers, itm_textbook_electronics,
	itm_textbook_chemistry, itm_SICP, itm_textbook_robots,
	itm_soldering_iron, itm_geiger_off, itm_teleporter, itm_canister_goo,
	itm_EMPbomb, itm_pheromone, itm_portal, itm_bot_manhack, itm_UPS_off,
	itm_tazer, itm_bionics_hazmat, itm_plasma, itm_usb_drive,
	itm_software_useless, itm_canteen, NULL);

 setvector(
   mapitems[mi_rare],
	itm_mutagen, itm_purifier, itm_royal_jelly, itm_fetus, itm_id_science,
	itm_id_military, itm_electrohack, itm_processor, itm_armor_chitin,
	itm_plut_cell, itm_laser_pack, itm_m249, itm_v29, itm_ftk93, itm_nx17,
	itm_conversion_battle, itm_conversion_sniper, itm_canister_goo,
	itm_mininuke, itm_portal, itm_c4, itm_12mm, itm_hk_g80,
	itm_plasma, itm_plasma_rifle, NULL);

 setvector(
   mapitems[mi_stash_food],
	itm_water_clean, itm_cola, itm_jerky, itm_ravioli, itm_can_beans,
	itm_can_corn, itm_can_spam, NULL);

 setvector(
   mapitems[mi_stash_ammo],
	itm_bolt_steel, itm_shot_00, itm_shot_slug, itm_22_lr, itm_9mm,
	itm_38_super, itm_10mm, itm_44magnum, itm_45_acp, itm_57mm, itm_46mm,
	itm_762_m87, itm_556, itm_3006, itm_762_51, itm_arrow_cf, NULL);

 setvector(
   mapitems[mi_stash_wood],
	itm_stick, itm_ax, itm_saw, itm_2x4, NULL);

 setvector(
   mapitems[mi_stash_drugs],
	itm_pills_sleep, itm_oxycodone, itm_xanax, itm_adderall, itm_weed,
	itm_coke, itm_meth, itm_heroin, itm_crack, itm_crackpipe, NULL);

 setvector(
   mapitems[mi_drugdealer],
	itm_energy_drink, itm_whiskey, itm_jerky, itm_bandages, itm_caffeine,
	itm_oxycodone, itm_adderall, itm_cig, itm_weed, itm_coke, itm_meth,
	itm_heroin, itm_syringe, itm_electrohack, itm_hatchet, itm_nailboard,
	itm_knife_combat, itm_bat, itm_machete, itm_katana, itm_pants_cargo,
	itm_hoodie, itm_gloves_fingerless, itm_backpack, itm_holster,
	itm_armguard_soft, itm_armguard_hard,
	itm_shot_00, itm_9mm, itm_45_acp, itm_glock_19, itm_shotgun_sawn,
	itm_uzi, itm_tec9, itm_mac_10, itm_silencer, itm_clip2, itm_autofire,
	itm_mag_porn, itm_lighter, itm_crowbar, itm_pipebomb, itm_grenade,
	itm_mininuke, itm_crack, itm_crackpipe, itm_pants_cargo_fit, itm_spare_mag, NULL);

 setvector(
   mapitems[mi_wreckage],
	itm_chain, itm_steel_chunk, itm_spring, itm_steel_lump, itm_frame, itm_rock, NULL);

 setvector(
   mapitems[mi_npc_hacker],
	itm_energy_drink, itm_adderall, itm_electrohack, itm_usb_drive,
	itm_battery, itm_manual_computers, itm_textbook_computers,
	itm_SICP, itm_soldering_iron, NULL);

// This one kind of an inverted list; what an NPC will NOT carry
 setvector(
   mapitems[mi_trader_avoid],
	itm_null, itm_corpse, itm_fire, itm_toolset, itm_meat, itm_veggy,
	itm_meat_tainted, itm_veggy_tainted, itm_meat_cooked, itm_veggy_cooked,
	itm_mushroom_poison, itm_spaghetti_cooked, itm_macaroni_cooked,
	itm_fetus, itm_arm, itm_leg, itm_wrapper, itm_manhole_cover, itm_rock,
	itm_stick, itm_bag_plastic, itm_flashlight_on, itm_radio_on,
	itm_chainsaw_on, itm_pipebomb_act, itm_grenade_act, itm_flashbang_act,
	itm_EMPbomb_act, itm_gasbomb_act, itm_smokebomb_act, itm_molotov_lit,
	itm_dynamite_act, itm_mininuke_act, itm_UPS_on, itm_mp3_on, itm_c4armed,
        itm_apparatus, itm_grack, itm_brazier,
	NULL);
}<|MERGE_RESOLUTION|>--- conflicted
+++ resolved
@@ -27,11 +27,7 @@
  setvector(
    mapitems[mi_road],
 	itm_muffler, itm_pipe, itm_motor, itm_wheel, itm_big_wheel, itm_seat, 
-<<<<<<< HEAD
-        itm_combustion_tiny, itm_combustion_small, itm_combustion, NULL);
-=======
-    itm_combustion_small, itm_combustion, itm_foot_crank, NULL);
->>>>>>> 9550b43a
+        itm_combustion_tiny, itm_combustion_small, itm_combustion, itm_foot_crank, NULL);
 
  setvector(
    mapitems[mi_livingroom],
@@ -68,11 +64,7 @@
 	itm_hacksaw, itm_xacto, itm_gloves_leather, itm_mask_dust,
 	itm_glasses_safety, itm_battery, itm_nail, itm_nailgun,
 	itm_manual_mechanics, itm_hammer, itm_flashlight, itm_soldering_iron,
-<<<<<<< HEAD
-	itm_bubblewrap, itm_binoculars, itm_duct_tape, itm_lawnmower, NULL);
-=======
-	itm_bubblewrap, itm_binoculars, itm_foot_crank, NULL);
->>>>>>> 9550b43a
+	itm_bubblewrap, itm_binoculars, itm_duct_tape, itm_lawnmower, itm_foot_crank, NULL);
 
  setvector(
    mapitems[mi_bedroom],
@@ -180,13 +172,9 @@
  setvector(
    mapitems[mi_hardware],
 	itm_superglue, itm_chain, itm_rope_6, itm_rope_30, itm_glass_sheet,
-<<<<<<< HEAD
 	itm_pipe, itm_nail, itm_hose, itm_string_36, itm_frame, itm_metal_tank,
-        itm_wire, itm_wire_barbed, itm_duct_tape, itm_jerrycan, itm_lawnmower, NULL);
-=======
-	itm_pipe, itm_nail, itm_hose, itm_string_36, itm_frame, itm_metal_tank, 
-	itm_foot_crank, NULL);
->>>>>>> 9550b43a
+	itm_wire, itm_wire_barbed, itm_duct_tape, itm_jerrycan, itm_lawnmower, itm_foot_crank,
+	NULL);
 
  setvector(
    mapitems[mi_tools],
@@ -204,12 +192,8 @@
 	itm_2x4, itm_machete, itm_boots_steel, itm_hat_hard, itm_mask_filter,
 	itm_glasses_safety, itm_bb, itm_bbgun, itm_beartrap, itm_two_way_radio,
 	itm_radio, itm_hotplate, itm_extinguisher, itm_nailgun,
-<<<<<<< HEAD
 	itm_manual_mechanics, itm_manual_carpentry, itm_mag_carpentry,
-	itm_duct_tape, itm_lawnmower, NULL);
-=======
-	itm_manual_mechanics, itm_manual_carpentry, itm_foot_crank, NULL);
->>>>>>> 9550b43a
+	itm_duct_tape, itm_lawnmower, itm_foot_crank, NULL);
 
  setvector(
    mapitems[mi_consumer_electronics],
@@ -249,11 +233,8 @@
 	itm_manual_knives, itm_manual_first_aid, itm_manual_traps, itm_lighter,
 	itm_sewing_kit, itm_thread, itm_hammer, itm_flashlight, itm_water_purifier,
 	itm_radio, itm_beartrap, itm_extinguisher, itm_string_36, itm_longbow,
-<<<<<<< HEAD
-	itm_compbow, itm_arrow_wood, itm_arrow_cf, itm_rollmat, itm_tent_kit, itm_tshirt_fit, NULL);
-=======
-	itm_compbow, itm_arrow_wood, itm_arrow_cf, itm_foot_crank, NULL);
->>>>>>> 9550b43a
+	itm_compbow, itm_arrow_wood, itm_arrow_cf, itm_rollmat, itm_tent_kit,
+	itm_tshirt_fit, itm_foot_crank, NULL);
 
  setvector(
    mapitems[mi_alcohol],
