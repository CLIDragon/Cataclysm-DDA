--- conflicted
+++ resolved
@@ -165,13 +165,8 @@
 		<Unit filename="setvector.h" />
 		<Unit filename="skill.cpp" />
 		<Unit filename="skill.h" />
-<<<<<<< HEAD
-=======
-		<Unit filename="texthash.cpp" />
-		<Unit filename="texthash.h" />
 		<Unit filename="text_snippets.cpp" />
 		<Unit filename="text_snippets.h" />
->>>>>>> ab2192a1
 		<Unit filename="tileray.cpp" />
 		<Unit filename="tileray.h" />
 		<Unit filename="trap.h" />
