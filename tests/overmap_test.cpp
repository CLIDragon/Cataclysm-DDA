#include <memory>
#include <vector>

#include "all_enum_values.h"
#include "ammo.h"
#include "calendar.h"
#include "cata_catch.h"
#include "city.h"
#include "common_types.h"
#include "coordinates.h"
#include "enums.h"
#include "game.h"
#include "game_constants.h"
#include "global_vars.h"
#include "item_factory.h"
#include "itype.h"
#include "map.h"
#include "map_iterator.h"
#include "mapbuffer.h"
#include "omdata.h"
#include "output.h"
#include "overmap.h"
#include "overmap_types.h"
#include "overmapbuffer.h"
#include "test_data.h"
#include "type_id.h"
#include "vehicle.h"
#include "vpart_position.h"

static const oter_str_id oter_cabin( "cabin" );
static const oter_str_id oter_cabin_east( "cabin_east" );
static const oter_str_id oter_cabin_north( "cabin_north" );
static const oter_str_id oter_cabin_south( "cabin_south" );
static const oter_str_id oter_cabin_west( "cabin_west" );

<<<<<<< HEAD
static const oter_type_str_id oter_type_ants_lab( "ants_lab" );
static const oter_type_str_id oter_type_ants_lab_stairs( "ants_lab_stairs" );
static const oter_type_str_id oter_type_bunker( "bunker" );
static const oter_type_str_id oter_type_bunker_basement_1( "bunker_basement_1" );
static const oter_type_str_id oter_type_bunker_roof( "bunker_roof" );
static const oter_type_str_id oter_type_bunker_shop_b( "bunker_shop_b" );
static const oter_type_str_id oter_type_bunker_shop_g( "bunker_shop_g" );
static const oter_type_str_id oter_type_deserter_city_gate( "deserter_city_gate" );
static const oter_type_str_id oter_type_deserter_city_office_1f( "deserter_city_office_1f" );
static const oter_type_str_id oter_type_deserter_city_office_1fb( "deserter_city_office_1fb" );
static const oter_type_str_id oter_type_deserter_city_office_2f( "deserter_city_office_2f" );
static const oter_type_str_id oter_type_deserter_city_office_2fb( "deserter_city_office_2fb" );
static const oter_type_str_id oter_type_deserter_city_office_3f( "deserter_city_office_3f" );
static const oter_type_str_id oter_type_deserter_city_office_3fb( "deserter_city_office_3fb" );
static const oter_type_str_id oter_type_deserter_city_office_roof( "deserter_city_office_roof" );
static const oter_type_str_id oter_type_deserter_city_office_roofb( "deserter_city_office_roofb" );
static const oter_type_str_id oter_type_deserter_city_park( "deserter_city_park" );
static const oter_type_str_id oter_type_fort_1a( "fort_1a" );
static const oter_type_str_id oter_type_fort_1a_1( "fort_1a_1" );
static const oter_type_str_id oter_type_fort_1b( "fort_1b" );
static const oter_type_str_id oter_type_fort_1b_1( "fort_1b_1" );
static const oter_type_str_id oter_type_fort_1c( "fort_1c" );
static const oter_type_str_id oter_type_fort_1c_1( "fort_1c_1" );
static const oter_type_str_id oter_type_fort_2a( "fort_2a" );
static const oter_type_str_id oter_type_fort_2a_1( "fort_2a_1" );
static const oter_type_str_id oter_type_fort_2b( "fort_2b" );
static const oter_type_str_id oter_type_fort_2b_1( "fort_2b_1" );
static const oter_type_str_id oter_type_fort_2c( "fort_2c" );
static const oter_type_str_id oter_type_fort_2c_1( "fort_2c_1" );
static const oter_type_str_id oter_type_fort_3a( "fort_3a" );
static const oter_type_str_id oter_type_fort_3a_1( "fort_3a_1" );
static const oter_type_str_id oter_type_fort_3b( "fort_3b" );
static const oter_type_str_id oter_type_fort_3b_1( "fort_3b_1" );
static const oter_type_str_id oter_type_fort_3c( "fort_3c" );
static const oter_type_str_id oter_type_fort_3c_1( "fort_3c_1" );
static const oter_type_str_id oter_type_fort_4a( "fort_4a" );
static const oter_type_str_id oter_type_fort_4a_1( "fort_4a_1" );
static const oter_type_str_id oter_type_fort_4b( "fort_4b" );
static const oter_type_str_id oter_type_fort_4b_1( "fort_4b_1" );
static const oter_type_str_id oter_type_fort_4c( "fort_4c" );
static const oter_type_str_id oter_type_fort_4c_1( "fort_4c_1" );
static const oter_type_str_id oter_type_ravine( "ravine" );
static const oter_type_str_id oter_type_ravine_edge( "ravine_edge" );
static const oter_type_str_id oter_type_ravine_floor( "ravine_floor" );
static const oter_type_str_id oter_type_ravine_floor_edge( "ravine_floor_edge" );
static const oter_type_str_id oter_type_rock_border( "rock_border" );
static const oter_type_str_id oter_type_s_gas_b11( "s_gas_b11" );
static const oter_type_str_id oter_type_s_gas_b20( "s_gas_b20" );
static const oter_type_str_id oter_type_s_gas_b21( "s_gas_b21" );
static const oter_type_str_id oter_type_s_gas_g0( "s_gas_g0" );
static const oter_type_str_id oter_type_s_gas_g0_roof( "s_gas_g0_roof" );
static const oter_type_str_id oter_type_s_gas_g1( "s_gas_g1" );
static const oter_type_str_id oter_type_s_gas_g1_roof( "s_gas_g1_roof" );
static const oter_type_str_id oter_type_s_restaurant_deserted_test( "s_restaurant_deserted_test" );
static const oter_type_str_id oter_type_unvitrified_farm_0( "unvitrified_farm_0" );
static const oter_type_str_id oter_type_unvitrified_farm_1( "unvitrified_farm_1" );
static const oter_type_str_id oter_type_unvitrified_farm_2( "unvitrified_farm_2" );
static const oter_type_str_id oter_type_unvitrified_farm_neg_1( "unvitrified_farm_neg_1" );
static const oter_type_str_id oter_type_unvitrified_orchard( "unvitrified_orchard" );

=======
>>>>>>> eb90c6b5
static const overmap_special_id overmap_special_Cabin( "Cabin" );
static const overmap_special_id overmap_special_Lab( "Lab" );

TEST_CASE( "set_and_get_overmap_scents", "[overmap]" )
{
    std::unique_ptr<overmap> test_overmap = std::make_unique<overmap>( point_abs_om() );

    // By default there are no scents set.
    for( int x = 0; x < 180; ++x ) {
        for( int y = 0; y < 180; ++y ) {
            for( int z = -10; z < 10; ++z ) {
                REQUIRE( test_overmap->scent_at( { x, y, z } ).creation_time ==
                         calendar::before_time_starts );
            }
        }
    }

    time_point creation_time = calendar::turn_zero + 50_turns;
    scent_trace test_scent( creation_time, 90 );
    test_overmap->set_scent( { 75, 85, 0 }, test_scent );
    REQUIRE( test_overmap->scent_at( { 75, 85, 0} ).creation_time == creation_time );
    REQUIRE( test_overmap->scent_at( { 75, 85, 0} ).initial_strength == 90 );
}

TEST_CASE( "default_overmap_generation_always_succeeds", "[overmap][slow]" )
{
    overmap_buffer.clear();
    int overmaps_to_construct = 10;
    for( const point_abs_om &candidate_addr : closest_points_first( point_abs_om(), 10 ) ) {
        // Skip populated overmaps.
        if( overmap_buffer.has( candidate_addr ) ) {
            continue;
        }
        overmap_special_batch test_specials = overmap_specials::get_default_batch( candidate_addr );
        overmap_buffer.create_custom_overmap( candidate_addr, test_specials );
        for( const overmap_special_placement &special_placement : test_specials ) {
            const overmap_special *special = special_placement.special_details;
            INFO( "In attempt #" << overmaps_to_construct
                  << " failed to place " << special->id.str() );
            int min_occur = special->get_constraints().occurrences.min;
            CHECK( min_occur <= special_placement.instances_placed );
        }
        if( --overmaps_to_construct <= 0 ) {
            break;
        }
    }
}

TEST_CASE( "default_overmap_generation_has_non_mandatory_specials_at_origin", "[overmap][slow]" )
{
    const point_abs_om origin{};

    overmap_special mandatory;
    overmap_special optional;

    overmap_buffer.clear();
    // Get some specific overmap specials so we can assert their presence later.
    // This should probably be replaced with some custom specials created in
    // memory rather than tying this test to these, but it works for now...
    for( const overmap_special &elem : overmap_specials::get_all() ) {
        if( elem.id == overmap_special_Cabin ) {
            optional = elem;
        } else if( elem.id == overmap_special_Lab ) {
            mandatory = elem;
        }
    }

    // Make this mandatory special impossible to place.
    const_cast<int &>( mandatory.get_constraints().city_size.min ) = 999;

    // Construct our own overmap_special_batch containing only our single mandatory
    // and single optional special, so we can make some assertions.
    std::vector<const overmap_special *> specials;
    specials.push_back( &mandatory );
    specials.push_back( &optional );
    overmap_special_batch test_specials = overmap_special_batch( origin, specials );

    // Run the overmap creation, which will try to place our specials.
    overmap_buffer.create_custom_overmap( origin, test_specials );

    // Get the origin overmap...
    overmap *test_overmap = overmap_buffer.get_existing( origin );

    // ...and assert that the optional special exists on this map.
    bool found_optional = false;
    for( int x = 0; x < OMAPX; ++x ) {
        for( int y = 0; y < OMAPY; ++y ) {
            const oter_id t = test_overmap->ter( { x, y, 0 } );
            if( t->id == oter_cabin ||
                t->id == oter_cabin_north || t->id == oter_cabin_east ||
                t->id == oter_cabin_south || t->id == oter_cabin_west ) {
                found_optional = true;
            }
        }
    }

    INFO( "Failed to place optional special on origin " );
    CHECK( found_optional == true );
}

TEST_CASE( "is_ot_match", "[overmap][terrain]" )
{
    SECTION( "exact match" ) {
        // Matches the complete string
        // NOLINTNEXTLINE(cata-ot-match)
        CHECK( is_ot_match( "forest", oter_id( "forest" ), ot_match_type::exact ) );
        // NOLINTNEXTLINE(cata-ot-match)
        CHECK( is_ot_match( "central_lab", oter_id( "central_lab" ), ot_match_type::exact ) );

        // Does not exactly match if rotation differs
        // NOLINTNEXTLINE(cata-ot-match)
        CHECK_FALSE( is_ot_match( "sub_station", oter_id( "sub_station_north" ), ot_match_type::exact ) );
        // NOLINTNEXTLINE(cata-ot-match)
        CHECK_FALSE( is_ot_match( "sub_station", oter_id( "sub_station_south" ), ot_match_type::exact ) );
    }

    SECTION( "type match" ) {
        // Matches regardless of rotation
        // NOLINTNEXTLINE(cata-ot-match)
        CHECK( is_ot_match( "sub_station", oter_id( "sub_station_north" ), ot_match_type::type ) );
        // NOLINTNEXTLINE(cata-ot-match)
        CHECK( is_ot_match( "sub_station", oter_id( "sub_station_south" ), ot_match_type::type ) );
        // NOLINTNEXTLINE(cata-ot-match)
        CHECK( is_ot_match( "sub_station", oter_id( "sub_station_east" ), ot_match_type::type ) );
        // NOLINTNEXTLINE(cata-ot-match)
        CHECK( is_ot_match( "sub_station", oter_id( "sub_station_west" ), ot_match_type::type ) );

        // Does not match if base type does not match
        // NOLINTNEXTLINE(cata-ot-match)
        CHECK_FALSE( is_ot_match( "lab", oter_id( "central_lab" ), ot_match_type::type ) );
        // NOLINTNEXTLINE(cata-ot-match)
        CHECK_FALSE( is_ot_match( "sub_station", oter_id( "sewer_sub_station" ), ot_match_type::type ) );
    }

    SECTION( "prefix match" ) {
        // Matches the complete string
        CHECK( is_ot_match( "forest", oter_id( "forest" ), ot_match_type::prefix ) );
        CHECK( is_ot_match( "central_lab", oter_id( "central_lab" ), ot_match_type::prefix ) );

        // Prefix matches when an underscore separator exists
        CHECK( is_ot_match( "central", oter_id( "central_lab" ), ot_match_type::prefix ) );
        CHECK( is_ot_match( "central", oter_id( "central_lab_stairs" ), ot_match_type::prefix ) );

        // Prefix itself may contain underscores
        CHECK( is_ot_match( "central_lab", oter_id( "central_lab_stairs" ), ot_match_type::prefix ) );
        CHECK( is_ot_match( "central_lab_train", oter_id( "central_lab_train_depot" ),
                            ot_match_type::prefix ) );

        // Prefix does not match without an underscore separator
        CHECK_FALSE( is_ot_match( "fore", oter_id( "forest" ), ot_match_type::prefix ) );
        CHECK_FALSE( is_ot_match( "fore", oter_id( "forest_thick" ), ot_match_type::prefix ) );

        // Prefix does not match the middle or end
        CHECK_FALSE( is_ot_match( "lab", oter_id( "central_lab" ), ot_match_type::prefix ) );
        CHECK_FALSE( is_ot_match( "lab", oter_id( "central_lab_stairs" ), ot_match_type::prefix ) );
    }

    SECTION( "contains match" ) {
        // Matches the complete string
        CHECK( is_ot_match( "forest", oter_id( "forest" ), ot_match_type::contains ) );
        CHECK( is_ot_match( "central_lab", oter_id( "central_lab" ), ot_match_type::contains ) );

        // Matches the beginning/middle/end of an underscore-delimited id
        CHECK( is_ot_match( "central", oter_id( "central_lab_stairs" ), ot_match_type::contains ) );
        CHECK( is_ot_match( "lab", oter_id( "central_lab_stairs" ), ot_match_type::contains ) );
        CHECK( is_ot_match( "stairs", oter_id( "central_lab_stairs" ), ot_match_type::contains ) );

        // Matches the beginning/middle/end without undercores as well
        CHECK( is_ot_match( "cent", oter_id( "central_lab_stairs" ), ot_match_type::contains ) );
        CHECK( is_ot_match( "ral_lab", oter_id( "central_lab_stairs" ), ot_match_type::contains ) );
        CHECK( is_ot_match( "_lab_", oter_id( "central_lab_stairs" ), ot_match_type::contains ) );
        CHECK( is_ot_match( "airs", oter_id( "central_lab_stairs" ), ot_match_type::contains ) );

        // Does not match if substring is not contained
        CHECK_FALSE( is_ot_match( "forest", oter_id( "central_lab" ), ot_match_type::contains ) );
        CHECK_FALSE( is_ot_match( "forestry", oter_id( "forest" ), ot_match_type::contains ) );
    }
}

TEST_CASE( "mutable_overmap_placement", "[overmap][slow]" )
{
    const overmap_special &special =
        *overmap_special_id( GENERATE( "test_anthill", "test_crater", "test_microlab" ) );
    const city cit;

    constexpr int num_overmaps = 100;
    constexpr int num_trials_per_overmap = 100;

    global_variables &globvars = get_globals();
    globvars.clear_global_values();

    for( int j = 0; j < num_overmaps; ++j ) {
        // overmap objects are really large, so we don't want them on the
        // stack.  Use unique_ptr and put it on the heap
        std::unique_ptr<overmap> om = std::make_unique<overmap>( point_abs_om::zero );
        om_direction::type dir = om_direction::type::north;

        int successes = 0;

        for( int i = 0; i < num_trials_per_overmap; ++i ) {
            tripoint_om_omt try_pos( rng( 0, OMAPX - 1 ), rng( 0, OMAPY - 1 ), 0 );

            // This test can get very spammy, so abort once an error is
            // observed
            if( debug_has_error_been_observed() ) {
                return;
            }

            if( om->can_place_special( special, try_pos, dir, false ) ) {
                std::vector<tripoint_om_omt> placed_points =
                    om->place_special( special, try_pos, dir, cit, false, false );
                CHECK( !placed_points.empty() );
                ++successes;
            }
        }

        CHECK( successes > num_trials_per_overmap / 2 );
    }
}

static bool tally_items( std::unordered_map<itype_id, float> &global_item_count,
                         std::unordered_map<itype_id, int> &item_count, tinymap &tm )
{
    bool found = false;
    for( const tripoint_omt_ms &p : tm.points_on_zlevel() ) {
        for( item &i : tm.i_at( p ) ) {
            std::unordered_map<itype_id, float>::iterator iter = global_item_count.find( i.typeId() );
            if( iter != global_item_count.end() ) {
                found = true;
                item_count.emplace( i.typeId(), 0 ).first->second += i.count();
            }
            for( const item *it : i.all_items_ptr() ) {
                iter = global_item_count.find( it->typeId() );
                if( iter != global_item_count.end() ) {
                    found = true;
                    item_count.emplace( i.typeId(), 0 ).first->second += i.count();
                }
            }
        }
        if( const optional_vpart_position ovp = tm.veh_at( p ) ) {
            vehicle *const veh = &ovp->vehicle();
            for( const int elem : veh->parts_at_relative( ovp->mount_pos(), true ) ) {
                const vehicle_part &vp = veh->part( elem );
                for( item &i : veh->get_items( vp ) ) {
                    std::unordered_map<itype_id, float>::iterator iter = global_item_count.find( i.typeId() );
                    if( iter != global_item_count.end() ) {
                        found = true;
                        item_count.emplace( i.typeId(), 0 ).first->second += i.count();
                    }
                    for( const item *it : i.all_items_ptr() ) {
                        iter = global_item_count.find( it->typeId() );
                        if( iter != global_item_count.end() ) {
                            found = true;
                            item_count.emplace( i.typeId(), 0 ).first->second += i.count();
                        }
                    }
                }
            }
        }
    }
    return found;
}

TEST_CASE( "enumerate_items", "[.]" )
{
    for( const itype *id : item_controller->find(
    []( const itype & type ) -> bool {
    return !!type.gun;
} ) ) {
        printf( "%s ", id->gun->skill_used.str().c_str() );
        printf( "%s\n", id->get_id().str().c_str() );
    }
}

static void finalize_item_counts( std::unordered_map<itype_id, float> &item_counts )
{
    for( std::pair<const std::string, item_demographic_test_data> &category :
         test_data::item_demographics ) {
        // Scan for match ing ammo types and shim them into the provided data so
        // the test doesn't break every time we add a new item variant.
        // Ammo has a lot of things in it we don't consider "real ammo" so there's a list
        // of item types to ignore that are applied here.
        if( category.first == "ammo" ) {
            for( const itype *id : item_controller->find( []( const itype & type ) -> bool {
            return !!type.ammo;
        } ) ) {
                if( category.second.ignored_items.find( id->get_id() ) != category.second.ignored_items.end() ) {
                    continue;
                }
                category.second.item_weights[id->get_id()] = 1;
                auto ammotype_map_iter = category.second.groups.find( id->ammo->type.str() );
                if( ammotype_map_iter == category.second.groups.end() ) {
                    // If there's no matching ammotype in the test data,
                    // stick the item in the "other" group.
                    category.second.groups["other"].second[id->get_id()];
                } else {
                    // If there is a matching ammotype and the item id isn't already populated,
                    // add it.
                    if( ammotype_map_iter->second.second.find( id->get_id() ) ==
                        ammotype_map_iter->second.second.end() ) {
                        ammotype_map_iter->second.second[id->get_id()] = 1;
                    }
                }
            }
        } else if( category.first == "gun" ) {
            for( const itype *id : item_controller->find( []( const itype & type ) -> bool {
            return !!type.gun;
        } ) ) {
                if( category.second.ignored_items.find( id->get_id() ) != category.second.ignored_items.end() ) {
                    continue;
                }
                category.second.item_weights[id->get_id()] = 1; // ???
                for( const ammotype &ammotype_id : id->gun->ammo ) {
                    auto ammotype_map_iter = category.second.groups.find( ammotype_id.str() );
                    if( ammotype_map_iter == category.second.groups.end() ) {
                        // If there's no matching ammotype in the test data,
                        // stick the item in the "other" group.
                        category.second.groups["other"].second[id->get_id()];
                    } else {
                        // If there is a matching ammotype and the item id isn't already populated,
                        // add it.
                        if( ammotype_map_iter->second.second.find( id->get_id() ) ==
                            ammotype_map_iter->second.second.end() ) {
                            ammotype_map_iter->second.second[id->get_id()] = 1; // ???
                        }
                    }
                }
            }
        }
        for( const std::pair<const itype_id, int> &demographics : category.second.item_weights ) {
            item_counts[demographics.first] = 0.0;
        }
    }
}

// Toggle this to enable the (very very very expensive) item demographics test.
static bool enable_item_demographics = false;

TEST_CASE( "overmap_terrain_coverage", "[overmap][slow]" )
{
    // The goal of this test is to generate a lot of overmaps, and count up how
    // many times we see each terrain, so that we can check that everything
    // generates at least sometimes.
    struct omt_stats {
        explicit omt_stats( const tripoint_abs_omt &p ) : last_observed( p ) {}

        tripoint_abs_omt last_observed;
        int count = 0;
        int samples = 0;
        bool found = false;
        std::unordered_map<itype_id, int> item_counts;
    };
    std::unordered_map<oter_type_id, omt_stats> stats;
    std::unordered_map<itype_id, float> item_counts;
    finalize_item_counts( item_counts );
    map &main_map = get_map();
    point_abs_om overmap_origin = project_to<coords::om>( main_map.get_abs_sub().xy() );
    g->place_player_overmap( { project_to<coords::omt>( overmap_origin + ( 6 * point::north_west ) ), 0 } );
    // Don't inherit overmap state from initialization or previous tests.
    overmap_buffer.clear();
    for( int i = 0; i < 7; ++i ) {
        // First we just touch all the overmaps in an area to cause them to generate.
        for( const point_abs_om &om_cur : closest_points_first( overmap_origin, 0, 3 ) ) {
            point_abs_omt omt_start = project_to<coords::omt>( om_cur );
            overmap_buffer.ter( { omt_start, 0 } );
        }
        // Then we scan the generated overmaps.
        for( const point_abs_om &om_cur : closest_points_first( overmap_origin, 0, 5 ) ) {
            point_abs_omt omt_start = project_to<coords::omt>( om_cur );
            // In the two rows of overmaps outside the central area, special placement logic.
            // Can trigger additional overmap placement, this checcks to see if an overmap
            // Has already been placed, and skips it if it hasn't.
            // This insures we can scan all the overmaps we generate.
            if( overmap_buffer.ter_existing( { omt_start, 0 } ) == oter_id() ) {
                continue;
            }
            point_abs_omt omt_end = omt_start + ( point::south_east * OMAPX );
            for( point_abs_omt p = omt_start; p.y() < omt_end.y(); p.y()++ ) {
                for( p.x() = omt_start.x(); p.x() < omt_end.x(); p.x()++ ) {
                    REQUIRE( !main_map.inbounds( tripoint_abs_ms( project_to<coords::ms>( p ), 0 ) ) );
                    for( int z = -OVERMAP_DEPTH; z <= OVERMAP_HEIGHT; ++z ) {
                        tripoint_abs_omt tp( p, z );
                        oter_type_id id = overmap_buffer.ter( tp )->get_type_id();
                        auto iter_bool = stats.emplace( id, tp );
                        iter_bool.first->second.last_observed = tp;
                        ++iter_bool.first->second.count;
                    }
                }
            }
        }
        // The second phase of this test is to perform the tile-level mapgen
        // for each oter_type, in hopes of triggering any errors that might arise
        // with that.
        // In addition, if enable_item_demographics == true,
        // perform extensive mapgen analysis and make assertions about
        // the ratios of selected item occurrence rates.
        for( std::pair<const oter_type_id, omt_stats> &p : stats ) {
            const std::string oter_type_id = p.first->id.str();
            const tripoint_abs_omt pos = p.second.last_observed;
            const int count = p.second.count;
            // Once we find items of interest in an oter_type, increase the sampling for it.
            int sampling_exponent = p.second.found ? 3 : 2;
            int goal_samples = std::pow( std::log( std::max( 10, count ) ), sampling_exponent );
            if( !enable_item_demographics ) {
                goal_samples = 1;
            }
            // We are sampling with logarithmic falloff. Once we pass a threshold where
            // log( total_count ) yields the next-higher integer value, we take another sample.
            int sample_size = goal_samples - p.second.samples;
            if( sample_size <= 0 ) {
                continue;
            }
            CAPTURE( oter_type_id );
            const std::string msg = capture_debugmsg_during( [pos,
            &item_counts, &p, &sample_size, &goal_samples, count, oter_type_id]() {
                for( int i = 0; i < sample_size; ++i ) {
                    // clear the generated maps so we keep getting new results.
                    MAPBUFFER.clear_outside_reality_bubble();
                    smallmap tm;
                    tm.generate( pos, calendar::turn, false );
                    bool found = tally_items( item_counts, p.second.item_counts, tm );
                    if( enable_item_demographics && found && !p.second.found ) {
                        goal_samples = std::pow( std::log( std::max( 10, count ) ), 3 );
                        sample_size = goal_samples - p.second.samples;
                        p.second.found = true;
                    }
                    tm.delete_unmerged_submaps();
                }
            } );
            p.second.samples = goal_samples;
            CAPTURE( msg );
            CAPTURE( msg.empty() );
        }
        overmap_buffer.reset();
    }

<<<<<<< HEAD
    std::unordered_set<oter_type_id> whitelist = {
        oter_type_ants_lab.id(), // ant lab is a very improbable spawn
        oter_type_ants_lab_stairs.id(),
        oter_type_bunker.id(),
        oter_type_bunker_basement_1.id(),
        oter_type_bunker_roof.id(),
        oter_type_bunker_shop_b.id(),
        oter_type_bunker_shop_g.id(),
        oter_type_deserter_city_gate.id(),
        oter_type_deserter_city_park.id(),
        oter_type_deserter_city_office_1f.id(),
        oter_type_deserter_city_office_2f.id(),
        oter_type_deserter_city_office_3f.id(),
        oter_type_deserter_city_office_roof.id(),
        oter_type_deserter_city_office_1fb.id(),
        oter_type_deserter_city_office_2fb.id(),
        oter_type_deserter_city_office_3fb.id(),
        oter_type_deserter_city_office_roofb.id(),
        oter_type_ravine.id(), // ravine only in desert & Aftershock
        oter_type_ravine_edge.id(),
        oter_type_ravine_floor_edge.id(),
        oter_type_ravine_floor.id(),
        oter_type_rock_border.id(), // only in the bordered scenario
        oter_type_s_gas_b11.id(),
        oter_type_s_gas_b20.id(),
        oter_type_s_gas_b21.id(),
        oter_type_s_gas_g0.id(),
        oter_type_s_gas_g0_roof.id(),
        oter_type_s_gas_g1.id(),
        oter_type_s_gas_g1_roof.id(),
        oter_type_s_restaurant_deserted_test.id(), // only in the desert test region
        oter_type_unvitrified_orchard.id(),
        oter_type_unvitrified_farm_0.id(),
        oter_type_unvitrified_farm_1.id(),
        oter_type_unvitrified_farm_2.id(),
        oter_type_unvitrified_farm_neg_1.id(),
        oter_type_fort_1a.id(),
        oter_type_fort_2a.id(),
        oter_type_fort_3a.id(),
        oter_type_fort_4a.id(),
        oter_type_fort_1b.id(),
        oter_type_fort_2b.id(),
        oter_type_fort_3b.id(),
        oter_type_fort_4b.id(),
        oter_type_fort_1c.id(),
        oter_type_fort_2c.id(),
        oter_type_fort_3c.id(),
        oter_type_fort_4c.id(),
        oter_type_fort_1a_1.id(),
        oter_type_fort_2a_1.id(),
        oter_type_fort_3a_1.id(),
        oter_type_fort_4a_1.id(),
        oter_type_fort_1b_1.id(),
        oter_type_fort_2b_1.id(),
        oter_type_fort_3b_1.id(),
        oter_type_fort_4b_1.id(),
        oter_type_fort_1c_1.id(),
        oter_type_fort_2c_1.id(),
        oter_type_fort_3c_1.id(),
        oter_type_fort_4c_1.id(),
    };

=======
>>>>>>> eb90c6b5
    std::unordered_set<oter_type_id> done;
    std::vector<oter_type_id> missing;

    global_variables &globvars = get_globals();
    globvars.clear_global_values();

    for( const oter_t &ter : overmap_terrains::get_all() ) {
        oter_type_id id = ter.get_type_id();
        oter_type_str_id id_s = id.id();
        if( id_s.is_empty() || id_s.is_null() ) {
            continue;
        }
        if( done.insert( id ).second ) {
            CAPTURE( id );
            auto it = stats.find( id );
            const bool found = it != stats.end();
            const bool should_be_found = !id->has_flag( oter_flags::should_not_spawn );

            if( found == should_be_found ) {
                continue;
            }

            // We also want to skip any terrain that's the result of a faction
            // camp construction recipe
            const recipe_id recipe( id_s.c_str() );
            if( recipe.is_valid() && recipe->is_blueprint() ) {
                continue;
            }

            if( found ) {
                FAIL( "oter_type_id was found in map but had SHOULD_NOT_SPAWN flag" );
            } else if( !test_data::overmap_terrain_coverage_whitelist.count( id ) &&
                       !id->has_flag( oter_flags::ocean ) ) {
                missing.push_back( id );
            }
        }
    }

    {
        size_t num_missing = missing.size();
        CAPTURE( num_missing );
        constexpr size_t max_to_report = 100;
        if( num_missing > max_to_report ) {
            std::shuffle( missing.begin(), missing.end(), rng_get_engine() );
            missing.erase( missing.begin() + max_to_report, missing.end() );
        }
        std::sort( missing.begin(), missing.end() );
        const std::string missing_oter_type_ids = enumerate_as_string( missing,
        []( const oter_type_id & id ) {
            return id->id.str();
        } );
        CAPTURE( missing_oter_type_ids );
        INFO( "To resolve errors about missing terrains you can either give the terrain the "
              "SHOULD_NOT_SPAWN flag, intended for terrains that should never spawn, for example "
              "test terrains or work in progress, or tweak the constraints so that the terrain "
              "can spawn more reliably, or add them to the whitelist at "
              "/data/mods/TEST_DATA/overmap_terrain_coverage_test/overmap_terrain_coverage_whitelist.json "
              "intended for terrains that sometimes spawn, but cannot be expected to spawn "
              "reliably enough for this test." );
        CHECK( num_missing == 0 );
    }

    if( !enable_item_demographics ) {
        // This should be SKIP() but we haven't updated to Catch 3.3.0 yet.
        return;;
    }
    // Copy and scale the final results from all oter_types to the global item_count map for analysis.
    for( const std::pair<const oter_type_id, omt_stats> &omt_entry : stats ) {
        REQUIRE( omt_entry.second.samples != 0 );
        float sampling_factor = static_cast<float>( omt_entry.second.count ) /
                                static_cast<float>( omt_entry.second.samples );
        for( std::pair<const itype_id, int> item_entry : omt_entry.second.item_counts ) {
            const itype *item_type = item::find_type( item_entry.first );
            // Adjust this filter to limit output.
            if( !!item_type->gun ) {
                printf( "Found %f %s in %d instances of %s (scaled)\n",
                        static_cast<float>( item_entry.second ) * sampling_factor,
                        item_entry.first.c_str(), omt_entry.second.count,
                        omt_entry.first.id().c_str() );
            }
            item_counts[item_entry.first] += static_cast<float>( item_entry.second ) * sampling_factor;
        }
    }

    // We're asserting ratios for three things here.
    // 1. global weight within a category, so e.g. number of glock 19s / all guns spawned.
    // 2. weight of a sub-category within a category, e.g. number of 9mm firearms / all guns.
    // 3. weight of individual items within a sub-category, e.g. number of glock 19s / all 9mm firearms.
    for( std::pair<const std::string, item_demographic_test_data> &category :
         test_data::item_demographics ) {
        if( category.second.tests.count( "items" ) ) {
            float category_weight_total = 0.0;
            float category_actual_total = 0.0;
            // I don't see an alternative to just walking this twice?
            for( std::pair<const itype_id, int> &item_ratio : category.second.item_weights ) {
                category_weight_total += item_ratio.second;
                category_actual_total += item_counts[item_ratio.first];
            }
            for( std::pair<const itype_id, int> &item_ratio : category.second.item_weights ) {
                float actual_item_count = item_counts[item_ratio.first];
                float actual_item_ratio = actual_item_count / category_actual_total;
                float expected_item_total = item_ratio.second;
                float expected_item_ratio = expected_item_total / category_weight_total;
                CAPTURE( item_ratio.first );
                CAPTURE( actual_item_count );
                CAPTURE( expected_item_total );
                CHECK_THAT( actual_item_ratio, Catch::Matchers::WithinRel( expected_item_ratio, 0.1f ) );
            }
        }
        if( category.second.tests.count( "groups" ) ) {
            float all_type_weight_total = 0.0;
            float all_type_actual_total = 0.0;
            // I don't see an alternative to just walking this twice?
            for( std::pair < const std::string,
                 std::pair<int, std::map<itype_id, int>>> &group : category.second.groups ) {
                all_type_weight_total += group.second.first;
                for( std::pair<const itype_id, int> &item_ratio : group.second.second ) {
                    all_type_actual_total += item_counts[item_ratio.first];
                }
            }
            for( std::pair < const std::string,
                 std::pair<int, std::map<itype_id, int>>> &group : category.second.groups ) {
                float current_type_actual_total = 0.0;
                float current_type_weight_total = group.second.first;
                for( std::pair<const itype_id, int> &item_ratio : group.second.second ) {
                    current_type_actual_total += item_counts[item_ratio.first];
                }
                if( category.second.tests.count( "inner-group" ) ) {
                    for( std::pair<const itype_id, int> &item_ratio : group.second.second ) {
                        float actual_item_count = item_counts[item_ratio.first];
                        float actual_item_ratio = actual_item_count / current_type_actual_total;
                        float expected_item_ratio = item_ratio.second / current_type_weight_total;
                        CAPTURE( category.first );
                        CAPTURE( item_ratio.first );
                        CAPTURE( actual_item_count );
                        CAPTURE( expected_item_ratio );
                        CHECK_THAT( actual_item_ratio,
                                    Catch::Matchers::WithinRel( expected_item_ratio, 0.1f ) );
                    }
                }
                float current_type_expected_ratio = current_type_weight_total / all_type_weight_total;
                float current_type_actual_ratio = current_type_actual_total / all_type_actual_total;
                CAPTURE( category.first );
                CAPTURE( group.first );
                CAPTURE( current_type_expected_ratio );
                CAPTURE( current_type_actual_ratio );
                INFO( "Difference: " << current_type_actual_ratio - current_type_expected_ratio );
                CHECK_THAT( current_type_actual_ratio,
                            Catch::Matchers::WithinRel( current_type_expected_ratio, 0.1f ) );
            }
        }
    }
}<|MERGE_RESOLUTION|>--- conflicted
+++ resolved
@@ -33,69 +33,6 @@
 static const oter_str_id oter_cabin_south( "cabin_south" );
 static const oter_str_id oter_cabin_west( "cabin_west" );
 
-<<<<<<< HEAD
-static const oter_type_str_id oter_type_ants_lab( "ants_lab" );
-static const oter_type_str_id oter_type_ants_lab_stairs( "ants_lab_stairs" );
-static const oter_type_str_id oter_type_bunker( "bunker" );
-static const oter_type_str_id oter_type_bunker_basement_1( "bunker_basement_1" );
-static const oter_type_str_id oter_type_bunker_roof( "bunker_roof" );
-static const oter_type_str_id oter_type_bunker_shop_b( "bunker_shop_b" );
-static const oter_type_str_id oter_type_bunker_shop_g( "bunker_shop_g" );
-static const oter_type_str_id oter_type_deserter_city_gate( "deserter_city_gate" );
-static const oter_type_str_id oter_type_deserter_city_office_1f( "deserter_city_office_1f" );
-static const oter_type_str_id oter_type_deserter_city_office_1fb( "deserter_city_office_1fb" );
-static const oter_type_str_id oter_type_deserter_city_office_2f( "deserter_city_office_2f" );
-static const oter_type_str_id oter_type_deserter_city_office_2fb( "deserter_city_office_2fb" );
-static const oter_type_str_id oter_type_deserter_city_office_3f( "deserter_city_office_3f" );
-static const oter_type_str_id oter_type_deserter_city_office_3fb( "deserter_city_office_3fb" );
-static const oter_type_str_id oter_type_deserter_city_office_roof( "deserter_city_office_roof" );
-static const oter_type_str_id oter_type_deserter_city_office_roofb( "deserter_city_office_roofb" );
-static const oter_type_str_id oter_type_deserter_city_park( "deserter_city_park" );
-static const oter_type_str_id oter_type_fort_1a( "fort_1a" );
-static const oter_type_str_id oter_type_fort_1a_1( "fort_1a_1" );
-static const oter_type_str_id oter_type_fort_1b( "fort_1b" );
-static const oter_type_str_id oter_type_fort_1b_1( "fort_1b_1" );
-static const oter_type_str_id oter_type_fort_1c( "fort_1c" );
-static const oter_type_str_id oter_type_fort_1c_1( "fort_1c_1" );
-static const oter_type_str_id oter_type_fort_2a( "fort_2a" );
-static const oter_type_str_id oter_type_fort_2a_1( "fort_2a_1" );
-static const oter_type_str_id oter_type_fort_2b( "fort_2b" );
-static const oter_type_str_id oter_type_fort_2b_1( "fort_2b_1" );
-static const oter_type_str_id oter_type_fort_2c( "fort_2c" );
-static const oter_type_str_id oter_type_fort_2c_1( "fort_2c_1" );
-static const oter_type_str_id oter_type_fort_3a( "fort_3a" );
-static const oter_type_str_id oter_type_fort_3a_1( "fort_3a_1" );
-static const oter_type_str_id oter_type_fort_3b( "fort_3b" );
-static const oter_type_str_id oter_type_fort_3b_1( "fort_3b_1" );
-static const oter_type_str_id oter_type_fort_3c( "fort_3c" );
-static const oter_type_str_id oter_type_fort_3c_1( "fort_3c_1" );
-static const oter_type_str_id oter_type_fort_4a( "fort_4a" );
-static const oter_type_str_id oter_type_fort_4a_1( "fort_4a_1" );
-static const oter_type_str_id oter_type_fort_4b( "fort_4b" );
-static const oter_type_str_id oter_type_fort_4b_1( "fort_4b_1" );
-static const oter_type_str_id oter_type_fort_4c( "fort_4c" );
-static const oter_type_str_id oter_type_fort_4c_1( "fort_4c_1" );
-static const oter_type_str_id oter_type_ravine( "ravine" );
-static const oter_type_str_id oter_type_ravine_edge( "ravine_edge" );
-static const oter_type_str_id oter_type_ravine_floor( "ravine_floor" );
-static const oter_type_str_id oter_type_ravine_floor_edge( "ravine_floor_edge" );
-static const oter_type_str_id oter_type_rock_border( "rock_border" );
-static const oter_type_str_id oter_type_s_gas_b11( "s_gas_b11" );
-static const oter_type_str_id oter_type_s_gas_b20( "s_gas_b20" );
-static const oter_type_str_id oter_type_s_gas_b21( "s_gas_b21" );
-static const oter_type_str_id oter_type_s_gas_g0( "s_gas_g0" );
-static const oter_type_str_id oter_type_s_gas_g0_roof( "s_gas_g0_roof" );
-static const oter_type_str_id oter_type_s_gas_g1( "s_gas_g1" );
-static const oter_type_str_id oter_type_s_gas_g1_roof( "s_gas_g1_roof" );
-static const oter_type_str_id oter_type_s_restaurant_deserted_test( "s_restaurant_deserted_test" );
-static const oter_type_str_id oter_type_unvitrified_farm_0( "unvitrified_farm_0" );
-static const oter_type_str_id oter_type_unvitrified_farm_1( "unvitrified_farm_1" );
-static const oter_type_str_id oter_type_unvitrified_farm_2( "unvitrified_farm_2" );
-static const oter_type_str_id oter_type_unvitrified_farm_neg_1( "unvitrified_farm_neg_1" );
-static const oter_type_str_id oter_type_unvitrified_orchard( "unvitrified_orchard" );
-
-=======
->>>>>>> eb90c6b5
 static const overmap_special_id overmap_special_Cabin( "Cabin" );
 static const overmap_special_id overmap_special_Lab( "Lab" );
 
@@ -532,71 +469,6 @@
         overmap_buffer.reset();
     }
 
-<<<<<<< HEAD
-    std::unordered_set<oter_type_id> whitelist = {
-        oter_type_ants_lab.id(), // ant lab is a very improbable spawn
-        oter_type_ants_lab_stairs.id(),
-        oter_type_bunker.id(),
-        oter_type_bunker_basement_1.id(),
-        oter_type_bunker_roof.id(),
-        oter_type_bunker_shop_b.id(),
-        oter_type_bunker_shop_g.id(),
-        oter_type_deserter_city_gate.id(),
-        oter_type_deserter_city_park.id(),
-        oter_type_deserter_city_office_1f.id(),
-        oter_type_deserter_city_office_2f.id(),
-        oter_type_deserter_city_office_3f.id(),
-        oter_type_deserter_city_office_roof.id(),
-        oter_type_deserter_city_office_1fb.id(),
-        oter_type_deserter_city_office_2fb.id(),
-        oter_type_deserter_city_office_3fb.id(),
-        oter_type_deserter_city_office_roofb.id(),
-        oter_type_ravine.id(), // ravine only in desert & Aftershock
-        oter_type_ravine_edge.id(),
-        oter_type_ravine_floor_edge.id(),
-        oter_type_ravine_floor.id(),
-        oter_type_rock_border.id(), // only in the bordered scenario
-        oter_type_s_gas_b11.id(),
-        oter_type_s_gas_b20.id(),
-        oter_type_s_gas_b21.id(),
-        oter_type_s_gas_g0.id(),
-        oter_type_s_gas_g0_roof.id(),
-        oter_type_s_gas_g1.id(),
-        oter_type_s_gas_g1_roof.id(),
-        oter_type_s_restaurant_deserted_test.id(), // only in the desert test region
-        oter_type_unvitrified_orchard.id(),
-        oter_type_unvitrified_farm_0.id(),
-        oter_type_unvitrified_farm_1.id(),
-        oter_type_unvitrified_farm_2.id(),
-        oter_type_unvitrified_farm_neg_1.id(),
-        oter_type_fort_1a.id(),
-        oter_type_fort_2a.id(),
-        oter_type_fort_3a.id(),
-        oter_type_fort_4a.id(),
-        oter_type_fort_1b.id(),
-        oter_type_fort_2b.id(),
-        oter_type_fort_3b.id(),
-        oter_type_fort_4b.id(),
-        oter_type_fort_1c.id(),
-        oter_type_fort_2c.id(),
-        oter_type_fort_3c.id(),
-        oter_type_fort_4c.id(),
-        oter_type_fort_1a_1.id(),
-        oter_type_fort_2a_1.id(),
-        oter_type_fort_3a_1.id(),
-        oter_type_fort_4a_1.id(),
-        oter_type_fort_1b_1.id(),
-        oter_type_fort_2b_1.id(),
-        oter_type_fort_3b_1.id(),
-        oter_type_fort_4b_1.id(),
-        oter_type_fort_1c_1.id(),
-        oter_type_fort_2c_1.id(),
-        oter_type_fort_3c_1.id(),
-        oter_type_fort_4c_1.id(),
-    };
-
-=======
->>>>>>> eb90c6b5
     std::unordered_set<oter_type_id> done;
     std::vector<oter_type_id> missing;
 
