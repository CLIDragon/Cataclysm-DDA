--- conflicted
+++ resolved
@@ -10,11 +10,7 @@
 
     // The chainsaw has no fuel and turns off via its tick_action
 
-<<<<<<< HEAD
-    chainsaw.process( get_map(), nullptr, tripoint_bub_ms_zero );
-=======
-    chainsaw.process( get_map(), nullptr, tripoint::zero );
->>>>>>> 4589bf80
+    chainsaw.process( get_map(), nullptr, tripoint_bub_ms::zero );
     CHECK( chainsaw.typeId().str() == "chainsaw_off" );
     CHECK( chainsaw.active == false );
 }