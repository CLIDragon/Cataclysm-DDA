--- conflicted
+++ resolved
@@ -357,11 +357,7 @@
             THEN( "apply crawling modifier" ) {
                 CHECK( u.run_cost( 100 ) == 803 );
                 avatar_action::move( u, get_map(), point_south );
-<<<<<<< HEAD
-                CHECK( u.get_moves() == -802 );
-=======
-                CHECK( u.moves == -803 );
->>>>>>> 03b2540b
+                CHECK( u.get_moves() == -803 );
             }
         }
     }
@@ -432,11 +428,7 @@
             THEN( "apply crawling modifier" ) {
                 CHECK( u.run_cost( 100 ) == 1246 );
                 avatar_action::move( u, get_map(), point_south );
-<<<<<<< HEAD
-                CHECK( u.get_moves() == -1245 );
-=======
-                CHECK( u.moves == -1246 );
->>>>>>> 03b2540b
+                CHECK( u.get_moves() == -1246 );
             }
         }
     }
