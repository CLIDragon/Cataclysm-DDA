#include <vector>
#include <string>
#include "game.h"
#include "keypress.h"
#include "output.h"
#include "line.h"
#include "skill.h"
#include "rng.h"
#include "item.h"
#include "options.h"

int time_to_fire(player &p, it_gun* firing);
int recoil_add(player &p);
void make_gun_sound_effect(game *g, player &p, bool burst, item* weapon);
int calculate_range(player &p, int tarx, int tary);
double calculate_missed_by(player &p, int trange, item* weapon);
void shoot_monster(game *g, player &p, monster &mon, int &dam, double goodhit, item* weapon);
void shoot_player(game *g, player &p, player *h, int &dam, double goodhit);

void splatter(game *g, std::vector<point> trajectory, int dam,
              monster* mon = NULL);

void ammo_effects(game *g, int x, int y, long flags);

void game::fire(player &p, int tarx, int tary, std::vector<point> &trajectory,
                bool burst)
{
 item ammotmp;
 item* gunmod = p.weapon.active_gunmod();
 it_ammo *curammo = NULL;
 item *weapon = NULL;

 if (p.weapon.has_flag("CHARGE")) { // It's a charger gun, so make up a type
// Charges maxes out at 8.
  int charges = p.weapon.num_charges();
  it_ammo *tmpammo = dynamic_cast<it_ammo*>(itypes["charge_shot"]);

  tmpammo->damage = charges * charges;
  tmpammo->pierce = (charges >= 4 ? (charges - 3) * 2.5 : 0);
  tmpammo->range = 5 + charges * 5;
  if (charges <= 4)
   tmpammo->accuracy = 14 - charges * 2;
  else // 5, 12, 21, 32
   tmpammo->accuracy = charges * (charges - 4);
  tmpammo->recoil = tmpammo->accuracy * .8;
  tmpammo->ammo_effects = 0;
  if (charges == 8)
   tmpammo->ammo_effects |= mfb(AMMO_EXPLOSIVE_BIG);
  else if (charges >= 6)
   tmpammo->ammo_effects |= mfb(AMMO_EXPLOSIVE);
  if (charges >= 5)
   tmpammo->ammo_effects |= mfb(AMMO_FLAME);
  else if (charges >= 4)
   tmpammo->ammo_effects |= mfb(AMMO_INCENDIARY);

  if (gunmod != NULL) {
   weapon = gunmod;
  } else {
   weapon = &p.weapon;
  }
  curammo = tmpammo;
  weapon->curammo = tmpammo;
  weapon->active = false;
  weapon->charges = 0;
 } else if (gunmod != NULL) {
  weapon = gunmod;
  curammo = weapon->curammo;
 } else {// Just a normal gun. If we're here, we know curammo is valid.
  curammo = p.weapon.curammo;
  weapon = &p.weapon;
 }

 ammotmp = item(curammo, 0);
 ammotmp.charges = 1;

 if (!weapon->is_gun() && !weapon->is_gunmod()) {
  debugmsg("%s tried to fire a non-gun (%s).", p.name.c_str(),
                                               weapon->tname().c_str());
  return;
 }

 bool is_bolt = false;
 unsigned int effects = curammo->ammo_effects;
// Bolts and arrows are silent
 if (curammo->type == AT_BOLT || curammo->type == AT_ARROW)
  is_bolt = true;

 int x = p.posx, y = p.posy;
 // Have to use the gun, gunmods don't have a type
 it_gun* firing = dynamic_cast<it_gun*>(p.weapon.type);
 if (p.has_trait(PF_TRIGGERHAPPY) && one_in(30))
  burst = true;
 if (burst && weapon->burst_size() < 2)
  burst = false; // Can't burst fire a semi-auto

 bool u_see_shooter = u_see(p.posx, p.posy);
// Use different amounts of time depending on the type of gun and our skill
 p.moves -= time_to_fire(p, firing);
// Decide how many shots to fire
 int num_shots = 1;
 if (burst)
  num_shots = weapon->burst_size();
 if (num_shots > weapon->num_charges() && !weapon->has_flag("CHARGE"))
  num_shots = weapon->num_charges();

 if (num_shots == 0)
  debugmsg("game::fire() - num_shots = 0!");

// Set up a timespec for use in the nanosleep function below
 timespec ts;
 ts.tv_sec = 0;
 ts.tv_nsec = BULLET_SPEED;

 // Use up some ammunition
 int trange = trig_dist(p.posx, p.posy, tarx, tary);
 if (trange < int(firing->volume / 3) && firing->ammo != AT_SHOT)
  trange = int(firing->volume / 3);
 else if (p.has_bionic("bio_targeting")) {
  if (trange > LONG_RANGE)
   trange = int(trange * .65);
  else
   trange = int(trange * .8);
 }
 if (firing->skill_used == Skill::skill("rifle") && trange > LONG_RANGE)
  trange = LONG_RANGE + .6 * (trange - LONG_RANGE);
 std::string message = "";

 bool missed = false;
 int tart;
 for (int curshot = 0; curshot < num_shots; curshot++) {
// Burst-fire weapons allow us to pick a new target after killing the first
  if (curshot > 0 &&
      (mon_at(tarx, tary) == -1 || z[mon_at(tarx, tary)].hp <= 0)) {
   std::vector<point> new_targets;
   int mondex;
   for (int radius = 1; radius <= 2 + p.skillLevel("gun") && new_targets.empty();
        radius++) {
    for (int diff = 0 - radius; diff <= radius; diff++) {
     mondex = mon_at(tarx + diff, tary - radius);
     if (mondex != -1 && z[mondex].hp > 0 && z[mondex].friendly == 0)
      new_targets.push_back( point(tarx + diff, tary - radius) );

     mondex = mon_at(tarx + diff, tary + radius);
     if (mondex != -1 && z[mondex].hp > 0 && z[mondex].friendly == 0)
      new_targets.push_back( point(tarx + diff, tary + radius) );

     if (diff != 0 - radius && diff != radius) { // Corners were already checked
      mondex = mon_at(tarx - radius, tary + diff);
      if (mondex != -1 && z[mondex].hp > 0 && z[mondex].friendly == 0)
       new_targets.push_back( point(tarx - radius, tary + diff) );

      mondex = mon_at(tarx + radius, tary + diff);
      if (mondex != -1 && z[mondex].hp > 0 && z[mondex].friendly == 0)
       new_targets.push_back( point(tarx + radius, tary + diff) );
     }
    }
   }
   if (!new_targets.empty()) {
    int target_picked = rng(0, new_targets.size() - 1);
    tarx = new_targets[target_picked].x;
    tary = new_targets[target_picked].y;
    if (m.sees(p.posx, p.posy, tarx, tary, 0, tart))
     trajectory = line_to(p.posx, p.posy, tarx, tary, tart);
    else
     trajectory = line_to(p.posx, p.posy, tarx, tary, 0);
   } else if ((!p.has_trait(PF_TRIGGERHAPPY) || one_in(3)) &&
              (p.skillLevel("gun") >= 7 || one_in(7 - p.skillLevel("gun"))))
    return; // No targets, so return
  }

  // Drop a shell casing if appropriate.
  itype_id casing_type = "null";
  switch(curammo->type) {
  case AT_SHOT: casing_type = "shot_hull"; break;
  case AT_9MM: casing_type = "9mm_casing"; break;
  case AT_22: casing_type = "22_casing"; break;
  case AT_38: casing_type = "38_casing"; break;
  case AT_40: casing_type = "40_casing"; break;
  case AT_44: casing_type = "44_casing"; break;
  case AT_45: casing_type = "45_casing"; break;
  case AT_57: casing_type = "57mm_casing"; break;
  case AT_46: casing_type = "46mm_casing"; break;
  case AT_762: casing_type = "762_casing"; break;
  case AT_223: casing_type = "223_casing"; break;
  case AT_3006: casing_type = "3006_casing"; break;
  case AT_308: casing_type = "308_casing"; break;
  case AT_40MM: casing_type = "40mm_casing"; break;
  default: /*No casing for other ammo types.*/ break;
  }
  if (casing_type != "null") {
   int x = p.posx - 1 + rng(0, 2);
   int y = p.posy - 1 + rng(0, 2);
   std::vector<item>& items = m.i_at(x, y);
   int i;
   for (i = 0; i < items.size(); i++)
    if (items[i].typeId() == casing_type &&
        items[i].charges < (dynamic_cast<it_ammo*>(items[i].type))->count) {
     items[i].charges++;
     break;
    }
   if (i == items.size()) {
    item casing;
    casing.make(itypes[casing_type]);
    // Casing needs a charges of 1 to stack properly with other casings.
    casing.charges = 1;
    m.add_item(x, y, casing);
   }
  }

  // Use up a round (or 100)
  if (weapon->has_flag("FIRE_100"))
   weapon->charges -= 100;
  else
   weapon->charges--;

  // Current guns have a durability between 5 and 9.
  // Misfire chance is between 1/64 and 1/1024.
  if (one_in(2 << firing->durability)) {
   add_msg("Your weapon misfired!");
   return;
  }

  make_gun_sound_effect(this, p, burst, weapon);
  int trange = calculate_range(p, tarx, tary);
  double missed_by = calculate_missed_by(p, trange, weapon);
// Calculate a penalty based on the monster's speed
  double monster_speed_penalty = 1.;
  int target_index = mon_at(tarx, tary);
  if (target_index != -1) {
   monster_speed_penalty = double(z[target_index].speed) / 80.;
   if (monster_speed_penalty < 1.)
    monster_speed_penalty = 1.;
  }

  if (curshot > 0) {
   if (recoil_add(p) % 2 == 1)
    p.recoil++;
   p.recoil += recoil_add(p) / 2;
  } else
   p.recoil += recoil_add(p);

  if (missed_by >= 1.) {
// We missed D:
// Shoot a random nearby space?
   tarx += rng(0 - int(sqrt(double(missed_by))), int(sqrt(double(missed_by))));
   tary += rng(0 - int(sqrt(double(missed_by))), int(sqrt(double(missed_by))));
   if (m.sees(p.posx, p.posy, x, y, -1, tart))
    trajectory = line_to(p.posx, p.posy, tarx, tary, tart);
   else
    trajectory = line_to(p.posx, p.posy, tarx, tary, 0);
   missed = true;
   if (!burst) {
    if (&p == &u)
     add_msg("You miss!");
    else if (u_see_shooter)
     add_msg("%s misses!", p.name.c_str());
   }
  } else if (missed_by >= .7 / monster_speed_penalty) {
// Hit the space, but not necessarily the monster there
   missed = true;
   if (!burst) {
    if (&p == &u)
     add_msg("You barely miss!");
    else if (u_see_shooter)
     add_msg("%s barely misses!", p.name.c_str());
   }
  }

  int dam = weapon->gun_damage();
  int tx = trajectory[0].x;
  int ty = trajectory[0].y;
  int px = trajectory[0].x;
  int py = trajectory[0].y;
  for (int i = 0; i < trajectory.size() &&
       (dam > 0 || (effects & AMMO_FLAME)); i++) {
      px = tx;
      py = ty;
      tx = trajectory[i].x;
      ty = trajectory[i].y;
// Drawing the bullet uses player u, and not player p, because it's drawn
// relative to YOUR position, which may not be the gunman's position.
   if (u_see(tx, ty)) {
    if (i > 0)
    {
        m.drawsq(w_terrain, u, trajectory[i-1].x, trajectory[i-1].y, false, true);
    }
    char bullet = '*';
    if (effects & mfb(AMMO_FLAME))
     bullet = '#';
    mvwputch(w_terrain, ty + VIEWY - u.posy, tx + VIEWX - u.posx, c_red, bullet);
    wrefresh(w_terrain);
    if (&p == &u)
     nanosleep(&ts, NULL);
   }

   if (dam <= 0) { // Ran out of momentum.
    ammo_effects(this, tx, ty, effects);
    if (is_bolt &&
        ((curammo->m1 == WOOD && !one_in(4)) ||
         (curammo->m1 != WOOD && !one_in(15))))
     m.add_item(tx, ty, ammotmp);
    if (weapon->num_charges() == 0)
     weapon->curammo = NULL;
    return;
   }

// If there's a monster in the path of our bullet, and either our aim was true,
//  OR it's not the monster we were aiming at and we were lucky enough to hit it
   int mondex = mon_at(tx, ty);
// If we shot us a monster...
   if (mondex != -1 && (!z[mondex].has_flag(MF_DIGS) ||
       rl_dist(p.posx, p.posy, z[mondex].posx, z[mondex].posy) <= 1) &&
       ((!missed && i == trajectory.size() - 1) ||
        one_in((5 - int(z[mondex].type->size))))) {

    double goodhit = missed_by;
    if (i < trajectory.size() - 1) // Unintentional hit
     goodhit = double(rand() / (RAND_MAX + 1.0)) / 2;

// Penalize for the monster's speed
    if (z[mondex].speed > 80)
     goodhit *= double( double(z[mondex].speed) / 80.);

    std::vector<point> blood_traj = trajectory;
    blood_traj.insert(blood_traj.begin(), point(p.posx, p.posy));
    splatter(this, blood_traj, dam, &z[mondex]);
    shoot_monster(this, p, z[mondex], dam, goodhit, weapon);

   } else if ((!missed || one_in(3)) &&
              (npc_at(tx, ty) != -1 || (u.posx == tx && u.posy == ty)))  {
    double goodhit = missed_by;
    if (i < trajectory.size() - 1) // Unintentional hit
     goodhit = double(rand() / (RAND_MAX + 1.0)) / 2;
    player *h;
    if (u.posx == tx && u.posy == ty)
     h = &u;
    else
     h = active_npc[npc_at(tx, ty)];

    std::vector<point> blood_traj = trajectory;
    blood_traj.insert(blood_traj.begin(), point(p.posx, p.posy));
    splatter(this, blood_traj, dam);
    shoot_player(this, p, h, dam, goodhit);

   } else
    m.shoot(this, tx, ty, dam, i == trajectory.size() - 1, effects);
  } // Done with the trajectory!

<<<<<<< HEAD
    int lastx = trajectory[trajectory.size() - 1].x;
    int lasty = trajectory[trajectory.size() - 1].y;
    
    ammo_effects(this, lastx, lasty, effects);

  if (m.move_cost(lastx, lasty) == 0) {
   lastx = trajectory[trajectory.size() - 2].x;
   lasty = trajectory[trajectory.size() - 2].y;
=======
  ammo_effects(this, tx, ty, effects);

  if (m.move_cost(tx, ty) == 0) {
      tx = px;
      ty = py;
>>>>>>> d7d7b8bf
  }
  if (is_bolt &&
      ((curammo->m1 == WOOD && !one_in(5)) ||
       (curammo->m1 != WOOD && !one_in(15))  ))
    m.add_item(tx, ty, ammotmp);
 }

 if (weapon->num_charges() == 0)
  weapon->curammo = NULL;
}


void game::throw_item(player &p, int tarx, int tary, item &thrown,
                      std::vector<point> &trajectory)
{
 int deviation = 0;
 int trange = 1.5 * rl_dist(p.posx, p.posy, tarx, tary);

// Throwing attempts below "Basic Competency" level are extra-bad
 int skillLevel = p.skillLevel("throw");

 if (skillLevel < 3)
  deviation += rng(0, 8 - skillLevel);

 if (skillLevel < 8)
  deviation += rng(0, 8 - skillLevel);
 else
  deviation -= skillLevel - 6;

 deviation += p.throw_dex_mod();

 if (p.per_cur < 6)
  deviation += rng(0, 8 - p.per_cur);
 else if (p.per_cur > 8)
  deviation -= p.per_cur - 8;

 deviation += rng(0, p.encumb(bp_hands) * 2 + p.encumb(bp_eyes) + 1);
 if (thrown.volume() > 5)
  deviation += rng(0, 1 + (thrown.volume() - 5) / 4);
 if (thrown.volume() == 0)
  deviation += rng(0, 3);

 deviation += rng(0, 1 + abs(p.str_cur - thrown.weight()));

 double missed_by = .01 * deviation * trange;
 bool missed = false;
 int tart;

 if (missed_by >= 1) {
// We missed D:
// Shoot a random nearby space?
  if (missed_by > 9)
   missed_by = 9;
  tarx += rng(0 - int(sqrt(double(missed_by))), int(sqrt(double(missed_by))));
  tary += rng(0 - int(sqrt(double(missed_by))), int(sqrt(double(missed_by))));
  if (m.sees(p.posx, p.posy, tarx, tary, -1, tart))
   trajectory = line_to(p.posx, p.posy, tarx, tary, tart);
  else
   trajectory = line_to(p.posx, p.posy, tarx, tary, 0);
  missed = true;
  if (!p.is_npc())
   add_msg("You miss!");
 } else if (missed_by >= .6) {
// Hit the space, but not necessarily the monster there
  missed = true;
  if (!p.is_npc())
   add_msg("You barely miss!");
 }

 std::string message;
 int dam = (thrown.weight() / 4 + thrown.type->melee_dam / 2 + p.str_cur / 2) /
            double(2 + double(thrown.volume() / 4));
 if (dam > thrown.weight() * 3)
  dam = thrown.weight() * 3;

 int i = 0, tx = 0, ty = 0;
 for (i = 0; i < trajectory.size() && dam > -10; i++) {
  message = "";
  double goodhit = missed_by;
  tx = trajectory[i].x;
  ty = trajectory[i].y;
// If there's a monster in the path of our item, and either our aim was true,
//  OR it's not the monster we were aiming at and we were lucky enough to hit it
  if (mon_at(tx, ty) != -1 &&
      (!missed || one_in(7 - int(z[mon_at(tx, ty)].type->size)))) {
   if (rng(0, 100) < 20 + skillLevel * 12 &&
       thrown.type->melee_cut > 0) {
    if (!p.is_npc()) {
     message += " You cut the ";
     message += z[mon_at(tx, ty)].name();
     message += "!";
    }
    if (thrown.type->melee_cut > z[mon_at(tx, ty)].armor_cut())
     dam += (thrown.type->melee_cut - z[mon_at(tx, ty)].armor_cut());
   }
   if (thrown.made_of(GLASS) && !thrown.active && // active = molotov, etc.
       rng(0, thrown.volume() + 8) - rng(0, p.str_cur) < thrown.volume()) {
    if (u_see(tx, ty))
     add_msg("The %s shatters!", thrown.tname().c_str());
    for (int i = 0; i < thrown.contents.size(); i++)
     m.add_item(tx, ty, thrown.contents[i]);
    sound(tx, ty, 16, "glass breaking!");
    int glassdam = rng(0, thrown.volume() * 2);
    if (glassdam > z[mon_at(tx, ty)].armor_cut())
     dam += (glassdam - z[mon_at(tx, ty)].armor_cut());
   } else
    m.add_item(tx, ty, thrown);
   if (i < trajectory.size() - 1)
    goodhit = double(double(rand() / RAND_MAX) / 2);
   if (goodhit < .1 && !z[mon_at(tx, ty)].has_flag(MF_NOHEAD)) {
    message = "Headshot!";
    dam = rng(dam, dam * 3);
    p.practice(turn, "throw", 5);
   } else if (goodhit < .2) {
    message = "Critical!";
    dam = rng(dam, dam * 2);
    p.practice(turn, "throw", 2);
   } else if (goodhit < .4)
    dam = rng(int(dam / 2), int(dam * 1.5));
   else if (goodhit < .5) {
    message = "Grazing hit.";
    dam = rng(0, dam);
   }
   if (!p.is_npc())
    add_msg("%s You hit the %s for %d damage.",
            message.c_str(), z[mon_at(tx, ty)].name().c_str(), dam);
   else if (u_see(tx, ty))
    add_msg("%s hits the %s for %d damage.", message.c_str(),
            z[mon_at(tx, ty)].name().c_str(), dam);
   if (z[mon_at(tx, ty)].hurt(dam))
    kill_mon(mon_at(tx, ty), !p.is_npc());
   return;
  } else // No monster hit, but the terrain might be.
   m.shoot(this, tx, ty, dam, false, 0);
  if (m.move_cost(tx, ty) == 0) {
   if (i > 0) {
    tx = trajectory[i - 1].x;
    ty = trajectory[i - 1].y;
   } else {
    tx = u.posx;
    ty = u.posy;
   }
   i = trajectory.size();
  }
 }
 if (m.move_cost(tx, ty) == 0) {
  if (i > 1) {
   tx = trajectory[i - 2].x;
   ty = trajectory[i - 2].y;
  } else {
   tx = u.posx;
   ty = u.posy;
  }
 }
 if (thrown.made_of(GLASS) && !thrown.active && // active means molotov, etc
     rng(0, thrown.volume() + 8) - rng(0, p.str_cur) < thrown.volume()) {
  if (u_see(tx, ty))
   add_msg("The %s shatters!", thrown.tname().c_str());
  for (int i = 0; i < thrown.contents.size(); i++)
   m.add_item(tx, ty, thrown.contents[i]);
  sound(tx, ty, 16, "glass breaking!");
 } else {
  sound(tx, ty, 8, "thud.");
  m.add_item(tx, ty, thrown);
 }
}

std::vector<point> game::target(int &x, int &y, int lowx, int lowy, int hix,
                                int hiy, std::vector <monster> t, int &target,
                                item *relevent)
{
 std::vector<point> ret;
 int tarx, tary, tart, junk;

// First, decide on a target among the monsters, if there are any in range
 if (t.size() > 0) {
// Check for previous target
  if (target == -1) {
// If no previous target, target the closest there is
   double closest = -1;
   double dist;
   for (int i = 0; i < t.size(); i++) {
    dist = rl_dist(t[i].posx, t[i].posy, u.posx, u.posy);
    if (closest < 0 || dist < closest) {
     closest = dist;
     target = i;
    }
   }
  }
  x = t[target].posx;
  y = t[target].posy;
 } else
  target = -1;	// No monsters in range, don't use target, reset to -1

 WINDOW* w_target = newwin(13, 48, VIEW_OFFSET_Y + MINIMAP_HEIGHT, TERRAIN_WINDOW_WIDTH + 7 + VIEW_OFFSET_X);
 wborder(w_target, LINE_XOXO, LINE_XOXO, LINE_OXOX, LINE_OXOX,
                 LINE_OXXO, LINE_OOXX, LINE_XXOO, LINE_XOOX );
 mvwprintz(w_target, 0, 2, c_white, "< ");
 if (!relevent) { // currently targetting vehicle to refill with fuel
   wprintz(w_target, c_red, "Select a vehicle");
 } else {
   if (relevent == &u.weapon && relevent->is_gun()) {
     wprintz(w_target, c_red, "Firing %s (%d)", // - %s (%d)",
            u.weapon.tname().c_str(),// u.weapon.curammo->name.c_str(),
            u.weapon.charges);
   } else {
     wprintz(w_target, c_red, "Throwing %s", relevent->tname().c_str());
   }
 } 
 wprintz(w_target, c_white, " >");
/* Annoying clutter @ 2 3 4. */
 mvwprintz(w_target, 9, 1, c_white,
           "Move cursor to target with directional keys.");
 if (relevent) {
  mvwprintz(w_target, 10, 1, c_white,
            "'<' '>' Cycle targets; 'f' or '.' to fire.");
  mvwprintz(w_target, 11, 1, c_white,
            "'0' target self; '*' toggle snap-to-target");
 }

 wrefresh(w_target);
 char ch;
 bool snap_to_target = OPTIONS[OPT_SNAP_TO_TARGET];
// The main loop.
 do {
  point center;
  if (snap_to_target)
   center = point(x, y);
  else
   center = point(u.posx, u.posy);
// Clear the target window.
//  for (int i = 5; i < 12; i++) {
  for (int i = 1; i < 8; i++) {
   for (int j = 1; j < 46; j++)
    mvwputch(w_target, i, j, c_white, ' ');
  }
  m.build_map_cache(this);
  m.draw(this, w_terrain, center);
// Draw the Monsters
  for (int i = 0; i < z.size(); i++) {
   if (u_see(&(z[i]))) {
    z[i].draw(w_terrain, center.x, center.y, false);
   }
  }
// Draw the NPCs
  for (int i = 0; i < active_npc.size(); i++) {
   if (u_see(active_npc[i]->posx, active_npc[i]->posy))
    active_npc[i]->draw(w_terrain, center.x, center.y, false);
  }
  if (x != u.posx || y != u.posy) {
// Calculate the return vector (and draw it too)
/*
   for (int i = 0; i < ret.size(); i++)
    m.drawsq(w_terrain, u, ret[i].x, ret[i].y, false, true, center.x, center.y);
*/
// Draw the player
   int atx = VIEWX + u.posx - center.x, aty = VIEWY + u.posy - center.y;
   if (atx >= 0 && atx < TERRAIN_WINDOW_WIDTH && aty >= 0 && aty < TERRAIN_WINDOW_HEIGHT)
    mvwputch(w_terrain, aty, atx, u.color(), '@');

   // Check with lightmap, only draw if we can see the endpoint.
   if (u_see( x, y) &&
       m.sees(u.posx, u.posy, x, y, -1, tart)) {// Selects a valid line-of-sight
    ret = line_to(u.posx, u.posy, x, y, tart); // Sets the vector to that LOS
// Draw the trajectory
    for (int i = 0; i < ret.size(); i++) {
      int mondex = mon_at(ret[i].x, ret[i].y),
          npcdex = npc_at(ret[i].x, ret[i].y);
// NPCs and monsters get drawn with inverted colors
      if (mondex != -1 && u_see(&(z[mondex])))
       z[mondex].draw(w_terrain, center.x, center.y, true);
      else if (npcdex != -1)
       active_npc[npcdex]->draw(w_terrain, center.x, center.y, true);
      else
       m.drawsq(w_terrain, u, ret[i].x, ret[i].y, true,true,center.x, center.y);
    }
   }

   if (!relevent) { // currently targetting vehicle to refill with fuel
    vehicle *veh = m.veh_at(x, y);
    if (veh)
     mvwprintw(w_target, 1, 1, "There is a %s", veh->name.c_str());
   } else
    mvwprintw(w_target, 1, 1, "Range: %d", rl_dist(u.posx, u.posy, x, y));

   if (mon_at(x, y) == -1) {
// what?    mvwprintw(w_status, 0, 9, "                             ");
    if (snap_to_target)
     mvwputch(w_terrain, VIEWY, VIEWX, c_red, '*');
    else
     mvwputch(w_terrain, y + VIEWY - u.posy, x + VIEWX - u.posx, c_red, '*');
   } else if (u_see(&(z[mon_at(x, y)]))) {
//    mvwprintw(w_target, 0, 1, "< %s >", z[mon_at(x, y)].name().c_str() );
    z[mon_at(x, y)].print_info(this, w_target,2);
   }
  }
  wrefresh(w_target);
  wrefresh(w_terrain);
  wrefresh(w_status);
  refresh();
  ch = input();
  get_direction(this, tarx, tary, ch);
  if (tarx != -2 && tary != -2 && ch != '.') {	// Direction character pressed
   int mondex = mon_at(x, y), npcdex = npc_at(x, y);
   if (mondex != -1 && u_see(&(z[mondex])))
    z[mondex].draw(w_terrain, center.x, center.y, false);
   else if (npcdex != -1)
    active_npc[npcdex]->draw(w_terrain, center.x, center.y, false);
   else if (m.sees(u.posx, u.posy, x, y, -1, junk))
    m.drawsq(w_terrain, u, x, y, false, true, center.x, center.y);
   else
    mvwputch(w_terrain, VIEWY, VIEWX, c_black, 'X');
   x += tarx;
   y += tary;
   if (x < lowx)
    x = lowx;
   else if (x > hix)
    x = hix;
   if (y < lowy)
    y = lowy;
   else if (y > hiy)
    y = hiy;
  } else if ((ch == '<') && (target != -1)) {
   target--;
   if (target == -1) target = t.size() - 1;
   x = t[target].posx;
   y = t[target].posy;
  } else if ((ch == '>') && (target != -1)) {
   target++;
   if (target == t.size()) target = 0;
   x = t[target].posx;
   y = t[target].posy;
  } else if (ch == '.' || ch == 'f' || ch == 'F' || ch == '\n') {
   for (int i = 0; i < t.size(); i++) {
    if (t[i].posx == x && t[i].posy == y)
     target = i;
   }
   return ret;
  } else if (ch == '0') {
   x = u.posx;
   y = u.posy;
   ret.clear();
  } else if (ch == '*')
   snap_to_target = !snap_to_target;
  else if (ch == KEY_ESCAPE || ch == 'q') { // return empty vector (cancel)
   ret.clear();
   return ret;
  }
 } while (true);
}

void game::hit_monster_with_flags(monster &z, unsigned int effects)
{
 if (effects & mfb(AMMO_FLAME)) {

  if (z.made_of(VEGGY) || z.made_of(COTTON) || z.made_of(WOOL) ||
      z.made_of(PAPER) || z.made_of(WOOD))
   z.add_effect(ME_ONFIRE, rng(8, 20));
  else if (z.made_of(FLESH))
   z.add_effect(ME_ONFIRE, rng(5, 10));
 } else if (effects & mfb(AMMO_INCENDIARY)) {

  if (z.made_of(VEGGY) || z.made_of(COTTON) || z.made_of(WOOL) ||
      z.made_of(PAPER) || z.made_of(WOOD))
   z.add_effect(ME_ONFIRE, rng(2, 6));
  else if (z.made_of(FLESH) && one_in(4))
   z.add_effect(ME_ONFIRE, rng(1, 4));

 }
}

int time_to_fire(player &p, it_gun* firing)
{
 int time = 0;
 if (firing->skill_used == Skill::skill("pistol")) {
   if (p.skillLevel("pistol") > 6)
     time = 10;
   else
     time = (80 - 10 * p.skillLevel("pistol"));
 } else if (firing->skill_used == Skill::skill("shotgun")) {
   if (p.skillLevel("shotgun") > 3)
     time = 70;
   else
     time = (150 - 25 * p.skillLevel("shotgun"));
 } else if (firing->skill_used == Skill::skill("smg")) {
   if (p.skillLevel("smg") > 5)
     time = 20;
   else
     time = (80 - 10 * p.skillLevel("smg"));
 } else if (firing->skill_used == Skill::skill("rifle")) {
   if (p.skillLevel("rifle") > 8)
     time = 30;
   else
     time = (150 - 15 * p.skillLevel("rifle"));
 } else if (firing->skill_used == Skill::skill("archery")) {
   if (p.skillLevel("archery") > 8)
     time = 20;
   else
     time = (220 - 25 * p.skillLevel("archery"));
 } else if (firing->skill_used == Skill::skill("throw")) {
   if (p.skillLevel("throw") > 6){
     time = 50;
   }else{
     time = (220 - 25 * p.skillLevel("throw"));
   }
 } else if (firing->skill_used == Skill::skill("launcher")) {
   if (p.skillLevel("launcher") > 8)
     time = 30;
   else
     time = (200 - 20 * p.skillLevel("launcher"));
 }
  else {
   debugmsg("Why is shooting %s using %s skill?", (firing->name).c_str(), firing->skill_used->name().c_str());
   time =  0;
 }

 return time;
}

void make_gun_sound_effect(game *g, player &p, bool burst, item* weapon)
{
 std::string gunsound;
 // noise() doesn't suport gunmods, but it does return the right value
 int noise = p.weapon.noise();
 if (noise < 5) {
  if (burst)
   gunsound = "Brrrip!";
  else
   gunsound = "plink!";
 } else if (noise < 25) {
  if (burst)
   gunsound = "Brrrap!";
  else
   gunsound = "bang!";
 } else if (noise < 60) {
  if (burst)
   gunsound = "P-p-p-pow!";
  else
   gunsound = "blam!";
 } else {
  if (burst)
   gunsound = "Kaboom!!";
  else
   gunsound = "kerblam!";
 }
 if (weapon->curammo->type == AT_FUSION || weapon->curammo->type == AT_BATT ||
     weapon->curammo->type == AT_PLUT)
  g->sound(p.posx, p.posy, 8, "Fzzt!");
 else if (weapon->curammo->type == AT_40MM)
  g->sound(p.posx, p.posy, 8, "Thunk!");
 else if (weapon->curammo->type == AT_GAS || weapon->curammo->type == AT_66MM)
  g->sound(p.posx, p.posy, 4, "Fwoosh!");
 else if (weapon->curammo->type != AT_BOLT &&
          weapon->curammo->type != AT_ARROW &&
          weapon->curammo->type != AT_PEBBLE)
  g->sound(p.posx, p.posy, noise, gunsound);
}

int calculate_range(player &p, int tarx, int tary)
{
 int trange = rl_dist(p.posx, p.posy, tarx, tary);
 it_gun* firing = dynamic_cast<it_gun*>(p.weapon.type);
 if (trange < int(firing->volume / 3) && firing->ammo != AT_SHOT)
  trange = int(firing->volume / 3);
 else if (p.has_bionic("bio_targeting")) {
  if (trange > LONG_RANGE)
   trange = int(trange * .65);
  else
   trange = int(trange * .8);
 }

 if (firing->skill_used == Skill::skill("rifle") && trange > LONG_RANGE)
  trange = LONG_RANGE + .6 * (trange - LONG_RANGE);

 return trange;
}

double calculate_missed_by(player &p, int trange, item* weapon)
{
 // No type for gunmods,so use player weapon.
 it_gun* firing = dynamic_cast<it_gun*>(p.weapon.type);
// Calculate deviation from intended target (assuming we shoot for the head)
  double deviation = 0.; // Measured in quarter-degrees
// Up to 1.5 degrees for each skill point < 4; up to 1.25 for each point > 4
  if (p.skillLevel(firing->skill_used) < 4)
    deviation += rng(0, 6 * (4 - p.skillLevel(firing->skill_used)));
  else if (p.skillLevel(firing->skill_used) > 4)
    deviation -= rng(0, 5 * (p.skillLevel(firing->skill_used) - 4));

  if (p.skillLevel("gun") < 3)
    deviation += rng(0, 3 * (3 - p.skillLevel("gun")));
  else
    deviation -= rng(0, 2 * (p.skillLevel("gun") - 3));

  deviation += p.ranged_dex_mod();
  deviation += p.ranged_per_mod();

  deviation += rng(0, 2 * p.encumb(bp_arms)) + rng(0, 4 * p.encumb(bp_eyes));

  deviation += rng(0, weapon->curammo->accuracy);
  // item::accuracy() doesn't support gunmods.
  deviation += rng(0, p.weapon.accuracy());
  int adj_recoil = p.recoil + p.driving_recoil;
  deviation += rng(int(adj_recoil / 4), adj_recoil);

// .013 * trange is a computationally cheap version of finding the tangent.
// (note that .00325 * 4 = .013; .00325 is used because deviation is a number
//  of quarter-degrees)
// It's also generous; missed_by will be rather short.
  return (.00325 * deviation * trange);
}

int recoil_add(player &p)
{
 // Gunmods don't have atype,so use guns.
 it_gun* firing = dynamic_cast<it_gun*>(p.weapon.type);
 // item::recoil() doesn't suport gunmods, so call it on player gun.
 int ret = p.weapon.recoil();
 ret -= rng(p.str_cur / 2, p.str_cur);
 ret -= rng(0, p.skillLevel(firing->skill_used) / 2);
 if (ret > 0)
  return ret;
 return 0;
}

void shoot_monster(game *g, player &p, monster &mon, int &dam, double goodhit, item* weapon)
{
 // Gunmods don't have a type, so use the player weapon type.
 it_gun* firing = dynamic_cast<it_gun*>(p.weapon.type);
 std::string message;
 bool u_see_mon = g->u_see(&(mon));
 if (mon.has_flag(MF_HARDTOSHOOT) && !one_in(4) &&
     weapon->curammo->phase != LIQUID &&
     weapon->curammo->accuracy >= 4) { // Buckshot hits anyway
  if (u_see_mon)
   g->add_msg("The shot passes through the %s without hitting.",
           mon.name().c_str());
  goodhit = 1;
 } else { // Not HARDTOSHOOT
// Armor blocks BEFORE any critical effects.
  int zarm = mon.armor_cut();
  zarm -= weapon->curammo->pierce;
  if (weapon->curammo->phase == LIQUID)
   zarm = 0;
  else if (weapon->curammo->accuracy < 4) // Shot doesn't penetrate armor well
   zarm *= rng(2, 4);
  if (zarm > 0)
   dam -= zarm;
  if (dam <= 0) {
   if (u_see_mon)
    g->add_msg("The shot reflects off the %s!",
            mon.name_with_armor().c_str());
   dam = 0;
   goodhit = 1;
  }
  if (goodhit < .1 && !mon.has_flag(MF_NOHEAD)) {
   message = "Headshot!";
   dam = rng(5 * dam, 8 * dam);
   p.practice(g->turn, firing->skill_used, 5);
  } else if (goodhit < .2) {
   message = "Critical!";
   dam = rng(dam * 2, dam * 3);
   p.practice(g->turn, firing->skill_used, 2);
  } else if (goodhit < .4) {
   dam = rng(int(dam * .9), int(dam * 1.5));
   p.practice(g->turn, firing->skill_used, rng(0, 2));
  } else if (goodhit <= .7) {
   message = "Grazing hit.";
   dam = rng(0, dam);
  } else
   dam = 0;
// Find the zombie at (x, y) and hurt them, MAYBE kill them!
  if (dam > 0) {
   mon.moves -= dam * 5;
   if (&p == &(g->u) && u_see_mon)
    g->add_msg("%s You hit the %s for %d damage.", message.c_str(), mon.name().c_str(), dam);
   else if (u_see_mon)
    g->add_msg("%s %s shoots the %s.", message.c_str(), p.name.c_str(), mon.name().c_str());

   bool bMonDead = mon.hurt(dam);
   hit_animation(mon.posx - g->u.posx + VIEWX - g->u.view_offset_x,
                 mon.posy - g->u.posy + VIEWY - g->u.view_offset_y,
                 red_background(mon.type->color), (bMonDead) ? '%' : mon.symbol());

   if (bMonDead)
    g->kill_mon(g->mon_at(mon.posx, mon.posy), (&p == &(g->u)));
   else if (weapon->curammo->ammo_effects != 0)
    g->hit_monster_with_flags(mon, weapon->curammo->ammo_effects);

   dam = 0;
  }
 }
}

void shoot_player(game *g, player &p, player *h, int &dam, double goodhit)
{
 int npcdex = g->npc_at(h->posx, h->posy);
 // Gunmods don't have a type, so use the player gun type.
 it_gun* firing = dynamic_cast<it_gun*>(p.weapon.type);
 body_part hit;
 int side = rng(0, 1);
 if (goodhit < .003) {
  hit = bp_eyes;
  dam = rng(3 * dam, 5 * dam);
  p.practice(g->turn, firing->skill_used, 5);
 } else if (goodhit < .066) {
  if (one_in(25))
   hit = bp_eyes;
  else if (one_in(15))
   hit = bp_mouth;
  else
   hit = bp_head;
  dam = rng(2 * dam, 5 * dam);
  p.practice(g->turn, firing->skill_used, 5);
 } else if (goodhit < .2) {
  hit = bp_torso;
  dam = rng(dam, 2 * dam);
  p.practice(g->turn, firing->skill_used, 2);
 } else if (goodhit < .4) {
  if (one_in(3))
   hit = bp_torso;
  else if (one_in(2))
   hit = bp_arms;
  else
   hit = bp_legs;
  dam = rng(int(dam * .9), int(dam * 1.5));
  p.practice(g->turn, firing->skill_used, rng(0, 1));
 } else if (goodhit < .5) {
  if (one_in(2))
   hit = bp_arms;
  else
   hit = bp_legs;
  dam = rng(dam / 2, dam);
 } else {
  dam = 0;
 }
 if (dam > 0) {
  h->moves -= rng(0, dam);
  if (h == &(g->u))
   g->add_msg("%s shoots your %s for %d damage!", p.name.c_str(),
              body_part_name(hit, side).c_str(), dam);
  else {
   if (&p == &(g->u)) {
    g->add_msg("You shoot %s's %s.", h->name.c_str(),
               body_part_name(hit, side).c_str());
                g->active_npc[npcdex]->make_angry();
 } else if (g->u_see(h->posx, h->posy))
    g->add_msg("%s shoots %s's %s.",
               (g->u_see(p.posx, p.posy) ? p.name.c_str() : "Someone"),
               h->name.c_str(), body_part_name(hit, side).c_str());
  }
  h->hit(g, hit, side, 0, dam);
/*
  if (h != &(g->u)) {
   int npcdex = g->npc_at(h->posx, h->posy);
   if (g->active_npc[npcdex].hp_cur[hp_head]  <= 0 ||
       g->active_npc[npcdex].hp_cur[hp_torso] <= 0   ) {
    g->active_npc[npcdex].die(g, !p.is_npc());
    g->active_npc.erase(g->active_npc.begin() + npcdex);
   }
  }
*/
 }
}

void splatter(game *g, std::vector<point> trajectory, int dam, monster* mon)
{
 field_id blood = fd_blood;
 if (mon != NULL) {
  if (!mon->made_of(FLESH))
   return;
  if (mon->type->dies == &mdeath::boomer)
   blood = fd_bile;
  else if (mon->type->dies == &mdeath::acid)
   blood = fd_acid;
 }

 int distance = 1;
 if (dam > 50)
  distance = 3;
 else if (dam > 20)
  distance = 2;

 std::vector<point> spurt = continue_line(trajectory, distance);

 for (int i = 0; i < spurt.size(); i++) {
  int tarx = spurt[i].x, tary = spurt[i].y;
  if (g->m.field_at(tarx, tary).type == blood &&
      g->m.field_at(tarx, tary).density < 3)
   g->m.field_at(tarx, tary).density++;
  else
   g->m.add_field(g, tarx, tary, blood, 1);
 }
}

void ammo_effects(game *g, int x, int y, long effects) {
  if (effects & mfb(AMMO_EXPLOSIVE))
    g->explosion(x, y, 24, 0, false);

  if (effects & mfb(AMMO_FRAG))
    g->explosion(x, y, 12, 28, false);

  if (effects & mfb(AMMO_NAPALM))
    g->explosion(x, y, 18, 0, true);

  if (effects & mfb(AMMO_ACIDBOMB)) {
    for (int i = x - 1; i <= x + 1; i++) {
      for (int j = y - 1; j <= y + 1; j++) {
        g->m.add_field(g, i, j, fd_acid, 3);
      }
    }
  }

  if (effects & mfb(AMMO_EXPLOSIVE_BIG))
    g->explosion(x, y, 40, 0, false);

  if (effects & mfb(AMMO_TEARGAS)) {
    for (int i = -2; i <= 2; i++) {
      for (int j = -2; j <= 2; j++)
        g->m.add_field(g, x + i, y + j, fd_tear_gas, 3);
    }
  }

  if (effects & mfb(AMMO_SMOKE)) {
    for (int i = -1; i <= 1; i++) {
      for (int j = -1; j <= 1; j++)
        g->m.add_field(g, x + i, y + j, fd_smoke, 3);
    }
  }

  if (effects & mfb(AMMO_FLASHBANG))
    g->flashbang(x, y);

  if (effects & mfb(AMMO_FLAME))
    g->explosion(x, y, 4, 0, true);
}<|MERGE_RESOLUTION|>--- conflicted
+++ resolved
@@ -346,22 +346,11 @@
     m.shoot(this, tx, ty, dam, i == trajectory.size() - 1, effects);
   } // Done with the trajectory!
 
-<<<<<<< HEAD
-    int lastx = trajectory[trajectory.size() - 1].x;
-    int lasty = trajectory[trajectory.size() - 1].y;
-    
-    ammo_effects(this, lastx, lasty, effects);
-
-  if (m.move_cost(lastx, lasty) == 0) {
-   lastx = trajectory[trajectory.size() - 2].x;
-   lasty = trajectory[trajectory.size() - 2].y;
-=======
   ammo_effects(this, tx, ty, effects);
 
   if (m.move_cost(tx, ty) == 0) {
       tx = px;
       ty = py;
->>>>>>> d7d7b8bf
   }
   if (is_bolt &&
       ((curammo->m1 == WOOD && !one_in(5)) ||
