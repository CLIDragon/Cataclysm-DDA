--- conflicted
+++ resolved
@@ -336,16 +336,12 @@
     if(id == "auto_pickup_zero") {
         return OPT_AUTO_PICKUP_ZERO;
     }
-<<<<<<< HEAD
+    if(id == "auto_pickup_safemode") {
+        return OPT_AUTO_PICKUP_SAFEMODE;
+    }
     if(id == "dangerous_pickups") {
         return OPT_DANGEROUS_PICKUPS;
     }
-=======
-    if(id == "auto_pickup_safemode") {
-        return OPT_AUTO_PICKUP_SAFEMODE;
-    }
-
->>>>>>> d2a3acd8
     return OPT_NULL;
 }
 
@@ -389,11 +385,8 @@
     case OPT_HIDE_CURSOR:         return "hide_cursor";
     case OPT_AUTO_PICKUP:         return "auto_pickup";
     case OPT_AUTO_PICKUP_ZERO:    return "auto_pickup_zero";
-<<<<<<< HEAD
+    case OPT_AUTO_PICKUP_SAFEMODE:return "auto_pickup_safemode";
     case OPT_DANGEROUS_PICKUPS:   return "dangerous_pickups";
-=======
-    case OPT_AUTO_PICKUP_SAFEMODE:return "auto_pickup_safemode";
->>>>>>> d2a3acd8
     default:                      return "unknown_option";
     }
     return "unknown_option";
@@ -438,13 +431,9 @@
     case OPT_SAVESLEEP:           return "If true, game will ask to save the map\nbefore sleeping. Default is false";
     case OPT_HIDE_CURSOR:         return "If 0, cursor is always shown. If 1,\ncursor is hidden. If 2, cursor is\nhidden on keyboard input and\nunhidden on mouse movement.\nDefault is 0.";
     case OPT_AUTO_PICKUP:         return "Enable item auto pickup. Change\npickup rules with the Auto Pickup\nManager in the Help Menu ?3";
-<<<<<<< HEAD
-    case OPT_AUTO_PICKUP_ZERO:    return "Auto pickup items with\n0 Volume and Weight";
-    case OPT_DANGEROUS_PICKUPS:   return "If false will cause player to drop \nnew items that cause them to exceed \nthe weight limit. \nDefault is false.";
-=======
     case OPT_AUTO_PICKUP_ZERO:    return "Auto pickup items with\n0 Volume or Weight";
     case OPT_AUTO_PICKUP_SAFEMODE:return "Auto pickup is disabled\nas long as you can see\nmonsters nearby.\n\nThis is affected by\nSafemode proximity distance.";
->>>>>>> d2a3acd8
+    case OPT_DANGEROUS_PICKUPS:   return "If false will cause player to drop \nnew items that cause them to exceed \nthe weight limit. \nDefault is false.";
     default:                      return " ";
     }
     return "Big ol Bug (options.cpp:option_desc)";
@@ -490,11 +479,8 @@
     case OPT_HIDE_CURSOR:         return "Hide Mouse Cursor";
     case OPT_AUTO_PICKUP:         return "Enable item Auto Pickup";
     case OPT_AUTO_PICKUP_ZERO:    return "Auto Pickup 0 Vol/Weight";
-<<<<<<< HEAD
+    case OPT_AUTO_PICKUP_SAFEMODE:return "Auto Pickup Safemode";
     case OPT_DANGEROUS_PICKUPS:   return "Dangerous pickups";
-=======
-    case OPT_AUTO_PICKUP_SAFEMODE:return "Auto Pickup Safemode";
->>>>>>> d2a3acd8
     default:                      return "Unknown Option (options.cpp:option_name)";
     }
     return "Big ol Bug (options.cpp:option_name)";
@@ -686,15 +672,12 @@
 save_sleep F\n\
 # Enable Auto Pickup. Manage pickup rules in the help menu. ?3\n\
 auto_pickup F\n\
-<<<<<<< HEAD
-# Pickup items that exceed dangerous weight limit 0\n\
-dangerous_pickups F\n\
-=======
 # Auto pickup items with 0 Volume or Weight\n\
 auto_pickup_zero F\n\
 # Auto pickup is disabled as long as you can see monsters nearby.\n\
 auto_pickup_safemode F\n\
->>>>>>> d2a3acd8
+# Pickup items that exceed dangerous weight limit 0\n\
+dangerous_pickups F\n\
 ";
     fout.close();
 }
