#include "item.h"
#include "player.h"
#include "output.h"
#include "skill.h"
#include "game.h"
#include <sstream>
#include <algorithm>
#include "cursesdef.h"
#include "text_snippets.h"
#include "material.h"
#include "item_factory.h"
#include "options.h"
#include "uistate.h"

// mfb(n) converts a flag to its appropriate position in covers's bitfield
#ifndef mfb
#define mfb(n) static_cast <unsigned long> (1 << (n))
#endif

std::string default_technique_name(technique_id tech);

light_emission nolight={0,0,0};

item::item()
{
    init();
}

item::item(itype* it, unsigned int turn)
{
 init();
 if (it == NULL)
  return;
 type = it;
 bday = turn;
 corpse = it->corpse;
 name = it->name;
 if (it->is_gun())
  charges = 0;
 else if (it->is_ammo()) {
  it_ammo* ammo = dynamic_cast<it_ammo*>(it);
  charges = ammo->count;
 } else if (it->is_food()) {
  it_comest* comest = dynamic_cast<it_comest*>(it);
  if (comest->charges == 1 && !made_of(LIQUID))
  charges = -1;
  else
   charges = comest->charges;
 } else if (it->is_tool()) {
  it_tool* tool = dynamic_cast<it_tool*>(it);
  if (tool->max_charges == 0) {
   charges = -1;
  } else {
   charges = tool->def_charges;
   if (tool->ammo != "NULL") {
    curammo = dynamic_cast<it_ammo*>(item_controller->find_template(default_ammo(tool->ammo)));
   }
  }
 } else if ((it->is_gunmod() && it->id == "spare_mag") || it->item_tags.count("MODE_AUX")) {
  charges = 0;
 } else
  charges = -1;
 if(it->is_var_veh_part()){
  it_var_veh_part* varcarpart = dynamic_cast<it_var_veh_part*>(it);
  bigness= rng( varcarpart->min_bigness, varcarpart->max_bigness);
 }
 // Should be a flag, but we're out at the moment
 if( it->is_stationary() )
 {
     note = SNIPPET.assign( (dynamic_cast<it_stationary*>(it))->category );
 }
}

item::item(itype *it, unsigned int turn, char let)
{
 init();
 if(!it) {
  type = nullitem();
  debugmsg("Instantiating an item from itype, with NULL itype!");
 } else {
  type = it;
 }
 bday = turn;
 name = it->name;
 if (it->is_gun()) {
  charges = 0;
 } else if (it->is_ammo()) {
  it_ammo* ammo = dynamic_cast<it_ammo*>(it);
  charges = ammo->count;
 } else if (it->is_food()) {
  it_comest* comest = dynamic_cast<it_comest*>(it);
  if (comest->charges == 1 && !made_of(LIQUID))
    charges = -1;
  else
   charges = comest->charges;
 } else if (it->is_tool()) {
  it_tool* tool = dynamic_cast<it_tool*>(it);
  if (tool->max_charges == 0)
   charges = -1;
  else
   charges = tool->def_charges;
 } else if (it->is_gunmod() && it->id == "spare_mag") {
  charges = 0;
 } else {
  charges = -1;
 }
 if(it->is_var_veh_part()){
  it_var_veh_part* engine = dynamic_cast<it_var_veh_part*>(it);
  bigness= rng( engine->min_bigness, engine->max_bigness);
 }
 curammo = NULL;
 corpse = it->corpse;
 owned = -1;
 invlet = let;
 mission_id = -1;
 player_id = -1;
 // Should be a flag, but we're out at the moment
 if( it->is_stationary() )
 {
     note = SNIPPET.assign( (dynamic_cast<it_stationary*>(it))->category );
 }
}

void item::make_corpse(itype* it, mtype* mt, unsigned int turn)
{
 init();
 active = mt->has_flag(MF_REVIVES)? true : false;
 if(!it)
  type = nullitem();
 else
  type = it;
 corpse = mt;
 bday = turn;
}

itype * item::nullitem_m = new itype();
itype * item::nullitem()
{
    return nullitem_m;
}

item::item(std::string itemdata, game *g)
{
 load_info(itemdata, g);
}

item::~item()
{
}

void item::init() {
    name = "";
    charges = -1;
    bday = 0;
    invlet = 0;
    damage = 0;
    burnt = 0;
    poison = 0;
    mode = "NULL";
    item_counter = 0;
    type = nullitem();
    curammo = NULL;
    corpse = NULL;
    active = false;
    owned = -1;
    mission_id = -1;
    player_id = -1;
    light = nolight;
}

void item::make(itype* it)
{
 if(!it)
  type = nullitem();
 else
  type = it;
 contents.clear();
}

void item::clear()
{
    // should we be clearing contents, as well?
    // Seems risky to - there aren't any reported content-clearing bugs
    // init(); // this should not go here either, or make() should not use it...
    item_tags.clear();
    item_vars.clear();
}

bool item::is_null() const
{
 return (type == NULL || type->id == "null");
}

item item::in_its_container(std::map<std::string, itype*> *itypes)
{

 if (is_software()) {
  item ret( (*itypes)["usb_drive"], 0);
  ret.contents.push_back(*this);
  ret.invlet = invlet;
  return ret;
 }

  if (!is_food() || (dynamic_cast<it_comest*>(type))->container == "null")
  return *this;

    it_comest *food = dynamic_cast<it_comest*>(type);
    item ret((*itypes)[food->container], bday);

  if (dynamic_cast<it_comest*>(type)->container == "can_food")
   food->spoils = 0;

    if (made_of(LIQUID))
    {
     it_container* container = dynamic_cast<it_container*>(ret.type);
      charges = container->contains * food->charges;
    }
    ret.contents.push_back(*this);
    ret.invlet = invlet;
    return ret;

}

bool item::invlet_is_okay()
{
 return (inv_chars.find(invlet) != std::string::npos);
}

bool item::stacks_with(item rhs)
{

 bool stacks = (type   == rhs.type   && damage  == rhs.damage  &&
                active == rhs.active && charges == rhs.charges &&
                item_tags == rhs.item_tags &&
                item_vars == rhs.item_vars &&
                contents.size() == rhs.contents.size() &&
                (!goes_bad() || bday == rhs.bday));

 if ((corpse == NULL && rhs.corpse != NULL) ||
     (corpse != NULL && rhs.corpse == NULL)   )
  return false;

 if (corpse != NULL && rhs.corpse != NULL &&
     corpse->id != rhs.corpse->id)
  return false;

 if (contents.size() != rhs.contents.size())
  return false;

 if(is_var_veh_part())
  if(bigness != rhs.bigness)
   return false;

 for (int i = 0; i < contents.size() && stacks; i++)
   stacks &= contents[i].stacks_with(rhs.contents[i]);

 return stacks;
}

void item::put_in(item payload)
{
 contents.push_back(payload);
}
const char ivaresc=001;

picojson::value item::json_save() const
{
    std::map<std::string, picojson::value> data;
    /////
    if (type == NULL) {
        debugmsg("Tried to save an item with NULL type!");
    }
    itype_id ammotmp = "null";

    /* TODO: This causes a segfault sometimes, even though we check to make sure
     * curammo isn't NULL.  The crashes seem to occur most frequently when saving an
     * NPC, or when saving map data containing an item an NPC has dropped.
     */
    if (curammo != NULL) {
        ammotmp = curammo->id;
    }
    if( std::find(unreal_itype_ids.begin(), unreal_itype_ids.end(),
                  ammotmp) != unreal_itype_ids.end()  &&
        std::find(artifact_itype_ids.begin(), artifact_itype_ids.end(),
                  ammotmp) != artifact_itype_ids.end()
      ) {
        ammotmp = "null"; //Saves us from some bugs, apparently?
    }

    /////
    data["invlet"] = pv( int(invlet) );
    data["typeid"] = pv( typeId() );
    data["bday"] = pv( bday );

    if ( charges != -1 )     data["charges"]    = pv( int(charges) );
    if ( damage != 0 )       data["damage"]     = pv( int(damage) );
    if ( burnt != 0 )        data["burnt"]      = pv( burnt );
    if ( poison != 0 )       data["poison"]     = pv( poison );
    if ( ammotmp != "null" ) data["curammo"]    = pv( ammotmp );
    if ( mode != "NULL" )    data["mode"]       = pv( mode );
    if ( active == true )    data["active"]     = pv( true );
    if ( corpse != NULL )    data["corpse"]     = pv( corpse->id );

    if ( owned != -1 )       data["owned"]      = pv( player_id );
    if ( player_id != -1 )   data["player_id"]  = pv( player_id );
    if ( mission_id != -1 )  data["mission_id"] = pv( mission_id );

    if (!item_tags.empty()) {
        std::vector<picojson::value> pvtags;
        for( std::set<std::string>::const_iterator it = item_tags.begin();
             it != item_tags.end(); ++it ) {
            pvtags.push_back( pv( *it ) );
        }
        data["item_tags"] = pv ( pvtags );
    }

    if (!item_vars.empty()) {
        std::map<std::string, picojson::value> pvvars;
        for( std::map<std::string, std::string>::const_iterator it = item_vars.begin(); it != item_vars.end(); ++it ) {
            pvvars[ std::string(it->first) ] = pv( it->second );
        }
        data["item_vars"] = pv ( pvvars );
    }

    if ( name != type->name ) {
        data["name"] = pv ( name );
    }

    if ( light.luminance != 0 ) {
        data["light"] = pv( int(light.luminance) );
        if ( light.width != 0 ) {
            data["light_width"] = pv( int(light.width) );
            data["light_dir"] = pv( int(light.direction) );
        }
    }

    return picojson::value(data);
}
/*
 * Old 1 line string output retained for mapbuffer
 */
std::string item::save_info() const
{
<<<<<<< HEAD
 if (type == NULL){
  debugmsg("Tried to save an item with NULL type!");
 }

 itype_id ammotmp = "null";
/* TODO: This causes a segfault sometimes, even though we check to make sure
 * curammo isn't NULL.  The crashes seem to occur most frequently when saving an
 * NPC, or when saving map data containing an item an NPC has dropped.
 */
 if (curammo != NULL){
  ammotmp = curammo->id;
 }
 if( std::find(unreal_itype_ids.begin(), unreal_itype_ids.end(),
     ammotmp) != unreal_itype_ids.end()  &&
     std::find(artifact_itype_ids.begin(), artifact_itype_ids.end(),
     ammotmp) != artifact_itype_ids.end()
     ) {
  ammotmp = "null"; //Saves us from some bugs, apparently?
 }
 std::stringstream dump;
 dump << " " << int(invlet) << " " << typeId() << " " <<  int(charges) <<
     " " << int(damage) << " ";
/////
 int stags=item_tags.size() + item_vars.size();
/////
 dump << stags << " ";
 for( std::set<std::string>::const_iterator it = item_tags.begin();
      it != item_tags.end(); ++it )
 {
     dump << *it << " ";
 }
/////
 for( std::map<std::string, std::string>::const_iterator it = item_vars.begin(); it != item_vars.end(); ++it ) {
    dump << ivaresc << it->first << "=";
    for(std::string::const_iterator sit = it->second.begin(); sit != it->second.end(); ++sit ) {
       switch(*sit) {
           case '\n': dump << ivaresc << "0A"; break;
           case '\r': dump << ivaresc << "0D"; break;
           case '\t': dump << ivaresc << "09"; break;
           case ' ': dump << ivaresc << "20"; break;
           default:  dump << *sit; break;
       }
    }
    dump << " ";
 }
////

 dump << burnt << " " << poison << " " << ammotmp <<
        " " << owned << " " << int(bday) << " " << mode;
 if (active)
  dump << " 1";
 else
  dump << " 0";
 if (corpse != NULL)
  dump << " " << corpse->id;
 else
  dump << " -1";
 dump << " " << mission_id << " " << player_id;
 size_t pos = name.find_first_of("\n");
 std::string temp_name = name;
 while (pos != std::string::npos)  {
  temp_name.replace(pos, 1, "@@");
  pos = temp_name.find_first_of("\n");
 }
 dump << " '" << temp_name << "'";
 return dump.str();
=======
    return json_save().serialize();
>>>>>>> 1f24df61
}

bool itag2ivar( std::string &item_tag, std::map<std::string, std::string> &item_vars ) {
    if(item_tag.at(0) == ivaresc && item_tag.find('=') != -1 && item_tag.find('=') >= 2 ) {
        std::string var_name, val_decoded;
        int svarlen, svarsep;
        svarsep=item_tag.find('=');
        svarlen=item_tag.size();
        val_decoded="";
        var_name=item_tag.substr(1,svarsep-1); // will assume sanity here for now
        for(int s = svarsep+1; s < svarlen; s++ ) { // cheap and temporary, afaik stringstream IFS = [\r\n\t ];
            if(item_tag[s] == ivaresc && s < svarlen-2 ) {
                if ( item_tag[s+1] == '0' && item_tag[s+2] == 'A' ) {
                    s+=2;
                    val_decoded.append(1, '\n');
                } else if ( item_tag[s+1] == '0' && item_tag[s+2] == 'D' ) {
                    s+=2;
                    val_decoded.append(1, '\r');
                } else if ( item_tag[s+1] == '0' && item_tag[s+2] == '6' ) {
                    s+=2;
                    val_decoded.append(1, '\t');
                } else if ( item_tag[s+1] == '2' && item_tag[s+2] == '0' ) {
                    s+=2;
                    val_decoded.append(1, ' ');
                } else {
                    val_decoded.append(1, item_tag[s]); // hhrrrmmmmm should be passing \a?
                }
            } else {
                val_decoded.append(1, item_tag[s]);
            }
        }
        item_vars[var_name]=val_decoded;
        return true;
    } else {
        return false;
    }
}

bool item::json_load(picojson::value parsed, game * g)
{
    init();
    clear();
    const picojson::object &data = parsed.get<picojson::object>();

    std::string idtmp="";
    std::string ammotmp="null";
    int lettmp = 0;
    int corptmp = -1;
    int damtmp = 0;

    if ( ! picostring(data, "typeid", idtmp) ) {
        debugmsg("Invalid item type: %s ", parsed.serialize().c_str() );
        idtmp = "null";
    }

    picoint(data, "charges", charges);
    picoint(data, "burnt", burnt);
    picoint(data, "poison", poison);
    picoint(data, "owned", owned);

    picoint(data, "bday", bday);

    picostring(data, "mode", mode);
    picoint(data, "mission_id", mission_id);
    picoint(data, "player_id", player_id);


    picoint(data, "corpse", corptmp); // todo: make optional in save?
    if (corptmp != -1) {
        corpse = g->mtypes[corptmp];
    } else {
        corpse = NULL;
    }

    make(g->itypes[idtmp]);

    if ( ! picostring(data, "name", name) ) {
        name=type->name;
    }

    picoint(data, "invlet", lettmp);
    invlet = char(lettmp);

    picoint(data, "damage", damtmp);
    damage = damtmp; // todo: check why this is done after make(), using a tmp variable
    picobool(data, "active", active);


    picostring(data, "curammo", ammotmp);
    if ( ammotmp != "null" ) {
        curammo = dynamic_cast<it_ammo*>(g->itypes[ammotmp]);
    } else {
        curammo = NULL;
    }

    picojson::object::const_iterator ptagsfind = data.find("item_tags");
    if ( ptagsfind != data.end() && ptagsfind->second.is<picojson::array>()) {
        const picojson::array&  ptags = ptagsfind->second.get<picojson::array>();
        for( picojson::array::const_iterator ptagsit = ptags.begin(); ptagsit != ptags.end(); ++ptagsit) {
             if ( (*ptagsit).is<std::string>() ) {
                  item_tags.insert( (*ptagsit).get<std::string>() );
             }
        }
    }

    picojson::object::const_iterator pvarsfind = data.find("item_vars");
    if ( pvarsfind != data.end() && pvarsfind->second.is<picojson::object>() ) {
        const picojson::object& pvars = pvarsfind->second.get<picojson::object>();
        for( picojson::object::const_iterator pvarsit = pvars.begin(); pvarsit != pvars.end(); ++pvarsit) {
             if ( pvarsit->second.is<std::string>() ) {
                  item_vars[ pvarsit->first ] = pvarsit->second.get<std::string>();
             }
        }
    }

    int tmplum=0;
    if ( picoint(data,"light",tmplum) ) {

        light=nolight;
        int tmpwidth=0;
        int tmpdir=0;

        picoint(data,"light_width",tmpwidth);
        picoint(data,"light_dir",tmpdir);
        light.luminance = (unsigned short)tmplum;
        light.width = (short)tmpwidth;
        light.direction = (short)tmpdir;
    }

    return true;
}

void item::load_info(std::string data, game *g)
{
 std::stringstream dump;
 dump << data;
char check=dump.peek();
if ( check == ' ' ) {
  // sigh..
  check=data[1];
} 
if ( check == '{' ) {
        picojson::value pdata;
        dump >> pdata;
        std::string jsonerr = picojson::get_last_error();
        if ( ! jsonerr.empty() ) {
            debugmsg("Bad item json\n%s", jsonerr.c_str() );
        } else {
            json_load(pdata, g);
        }
        return;
}
 clear();
 std::string idtmp, ammotmp, item_tag;
 int lettmp, damtmp, acttmp, corp, tag_count;
 dump >> lettmp >> idtmp >> charges >> damtmp >> tag_count;
 for( int i = 0; i < tag_count; ++i )
 {
     dump >> item_tag;
   if( itag2ivar(item_tag, item_vars ) == false ) {
     item_tags.insert( item_tag );
   }
 }

 dump >> burnt >> poison >> ammotmp >> owned >> bday >>
        mode >> acttmp >> corp >> mission_id >> player_id;
 if (corp != -1)
  corpse = g->mtypes[corp];
 else
  corpse = NULL;
 getline(dump, name);
 if (name == " ''")
  name = "";
 else {
  size_t pos = name.find_first_of("@@");
  while (pos != std::string::npos)  {
   name.replace(pos, 2, "\n");
   pos = name.find_first_of("@@");
  }
  name = name.substr(2, name.size() - 3); // s/^ '(.*)'$/\1/
 }
 make(g->itypes[idtmp]);
 invlet = char(lettmp);
 damage = damtmp;
 active = false;
 if (acttmp == 1)
  active = true;
 if (ammotmp != "null")
  curammo = dynamic_cast<it_ammo*>(g->itypes[ammotmp]);
 else
  curammo = NULL;
}

std::string item::info(bool showtext)
{
 std::vector<iteminfo> dummy;
 return info(showtext, &dummy);
}

std::string item::info(bool showtext, std::vector<iteminfo> *dump, game *g, bool debug)
{
 std::stringstream temp1, temp2;
 if ( g != NULL && debug == false &&
   ( g->debugmon == true || g->u.has_artifact_with(AEP_SUPER_CLAIRVOYANCE) )
 ) debug=true;
 if( !is_null() )
 {
  dump->push_back(iteminfo("BASE", _("Volume: "), "", volume(), true, "", false, true));
  dump->push_back(iteminfo("BASE", _("   Weight: "), "", g->u.convert_weight(weight()), false, "", true, true));
  dump->push_back(iteminfo("BASE", _("Bash: "), "", type->melee_dam, true, "", false));
  dump->push_back(iteminfo("BASE", (has_flag("SPEAR") ? _(" Pierce: ") : _(" Cut: ")), "", type->melee_cut, true, "", false));
  dump->push_back(iteminfo("BASE", _(" To-hit bonus: "), ((type->m_to_hit > 0) ? "+" : ""), type->m_to_hit, true, ""));
  dump->push_back(iteminfo("BASE", _("Moves per attack: "), "", attack_time(), true, "", true, true));
  if ( debug == true ) {
    if( g != NULL ) {
      dump->push_back(iteminfo("BASE", _("age: "), "",  (int(g->turn) - bday) / (10 * 60), true, "", true, true));
    }
    dump->push_back(iteminfo("BASE", _("burn: "), "",  burnt, true, "", true, true));
  }
  if (type->techniques != 0)
  for (int i = 1; i < NUM_TECHNIQUES; i++)
   if (type->techniques & mfb(i))
    dump->push_back(iteminfo("TECHNIQUE", "+",default_technique_name( technique_id(i) )));
 }

 if (is_food()) {
  it_comest* food = dynamic_cast<it_comest*>(type);

  dump->push_back(iteminfo("FOOD", _("Nutrition: "), "", food->nutr));
  dump->push_back(iteminfo("FOOD", _("Quench: "), "", food->quench));
  dump->push_back(iteminfo("FOOD", _("Enjoyability: "), "", food->fun));
  if (corpse != NULL &&
    ( debug == true ||
      ( g != NULL &&
        ( g->u.has_bionic("bio_scent_vision") || g->u.has_trait("CARNIVORE") || g->u.has_artifact_with(AEP_SUPER_CLAIRVOYANCE) )
      )
    )
  ) {
    dump->push_back(iteminfo("FOOD", _("Smells like: ") + corpse->name));
  }
 } else if (is_food_container()) {
 // added charge display for debugging
  it_comest* food = dynamic_cast<it_comest*>(contents[0].type);

  dump->push_back(iteminfo("FOOD", _("Nutrition: "), "", food->nutr));
  dump->push_back(iteminfo("FOOD", _("Quench: "), "", food->quench));
  dump->push_back(iteminfo("FOOD", _("Enjoyability: "), "", food->fun));
  dump->push_back(iteminfo("FOOD", _("Portions: "), "", abs(int(contents[0].charges))));

 } else if (is_ammo()) {
  // added charge display for debugging
  it_ammo* ammo = dynamic_cast<it_ammo*>(type);

  dump->push_back(iteminfo("AMMO", _("Type: "), ammo_name(ammo->type)));
  dump->push_back(iteminfo("AMMO", _("Damage: "), "", ammo->damage));
  dump->push_back(iteminfo("AMMO", _("Armor-pierce: "), "", ammo->pierce));
  dump->push_back(iteminfo("AMMO", _("Range: "), "", ammo->range));
  dump->push_back(iteminfo("AMMO", _("Dispersion: "), "", ammo->dispersion, true, "", true, true));
  dump->push_back(iteminfo("AMMO", _("Recoil: "), "", ammo->recoil, true, "", true, true));
  dump->push_back(iteminfo("AMMO", _("Count: "), "", ammo->count));

 } else if (is_ammo_container()) {
  it_ammo* ammo = dynamic_cast<it_ammo*>(contents[0].type);

  dump->push_back(iteminfo("AMMO", _("Type: "), ammo_name(ammo->type)));
  dump->push_back(iteminfo("AMMO", _("Damage: "), "", ammo->damage));
  dump->push_back(iteminfo("AMMO", _("Armor-pierce: "), "", ammo->pierce));
  dump->push_back(iteminfo("AMMO", _("Range: "), "", ammo->range));
  dump->push_back(iteminfo("AMMO", _("Dispersion: "), "", ammo->dispersion, true, "", true, true));
  dump->push_back(iteminfo("AMMO", _("Recoil: "), "", ammo->recoil, true, "", true, true));
  dump->push_back(iteminfo("AMMO", _("Count: "), "", contents[0].charges));

 } else if (is_gun()) {
  it_gun* gun = dynamic_cast<it_gun*>(type);
  int ammo_dam = 0, ammo_range = 0, ammo_recoil = 0, ammo_pierce = 0;
  bool has_ammo = (curammo != NULL && charges > 0);
  if (has_ammo) {
   ammo_dam = curammo->damage;
   ammo_range = curammo->range;
   ammo_recoil = curammo->recoil;
   ammo_pierce = curammo->pierce;
  }

  dump->push_back(iteminfo("GUN", _("Skill used: "), gun->skill_used->name()));
  dump->push_back(iteminfo("GUN", _("Ammunition: "), string_format(_("<num> rounds of %s"), ammo_name(ammo_type()).c_str()), clip_size(), true));

  temp1.str("");
  if (has_ammo)
   temp1 << ammo_dam;

  temp1 << (gun_damage(false) >= 0 ? "+" : "" );

  temp2.str("");
  if (has_ammo)
   temp2 << string_format(_("<num> = %d"), gun_damage());

  dump->push_back(iteminfo("GUN", _("Damage: "), temp2.str(), gun_damage(false), true, temp1.str(), true, false));

  temp1.str("");
  if (has_ammo)
   temp1 << ammo_pierce;

  temp1 << (gun_pierce(false) >= 0 ? "+" : "" );

  temp2.str("");
  if (has_ammo)
   temp2 << string_format(_("<num> = %d"), gun_pierce());

  dump->push_back(iteminfo("GUN", _("Armor-pierce: "), temp2.str(), gun_pierce(false), true, temp1.str(), true, false));

  temp1.str("");
  if (has_ammo) {
   temp1 << ammo_range;
  }
  temp1 << (range(NULL) >= 0 ? "+" : "");

  temp2.str("");
  if (has_ammo) {
   temp2 << string_format(_("<num> = %d"), range(NULL));
  }

  dump->push_back(iteminfo("GUN", _("Range: "), temp2.str(), gun->range, true, temp1.str(), true, false));

  dump->push_back(iteminfo("GUN", _("Dispersion: "), "", dispersion(), true, "", true, true));


  temp1.str("");
  if (has_ammo)
   temp1 << ammo_recoil;

  temp1 << (recoil(false) >= 0 ? "+" : "" );

  temp2.str("");
  if (has_ammo)
   temp2 << string_format(_("<num> = %d"), recoil());

  dump->push_back(iteminfo("GUN",_("Recoil: "), temp2.str(), recoil(false), true, temp1.str(), true, true));

  dump->push_back(iteminfo("GUN", _("Reload time: "), ((has_flag("RELOAD_ONE")) ? _("<num> per round") : ""), gun->reload_time, true, "", true, true));

  if (burst_size() == 0) {
   if (gun->skill_used == Skill::skill("pistol") && has_flag("RELOAD_ONE"))
    dump->push_back(iteminfo("GUN", _("Revolver.")));
   else
    dump->push_back(iteminfo("GUN", _("Semi-automatic.")));
  } else
   dump->push_back(iteminfo("GUN", _("Burst size: "), "", burst_size()));

  if (contents.size() > 0)
   dump->push_back(iteminfo("GUN", "\n"));

  temp1.str("");
  for (int i = 0; i < contents.size(); i++)
   temp1 << "\n+" << contents[i].tname();

  dump->push_back(iteminfo("GUN", temp1.str()));

 } else if (is_gunmod()) {
  it_gunmod* mod = dynamic_cast<it_gunmod*>(type);

  if (mod->dispersion != 0)
   dump->push_back(iteminfo("GUNMOD", _("Dispersion: "), "", mod->dispersion, true, ((mod->dispersion > 0) ? "+" : "")));
  if (mod->damage != 0)
   dump->push_back(iteminfo("GUNMOD", _("Damage: "), "", mod->damage, true, ((mod->damage > 0) ? "+" : "")));
  if (mod->clip != 0)
   dump->push_back(iteminfo("GUNMOD", _("Magazine: "), "<num>%%", mod->clip, true, ((mod->clip > 0) ? "+" : "")));
  if (mod->recoil != 0)
   dump->push_back(iteminfo("GUNMOD", _("Recoil: "), "", mod->recoil, true, ((mod->recoil > 0) ? "+" : ""), true, true));
  if (mod->burst != 0)
   dump->push_back(iteminfo("GUNMOD", _("Burst: "), "", mod->burst, true, (mod->burst > 0 ? "+" : "")));

  if (mod->newtype != "NULL")
   dump->push_back(iteminfo("GUNMOD", "" + ammo_name(mod->newtype)));

  temp1.str("");
  temp1 << _("Used on: ");
  if (mod->used_on_pistol)
   temp1 << _("Pistols.  ");
  if (mod->used_on_shotgun)
   temp1 << _("Shotguns.  ");
  if (mod->used_on_smg)
   temp1 << _("SMGs.  ");
  if (mod->used_on_rifle)
   temp1 << _("Rifles.");

  dump->push_back(iteminfo("GUNMOD", temp1.str()));

 } else if (is_armor()) {
  it_armor* armor = dynamic_cast<it_armor*>(type);

  temp1.str("");
  temp1 << _("Covers: ");
  if (armor->covers & mfb(bp_head))
   temp1 << _("The head. ");
  if (armor->covers & mfb(bp_eyes))
   temp1 << _("The eyes. ");
  if (armor->covers & mfb(bp_mouth))
   temp1 << _("The mouth. ");
  if (armor->covers & mfb(bp_torso))
   temp1 << _("The torso. ");
  if (armor->covers & mfb(bp_arms))
   temp1 << _("The arms. ");
  if (armor->covers & mfb(bp_hands))
   temp1 << _("The hands. ");
  if (armor->covers & mfb(bp_legs))
   temp1 << _("The legs. ");
  if (armor->covers & mfb(bp_feet))
   temp1 << _("The feet. ");

  dump->push_back(iteminfo("ARMOR", temp1.str()));
  dump->push_back(iteminfo("ARMOR", _("Coverage: "), _("<num> percent"), armor->coverage));
    if (has_flag("FIT"))
    {
        dump->push_back(iteminfo("ARMOR", _("Encumberment: "), _("<num> (fits)"),
                                 std::max(0, armor->encumber - 1), true, "", true, true));
    }
    else
    {
        dump->push_back(iteminfo("ARMOR", _("Encumberment: "), "", armor->encumber, true, "", true, true));
    }
  dump->push_back(iteminfo("ARMOR", _("Protection: Bash: "), "", bash_resist(), true, "", false));
  dump->push_back(iteminfo("ARMOR", _("   Cut: "), "", cut_resist(), true, "", true));
  dump->push_back(iteminfo("ARMOR", _("Environmental protection: "), "", armor->env_resist));
  dump->push_back(iteminfo("ARMOR", _("Warmth: "), "", armor->warmth));
  dump->push_back(iteminfo("ARMOR", _("Storage: "), "", armor->storage));

} else if (is_book()) {

  it_book* book = dynamic_cast<it_book*>(type);
  if (!book->type)
   dump->push_back(iteminfo("BOOK", _("Just for fun.")));
  else {
    dump->push_back(iteminfo("BOOK", "", string_format(_("Can bring your %s skill to <num>"), book->type->name().c_str()), book->level));

   if (book->req == 0)
    dump->push_back(iteminfo("BOOK", _("It can be understood by beginners.")));
   else
    dump->push_back(iteminfo("BOOK", "", string_format(_("Requires %s level <num> to understand."), book->type->name().c_str()), book->req, true, "", true, true));
  }

  dump->push_back(iteminfo("BOOK", "", _("Requires intelligence of <num> to easily read."), book->intel, true, "", true, true));
  if (book->fun != 0)
   dump->push_back(iteminfo("BOOK", "", _("Reading this book affects your morale by <num>"), book->fun, true, (book->fun > 0 ? "+" : "")));

  dump->push_back(iteminfo("BOOK", "", _("This book takes <num> minutes to read."), book->time, true, "", true, true));

  if (!(book->recipes.empty())) {
   dump->push_back(iteminfo("BOOK", "", _("This book contains <num> crafting recipes."), book->recipes.size(), true, "", true, true));
  }

 } else if (is_tool()) {
  it_tool* tool = dynamic_cast<it_tool*>(type);

  if ((tool->max_charges)!=0) {
   if (has_flag("DOUBLE_AMMO")) {

    dump->push_back(iteminfo("TOOL", "", ((tool->ammo == "NULL")?_("Maximum <num> charges (doubled)."):string_format(_("Maximum <num> charges (doubled) of %s."), ammo_name(tool->ammo).c_str())), tool->max_charges*2));
   } else {
    dump->push_back(iteminfo("TOOL", "", ((tool->ammo == "NULL")?_("Maximum <num> charges."):string_format(_("Maximum <num> charges of %s."), ammo_name(tool->ammo).c_str())), tool->max_charges));
   }
  }

 } else if (is_style()) {
  it_style* style = dynamic_cast<it_style*>(type);
  dump->push_back(iteminfo("STYLE", ""));
  for (int i = 0; i < style->moves.size(); i++) {
   dump->push_back(iteminfo("STYLE", default_technique_name(style->moves[i].tech), _(". Requires Unarmed Skill of <num>"), style->moves[i].level));
  }

 }

 if ( showtext && !is_null() ) {
    if (is_stationary()) {
       // Just use the dynamic description
        dump->push_back( iteminfo("DESCRIPTION", SNIPPET.get(note)) );
    } else {
       dump->push_back(iteminfo("DESCRIPTION", type->description));
    }

    if (is_armor() && has_flag("FIT"))
    {
        dump->push_back(iteminfo("DESCRIPTION", "\n\n"));
        dump->push_back(iteminfo("DESCRIPTION", _("This piece of clothing fits you perfectly.")));
    }
    if (is_armor() && has_flag("POCKETS"))
    {
        dump->push_back(iteminfo("DESCRIPTION", "\n\n"));
        dump->push_back(iteminfo("DESCRIPTION", _("This piece of clothing has pockets to warm your hands.")));
    }
    if (is_armor() && type->id == "rad_badge")
    {
        int i;
        for( i = 1; i < sizeof(rad_dosage_thresholds)/sizeof(rad_dosage_thresholds[0]); i++ )
        {
            if( irridation < rad_dosage_thresholds[i] )
            {
                break;
            }
        }
        dump->push_back(iteminfo("DESCRIPTION", "\n\n"));
        dump->push_back(iteminfo("DESCRIPTION", string_format(_("The film strip on the badge is %s."), rad_threshold_colors[i - 1].c_str())));
    }
    if (is_tool() && has_flag("DOUBLE_AMMO"))
    {
        dump->push_back(iteminfo("DESCRIPTION", "\n\n"));
        dump->push_back(iteminfo("DESCRIPTION", _("This tool has double the normal maximum charges.")));
    }
    std::map<std::string, std::string>::const_iterator item_note = item_vars.find("item_note");
    std::map<std::string, std::string>::const_iterator item_note_type = item_vars.find("item_note_type");

    if ( item_note != item_vars.end() ) {
        dump->push_back(iteminfo("DESCRIPTION", "\n" ));
        std::string ntext = "";
        if ( item_note_type != item_vars.end() ) {
            ntext += string_format(_("%1$s on this %2$s is a note saying: "),
                item_note_type->second.c_str(), type->name.c_str()
            );
        } else {
            ntext += _("Note: ");
        }
        dump->push_back(iteminfo("DESCRIPTION", ntext + item_note->second ));
    }
  if (contents.size() > 0) {
   if (is_gun()) {
    for (int i = 0; i < contents.size(); i++)
     dump->push_back(iteminfo("DESCRIPTION", contents[i].type->description));
   } else
    dump->push_back(iteminfo("DESCRIPTION", contents[0].type->description));
  }
 }

 temp1.str("");
 std::vector<iteminfo>& vecData = *dump; // vector is not copied here
 for (int i = 0; i < vecData.size(); i++) {
  if (vecData[i].sType == "DESCRIPTION")
   temp1 << "\n";

  temp1 << vecData[i].sName;
  size_t pos = vecData[i].sFmt.find("<num>");
  std::string sPost = "";
  if(pos != std::string::npos)
  {
      temp1 << vecData[i].sFmt.substr(0, pos);
      sPost = vecData[i].sFmt.substr(pos+5);
  }
  else
  {
      temp1 << vecData[i].sFmt.c_str(); //string_format(vecData[i].sFmt.c_str(), vecData[i].iValue)
  }
  if (vecData[i].sValue != "-999")
      temp1 << vecData[i].sValue;
  temp1 << sPost;
  temp1 << ((vecData[i].bNewLine) ? "\n" : "");
 }

 return temp1.str();
}

char item::symbol() const
{
 if( is_null() )
  return ' ';
 return type->sym;
}

nc_color item::color(player *u) const
{
 nc_color ret = c_ltgray;

 if (active && !is_food() && !is_food_container()) // Active items show up as yellow
  ret = c_yellow;
 else if (is_gun()) { // Guns are green if you are carrying ammo for them
  ammotype amtype = ammo_type();
  if (u->has_ammo(amtype).size() > 0)
   ret = c_green;
 } else if (is_ammo()) { // Likewise, ammo is green if you have guns that use it
  ammotype amtype = ammo_type();
  if (u->weapon.is_gun() && u->weapon.ammo_type() == amtype)
   ret = c_green;
  else {
   if (u->inv.has_gun_for_ammo(amtype)) {
    ret = c_green;
   }
  }
 } else if (is_book()) {
  it_book* tmp = dynamic_cast<it_book*>(type);
  if (tmp->type && tmp->intel <= u->int_cur + u->skillLevel(tmp->type) &&
      (tmp->intel == 0 || !u->has_trait("ILLITERATE")) &&
      (u->skillLevel(tmp->type) >= (int)tmp->req) &&
      (u->skillLevel(tmp->type) < (int)tmp->level))
   ret = c_ltblue;
 }
 return ret;
}

nc_color item::color_in_inventory(player *u)
{
// Items in our inventory get colorized specially
 nc_color ret = c_white;
 if (active && !is_food() && !is_food_container())
  ret = c_yellow;

 return ret;
}

std::string item::tname(game *g)
{
 std::stringstream ret;

// MATERIALS-TODO: put this in json
 std::string damtext = "";
 if (damage != 0 && !is_null()) {
  if (damage == -1) {
    damtext = rm_prefix(_("<dam_adj>reinforced "));
  } else {
   if (type->id == "corpse") {
    if (damage == 1) damtext = rm_prefix(_("<dam_adj>bruised "));
    if (damage == 2) damtext = rm_prefix(_("<dam_adj>damaged "));
    if (damage == 3) damtext = rm_prefix(_("<dam_adj>mangled "));
    if (damage == 4) damtext = rm_prefix(_("<dam_adj>pulped "));
   } else {
    damtext = rmp_format("%s ", type->dmg_adj(damage).c_str());
   }
  }
 }

 std::string vehtext = "";
 if (is_var_veh_part()){
  if(type->bigness_aspect == BIGNESS_ENGINE_DISPLACEMENT){
   ret.str("");
   ret.precision(4);
   ret << (float)bigness/100;
   //~ liters, e.g. 3.21-Liter V8 engine
   vehtext = rmp_format(_("<veh_adj>%s-Liter "), ret.str().c_str());
  }
  else if(type->bigness_aspect == BIGNESS_WHEEL_DIAMETER) {
   //~ inches, e.g. 20" wheel
   vehtext = rmp_format(_("<veh_adj>%d\" "), bigness);
  }
 }

 std::string burntext = "";
 if (volume() >= 4 && burnt >= volume() * 2)
  burntext = rm_prefix(_("<burnt_adj>badly burnt "));
 else if (burnt > 0)
  burntext = rm_prefix(_("<burnt_adj>burnt "));

 std::string maintext = "";
 if (corpse != NULL && typeId() == "corpse" ) {
  if (name != "")
   maintext = rmp_format(_("<item_name>%s corpse of %s"), corpse->name.c_str(), name.c_str());
  else maintext = rmp_format(_("<item_name>%s corpse"), corpse->name.c_str());
 } else if (typeId() == "blood") {
  if (corpse == NULL || corpse->id == mon_null)
   maintext = rm_prefix(_("<item_name>human blood"));
  else
   maintext = rmp_format(_("<item_name>%s blood"), corpse->name.c_str());
 }
 else if (is_gun() && contents.size() > 0 ) {
  ret.str("");
  ret << type->name;
  for (int i = 0; i < contents.size(); i++)
   ret << "+";
  maintext = ret.str();
 } else if (contents.size() == 1) {
  maintext = rmp_format(
      contents[0].made_of(LIQUID)?
      _("<item_name>%s of %s"):
      _("<item_name>%s with %s"),
      type->name.c_str(), contents[0].tname().c_str()
  );
 }
 else if (contents.size() > 0) {
  maintext = rmp_format(_("<item_name>%s, full"), type->name.c_str());
 } else {
  maintext = type->name;
 }

 item* food = NULL;
 it_comest* food_type = NULL;
 std::string tagtext = "";
 ret.str("");
 if (is_food())
 {
  food = this;
  food_type = dynamic_cast<it_comest*>(type);
 }
 else if (is_food_container())
 {
  food = &contents[0];
  food_type = dynamic_cast<it_comest*>(contents[0].type);
 }
 if (food != NULL && g != NULL && food_type->spoils != 0 &&
   int(g->turn) < (int)(food->bday + 100))
  ret << _(" (fresh)");
 if (food != NULL && g != NULL && food->has_flag("HOT"))
  ret << _(" (hot)");
 if (food != NULL && g != NULL && food_type->spoils != 0 &&
   int(g->turn) - (int)(food->bday) > food_type->spoils * 600)
   ret << _(" (rotten)");

 if (has_flag("FIT")){
     ret << _(" (fits)");
 }

 if (owned > 0)
  ret << _(" (owned)");

 tagtext = ret.str();

 ret.str("");

 ret << damtext << vehtext << burntext << maintext << tagtext;

 if (!item_vars.empty()) {
  return "*" + ret.str() + "*";
 } else {
  return ret.str();
 }
}

nc_color item::color() const
{
 if( is_null() )
  return c_black;
 if ( corpse != NULL && typeId() == "corpse" ) {
    return corpse->color;
 }
 return type->color;
}

int item::price() const
{
 if( is_null() )
  return 0;

 int ret = type->price;
 for (int i = 0; i < contents.size(); i++)
  ret += contents[i].price();
 return ret;
}

// MATERIALS-TODO: add a density field to materials.json
int item::weight() const
{
    if (corpse != NULL && typeId() == "corpse" ) {
        int ret = 0;
        switch (corpse->size) {
            case MS_TINY:   ret =   1000;  break;
            case MS_SMALL:  ret =  40750;  break;
            case MS_MEDIUM: ret =  81500;  break;
            case MS_LARGE:  ret = 120000;  break;
            case MS_HUGE:   ret = 200000;  break;
        }
        if (made_of("veggy")) {
            ret /= 3;
        } else if (made_of("iron") || made_of("steel") || made_of("stone")) {
            ret *= 7;
        }
        return ret;
    }

    if( is_null() ) {
        return 0;
    }

    int ret = type->weight;

    if (count_by_charges()) {
        ret *= charges;
    } else if (type->is_gun() && charges >= 1) {
        ret += curammo->weight * charges;
    } else if (type->is_tool() && charges >= 1 && ammo_type() != "NULL") {
        if (typeId() == "adv_UPS_off" || typeId() == "adv_UPS_on") {
            ret += item_controller->find_template(default_ammo(this->ammo_type()))->weight * charges / 500;
        } else {
            ret += item_controller->find_template(default_ammo(this->ammo_type()))->weight * charges;
        }
    }
    for (int i = 0; i < contents.size(); i++) {
        if (contents[i].is_gunmod() && contents[i].charges >= 1) {
            ret += contents[i].weight();
            ret += contents[i].curammo->weight * contents[i].charges;
        } else if (contents[i].charges <= 0) {
            ret += contents[i].weight();
        } else {
            if (contents[i].count_by_charges()) {
                ret += contents[i].weight();
            } else {
                ret += contents[i].weight() * contents[i].charges;
            }
        }
    }
    return ret;
}

int item::volume() const
{
 if (corpse != NULL && typeId() == "corpse" ) {
  switch (corpse->size) {
   case MS_TINY:   return   2;
   case MS_SMALL:  return  40;
   case MS_MEDIUM: return  75;
   case MS_LARGE:  return 160;
   case MS_HUGE:   return 600;
  }
 }

 if( is_null() )
  return 0;

 int ret = type->volume;

 if (count_by_charges()) {
   ret *= charges;
   ret /= max_charges();
 }

 if (is_gun()) {
  for (int i = 0; i < contents.size(); i++)
   ret += contents[i].volume();
 }
   return ret;
}

int item::volume_contained()
{
 int ret = 0;
 for (int i = 0; i < contents.size(); i++)
  ret += contents[i].volume();
 return ret;
}

int item::attack_time()
{
 int ret = 65 + 4 * volume() + weight() / 60;
 return ret;
}

int item::damage_bash()
{
 if( is_null() )
  return 0;
 return type->melee_dam;
}

int item::damage_cut() const
{
 if (is_gun()) {
  for (int i = 0; i < contents.size(); i++) {
   if (contents[i].typeId() == "bayonet")
    return contents[i].type->melee_cut;
  }
 }
 if( is_null() )
  return 0;
 return type->melee_cut;
}

bool item::has_flag(std::string f) const
{
 bool ret = false;

// first check for flags specific to item type
// gun flags
 if (is_gun()) {
     if (mode == "MODE_AUX") {
         item const* gunmod = inspect_active_gunmod();
         if( gunmod != NULL )
             ret = gunmod->has_flag(f);
         if (ret) return ret;
     } else {
         for (int i = 0; i < contents.size(); i++) {
             // Don't report flags from active gunmods for the gun.
             if (contents[i].has_flag(f) && contents[i].has_flag("MODE_AUX")) {
                 ret = true;
                 return ret;
             }
         }
     }
 }
// other item type flags
 ret = type->item_tags.count(f);
 if (ret) return ret;

// now check for item specific flags
 ret = item_tags.count(f);
 return ret;
}

bool item::has_technique(technique_id tech, player *p)
{
 if (is_style()) {
  it_style *style = dynamic_cast<it_style*>(type);
  for (int i = 0; i < style->moves.size(); i++) {
   if (style->moves[i].tech == tech &&
       (!p || p->skillLevel("unarmed") >= style->moves[i].level))
    return true;
  }
 }
 if( is_null() )
  return false;
 return (type->techniques & mfb(tech));
}

int item::has_gunmod(itype_id mod_type)
{
 if (!is_gun())
  return -1;
 for (int i = 0; i < contents.size(); i++)
  if (contents[i].is_gunmod() && contents[i].typeId() == mod_type)
   return i;
 return -1;
}

std::vector<technique_id> item::techniques()
{
 std::vector<technique_id> ret;
 for (int i = 0; i < NUM_TECHNIQUES; i++) {
  if (has_technique( technique_id(i) ))
   ret.push_back( technique_id(i) );
 }
 return ret;
}

bool item::rotten(game *g)
{
 if (!is_food() || g == NULL)
  return false;
 it_comest* food = dynamic_cast<it_comest*>(type);
 return (food->spoils != 0 && int(g->turn) - (int)bday > food->spoils * 600);
}

bool item::ready_to_revive(game *g)
{
    if ( corpse == NULL || !corpse->has_flag(MF_REVIVES) || damage >= 4)
    {
        return false;
    }
    int age_in_hours = (int(g->turn) - bday) / (10 * 60);
    age_in_hours -= ((float)burnt/volume()) * 24;
    if (damage > 0)
    {
        age_in_hours /= (damage + 1);
    }
    int rez_factor = 48 - age_in_hours;
    if (age_in_hours > 6 && (rez_factor <= 0 || one_in(rez_factor)))
    {
        return true;
    }
    return false;
}

bool item::goes_bad()
{
 if (!is_food())
  return false;
 it_comest* food = dynamic_cast<it_comest*>(type);
 return (food->spoils != 0);
}

bool item::count_by_charges() const
{
 if (is_ammo())
  return true;
 if (is_food()) {
  it_comest* food = dynamic_cast<it_comest*>(type);
  return (food->charges > 1);
 }
 return false;
}

int item::max_charges() const
{
  if(is_ammo()) {
    it_ammo* ammo = dynamic_cast<it_ammo*>(type);
    return ammo->count;
  } else if(is_food()) {
    it_comest* food = dynamic_cast<it_comest*>(type);
    return food->charges;
  } else {
    //Doesn't have charges
    return 1;
  }
}

bool item::craft_has_charges()
{
 if (count_by_charges())
  return true;
 else if (ammo_type() == "NULL")
  return true;

 return false;
}

int item::num_charges()
{
 if (is_gun()) {
  if (mode == "MODE_AUX") {
   item* gunmod = active_gunmod();
   if (gunmod != NULL)
    return gunmod->charges;
  } else {
   return charges;
  }
 }
 if (is_gunmod() && mode == "MODE_AUX")
  return charges;
 return 0;
}

int item::weapon_value(player *p) const
{
 if( is_null() )
  return 0;

 int my_value = 0;
 if (is_gun()) {
  int gun_value = 14;
  it_gun* gun = dynamic_cast<it_gun*>(type);
  gun_value += gun->dmg_bonus;
  gun_value += int(gun->burst / 2);
  gun_value += int(gun->clip / 3);
  gun_value -= int(gun->dispersion / 5);
  gun_value *= (.5 + (.3 * p->skillLevel("gun")));
  gun_value *= (.3 + (.7 * p->skillLevel(gun->skill_used)));
  my_value += gun_value;
 }

 my_value += int(type->melee_dam * (1   + .3 * p->skillLevel("bashing") +
                                          .1 * p->skillLevel("melee")    ));

 my_value += int(type->melee_cut * (1   + .4 * p->skillLevel("cutting") +
                                          .1 * p->skillLevel("melee")    ));

 my_value += int(type->m_to_hit  * (1.2 + .3 * p->skillLevel("melee")));

 return my_value;
}

int item::melee_value(player *p)
{
 if( is_null() )
  return 0;

 int my_value = 0;
 my_value += int(type->melee_dam * (1   + .3 * p->skillLevel("bashing") +
                                          .1 * p->skillLevel("melee")    ));

 my_value += int(type->melee_cut * (1   + .4 * p->skillLevel("cutting") +
                                          .1 * p->skillLevel("melee")    ));

 my_value += int(type->m_to_hit  * (1.2 + .3 * p->skillLevel("melee")));

 if (is_style())
  my_value += 15 * p->skillLevel("unarmed") + 8 * p->skillLevel("melee");

 return my_value;
}

int item::bash_resist() const
{
    int ret = 0;

    if (is_null())
        return 0;

    if (is_armor())
    {
        // base resistance
        it_armor* tmp = dynamic_cast<it_armor*>(type);
        material_type* cur_mat1 = material_type::find_material(tmp->m1);
        material_type* cur_mat2 = material_type::find_material(tmp->m2);
        int eff_thickness = ((tmp->thickness - damage <= 0) ? 1 : (tmp->thickness - damage));

        // assumes weighted sum of materials for items with 2 materials, 66% material 1 and 33% material 2
        if (cur_mat2->is_null())
        {
            ret = eff_thickness * (3 * cur_mat1->bash_resist());
        }
        else
        {
            ret = eff_thickness * (cur_mat1->bash_resist() + cur_mat1->bash_resist() + cur_mat2->bash_resist());
        }
    }
    else // for non-armor, just bash_resist
    {
        material_type* cur_mat1 = material_type::find_material(type->m1);
        material_type* cur_mat2 = material_type::find_material(type->m2);
        if (cur_mat2->is_null())
        {
            ret = 3 * cur_mat1->bash_resist();
        }
        else
        {
            ret = cur_mat1->bash_resist() + cur_mat1->bash_resist() + cur_mat2->bash_resist();
        }
    }

    return ret;
}

int item::cut_resist() const
{
    int ret = 0;

    if (is_null())
        return 0;

    if (is_armor())
        {
        it_armor* tmp = dynamic_cast<it_armor*>(type);
        material_type* cur_mat1 = material_type::find_material(tmp->m1);
        material_type* cur_mat2 = material_type::find_material(tmp->m2);
        int eff_thickness = ((tmp->thickness - damage <= 0) ? 1 : (tmp->thickness - damage));

        // assumes weighted sum of materials for items with 2 materials, 66% material 1 and 33% material 2
        if (cur_mat2->is_null())
        {
            ret = eff_thickness * (3 * cur_mat1->cut_resist());

        }
        else
        {
            ret = eff_thickness * (cur_mat1->cut_resist() + cur_mat1->cut_resist() + cur_mat2->cut_resist());
        }
    }
    else // for non-armor
    {
        material_type* cur_mat1 = material_type::find_material(type->m1);
        material_type* cur_mat2 = material_type::find_material(type->m2);
        if (cur_mat2->is_null())
        {
            ret = 3 * cur_mat1->cut_resist();
        }
        else
        {
            ret = cur_mat1->cut_resist() + cur_mat1->cut_resist() + cur_mat2->cut_resist();
        }
    }

    return ret;
}

int item::acid_resist() const
{
    int ret = 0;

    if (is_null())
        return 0;

    // similar weighted sum of acid resistances
    material_type* cur_mat1 = material_type::find_material(type->m1);
    material_type* cur_mat2 = material_type::find_material(type->m2);
    if (cur_mat2->is_null())
    {
        ret = 3 * cur_mat1->acid_resist();
    }
    else
    {
        ret = cur_mat1->acid_resist() + cur_mat1->acid_resist() + cur_mat2->acid_resist();
    }

    return ret;
}

style_move item::style_data(technique_id tech)
{
 style_move ret;

 if (!is_style())
  return ret;

 it_style* style = dynamic_cast<it_style*>(type);

 for (int i = 0; i < style->moves.size(); i++) {
  if (style->moves[i].tech == tech)
   return style->moves[i];
 }

 return ret;
}

bool item::is_two_handed(player *u)
{
    if (has_flag("ALWAYS_TWOHAND"))
    {
        return true;
    }
    return ((weight() / 113) > u->str_cur * 4);
}

bool item::made_of(std::string mat_ident) const
{
 if( is_null() )
  return false;

 if (corpse != NULL && typeId() == "corpse" )
  return (corpse->mat == mat_ident);

    return (type->m1 == mat_ident || type->m2 == mat_ident);
}

std::string item::get_material(int m) const
{
    if (corpse != NULL && typeId() == "corpse" )
        return corpse->mat;

    return (m==2)?type->m2:type->m1;
}

bool item::made_of(phase_id phase) const
{
    if( is_null() )
        return false;

    return (type->phase == phase);
}

bool item::conductive() const
{
 if( is_null() )
  return false;

    material_type* cur_mat1 = material_type::find_material(type->m1);
    material_type* cur_mat2 = material_type::find_material(type->m2);

    return (cur_mat1->elec_resist() <= 0 || cur_mat2->elec_resist() <= 0);
}

bool item::destroyed_at_zero_charges()
{
 return (is_ammo() || is_food());
}

bool item::is_var_veh_part() const
{
 if( is_null() )
  return false;

 return type->is_var_veh_part();
}

bool item::is_gun() const
{
 if( is_null() )
  return false;

 return type->is_gun();
}

bool item::is_silent() const
{
 if ( is_null() )
  return false;

 // So far only gun code uses this check
 return type->is_gun() && (
   noise() < 5 ||              // almost silent
   curammo->type == "bolt" || // crossbows
   curammo->type == "arrow" ||// bows
   curammo->type == "pebble"  // sling[shot]
 );
}

bool item::is_gunmod() const
{
 if( is_null() )
  return false;

 return type->is_gunmod();
}

bool item::is_bionic() const
{
 if( is_null() )
  return false;

 return type->is_bionic();
}

bool item::is_ammo() const
{
 if( is_null() )
  return false;

 return type->is_ammo();
}

bool item::is_food(player const*u) const
{
 if (!u)
  return is_food();

 if( is_null() )
  return false;

 if (type->is_food())
  return true;

 if (u->has_bionic("bio_batteries") && is_ammo() &&
     (dynamic_cast<it_ammo*>(type))->type == "battery")
  return true;
 if (u->has_bionic("bio_furnace") && flammable() && typeId() != "corpse")
  return true;
 return false;
}

bool item::is_food_container(player const*u) const
{
 return (contents.size() >= 1 && contents[0].is_food(u));
}

bool item::is_food() const
{
 if( is_null() )
  return false;

 if (type->is_food())
  return true;
 return false;
}

bool item::is_food_container() const
{
 return (contents.size() >= 1 && contents[0].is_food());
}

bool item::is_ammo_container() const
{
 return (contents.size() >= 1 && contents[0].is_ammo());
}

bool item::is_drink() const
{
 if( is_null() )
  return false;

 return type->is_food() && type->phase == LIQUID;
}

bool item::is_weap() const
{
 if( is_null() )
  return false;

 if (is_gun() || is_food() || is_ammo() || is_food_container() || is_armor() ||
     is_book() || is_tool() || is_bionic() || is_gunmod())
  return false;
 return (type->melee_dam > 7 || type->melee_cut > 5);
}

bool item::is_bashing_weapon() const
{
 if( is_null() )
  return false;

 return (type->melee_dam >= 8);
}

bool item::is_cutting_weapon() const
{
 if( is_null() )
  return false;

 return (type->melee_cut >= 8 && !has_flag("SPEAR"));
}

bool item::is_armor() const
{
 if( is_null() )
  return false;

 return type->is_armor();
}

bool item::is_book() const
{
 if( is_null() )
  return false;

 return type->is_book();
}

bool item::is_container() const
{
 if( is_null() )
  return false;

 return type->is_container();
}

bool item::is_tool() const
{
 if( is_null() )
  return false;

 return type->is_tool();
}

bool item::is_software() const
{
 if( is_null() )
  return false;

 return type->is_software();
}

bool item::is_macguffin() const
{
 if( is_null() )
  return false;

 return type->is_macguffin();
}

bool item::is_style() const
{
 if( is_null() )
  return false;

 return type->is_style();
}

bool item::is_stationary() const
{
 if( is_null() )
  return false;

 return type->is_stationary();
}

bool item::is_other() const
{
 if( is_null() )
  return false;

 return (!is_gun() && !is_ammo() && !is_armor() && !is_food() &&
         !is_food_container() && !is_tool() && !is_gunmod() && !is_bionic() &&
         !is_book() && !is_weap());
}

bool item::is_artifact() const
{
 if( is_null() )
  return false;

 return type->is_artifact();
}

int item::sort_rank() const
{
    // guns ammo weaps tools armor food med books mods other
    if (is_gun())
    {
        return 0;
    }
    else if (is_ammo())
    {
        return 1;
    }
    else if (is_weap()) // is_weap calls a lot of other stuff, so possible optimization candidate
    {
        return 2;
    }
    else if (is_tool())
    {
        return 3;
    }
    else if (is_armor())
    {
        return 4;
    }
    else if (is_food_container())
    {
        return 5;
    }
    else if (is_food())
    {
        it_comest* comest = dynamic_cast<it_comest*>(type);
        if (comest->comesttype != "MED")
        {
            return 5;
        }
        else
        {
            return 6;
        }
    }
    else if (is_book())
    {
        return 7;
    }
    else if (is_gunmod() || is_bionic())
    {
        return 8;
    }

    // "other" case
    return 9;
}

bool item::operator<(const item& other) const
{
    int my_rank = sort_rank();
    int other_rank = other.sort_rank();
    if (my_rank == other_rank)
    {
        const item *me = is_container() && contents.size() > 0 ? &contents[0] : this;
        const item *rhs = other.is_container() && other.contents.size() > 0 ? &other.contents[0] : &other;

        if (me->type->id == rhs->type->id)
        {
            return me->charges < rhs->charges;
        }
        else
        {
            return me->type->id < rhs->type->id;
        }
    }
    else
    {
        return sort_rank() < other.sort_rank();
    }
}

int item::reload_time(player &u)
{
 int ret = 0;

 if (is_gun()) {
  it_gun* reloading = dynamic_cast<it_gun*>(type);
  ret = reloading->reload_time;
  if (charges == 0) {
   int spare_mag = has_gunmod("spare_mag");
   if (spare_mag != -1 && contents[spare_mag].charges > 0)
    ret -= double(ret) * 0.9;
  }
  double skill_bonus = double(u.skillLevel(reloading->skill_used)) * .075;
  if (skill_bonus > .75)
   skill_bonus = .75;
  ret -= double(ret) * skill_bonus;
 } else if (is_tool())
  ret = 100 + volume() + (weight() / 113);

 if (has_flag("STR_RELOAD"))
  ret -= u.str_cur * 20;
 if (ret < 25)
  ret = 25;
 ret += u.encumb(bp_hands) * 30;
 return ret;
}

item* item::active_gunmod()
{
 if( mode == "MODE_AUX" )
  for (int i = 0; i < contents.size(); i++)
   if (contents[i].is_gunmod() && contents[i].mode == "MODE_AUX")
    return &contents[i];
 return NULL;
}

item const* item::inspect_active_gunmod() const
{
    if (mode == "MODE_AUX")
    {
        for (int i = 0; i < contents.size(); ++i)
        {
            if (contents[i].is_gunmod() && contents[i].mode == "MODE_AUX")
            {
                return &contents[i];
            }
        }
    }
    return NULL;
}

void item::next_mode()
{
    if( mode == "NULL" )
    {
        if( has_flag("MODE_BURST") )
        {
            mode = "MODE_BURST";
        }
        else
        {
            // Enable the first mod with an AUX firing mode.
            for (int i = 0; i < contents.size(); i++)
            {
                if (contents[i].is_gunmod() && contents[i].has_flag("MODE_AUX"))
                {
                    mode = "MODE_AUX";
                    contents[i].mode = "MODE_AUX";
                    break;
                }
            }
        }
        // Doesn't have another mode.
    }
    else if( mode ==  "MODE_BURST" )
    {
        // Enable the first mod with an AUX firing mode.
        for (int i = 0; i < contents.size(); i++)
        {
            if (contents[i].is_gunmod() && contents[i].has_flag("MODE_AUX"))
            {
                mode = "MODE_AUX";
                contents[i].mode = "MODE_AUX";
                break;
            }
        }
        if (mode == "MODE_BURST")
            mode = "NULL";
    }
    else if( mode == "MODE_AUX")
    {
        int i = 0;
        // Advance to next aux mode, or if there isn't one, normal mode
        for (; i < contents.size(); i++)
        {
            if (contents[i].is_gunmod() && contents[i].mode == "MODE_AUX")
            {
                contents[i].mode = "NULL";
                break;
            }
        }
        for (i++; i < contents.size(); i++)
        {
            if (contents[i].is_gunmod() && contents[i].has_flag("MODE_AUX"))
            {
                contents[i].mode = "MODE_AUX";
                break;
            }
        }
        if (i == contents.size())
        {
            mode = "NULL";
        }
    }
}

int item::clip_size()
{
 if(is_gunmod() && has_flag("MODE_AUX"))
  return (dynamic_cast<it_gunmod*>(type))->clip;
 if (!is_gun())
  return 0;

 it_gun* gun = dynamic_cast<it_gun*>(type);
 int ret = gun->clip;
 for (int i = 0; i < contents.size(); i++) {
  if (contents[i].is_gunmod() && !contents[i].has_flag("MODE_AUX")) {
   int bonus = (ret * (dynamic_cast<it_gunmod*>(contents[i].type))->clip) / 100;
   ret = int(ret + bonus);
  }
 }
 return ret;
}

int item::dispersion()
{
 if (!is_gun())
  return 0;
 it_gun* gun = dynamic_cast<it_gun*>(type);
 int ret = gun->dispersion;
 for (int i = 0; i < contents.size(); i++) {
  if (contents[i].is_gunmod())
   ret += (dynamic_cast<it_gunmod*>(contents[i].type))->dispersion;
 }
 ret += damage * 2;
 if (ret < 0) ret = 0;
 return ret;
}

int item::gun_damage(bool with_ammo)
{
 if (is_gunmod() && mode == "MODE_AUX")
  return curammo->damage;
 if (!is_gun())
  return 0;
 if(mode == "MODE_AUX") {
  item* gunmod = active_gunmod();
  if(gunmod != NULL && gunmod->curammo != NULL)
   return gunmod->curammo->damage;
  else
   return 0;
 }
 it_gun* gun = dynamic_cast<it_gun*>(type);
 int ret = gun->dmg_bonus;
 if (with_ammo && curammo != NULL)
  ret += curammo->damage;
 for (int i = 0; i < contents.size(); i++) {
  if (contents[i].is_gunmod())
   ret += (dynamic_cast<it_gunmod*>(contents[i].type))->damage;
 }
 ret -= damage * 2;
 return ret;
}

int item::gun_pierce(bool with_ammo)
{
 if (is_gunmod() && mode == "MODE_AUX")
  return curammo->pierce;
 if (!is_gun())
  return 0;
 if(mode == "MODE_AUX") {
  item* gunmod = active_gunmod();
  if(gunmod != NULL && gunmod->curammo != NULL)
   return gunmod->curammo->pierce;
  else
   return 0;
 }
 it_gun* gun = dynamic_cast<it_gun*>(type);
 int ret = gun->pierce;
 if (with_ammo && curammo != NULL)
  ret += curammo->pierce;
 return ret;
}

int item::noise() const
{
 if (!is_gun())
  return 0;
 int ret = 0;
 if(mode == "MODE_AUX") {
  item const* gunmod = inspect_active_gunmod();
  if (gunmod && gunmod->curammo)
   ret = gunmod->curammo->damage;
 } else if (curammo)
  ret = curammo->damage;
 ret *= .8;
 if (ret >= 5)
  ret += 20;
 if(mode == "MODE_AUX")
  return ret;
 for (int i = 0; i < contents.size(); i++) {
  if (contents[i].is_gunmod())
   ret += (dynamic_cast<it_gunmod*>(contents[i].type))->loudness;
 }
 return ret;
}

int item::burst_size()
{
 if (!is_gun())
  return 0;
 // No burst fire for gunmods right now.
 if(mode == "MODE_AUX")
  return 1;
 it_gun* gun = dynamic_cast<it_gun*>(type);
 int ret = gun->burst;
 for (int i = 0; i < contents.size(); i++) {
  if (contents[i].is_gunmod())
   ret += (dynamic_cast<it_gunmod*>(contents[i].type))->burst;
 }
 if (ret < 0)
  return 0;
 return ret;
}

int item::recoil(bool with_ammo)
{
 if (!is_gun())
  return 0;
 // Just use the raw ammo recoil for now.
 if(mode == "MODE_AUX") {
  item* gunmod = active_gunmod();
  if (gunmod && gunmod->curammo)
   return gunmod->curammo->recoil;
  else
   return 0;
 }
 it_gun* gun = dynamic_cast<it_gun*>(type);
 int ret = gun->recoil;
 if (with_ammo && curammo)
  ret += curammo->recoil;
 for (int i = 0; i < contents.size(); i++) {
  if (contents[i].is_gunmod())
   ret += (dynamic_cast<it_gunmod*>(contents[i].type))->recoil;
 }
 return ret;
}

int item::range(player *p)
{
 if (!is_gun())
  return 0;
 // Just use the raw ammo range for now.
 // we do NOT want to use the parent gun's range.
 if(mode == "MODE_AUX") {
  item* gunmod = active_gunmod();
  if(gunmod && gunmod->curammo)
   return gunmod->curammo->range;
  else
   return 0;
 }

 // Ammoless weapons use weapon's range only
 if (has_flag("NO_AMMO") && !curammo) {
  return dynamic_cast<it_gun*>(type)->range;
 }

 int ret = (curammo ? dynamic_cast<it_gun*>(type)->range + curammo->range : 0);

 if (has_flag("STR8_DRAW") && p) {
  if (p->str_cur < 4)
   return 0;
  else if (p->str_cur < 8)
   ret -= 2 * (8 - p->str_cur);
 } else if (has_flag("STR10_DRAW") && p) {
  if (p->str_cur < 5)
   return 0;
  else if (p->str_cur < 10)
   ret -= 2 * (10 - p->str_cur);
 } else if (has_flag("STR12_DRAW") && p) {
   if (p->str_cur < 6)
     return 0;
   if (p->str_cur < 12)
     ret -= 2 * (12 - p->str_cur);
 }

 return ret;
}


ammotype item::ammo_type() const
{
 if (is_gun()) {
  it_gun* gun = dynamic_cast<it_gun*>(type);
  ammotype ret = gun->ammo;
  for (int i = 0; i < contents.size(); i++) {
   if (contents[i].is_gunmod() && !contents[i].has_flag("MODE_AUX")) {
    it_gunmod* mod = dynamic_cast<it_gunmod*>(contents[i].type);
    if (mod->newtype != "NULL")
     ret = mod->newtype;
   }
  }
  return ret;
 } else if (is_tool()) {
  it_tool* tool = dynamic_cast<it_tool*>(type);
  return tool->ammo;
 } else if (is_ammo()) {
  it_ammo* amm = dynamic_cast<it_ammo*>(type);
  return amm->type;
 } else if (is_gunmod()) {
  it_gunmod* mod = dynamic_cast<it_gunmod*>(type);
  return mod->newtype;
 }
 return "NULL";
}

char item::pick_reload_ammo(player &u, bool interactive)
{
 if( is_null() )
  return false;

 if (!type->is_gun() && !type->is_tool()) {
  debugmsg("RELOADING NON-GUN NON-TOOL");
  return false;
 }
 int has_spare_mag = has_gunmod ("spare_mag");

 std::vector<item*> am;	// List of valid ammo

 if (type->is_gun()) {
  if(charges <= 0 && has_spare_mag != -1 && contents[has_spare_mag].charges > 0) {
   // Special return to use magazine for reloading.
   return -2;
  }
  it_gun* tmp = dynamic_cast<it_gun*>(type);

  // If there's room to load more ammo into the gun or a spare mag, stash the ammo.
  // If the gun is partially loaded make sure the ammo matches.
  // If the gun is empty, either the spre mag is empty too and anything goes,
  // or the spare mag is loaded and we're doing a tactical reload.
  if (charges < clip_size() ||
      (has_spare_mag != -1 && contents[has_spare_mag].charges < tmp->clip)) {
   std::vector<item*> tmpammo = u.has_ammo(ammo_type());
   for (int i = 0; i < tmpammo.size(); i++)
    if (charges <= 0 || tmpammo[i]->typeId() == curammo->id)
      am.push_back(tmpammo[i]);
  }

  // ammo for gun attachments (shotgun attachments, grenade attachments, etc.)
  // for each attachment, find its associated ammo & append it to the ammo vector
  for (int i = 0; i < contents.size(); i++)
   if (contents[i].is_gunmod() && contents[i].has_flag("MODE_AUX") &&
       contents[i].charges < (dynamic_cast<it_gunmod*>(contents[i].type))->clip) {
    std::vector<item*> tmpammo = u.has_ammo((dynamic_cast<it_gunmod*>(contents[i].type))->newtype);
    for(int j = 0; j < tmpammo.size(); j++)
     if (contents[i].charges <= 0 ||
         tmpammo[j]->typeId() == contents[i].curammo->id)
      am.push_back(tmpammo[j]);
   }
 } else { //non-gun.
  am = u.has_ammo(ammo_type());
 }

 char am_invlet = 0;

 if (am.size() > 1 && interactive) {// More than one option; list 'em and pick
     uimenu amenu;
     amenu.return_invalid = true;
     amenu.w_y = 0;
     amenu.w_x = 0;
     amenu.w_width = TERMX;
     int namelen=TERMX-2-40-3;
     std::string lastreload = "";

     if ( uistate.lastreload.find( ammo_type() ) != uistate.lastreload.end() ) {
         lastreload = uistate.lastreload[ ammo_type() ];
     }

     amenu.text=string_format("Choose ammo type:"+std::string(namelen,' ')).substr(0,namelen) +
         "   Damage    Pierce    Range     Accuracy";
     it_ammo* ammo_def;
     for (int i = 0; i < am.size(); i++) {
         ammo_def = dynamic_cast<it_ammo*>(am[i]->type);
         amenu.addentry(i,true,i + 'a',"%s | %-7d | %-7d | %-7d | %-7d",
             std::string(
                string_format("%s (%d)", am[i]->tname().c_str(), am[i]->charges ) + 
                std::string(namelen,' ')
             ).substr(0,namelen).c_str(),
             ammo_def->damage, ammo_def->pierce, ammo_def->range,
             100 - ammo_def->dispersion
         );
         if ( lastreload == am[i]->typeId() ) {
             amenu.selected = i;
         }
     }
     amenu.query();
     if ( amenu.ret >= 0 ) {
        am_invlet = am[ amenu.ret ]->invlet;
        uistate.lastreload[ ammo_type() ] = am[ amenu.ret ]->typeId();
     }
 }
 // Either only one valid choice or chosing for a NPC, just return the first.
 else if (am.size() > 0){
  am_invlet = am[0]->invlet;
 }
 return am_invlet;
}

bool item::reload(player &u, char ammo_invlet)
{
 bool single_load = false;
 int max_load = 1;
 item *reload_target = NULL;
 item *ammo_to_use = (ammo_invlet != 0 ? &u.inv.item_by_letter(ammo_invlet) : NULL);

 // Handle ammo in containers, currently only gasoline
 if(ammo_to_use && ammo_to_use->is_container())
   ammo_to_use = &ammo_to_use->contents[0];

 if (is_gun()) {
  // Reload using a spare magazine
  int spare_mag = has_gunmod("spare_mag");
  if (charges <= 0 && spare_mag != -1 &&
      u.weapon.contents[spare_mag].charges > 0) {
   charges = u.weapon.contents[spare_mag].charges;
   curammo = u.weapon.contents[spare_mag].curammo;
   u.weapon.contents[spare_mag].charges = 0;
   u.weapon.contents[spare_mag].curammo = NULL;
   return true;
  }

  // Determine what we're reloading, the gun, a spare magazine, or another gunmod.
  // Prefer the active gunmod if there is one
  item* gunmod = active_gunmod();
  if (gunmod && gunmod->ammo_type() == ammo_to_use->ammo_type() &&
      (gunmod->charges <= 0 || gunmod->curammo->id == ammo_to_use->typeId())) {
   reload_target = gunmod;
  // Then prefer the gun itself
  } else if (charges < clip_size() &&
             ammo_type() == ammo_to_use->ammo_type() &&
             (charges <= 0 || curammo->id == ammo_to_use->typeId())) {
   reload_target = this;
  // Then prefer a spare mag if present
  } else if (spare_mag != -1 &&
             ammo_type() == ammo_to_use->ammo_type() &&
             contents[spare_mag].charges != (dynamic_cast<it_gun*>(type))->clip &&
             (charges <= 0 || curammo->id == ammo_to_use->typeId())) {
   reload_target = &contents[spare_mag];
  // Finally consider other gunmods
  } else {
   for (int i = 0; i < contents.size(); i++) {
    if (&contents[i] != gunmod && i != spare_mag && contents[i].is_gunmod() &&
        contents[i].has_flag("MODE_AUX") && contents[i].ammo_type() == ammo_to_use->ammo_type() &&
        (contents[i].charges <= (dynamic_cast<it_gunmod*>(contents[i].type))->clip ||
        (contents[i].charges <= 0 ||  contents[i].curammo->id == ammo_to_use->typeId()))) {
     reload_target = &contents[i];
     break;
    }
   }
  }

  if (reload_target == NULL)
   return false;

  if (reload_target->is_gun() || reload_target->is_gunmod()) {
   if (reload_target->is_gunmod() && reload_target->typeId() == "spare_mag") {
    // Use gun numbers instead of the mod if it's a spare magazine
    max_load = (dynamic_cast<it_gun*>(type))->clip;
    single_load = has_flag("RELOAD_ONE");
   } else {
    single_load = reload_target->has_flag("RELOAD_ONE");
    max_load = reload_target->clip_size();
   }
  }
 } else if (is_tool()) {
  it_tool* tool = dynamic_cast<it_tool*>(type);
  reload_target = this;
  single_load = false;
  max_load = tool->max_charges;
 } else
  return false;

 if (has_flag("DOUBLE_AMMO")) {
  max_load *= 2;
 }

 if (ammo_invlet > 0) {
  // If the gun is currently loaded with a different type of ammo, reloading fails
  if ((reload_target->is_gun() || reload_target->is_gunmod()) &&
      reload_target->charges > 0 &&
      reload_target->curammo->id != ammo_to_use->typeId())
   return false;
  if (reload_target->is_gun() || reload_target->is_gunmod()) {
   if (!ammo_to_use->is_ammo()) {
    debugmsg("Tried to reload %s with %s!", tname().c_str(),
             ammo_to_use->tname().c_str());
    return false;
   }
   reload_target->curammo = dynamic_cast<it_ammo*>((ammo_to_use->type));
  }
  if (single_load || max_load == 1) {	// Only insert one cartridge!
   reload_target->charges++;
   ammo_to_use->charges--;
  }
  else if (reload_target->typeId() == "adv_UPS_off" || reload_target->typeId() == "adv_UPS_on") {
      int charges_per_plut = 500;
      int max_plut = std::floor( (max_load - reload_target->charges) / charges_per_plut );
      int charges_used = std::min(ammo_to_use->charges, max_plut);
      reload_target->charges += (charges_used * charges_per_plut);
      ammo_to_use->charges -= charges_used;
  } else {
   reload_target->charges += ammo_to_use->charges;
   ammo_to_use->charges = 0;
   if (reload_target->charges > max_load) {
    // More rounds than the clip holds, put some back
    ammo_to_use->charges += reload_target->charges - max_load;
    reload_target->charges = max_load;
   }
  }
  if (ammo_to_use->charges == 0)
  {
      if (ammo_to_use->is_container())
      {
          ammo_to_use->contents.erase(ammo_to_use->contents.begin());
      }
      else
      {
          u.i_remn(ammo_invlet);
      }
  }
  return true;
 } else
  return false;
}

void item::use(player &u)
{
 if (charges > 0)
  charges--;
}

bool item::burn(int amount)
{
 burnt += amount;
 return (burnt >= volume() * 3);
}

bool item::flammable() const
{
    material_type* cur_mat1 = material_type::find_material(type->m1);
    material_type* cur_mat2 = material_type::find_material(type->m2);

    return ((cur_mat1->fire_resist() + cur_mat2->fire_resist()) <= 0);
}

std::string default_technique_name(technique_id tech)
{
 switch (tech) {
  case TEC_SWEEP: return _("Sweep attack");
  case TEC_PRECISE: return _("Precision attack");
  case TEC_BRUTAL: return _("Knock-back attack");
  case TEC_GRAB: return _("Grab");
  case TEC_WIDE: return _("Hit all adjacent monsters");
  case TEC_RAPID: return _("Rapid attack");
  case TEC_FEINT: return _("Feint");
  case TEC_THROW: return _("Throw");
  case TEC_BLOCK: return _("Block");
  case TEC_BLOCK_LEGS: return _("Leg block");
  case TEC_WBLOCK_1: return _("Weak block");
  case TEC_WBLOCK_2: return _("Parry");
  case TEC_WBLOCK_3: return _("Shield");
  case TEC_COUNTER: return _("Counter-attack");
  case TEC_BREAK: return _("Grab break");
  case TEC_DISARM: return _("Disarm");
  case TEC_DEF_THROW: return _("Defensive throw");
  case TEC_DEF_DISARM: return _("Defense disarm");
  case TEC_FLAMING: return    _("FLAMING");
  default: return "A BUG! (item.cpp:default_technique_name (default))";
 }
 return "A BUG! (item.cpp:default_technique_name)";
}

std::ostream & operator<<(std::ostream & out, const item * it)
{
 out << "item(";
 if(!it)
 {
  out << "NULL)";
  return out;
 }
 out << it->name << ")";
 return out;
}

std::ostream & operator<<(std::ostream & out, const item & it)
{
 out << (&it);
 return out;
}


itype_id item::typeId() const
{
    if (!type)
        return "null";
    return type->id;
}

item item::clone(){
    return item(type, bday);
}

bool item::getlight(float & luminance, int & width, int & direction, bool calculate_dimming ) const {
    luminance = 0;
    width = 0;
    direction = 0;
    if ( light.luminance > 0 ) {
        luminance = (float)light.luminance;
        if ( light.width > 0 ) { // width > 0 is a light arc
            width = light.width;
            direction = light.direction;
        }
        return true;
    } else {
        const int lumint = getlight_emit( calculate_dimming );
        if ( lumint > 0 ) {
            luminance = (float)lumint;
            return true;
        }
    }
    return false;
}

/*
 * Returns just the integer
 */
int item::getlight_emit(bool calculate_dimming) const {
    const int mult = 10; // woo intmath
    const int chargedrop = 5 * mult; // start dimming at 1/5th charge.
    
    int lumint = type->light_emission * mult;
    
    if ( lumint == 0 ) {
        return 0;
    }
    if ( calculate_dimming && has_flag("CHARGEDIM") && is_tool()) {
        it_tool * tool = dynamic_cast<it_tool *>(type);
        int maxcharge = tool->max_charges;
        if ( maxcharge > 0 ) {
            lumint = ( type->light_emission * chargedrop * charges ) / maxcharge;
        }
    }
    if ( lumint > 4 && lumint < 10 ) {
        lumint = 10;
    }
    return lumint / 10;
}<|MERGE_RESOLUTION|>--- conflicted
+++ resolved
@@ -341,76 +341,7 @@
  */
 std::string item::save_info() const
 {
-<<<<<<< HEAD
- if (type == NULL){
-  debugmsg("Tried to save an item with NULL type!");
- }
-
- itype_id ammotmp = "null";
-/* TODO: This causes a segfault sometimes, even though we check to make sure
- * curammo isn't NULL.  The crashes seem to occur most frequently when saving an
- * NPC, or when saving map data containing an item an NPC has dropped.
- */
- if (curammo != NULL){
-  ammotmp = curammo->id;
- }
- if( std::find(unreal_itype_ids.begin(), unreal_itype_ids.end(),
-     ammotmp) != unreal_itype_ids.end()  &&
-     std::find(artifact_itype_ids.begin(), artifact_itype_ids.end(),
-     ammotmp) != artifact_itype_ids.end()
-     ) {
-  ammotmp = "null"; //Saves us from some bugs, apparently?
- }
- std::stringstream dump;
- dump << " " << int(invlet) << " " << typeId() << " " <<  int(charges) <<
-     " " << int(damage) << " ";
-/////
- int stags=item_tags.size() + item_vars.size();
-/////
- dump << stags << " ";
- for( std::set<std::string>::const_iterator it = item_tags.begin();
-      it != item_tags.end(); ++it )
- {
-     dump << *it << " ";
- }
-/////
- for( std::map<std::string, std::string>::const_iterator it = item_vars.begin(); it != item_vars.end(); ++it ) {
-    dump << ivaresc << it->first << "=";
-    for(std::string::const_iterator sit = it->second.begin(); sit != it->second.end(); ++sit ) {
-       switch(*sit) {
-           case '\n': dump << ivaresc << "0A"; break;
-           case '\r': dump << ivaresc << "0D"; break;
-           case '\t': dump << ivaresc << "09"; break;
-           case ' ': dump << ivaresc << "20"; break;
-           default:  dump << *sit; break;
-       }
-    }
-    dump << " ";
- }
-////
-
- dump << burnt << " " << poison << " " << ammotmp <<
-        " " << owned << " " << int(bday) << " " << mode;
- if (active)
-  dump << " 1";
- else
-  dump << " 0";
- if (corpse != NULL)
-  dump << " " << corpse->id;
- else
-  dump << " -1";
- dump << " " << mission_id << " " << player_id;
- size_t pos = name.find_first_of("\n");
- std::string temp_name = name;
- while (pos != std::string::npos)  {
-  temp_name.replace(pos, 1, "@@");
-  pos = temp_name.find_first_of("\n");
- }
- dump << " '" << temp_name << "'";
- return dump.str();
-=======
     return json_save().serialize();
->>>>>>> 1f24df61
 }
 
 bool itag2ivar( std::string &item_tag, std::map<std::string, std::string> &item_vars ) {
