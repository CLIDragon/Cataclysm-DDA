--- conflicted
+++ resolved
@@ -565,11 +565,8 @@
 - ```NO_FLOOR``` Things should fall when placed on this tile
 - ```NO_SIGHT``` Creature on this tile have their sight reduced to one tile
 - ```NO_SCENT``` This tile cannot have scent values, which prevents scent diffusion through this tile
-<<<<<<< HEAD
+- ```NO_SHOOT``` Terrain with this flag cannot be damaged by ranged attacks, and ranged attacks will not pass through it.
 - ```NO_SPOIL``` Items placed in this tile do not spoil.
-=======
-- ```NO_SHOOT``` Terrain with this flag cannot be damaged by ranged attacks, and ranged attacks will not pass through it.
->>>>>>> 1d7609a4
 - ```OPENCLOSE_INSIDE``` If it's a door (with an 'open' or 'close' field), it can only be opened or closed if you're inside.
 - ```PAINFUL``` May cause a small amount of pain.
 - ```PERMEABLE``` Permeable for gases.
