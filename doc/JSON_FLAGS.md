# JSON Flags

## Notes
- Many of the flags intended for one category or item type, can be used in other categories or item types. Experiment to see where else flags can be used.
- Offensive and defensive flags can be used on any item type that can be wielded.

## Material Phases

- ```NULL```
- ```GAS```
- ```LIQUID```
- ```PLASMA```
- ```SOLID```

## Recipes

### Categories

- ```CC_AMMO```
- ```CC_ARMOR```
- ```CC_CHEM```
- ```CC_DRINK```
- ```CC_ELECTRONIC```
- ```CC_FOOD```
- ```CC_MISC```
- ```CC_WEAPON```

### Flags

- ```BLIND_EASY``` Easy to craft with little to no light
- ```BLIND_HARD``` Possible to craft with little to no light, but difficult
- ```UNCRAFT_SINGLE_CHARGE``` Lists returned amounts for one charge of an item that is counted by charges.

## Furniture & Terrain
List of known flags, used in both terrain.json and furniture.json

### Flags

- ```ALARMED``` Sets off an alarm if smashed.
- ```ALLOW_FIELD_EFFECT``` Apply field effects to items inside ```SEALED``` terrain/furniture.
- ```AUTO_WALL_SYMBOL``` (only for terrain) The symbol of this terrain will be one of the line drawings (corner, T-intersection, straight line etc.) depending on the adjacent terrains.

Example: `-` and `|` is terrain with the `CONNECT_TO_WALL` flag, `O` does not have it, `X` and `Y` have the `AUTO_WALL_SYMBOL` flag, `X` terrain will be drawn as a T-intersection (connected to west, south and east), `Y` will be drawn as horizontal line (going from west to east, no connection to south).
```
-X-    -Y-
 |      O
```

- ```BARRICADABLE_DOOR``` Door that can be barricaded.
- ```BARRICADABLE_DOOR_DAMAGED```
- ```BARRICADABLE_DOOR_REINFORCED```
- ```BARRICADABLE_DOOR_REINFORCED_DAMAGED```
- ```BARRICADABLE_WINDOW``` Window that can be barricaded.
- ```BARRICADABLE_WINDOW_CURTAINS```
- ```BASHABLE``` Players + Monsters can bash this.
- ```CHIP``` Used in construction menu to determine if wall can have paint chipped off.
- ```COLLAPSES``` Has a roof that can collapse.
- ```CONNECT_TO_WALL``` (only for terrain) This flag has been superseded by the JSON entry "connects_to", but retained for backward compatibility.
- ```CONSOLE``` Used as a computer.
- ```CONTAINER``` Items on this square are hidden until looted by the player.
- ```DECONSTRUCT``` Can be deconstructed.
- ```DEEP_WATER```
- ```DESTROY_ITEM``` Items that land here are destroyed.
- ```DIGGABLE``` Digging monsters, seeding monster, digging with shovel, etc.
- ```DOOR``` Can be opened (used for NPC path-finding).
- ```EXPLODES``` Explodes when on fire.
- ```FIRE_CONTAINER``` Stops fire from spreading (brazier, wood stove, etc.)
- ```FLAMMABLE``` Can be lit on fire.
- ```FLAMMABLE_ASH``` Burns to ash rather than rubble.
- ```FLAMMABLE_HARD``` Harder to light on fire, but still possible.
- ```FLAT``` Player can build and move furniture on.
- ```GOES_DOWN``` Can use `>` to go down a level.
- ```GOES_UP``` Can use '<' to go up a level.
- ```HARVESTED``` Marks the harvested version of a terrain type (e.g. harvesting an apple tree turns it into a harvested tree, which later becomes an apple tree again).
- ```INDOORS``` Has a roof over it; blocks rain, sunlight, etc.
- ```LADDER``` This piece of furniture that makes climbing easy (works only with z-level mode).
- ```LIQUID``` Blocks movement, but isn't a wall (lava, water, etc.)
- ```LIQUIDCONT``` Furniture that contains liquid, allows for contents to be accessed in some checks even if 'SEALED'.
- ```MINEABLE``` Can be mined with a pickaxe/jackhammer.
- ```MOUNTABLE``` Suitable for guns with the "MOUNTED_GUN" flag.
- ```NOCOLLIDE``` Feature that simply doesn't collide with vehicles at all.
- ```NOITEM``` Items 'fall off' this space.
- ```NO_FLOOR```
- ```OPENCLOSE_INSIDE``` If it's a door (with an 'open' or 'close' field), it can only be opened or closed if you're inside.
- ```PAINFUL``` May cause a small amount of pain.
- ```PERMEABLE``` Permeable for gases.
- ```PLACE_ITEM``` Valid terrain for place_item() to put items on.
- ```PLANT``` A 'furniture' that grows and fruits.
- ```RAMP```
- ```RAMP_END```
- ```REDUCE_SCENT``` Reduces scent even more; only works if also bashable.
- ```ROAD``` Flat and hard enough to drive or skate (with rollerblades) on.
- ```ROUGH``` May hurt the player's feet.
- ```RUG```
- ```SALT_WATER``` Source of salt water (works for terrains with examine action "water_source").
- ```SEALED``` Can't use `e` to retrieve items; must smash them open first.
- ```SEEN_FROM_ABOVE```
- ```SHARP``` May do minor damage to players/monsters passing through it.
- ```SHORT``` Feature too short to collide with vehicle protrusions. (mirrors, blades).
- ```SUPPORTS_ROOF``` Used as a boundary for roof construction.
- ```SUPPRESS_SMOKE``` Prevents smoke from fires; used by ventilated wood stoves, etc.
- ```SWIMMABLE``` Player and monsters can swim through it.
- ```THIN_OBSTACLE``` Passable by players and monsters; vehicles destroy it.
- ```TINY``` Feature too short to collide with vehicle undercarriage. Vehicles drive over them with no damage, unless a wheel hits them.
- ```TRANSPARENT``` Players and monsters can see through/past it. Also sets ter_t.transparent.
- ```UNSTABLE``` Walking here cause the bouldering effect on the character.
- ```WALL``` This terrain is an upright obstacle. Used for fungal conversion, and also implies "CONNECT_TO_WALL".

### Examine actions

- ```none``` None
- ```acid_source``` Get acid from an acid source.
- ```aggie_plant``` Harvest plants.
- ```bars``` Take advantage of AMORPHOUS and slip through the bars.
- ```bulletin_board``` Create a home camp; currently not implemented.
- ```cardreader``` Use the cardreader with a valid card, or attempt to hack.
- ```chainfence``` Hop over the chain fence.
- ```controls_gate``` Controls the attached gate.
- ```dirtmound``` Plant seeds and plants.
- ```elevator``` Use the elevator to change floors.
- ```fault``` Displays descriptive message, but otherwise unused.
- ```fence_post``` Build a fence.
- ```flower_poppy``` Pick the mutated poppy.
- ```fswitch``` Flip the switch and the rocks will shift.
- ```fungus``` Release spores as the terrain crumbles away.
- ```gaspump``` Use the gas-pump.
- ```harvest_tree_shrub``` Harvest a fruit tree or shrub.
- ```pit``` Cover the pit if you have some planks of wood.
- ```pit_covered``` Uncover the pit.
- ```pedestal_temple``` Opens the temple if you have a petrified eye.
- ```pedestal_wyrm``` Spawn wyrms.
- ```recycler``` Recycle metal objects.
- ```remove_fence_barbed``` Remove the barbed wire from the fence.
- ```remove_fence_rope``` Remove the rope from the fence.
- ```remove_fence_wire``` Remove the wire from the fence.
- ```rubble``` Clear up the rubble if you have a shovel.
- ```safe``` Attempt to crack the safe.
- ```shelter``` Take down the shelter.
- ```shrub_marloss``` Pick a marloss bush.
- ```shrub_wildveggies``` Pick a wild veggies shrub.
- ```slot_machine``` Gamble.
- ```tent``` Take down the tent.
- ```toilet``` Either drink or get water out of the toilet.
- ```trap``` Interact with a trap.
- ```water_source``` Drink or get water from a water source.
- ```wreckage``` Clear up the wreckage if you have a shovel.

### Currently only used for Fungal conversions

- ```FLOWER``` This furniture is a flower.
- ```FUNGUS``` Fungal covered.
- ```ORGANIC``` This furniture is partly organic.
- ```SHRUB``` This terrain is a shrub.
- ```TREE``` This terrain is a tree.
- ```YOUNG``` This terrain is a young tree.

### Furniture only

- ```BLOCKSDOOR``` This will boost map terrain's resistance to bashing if `str_*_blocked` is set (see `map_bash_info`)

## Monsters
Flags used to describe monsters and define their properties and abilities.

### Sizes

- ```TINY``` Squirrel
- ```SMALL``` Dog
- ```MEDIUM``` Human
- ```LARGE``` Cow
- ```HUGE``` Tank

### Categories

- ```NULL``` No category.
- ```CLASSIC``` Only monsters we expect in a classic zombie movie.
- ```WILDLIFE``` Natural animals.

### Death functions. Multiple death functions can be used. Not all combinations make sense.

- ```ACID``` Acid instead of a body. not the same as the ACID_BLOOD flag. In most cases you want both.
- ```AMIGARA``` Removes hypnosis if the last one.
- ```BLOBSPLIT``` Creates more blobs.
- ```BOOMER``` Explodes in vomit.
- ```BROKEN``` Spawns a broken robot item, its id calculated like this: the prefix "mon_" is removed from the monster id, than the prefix "broken_" is added. Example: mon_eyebot -> broken_eyebot
- ```DISAPPEAR``` Hallucination disappears.
- ```DISINTEGRATE``` Falls apart.
- ```EXPLODE``` Damaging explosion.
- ```FUNGUS``` Explodes in spores.
- ```GAMEOVER``` Game over man! Game over! Defense mode.
- ```GUILT``` Moral penalty. There is also a flag with a similar effect.
- ```KILL_BREATHERS``` All breathers die.
- ```KILL_VINES``` Kill all nearby vines.
- ```MELT``` Normal death, but melts.
- ```NORMAL``` Drop a body, leave gibs.
- ```RATKING``` Cure verminitis.
- ```SMOKEBURST``` Explode like a huge smoke bomb.
- ```THING``` Turn into a full thing.
- ```TRIFFID_HEART``` Destroys all roots.
- ```VINE_CUT``` Kill adjacent vine if it's cut.
- ```WORM``` Spawns 2 half-worms

### Flags

- ```NULL``` Source use only.
- ```ABSORBS``` Consumes objects it moves over.
- ```ACIDPROOF``` Immune to acid.
- ```ACIDTRAIL``` Leaves a trail of acid.
- ```ACID_BLOOD``` Makes monster bleed acid. Fun stuff! Does not automatically dissolve in a pool of acid on death.
- ```ANIMAL``` Is an _animal_ for purposes of the `Animal Empathy` trait.
- ```AQUATIC``` Confined to water.
- ```ARTHROPOD_BLOOD``` Forces monster to bleed hemolymph.
- ```ATTACKMON``` Attacks other monsters.
- ```BADVENOM``` Attack may **severely** poison the player.
- ```BASHES``` Bashes down doors.
- ```BILE_BLOOD``` Makes monster bleed bile.
- ```BLEED``` Causes the player to bleed.
- ```BONES``` May produce bones and sinews when butchered.
- ```BORES``` Tunnels through just about anything (15x bash multiplier: dark wyrms' bash skill 12->180)
- ```CAN_DIG``` Can dig _and_ walk.
- ```CBM_CIV``` May produce a common CBM a power CBM when butchered.
- ```CBM_OP``` May produce a CBM or two from 'bionics_op' item group when butchered.
- ```CBM_POWER``` May produce a power CBM when butchered, independent of CBM.
- ```CBM_SUBS``` May produce a CBM or two from bionics_subs and a power CBM when butchered.
- ```CBM_SCI``` May produce a CBM from 'bionics_sci' item group when butchered.
- ```CBM_TECH``` May produce a CBM or two from 'bionics_tech' item group and a power CBM when butchered.
- ```CHITIN``` May produce chitin when butchered.
- ```CLIMBS``` Can climb.
- ```DESTROYS``` Bashes down walls and more. (2.5x bash multiplier, where base is the critter's max melee bashing)
- ```DIGS``` Digs through the ground.
- ```ELECTRIC``` Shocks unarmed attackers.
- ```ELECTRONIC``` e.g. A Robot; affected by emp blasts and other stuff.
- ```FAT``` May produce fat when butchered.
- ```FEATHER``` May produce feathers when butchered.
- ```FLIES``` Can fly (over water, etc.)
- ```FIREPROOF``` Immune to fire.
- ```FIREY``` Burns stuff and is immune to fire.
- ```FISHABLE``` It is fishable.
- ```FLAMMABLE``` Monster catches fire, burns, and spreads fire to nearby objects.
- ```FUR``` May produce fur when butchered.
- ```GOODHEARING``` Pursues sounds more than most monsters.
- ```GRABS``` Its attacks may grab you!
- ```GROUP_BASH``` Gets help from monsters around it when bashing.
- ```GROUP_MORALE``` More courageous when near friends.
- ```GUILT``` You feel guilty for killing it.
- ```HARDTOSHOOT``` Some shots are actually misses.
- ```HEARS``` It can hear you.
- ```HIT_AND_RUN``` Flee for several turns after a melee attack.
- ```HUMAN``` It's a live human, as long as it's alive.
- ```IMMOBILE``` Doesn't move (e.g. turrets)
- ```INTERIOR_AMMO``` Monster contains ammo inside itself, no need to load on launch. Prevents ammo from being dropped on disable.
- ```KEENNOSE``` Keen sense of smell.
- ```LARVA``` Creature is a larva. Currently used for gib and blood handling.
- ```LEAKSGAS``` Leaks toxic gas.
- ```LEATHER``` May produce leather when butchered.
- ```NIGHT_INVISIBILITY``` Monster becomes invisible if it's more than one tile away and the lighting on its tile is LL_LOW or less. Visibility is not affected by night vision.
- ```NOHEAD``` Headshots not allowed!
- ```NOGIB``` Does not leave gibs / meat chunks when killed with huge damage.
- ```NO_BREATHE``` Creature can't drown and is unharmed by gas, smoke or poison.
- ```PARALYZE``` Attack may paralyze the player with venom.
- ```PLASTIC``` Absorbs physical damage to a great degree.
- ```POISON``` Poisonous to eat.
- ```PUSH_MON``` Can push creatures out of its way.
- ```QUEEN``` When it dies, local populations start to die off too.
- ```REGENERATES_10``` Monster regenerates quickly over time.
- ```REGENERATES_50``` Monster regenerates very quickly over time.
- ```REGEN_MORALE``` Will stop fleeing if at max hp, and regen anger and morale.
- ```REVIVES``` Monster corpse will revive after a short period of time.
- ```SEES``` It can see you (and will run/follow).
- ```SLUDGEPROOF``` Ignores the effect of sludge trails.
- ```SLUDGETRAIL``` Causes the monster to leave a sludge trap trail when moving.
- ```SMELLS``` It can smell you.
- ```STUMBLES``` Stumbles in its movement.
- ```SUNDEATH``` Dies in full sunlight.
- ```SWARMS``` Groups together and form loose packs.
- ```SWIMS``` Treats water as 50 movement point terrain.
- ```VENOM``` Attack may poison the player.
- ```VERMIN``` Obsolete flag for inconsequential monsters, now prevents loading.
- ```WARM``` Warm blooded.
- ```WEBWALK``` Doesn't destroy webs.
- ```WOOL``` May produce wool when butchered.

### Monster defense attacks
- ```NONE``` No special attack-back
- ```ACIDSPLASH``` Splash acid on the attacker
- ```ZAPBACK``` Shock attacker on hit

### Special attacks
Some special attacks are also valid use actions for tools and weapons.

- ```NONE``` No special attack.
- ```ACID``` Spit acid.
- ```ANTQUEEN``` Hatches/grows: `egg > ant > soldier`.
- ```BMG_TUR``` Barrett .50BMG rifle fires.
- ```BOOMER``` Spit bile.
- ```BRANDISH``` Brandish a knife at the player.
- ```BREATHE``` Spawns a `breather`
- ```CHICKENBOT``` Robot can attack with tazer, M4, or MGL depending on distance.
- ```COPBOT``` Cop-bot alerts and then tazes the player.
- ```DERMATIK``` Attempts to lay dermatik eggs in the player.
- ```DERMATIK_GROWTH``` Dermatik larva grows into an adult.
- ```DISAPPEAR``` Hallucination disappears.
- ```DOGTHING``` The dog _thing_ spawns into a tentacle dog.
- ```FEAR_PARALYZE``` Paralyze the player with fear.
- ```FLAMETHROWER``` Shoots a stream of fire.
- ```FLESH_GOLEM``` Attack the player with claw, and inflict disease `downed` if the attack connects.
- ```FORMBLOB``` Spawns blobs?
- ```FRAG_TUR``` MGL fires frag rounds.
- ```FUNGUS``` Releases fungal spores and attempts to infect the player.
- ```FUNGUS_GROWTH``` Grows a young fungaloid into an adult.
- ```FUNGUS_SPROUT``` Grows a fungal wall.
- ```GENERATOR``` Regenerates health.
- ```GENE_STING``` Shoot a dart at the player that causes a mutation if it connects.
- ```GROWPLANTS``` Spawns underbrush, or promotes it to `> young tree > tree`.
- ```GROW_VINE``` Grows creeper vines.
- ```HOWL``` "an ear-piercing howl!"
- ```LASER``` Laser turret fires.
- ```MULTI_ROBOT``` Robot can attack with tazer, flamethrower, M4, MGL, or 120mm cannon depending on distance.
- ```PARA_STING``` Shoot a paralyzing dart at the player.
- ```PARROT``` Parrots the speech defined in `speech.json`, picks one of the lines randomly. "speaker" points to a monster id.
- ```PHOTOGRAPH``` Photograph the player. Causes a robot attack?
- ```PLANT``` Fungal spores take seed and grow into a fungaloid.
- ```PULL_METAL_WEAPON``` Pull weapon that's made of iron or steel from the player's hand.
- ```RATKING``` Inflicts disease `rat`
- ```RATTLE``` "a sibilant rattling sound!"
- ```RESURRECT``` Revives the dead--again.
- ```RIFLE_TUR``` Rifle turret fires.
- ```SCIENCE``` Various science/technology related attacks (e.g. manhacks, radioactive beams, etc.)
- ```SHOCKSTORM``` Shoots bolts of lightning.
- ```SHRIEK``` "a terrible shriek!"
- ```SMG``` SMG turret fires.
- ```SMOKECLOUD``` Produces a cloud of smoke.
- ```SPIT_SAP``` Spit sap.
- ```STARE``` Stare at the player and inflict teleglow.
- ```TAZER``` Shock the player.
- ```TENTACLE``` Lashes a tentacle at the player.
- ```TRIFFID_GROWTH``` Young triffid grows into an adult.
- ```TRIFFID_HEARTBEAT``` Grows and crumbles root walls around the player, and spawns more monsters.
- ```UPGRADE``` Upgrades a regular zombie into a special zombie.
- ```VINE``` Attacks with vine.
- ```VORTEX``` Forms a vortex/tornado that causes damage and throws creatures around.

### Anger, Fear & Placation Triggers

- ```NULL``` Source use only?
- ```FIRE``` There's a fire nearby.
- ```FRIEND_ATTACKED``` A monster of the same type was attacked.
- ```FRIEND_DIED``` A monster of the same type died.
- ```HURT``` The monster is hurt.
- ```MEAT``` Meat or a corpse is nearby.
- ```PLAYER_CLOSE``` The player gets within a few tiles distance.
- ```PLAYER_WEAK``` The player is hurt.
- ```STALK``` Increases when following the player.
- ```SOUND``` Heard a sound.

## Monster Groups

### Conditions
Limit when monsters can spawn.

#### Seasons
Multiple season conditions will be combined together so that any of those conditions become valid time of year spawn times.

- ```AUTUMN```
- ```SPRING```
- ```SUMMER```
- ```WINTER```

#### Time of day
Multiple time of day conditions will be combined together so that any of those conditions become valid time of day spawn times.

- ```DAWN```
- ```DAY```
- ```DUSK```
- ```NIGHT```

## Mutations

### Categories
These branches are also the valid entries for the categories of `dreams` in `dreams.json`

- ```MUTCAT_ALPHA``` "You feel...better. Somehow."
- ```MUTCAT_BEAST``` "Your heart races and you see blood for a moment."
- ```MUTCAT_BIRD``` "Your body lightens and you long for the sky."
- ```MUTCAT_CATTLE``` "Your mind and body slow down. You feel peaceful."
- ```MUTCAT_CEPHALOPOD``` "Your mind is overcome by images of eldritch horrors...and then they pass."
- ```MUTCAT_CHIMERA``` "You need to roar, bask, bite, and flap. NOW."
- ```MUTCAT_ELFA``` "Nature is becoming one with you..."
- ```MUTCAT_FISH``` "You are overcome by an overwhelming longing for the ocean."
- ```MUTCAT_INSECT``` "You hear buzzing, and feel your body harden."
- ```MUTCAT_LIZARD``` "For a heartbeat, your body cools down."
- ```MUTCAT_MEDICAL``` "Your can feel the blood rushing through your veins and a strange, medicated feeling washes over your senses."
- ```MUTCAT_PLANT``` "You feel much closer to nature."
- ```MUTCAT_RAPTOR``` "Mmm...sweet bloody flavor...tastes like victory."
- ```MUTCAT_RAT``` "You feel a momentary nausea."
- ```MUTCAT_SLIME``` "Your body loses all rigidity for a moment."
- ```MUTCAT_SPIDER``` "You feel insidious."
- ```MUTCAT_TROGLOBITE``` "You yearn for a cool, dark place to hide."

## Vehicle Parts

### Fuel types

- ```NULL``` None
- ```battery``` Electrifying.
- ```diesel``` Refined dino.
- ```gasoline``` Refined dino.
- ```plasma``` Superheated.
- ```plutonium``` 1.21 Gigawatts!
- ```water``` Clean.

### Flags

- ```ADVANCED_PLANTER``` This planter doesn't spill seeds and avoids damaging itself on non-diggable surfaces.
- ```AISLE``` Player can move over this part with less speed penalty than normal.
- ```AISLE_LIGHT```
- ```ALTERNATOR``` Recharges batteries installed on the vehicle.
- ```ANCHOR_POINT``` Allows secure seatbelt attachment.
- ```ARMOR``` Protects the other vehicle parts it's installed over during collisions.
- ```ATOMIC_LIGHT```
- ```BATTERY_MOUNT```
- ```BED``` A bed where the player can sleep.
- ```BEEPER``` Generates noise when the vehicle moves backward.
- ```BELTABLE``` Seatbelt can be attached to this part.
- ```BOARDABLE``` The player can safely move over or stand on this part while the vehicle is moving.
- ```CAMERA```
- ```CAMERA_CONTROL```
- ```CARGO``` Cargo holding area.
- ```CHEMLAB``` Acts as a chemistry set for crafting.
- ```CHIMES``` Generates continuous noise when used.
- ```CIRCLE_LIGHT``` Projects a circular radius of light when turned on.
- ```CONE_LIGHT``` Projects a cone of light when turned on.
- ```CONTROLS``` Can be used to control the vehicle.
- ```COVERED``` Prevents items in cargo parts from emitting any light.
- ```CRAFTRIG``` Acts as a dehydrator, vacuum sealer and reloading press for crafting purposes. Potentially to include additional tools in the future.
- ```CTRL_ELECTRONIC``` Controls electrical and electronic systems of the vehicle.
- ```CURTAIN``` Can be installed over a part flagged with ```WINDOW```, and functions the same as blinds found on windows in buildings.
- ```DIFFICULTY_REMOVE```
- ```DOME_LIGHT```
- ```DOOR_MOTOR```
- ```ENGINE``` Is an engine and contributes towards vehicle mechanical power.
- ```EVENTURN``` Only on during even turns.
- ```EXTRA_DRAG``` tells the vehicle that the part exerts engine power reduction.
- ```FAUCET```
- ```FOLDABLE```
- ```FORGE``` Acts as a forge for crafting.
- ```FRIDGE``` Can refrigerate items.
- ```FUEL_TANK``` Storage device for a fuel type.
- ```FUNNEL```
- ```HORN``` Generates noise when used.
- ```INITIAL_PART``` When starting a new vehicle via the construction menu, this vehicle part will be the initial part of the vehicle (if the used item matches the item required for this part). The items of parts with this flag are automatically added as component to the vehicle start construction.
- ```INTERNAL``` Must be mounted inside a cargo area.
- ```KITCHEN``` Acts as a kitchen unit and heat source for crafting.
- ```MUFFLER``` Muffles the noise a vehicle makes while running.
- ```MULTISQUARE``` Causes this part and any adjacent parts with the same ID to act as a singular part.
- ```MUSCLE_ARMS``` Power of the engine with such flag depends on player's strength (it's less effective than ```MUSCLE_LEGS```).
- ```MUSCLE_LEGS``` Power of the engine with such flag depends on player's strength.
- ```NAILABLE``` Attached with nails
- ```NEEDS_BATTERY_MOUNT```
- ```NOINSTALL``` Cannot be installed.
- ```NO_JACK```
- ```OBSTACLE``` Cannot walk through part, unless the part is also ```OPENABLE```.
- ```ODDTURN``` Only on during odd turns.
- ```ON_CONTROLS```
- ```OPAQUE``` Cannot be seen through.
- ```OPENABLE``` Can be opened or closed.
- ```OPENCLOSE_INSIDE```  Can be opened or closed, but only from inside the vehicle.
- ```OVER``` Can be mounted over other parts.
- ```PLANTER``` Plants seeds into tilled dirt, spilling them when the terrain underneath is unsuitable. It is damaged by running it over non-```DIGGABLE``` surfaces.
- ```PLOW``` Tills the soil underneath the part while active. Takes damage from unsuitable terrain at a level proportional to the speed of the vehicle.
- ```POWER_TRANSFER``` Transmits power to and from an attached thingy (probably a vehicle).
- ```PROTRUSION``` Part sticks out so no other parts can be installed over it.
- ```REACTOR```
- ```REAPER``` Cuts down mature crops, depositing them on the square.
- ```RECHARGE``` Recharge items with the same flag. ( Currently only the rechargeable battery mod. )
- ```REMOTE_CONTROLS```
- ```ROOF``` Covers a section of the vehicle. Areas of the vehicle that have a roof and roofs on surrounding sections, are considered inside. Otherwise they're outside.
- ```SCOOP``` Pulls items from underneath the vehicle to the cargo space of the part. Also mops up liquids.
- ```SEAT``` A seat where the player can sit or sleep.
- ```SEATBELT``` Helps prevent the player from being ejected from the vehicle during an accident.
- ```SECURITY```
- ```SHARP``` Striking a monster with this part does cutting damage instead of bashing damage, and prevents stunning the monster.
- ```SOLAR_PANEL``` Recharges vehicle batteries when exposed to sunlight. Has a 1 in 4 chance of being broken on car generation.
- ```STABLE``` Similar to `WHEEL`, but if the vehicle is only a 1x1 section, this single wheel counts as enough wheels.
- ```STEERABLE``` This wheel is steerable.
- ```STEREO```
- ```TOOL_NONE``` Can be removed/installed without any tools
- ```TOOL_SCREWDRIVER``` Attached with screws, can be removed/installed with a screwdriver
- ```TOOL_WRENCH``` Attached with bolts, can be removed/installed with a wrench
- ```TRACK``` Allows the vehicle installed on, to be marked and tracked on map.
- ```TURRET``` Is a weapon turret.
- ```UNMOUNT_ON_DAMAGE``` Part breaks off the vehicle when destroyed by damage.
- ```UNMOUNT_ON_MOVE``` Dismount this part when the vehicle moves. Doesn't drop the part, unless you give it special handling.
- ```VARIABLE_SIZE``` Has 'bigness' for power, wheel radius, etc.
- ```VISION```
- ```WELDRIG``` Acts as a welder for crafting.
- ```WHEEL``` Counts as a wheel in wheel calculations.
- ```WINDOW``` Can see through this part and can install curtains over it.

## Ammo

### Ammo type
These are handled through ammo_types.json.  You can tag a weapon with these to have it chamber existing ammo,
or make your own ammo there.  The first column in this list is the tag's "id", the internal identifier DDA uses
to track the tag, and the second is a brief description of the ammo tagged.  Use the id to search for ammo
listings, as ids are constant throughout DDA's code.  Happy chambering!  :-)

- ```22``` .22LR (and relatives)
- ```223``` .223 Remington (and 5.56 NATO)
- ```300``` .300 WinMag
- ```3006``` 30.06
- ```308``` .308 Winchester (and relatives)
- ```32``` .32 ACP
- ```36paper``` .36 cap & ball
- ```38``` .38 Special
- ```40``` 10mm
- ```44``` .44 Magnum
- ```44paper``` .44 cap & ball
- ```45``` .45 ACP (and relatives)
- ```454``` .454 Casull
- ```46``` 46mm
- ```5x50``` 5x50 Dart
- ```50``` .50 BMG
- ```500``` .500 Magnum
- ```57``` 57mm
- ```700nx``` .700 Nitro Express
- ```762x25``` 7.62x25mm
- ```762``` 7.62x39mm
- ```762R``` 7.62x54mm
- ```8x40mm``` 8mm Caseless
- ```9mm``` 9mm Luger (and relatives)
- ```12mm``` 12mm
- ```20x66mm``` 20x66mm Shot (and relatives)
- ```40mm``` 40mm Grenade
- ```66mm``` 66mm HEAT
- ```84x246mm``` 84x246mm HE
- ```120mm``` 120mm HEAT
- ```ammo_flintlock``` Flintlock ammo
- ```ampoule``` Ampoule
- ```arrow``` Arrow
- ```battery``` Battery
- ```BB``` BB
- ```blunderbuss``` Blunderbuss
- ```bolt``` Bolt
- ```charcoal``` Charcoal
- ```components``` Components
- ```dart``` Dart
- ```diesel``` Diesel
- ```fish_bait``` Fish bait
- ```fishspear``` Speargun spear
- ```fusion``` Laser Pack
- ```gasoline``` Gasoline
- ```homebrew_rocket``` homebrew rocket
- ```lamp_oil``` Lamp oil
- ```laser_capacitor``` Charge
- ```m235``` M235 TPA (66mm Incendiary Rocket)
- ```metal_rail``` Rebar Rail
- ```mininuke_mod``` Mininuke
- ```money``` Cents
- ```muscle``` Muscle
- ```nail``` Nail
- ```pebble``` Pebble
- ```plasma``` Plasma
- ```plutonium``` Plutonium Cell
- ```rebreather_filter``` Rebreather filter
- ```RPG-7``` RPG-7
- ```signal_flare``` Signal Flare
- ```shot``` Shotshell
- ```tape``` Duct tape
- ```thread``` Thread
- ```thrown``` Thrown
- ```unfinished_char``` Semi-charred fuel
- ```UPS``` UPS charges
- ```water``` Water

### Effects

- ```ACIDBOMB``` Leaves a pool of acid on detonation.
- ```ACID_DROP``` Creates a tiny field of weak acid.
- ```BEANBAG``` Stuns the target.
- ```BLINDS_EYES``` Blinds the target if it hits the head (ranged projectiles can't actually hit the eyes at the moment).
- ```BOUNCE``` Inflicts target with `bounced` effect and rebounds to a nearby target without this effect.
- ```COOKOFF``` Explodes when lit on fire.
- ```CUSTOM_EXPLOSION``` Explosion as specified in ```"explosion"``` field of used ammo. See JSON_INFO.md
- ```DRAW_AS_LINE``` Doesn't go through regular bullet animation, instead draws a line and the bullet on its end for one frame.
- ```EXPLOSIVE``` Explodes without any shrapnel.
- ```EXPLOSIVE_BIG``` Large explosion without any shrapnel.
- ```EXPLOSIVE_HUGE``` Huge explosion without any shrapnel.
- ```FLAME``` Very small explosion that lights fires.
- ```FLARE``` Lights the target on fire.
- ```FLASHBANG``` Blinds and deafens nearby targets.
- ```FRAG``` Small explosion that spreads shrapnel.
- ```INCENDIARY``` Lights target on fire.
- ```LARGE_BEANBAG``` Heavily stuns the target.
- ```LASER``` Creates a trail of laser (the field type)
- ```LIGHTNING``` Creates a trail of lightning.
- ```MININUKE_MOD``` Small thermo-nuclear detonation that leaves behind radioactive fallout.
- ```MUZZLE_SMOKE``` Generate a small cloud of smoke at the source.
- ```NAPALM``` Explosion that spreads fire.
- ```NOGIB``` Prevents overkill damage on the target (target won't explode into gibs, see also the monster flag NO_GIBS).
- ```NO_EMBED``` When an item would be spawned from the projectile, it will always be spawned on the ground rather than in monster's inventory. Implied for active thrown items. Doesn't do anything on projectiles that do not drop items.
- ```NO_ITEM_DAMAGE``` Will not damage items on the map even when it otherwise would try to.
- ```NEVER_MISFIRES``` Firing ammo without this flag may trigger a misfiring, this is independent of the weapon flags.
- ```PLASMA``` Creates a trail of superheated plasma.
- ```RECOVER_[X]``` Has a (X-1/X) chance to create a single charge of the used ammo at the point of impact.
- ```RECYCLED``` (For handmade ammo) causes the gun to misfire sometimes, this independent of the weapon flags.
- ```SHOT``` Multiple smaller pellets; less effective against armor but increases chance to hit and no point-blank penalty
- ```SMOKE``` Generates a cloud of smoke at the target.
- ```SMOKE_BIG``` Generates a large cloud of smoke at the target.
- ```STREAM``` Leaves a trail of fire fields.
- ```STREAM_BIG``` Leaves a trail of intense fire fields.
- ```TEARGAS``` Generates a cloud of teargas.
- ```TRAIL``` Creates a trail of smoke.
- ```WIDE``` Prevents `HARDTOSHOOT` monster flag from having any effect. Implied by ```SHOT``` or liquid ammo.

## Techniques
Techniques may be used by tools, armors, weapons and anything else that can be wielded.

- see contents of `data/json/techniques.json`
- techniques are also used with martial arts styles, see `data/json/martialarts.json`

## Armor

### Covers

- ```ARMS``` ... same ```ARM_L``` and ```ARM_R```
- ```ARM_L```
- ```ARM_R```
- ```EYES```
- ```FEET``` ... same ```FOOT_L``` and ```FOOT_R```
- ```FOOT_L```
- ```FOOT_R```
- ```HANDS``` ... same ```HAND_L``` and ```HAND_R```
- ```HAND_L```
- ```HAND_R```
- ```HEAD```
- ```LEGS``` ... same ```LEG_L``` and ```LEG_R```
- ```LEG_L```
- ```LEG_R```
- ```MOUTH```
- ```TORSO```

### Flags
Some armor flags, such as `WATCH` and `ALARMCLOCK` are compatible with other item types. Experiment to find which flags work elsewhere.

- ```ALARMCLOCK``` Has an alarm-clock feature.
- ```ALLOWS_NATURAL_ATTACKS``` Doesn't prevent any natural attacks or similar benefits from mutations, fingertip razors, etc., like most items covering the relevent body part would.
- ```BAROMETER``` This gear is equipped with an accurate barometer (which is used to measure atmospheric pressure).
- ```BELTED``` Layer for backpacks and things worn over outerwear.
- ```BLIND``` Blinds the wearer while worn, and provides nominal protection v. flashbang flashes.
- ```BLOCK_WHILE_WORN``` Allows worn armor or shields to be used for blocking attacks.
- ```COLLAR``` This piece of clothing has a wide collar that can keep your mouth warm.
- ```DEAF``` Makes the player deaf.
- ```ELECTRIC_IMMUNE``` This gear completely protects you from electric discharges.
- ```FANCY``` Wearing this clothing gives a morale bonus if the player has the `Stylish` trait.
- ```FILTHY``` Wearing this clothes gives a morale penalty and prevents wearing if the player has the `Squeamish` trait.
- ```FLOTATION``` Prevents the player from drowning in deep water. Also prevents diving underwater.
- ```FRAGILE``` This gear is less resistant to damage than normal.
- ```FURRED``` This piece of clothing has a fur lining sewn into it to increase its overall warmth.
- ```HOOD``` Allow this clothing to conditionally cover the head, for additional warmth or water protection., if the player's head isn't encumbered
- ```HYGROMETER``` This gear is equipped with an accurate hygrometer (which is used to measure humidity).
- ```KEVLAR_PADDED``` This gear has kevlar inserted into strategic locations to increase protection without increasing encumbrance.
- ```LEATHER PADDED``` This gear has certain parts padded with leather to increase protection without increasing encumbrance.
- ```NO_QUICKDRAW``` Don't offer to draw items from this holster when the fire key is pressed whilst the players hands are empty
- ```OUTER```  Outer garment layer.
- ```OVERSIZE``` Can always be worn no matter encumbrance/mutations/bionics/etc., but prevents any other clothing being worn over this.
- ```POCKETS``` Increases warmth for hands if the player's hands are cold and the player is wielding nothing.
- ```RAD_PROOF``` This piece of clothing completely protects you from radiation.
- ```RAD_RESIST``` This piece of clothing partially protects you from radiation.
- ```RAINPROOF``` Prevents the covered body-part(s) from getting wet in the rain.
- ```RESTRICT_HANDS``` Prevents the player from wielding a weapon two-handed, forcing one-handed use if the weapon permits it.
- ```SKINTIGHT``` Undergarment layer.
- ```STURDY``` This clothing is a lot more resistant to damage than normal.
- ```SUN_GLASSES``` Prevents glaring when in sunlight.
- ```SUPER_FANCY``` Gives an additional moral bonus over `FANCY` if the player has the `Stylish` trait.
- ```SWIM_GOGGLES``` Allows you to see much further under water.
- ```THERMOMETER``` This gear is equipped with an accurate thermometer (which is used to measure temperature).
- ```VARSIZE``` Can be made to fit via tailoring.
- ```WAIST``` Layer for belts other things worn on the waist.
- ```WATCH``` Acts as a watch and allows the player to see actual time.
- ```WATER_FRIENDLY``` Prevents the item from making the body part count as unfriendly to water and thus causing negative morale from being wet.
- ```WATERPROOF``` Prevents the covered body-part(s) from getting wet in any circumstance.
- ```WOOLED```This piece of clothing has a wool lining sewn into it to increase its overall warmth.

## Comestibles

### Comestible type

- ```DRINK```
- ```FOOD```
- ```MED```

### Addiction type

- ```alcohol```
- ```amphetamine```
- ```caffeine```
- ```cocaine```
- ```crack```
- ```nicotine```
- ```opiate```
- ```sleeping pill```

### Use action

- ```NONE``` "You can't do anything of interest with your [x]."
- ```ALCOHOL``` Increases drunkenness. Adds disease `drunk`.
- ```ALCOHOL_STRONG``` Greatly increases drunkenness. Adds disease `drunk`.
- ```ALCOHOL_WEAK``` Slightly increases drunkenness. Adds disease `drunk`
- ```ANTIBIOTIC``` Helps fight infections. Removes disease `infected` and adds disease `recover`.
- ```ATOMIC_CAFF``` Greatly reduces fatigue and increases radiation dosage.
- ```BANDAGE``` Stop bleeding.
- ```BLECH``` Causes vomiting.
- ```CAFF``` Reduces fatigue.
- ```CATFOOD``` Makes a cat friendly.
- ```CHEW``` Displays message "You chew your %s", but otherwise does nothing.
- ```CIG``` Alleviates nicotine cravings. Adds disease `cig`.
- ```COKE``` Decreases hunger. Adds disease `high`.
- ```CRACK``` Decreases hunger. Adds disease `high`.
- ```DISINFECTANT``` Prevents infections.
- ```DOGFOOD``` Makes a dog friendly.
- ```FIRSTAID``` Heal.
- ```FLUMED``` Adds disease `took_flumed`.
- ```FLUSLEEP``` Adds disease `took_flumed` and increases fatigue.
- ```FUNGICIDE``` Kills fungus and spores. Removes diseases `fungus` and `spores`.
- ```SEWAGE``` Causes vomiting and a chance to mutate.
- ```HALLU``` Adds disease `hallu`.
- ```HONEYCOMB``` Spawns wax.
- ```INHALER``` Removes disease `asthma`.
- ```IODINE``` Adds disease `iodine`.
- ```MARLOSS``` "As you eat the berry, you have a near-religious experience, feeling at one with your surroundings..."
- ```METH``` Adds disease `meth`
- ```MUTAGEN``` Causes mutation.
- ```PKILL``` Reduces pain. Adds disease `pkill[n]` where `[n]` is the level of flag `PKILL_[n]` used on this comestible.
- ```PLANTBLECH``` Causes vomiting if player does not contain plant mutations
- ```POISON``` Adds diseases `poison` and `foodpoison`.
- ```PROZAC``` Adds disease `took_prozac` if not currently present, otherwise acts as a minor stimulant.
- ```PURIFIER``` Removes negative mutations.
- ```ROYAL_JELLY``` Alleviates many negative conditions and diseases.
- ```SLEEP``` Greatly increases fatigue.
- ```THORAZINE``` Removes diseases `hallu`, `visuals`, `high`. Additionally removes disease `formication` if disease `dermatik` isn't also present. Has a chance of a negative reaction which increases fatigue.
- ```VACCINE``` Greatly increases health.
- ```VITAMINS``` Increases healthiness (not to be confused with HP)
- ```WEED``` Makes you roll with Cheech & Chong. Adds disease `weed_high`.
- ```XANAX``` Alleviates anxiety. Adds disease `took_xanax`.

### Flags

- ```EATEN_HOT``` Morale bonus for eating hot.
- ```EATEN_COLD``` Morale bonus for eating cold.
- ```FERTILIZER``` Works as fertilizer for farming.
- ```FIRE_DRILL``` Item will start fires in the primitive way.
- ```HIDDEN_POISON``` ... Food is poisonous, visible only with a certain survival skill level.
- ```HIDDEN_HALLU``` ... Food causes hallucinations, visible only with a certain survival skill level.
- ```LENS``` Lens items can make fires via focusing light rays.
- ```MUTAGEN_ALPHA``` Causes mutation in the alpha branch.
- ```MUTAGEN_BEAST``` Causes mutation in the beast branch.
- ```MUTAGEN_BIRD``` Causes mutation in the bird branch.
- ```MUTAGEN_CATTLE``` Causes mutation in the cattle branch.
- ```MUTAGEN_CEPHALOPOD``` Causes mutation in the cephalopod branch.
- ```MUTAGEN_CHIMERA``` Causes mutation in the chimera branch.
- ```MUTAGEN_ELFA``` Causes mutation in the elfa branch.
- ```MUTAGEN_FELINE``` Causes mutation in the feline (cat) branch.
- ```MUTAGEN_FISH``` Causes mutation in the fish branch.
- ```MUTAGEN_INSECT``` Causes mutation in the insect branch.
- ```MUTAGEN_LIZARD``` Causes mutation in the lizard branch.
- ```MUTAGEN_LUPINE``` Causes mutation in the lupine (wolf) branch.
- ```MUTAGEN_MEDICAL``` Causes mutation in the medical branch.
- ```MUTAGEN_PLANT``` Causes mutation in the plant branch.
- ```MUTAGEN_RAPTOR``` Causes mutation in the raptor branch.
- ```MUTAGEN_RAT``` Causes mutation in the rat branch.
- ```MUTAGEN_SLIME``` Causes mutation in the slime branch.
- ```MUTAGEN_SPIDER``` Causes mutation in the spider branch.
- ```MUTAGEN_STRONG``` Chance of mutating several times.
- ```MUTAGEN_TROGLOBITE``` Causes mutation in the troglobite branch.
- ```MUTAGEN_URSINE``` Causes mutation in the ursine (bear) branch.
- ```MUTAGEN_WEAK``` Causes generic mutation (with less chance to mutate than `MUTAGEN_STRONG`).
- ```PKILL_1``` Minor painkiller.
- ```PKILL_2``` Moderate painkiller.
- ```PKILL_3``` Heavy painkiller.
- ```PKILL_4``` "You shoot up."
- ```PKILL_L``` Slow-release painkiller.
- ```USE_EAT_VERB``` "You drink your %s." or "You eat your %s."
- ```USE_ON_NPC``` Can be used on NPCs (not necessarily by them).
- ```ZOOM``` Zoom items can increase your overmap sight range.

## Melee

### Flags

- ```ALWAYS_TWOHAND``` Item is always wielded with two hands. Without this, the items volume and weight are used to calculate this.
- ```BAYONET``` If the item is attached to a gun (as gunmod), the gun will use the cutting damage from the mod instead of its own.
- ```CHOP``` Does cutting damage, with a high chance of getting stuck.
- ```MESSY``` Resistant to getting stuck in a monster. Potentially cause more gore in the future?
- ```NON_STUCK``` Resistant to getting stuck in a monster; not as large of an effect as `MESSY`.
- ```NO_RELOAD``` Item can never be reloaded (even if has a valid ammo type).
- ```NO_UNWIELD``` Cannot unwield this item.
- ```QUIVER_n``` Item can hold n arrows (will parse number as integer)
- ```REACH_ATTACK``` Allows to perform reach attack.
- ```SLICE``` Deals cutting damage, with a low chance of getting stuck.
- ```SHEATH_KNIFE``` Item can be sheathed in a knife sheath, it applicable to small/medium knives (with volume not bigger than 2)
- ```SHEATH_SWORD``` Item can be sheathed in a sword scabbard
- ```SPEAR``` Deals stabbing damage, with a moderate chance of getting stuck. The `SPEAR` flag is synonymous with the `STAB` flag.
- ```STAB``` Deals stabbing damage, with a moderate chance of getting stuck. The `STAB` flag is synonymous with the `SPEAR` flag.
- ```UNARMED_WEAPON``` Wielding this item still counts as unarmed combat.
- ```WHIP``` Has a chance of disarming the opponent.

## Guns

- ```BACKBLAST``` Causes a small explosion behind the person firing the weapon. Currently not implemented?
- ```CHARGE``` Has to be charged to fire. Higher charges do more damage.
- ```COLLAPSIBLE_STOCK``` Reduces weapon volume proportional to the base size of the gun excluding any mods (see also SLOW_WIELD).
- ```FIRE_50``` Uses 50 shots per firing.
- ```FIRE_100``` Uses 100 shots per firing.
- ```FIRE_TWOHAND``` Gun can only be fired if player has two free hands.
- ```IRREMOVABLE``` Makes so that the gunmod cannot be removed.
- ```MOUNTED_GUN``` Gun can only be used on terrain / furniture with the "MOUNTABLE" flag.
- ```NEVER_JAMS``` Never malfunctions.
- ```NO_BOOM``` Cancels the ammo effect "FLAME".
- ```NO_UNLOAD``` Cannot be unloaded.
- ```PRIMITIVE_RANGED_WEAPON``` Allows using non-gunsmith tools to repair it (but not reinforce).
- ```RAPIDFIRE``` Increases rate of fire by 50% for AUTO firing mode
- ```RELOAD_AND_SHOOT``` Firing automatically reloads and then shoots.
- ```RELOAD_EJECT``` Ejects shell from gun on reload instead of when fired.
- ```RELOAD_ONE``` Only reloads one round at a time.
- ```STR_DRAW``` Range with this weapon is reduced unless character has at least twice the required minimum strength
- ```STR_RELOAD``` Reload speed is affected by strength.
- ```UNDERWATER_GUN``` Gun is optimized for usage underwater, does perform badly outside of water.
- ```WATERPROOF_GUN``` Gun does not rust and can be used underwater.

### Firing modes
- ```MELEE``` Melee attack using properties of the gun or auxiliary gunmod
- ```NPC_AVOID``` NPC's will not attempt to use this mode
- ```SIMULTANEOUS``` All rounds fired concurrently (not sequentially) with recoil added only once (at the end)

## Magazines

- ```MAG_BULKY``` Can be stashed in an appropriate oversize ammo pouch (intended for bulky or awkwardly shaped magazines)
- ```MAG_COMPACT``` Can be stashed in an appropriate ammo pouch (intended for compact magazines)
- ```MAG_DESTROY``` Magazine is destroyed when the last round is consumed (intended for ammo belts). Has precedence over MAG_EJECT.
- ```MAG_EJECT``` Magazine is ejected from the gun/tool when the last round is consumed

## Tools

### Flags
Melee flags are fully compatible with tool flags, and vice versa.

- ```ACT_ON_RANGED_HIT```  The item should activate when thrown or fired, then immediately get processed if it spawns on the ground.
- ```BELT_CLIP``` The item can be clipped or hooked on to a belt loop of the appropriate size (belt loops are limited by their max_volume and max_weight properties)
- ```BOMB``` It can be a remote controlled bomb.
- ```CABLE_SPOOL``` This item is a cable spool and must be processed as such. It has an internal "state" variable which may be in the states "attach_first" or "pay_out_cable" -- in the latter case, set its charges to `max_charges - dist(here, point(vars["source_x"], vars["source_y"]))`. If this results in 0 or a negative number, set its state back to "attach_first".
- ```CHARGEDIM``` If illuminated, light intensity fades with charge, starting at 20% charge left.
- ```FIRE``` Counts as a fire for crafting purposes.
- ```FISH_GOOD``` When used for fishing, it's a good tool (requires that the matching use_action has been set).
- ```FISH_POOR``` When used for fishing, it's a poor tool (requires that the matching use_action has been set).
- ```HAS_RECIPE``` Used by the E-Ink tablet to indicates it's currently showing a recipe.
- ```LIGHT_[X]``` Illuminates the area with light intensity `[X]` where `[X]` is an intensity value. (e.x. `LIGHT_4` or `LIGHT_100`).
- ```MC_MOBILE```, ```MC_RANDOM_STUFF```, ```MC_SCIENCE_STUFF```, ```MC_USED```, ```MC_HAS_DATA``` Memory card related flags, see `iuse.cpp`
- ```NO_DROP``` An item with this flag should never actually be dropped. Used internally to signal that an item was created, but that it is unwanted. Needless to say, don't use this in an item definition.
- ```NO_UNLOAD``` Cannot be unloaded.
- ```RADIOCARITEM``` Item can be put into a remote controlled car.
- ```RADIOSIGNAL_1``` Activated per radios signal 1.
- ```RADIOSIGNAL_2``` Activated per radios signal 2.
- ```RADIOSIGNAL_3``` Activated per radios signal 3.
- ```RADIO_ACTIVATION``` It is activated by a remote control (also requires RADIOSIGNAL*).
- ```RADIO_CONTAINER``` It's a container of something that is radio controlled.
- ```RADIO_MOD``` The item has been made into a radio-activated item.
- ```RADIO_MODABLE``` Indicates the item can be made into a radio-activated item.
- ```RECHARGE``` Gain charges when placed in a cargo area with a recharge station.
- ```USE_UPS``` Item is charges from an UPS / it uses the charges of an UPS instead of its own.
- ```WET``` Item is wet and will slowly dry off (e.g. towel).
- ```WRAP``` Unused?

### Flags that apply to items, not to item types.
Those flags are added by the game code to specific items (that specific welder, not *all* welders).

- ```ATOMIC_AMMO``` The tool has the atomic mod and runs on plutonium instead of normal batteries.
- ```COLD``` Item is cold (see EATEN_COLD).
- ```DOUBLE_AMMO``` The tool has the double battery mod and has its max_charges doubled.
- ```FIT``` Reduces encumbrance by one.
- ```HOT``` Item is hot (see EATEN_HOT).
- ```LITCIG``` Marks a lit smoking item (cigarette, joint etc.).
- ```REVIVE_SPECIAL``` ... Corpses revives when the player is nearby.
- ```USE_UPS``` The tool has the UPS mod and is charged from an UPS.
- ```WET``` Item is wet and will slowly dry off (e.g. towel).

## Books

- ```INSPIRATIONAL```` Reading this book grants bonus morale to characters with the SPIRITUAL trait.

### Use actions

- ```NONE``` Do nothing.
- ```ACIDBOMB``` Pull the pin on an acid bomb.
- ```ACIDBOMB_ACT``` Get rid of it or you'll end up like that guy in Robocop.
- ```adv_UPS_ON``` Turn on the advanced UPS.
- ```adv_UPS_OFF``` Turn off the advanced UPS.
- ```AIRHORN``` Sound the horn.
- ```ARROW_FLAMABLE``` Light your arrow and let fly.
- ```ATOMIC_BATTERY```
- ```BATTLETORCH``` Light the battle torch.
- ```BATTLETORCH_LIT``` Extinguish the battle torch.
- ```BELL``` Ring the bell.
- ```BOLTCUTTERS``` Use your town key to gain access anywhere.
- ```BULLET_PULLER``` Pull bullets; says it right on the package.
- ```C4``` Arm the C4.
- ```C4ARMED``` Just set it and forget it (get away from it though)!
- ```CABLE_ATTACH``` This item is a cable spool. Use it to try to attach to a vehicle.
- ```CANDLE``` Light the candle.
- ```CANDLE_LIT``` Extinguish the candle.
- ```CAN_GOO``` Release a little blob buddy.
- ```CAPTURE_MONSTER_ACT``` Capture and encapsulate a monster. The associated action is also used for releasing it.
- ```CARVER_OFF``` Turn the carver on.
- ```CARVER_ON``` Turn the carver off.
- ```CHAINSAW_OFF``` Turn the chainsaw on.
- ```CHAINSAW_ON``` Turn the chainsaw off.
- ```COMBATSAW_OFF``` Turn the combat-saw on.
- ```COMBATSAW_ON``` Turn the combat-saw off
- ```CROWBAR``` Pry open doors, windows, man-hole covers and many other things that need prying.
- ```DEJAR```
- ```DIG``` Dig a hole in the ground.
- ```DIRECTIONAL_ANTENNA``` Find the source of a signal with your radio.
- ```DOG_WHISTLE``` Dogs hate this thing; your dog seems pretty cool with it though.
- ```DOLLCHAT``` That creepy doll just keeps on talking.
- ```DYNAMITE``` Light a stick of dynamite.
- ```DYNAMITE_ACT``` Sister Sara still needs her mules.
- ```ELEC_CHAINSAW_OFF``` Turn the electric chainsaw on.
- ```ELEC_CHAINSAW_ON``` Turn the electric chainsaw off.
- ```EMPBOMB``` Pull the pin on an EMP grenade.
- ```EMPBOMB_ACT``` You may not be a robot, but you probably shouldn't keep holding it.
- ```EXTINGUISHER``` Put out fires.
- ```EXTRA_BATTERY``` Doubles the amount of charges a battery-powered item holds.
- ```FIRECRACKER``` Light a singular firecracker.
- ```FIRECRACKER_ACT``` The saddest Fourth of July.
- ```FIRECRACKER_PACK``` Light an entire packet of firecrackers.
- ```FIRECRACKER_PACK_ACT``` Keep the change you filthy animal.
- ```FIRESTARTER``` Light a fire with a lens, primitive tools or lighters.
- ```FISHING_BASIC``` Use a fishing rod
- ```FLASHBANG``` Pull the pin on a flashbang.
- ```FLASHBANG_ACT``` Hope it doesn't light any fires.
- ```GASBOMB``` Pull the pin on a teargas canister.
- ```GASBOMB_ACT``` Don't cry or pout, just get rid of it.
- ```GASOLINE_LANTERN_OFF``` Turns the lantern on.
- ```GASOLINE_LANTERN_ON``` Turns the lantern off.
- ```GEIGER``` Detect local radiation levels.
- ```GLOWSTICK``` Turn on the glowstick.
- ```GLOWSTICK_ACTIVE``` The glowstick fades and dies.
- ```GRANADE``` Pull the pin on Granade.
- ```GRANADE_ACT``` Assaults enemies with source code fixes?
- ```GRENADE``` Pull the pin on a grenade.
- ```GRENADE_ACT``` Throw it dummy!
- ```HACKSAW``` Cut metal into chunks.
- ```HAMMER``` Pry boards off of windows, doors and fences.
- ```HANDFLARE``` Light the flare.
- ```HANDFLARE_LIT``` The flare dies out.
- ```HEATPACK``` Activate the heatpack and get warm.
- ```HORN_BICYCLE``` Honk the horn.
- ```HOTPLATE``` Use the hotplate.
- ```JACKHAMMER``` Bust down walls and other constructions.
- ```JACQUESHAMMER``` Mr. Gorbachev, tear down this wall!
- ```JET_INJECTOR``` Inject some jet drugs right into your veins.
- ```KNIFE``` Cut things up.
- ```LAW``` Unpack the LAW for firing.
- ```LIGHT_OFF``` Turns the light on.
- ```LIGHT_ON``` Turns the light off.
- ```LIGHTSTRIP``` Activates the lightstrip.
- ```LIGHTSTRIP_ACTIVE``` The lightstrip fades and dies.
- ```LUMBER``` Cut logs into planks.
- ```MAKEMOUND``` Make a mound of dirt.
- ```MANHACK``` Activate a manhack.
- ```MATCHBOMB``` Light the matchbomb.
- ```MATCHBOMB_ACT``` This thing is so hokey that you might actually be safe just holding onto it.
- ```MILITARYMAP``` Learn of local military installations, and show roads.
- ```MININUKE``` Set the timer and run. Or hit with a hammer (not really).
- ```MININUKE_ACT``` If you move quick enough, you might survive long enough to see _The Day After_.
- ```MOLOTOV``` Light the Molotov cocktail.
- ```MOLOTOV_LIT``` Throw it, but don't drop it.
- ```MOP``` Mop up the mess.
- ```MP3``` Turn the mp3 player on.
- ```MP3_ON``` Turn the mp3 player off.
- ```NOISE_EMITTER_OFF``` Turn the noise emitter on.
- ```NOISE_EMITTER_ON``` Turn the noise emitter off.
- ```PDA``` Use your pda.
- ```PDA_FLASHLIGHT``` Use your pda as a flashlight.
- ```PHEROMONE``` Makes zombies love you.
- ```PICKAXE``` Does nothing but berate you for having it (I'm serious).
- ```PICKLOCK``` Attempt to pick the lock on doors.
- ```PIPEBOMB``` Light a pipebomb.
- ```PIPEBOMB_ACT``` Let's hope it doesn't fizzle out.
- ```PLACE_RANDOMLY``` This is very much like the flag in the manhack iuse, it prevents the item from querying the player as to where they want the monster unloaded to, and instead choses randomly.
- ```PORTABLE_GAME``` Play games.
- ```PORTAL``` Create portal traps.
- ```RADIO_OFF``` Turn the radio on.
- ```RADIO_ON``` Turn the radio off.
- ```RAD_BADGE``` Take the radiation badge out of its protective case to start measuring absorbed dosage.
- ```RAG``` Stop the bleeding.
- ```RESTAURANTMAP``` Learn of local eateries, and show roads.
- ```ROADMAP``` Learn of local common points-of-interest and show roads.
- ```SCISSORS``` Cut up clothing.
- ```SCRAMBLER``` Pull the pin on the scrambler grenade.
- ```SCRAMBLER_ACT``` I don't even know what this does, so you better get rid of it quick.
- ```SEED``` Asks if you are sure that you want to eat the seed. As it is better to plant seeds.
- ```SET_TRAP``` Set a trap.
- ```SEW``` Sew clothing.
- ```SHELTER``` Put up a full-blown shelter.
- ```SHOCKTONFA_OFF``` Turn the shocktonfa on.
- ```SHOCKTONFA_ON``` Turn the shocktonfa off.
- ```SIPHON``` Siphon liquids out of vehicle.
- ```SMOKEBOMB``` Pull the pin on a smoke bomb.
- ```SMOKEBOMB_ACT``` This may be a good way to hide as a smoker.
- ```SOLDER_WELD``` Solder or weld items, or cauterize wounds.
- ```SPRAY_CAN``` Graffiti the town.
- ```SURVIVORMAP``` Learn of local points-of-interest that can help you survive, and show roads.
- ```TAZER``` Shock someone or something.
- ```TELEPORT``` Teleport.
- ```TENT``` Pitch a tent.
- ```TORCH``` Light a torch.
- ```TORCH_LIT``` Extinguish the torch.
- ```TOURISTMAP``` Learn of local points-of-interest that a tourist would like to visit, and show roads.
- ```TOWEL``` Dry your character using the item as towel.
- ```TURRET``` Activate a turret.
- ```TURRET_LASER``` Activate a laser turret.
- ```TWO_WAY_RADIO``` Listen to, or talk to others over the radio.
- ```UNFOLD_BICYCLE``` Unfold the folding bicycle.
- ```UPS_OFF``` Turn on the UPS.
- ```UPS_ON``` Turn off the UPS.
- ```VACUTAINER``` Sucks the blood out of things like a robotic vampire.
- ```WASHCLOTHES``` Wash clothes with FILTHY flag.
- ```WATER_PURIFIER``` Purify water.

## Generic

### Flags

- ```DURABLE_MELEE``` ... Item is made to hit stuff and it does it well, so it's considered to be a lot tougher than other weapons made of the same materials.
- ```GAS_DISCOUNT``` ... Discount cards for the automated gas stations.
- ```LEAK_ALWAYS``` ... Leaks (may be combined with "RADIOACTIVE").
- ```LEAK_DAM``` ... Leaks when damaged (may be combined with "RADIOACTIVE").
- ```NO_PICKUP``` ... Character can not pickup anything while wielding this item (e.g. bionic claws).
<<<<<<< HEAD
- ```SLOW_WIELD``` ... Has an additional time penalty upon wielding. For melee weapons and guns this is offset by the relevant skill.
- ```REDUCED_WEIGHT``` ... Gunmod flag; reduces the item's base weight by 25%.
- ```REDUCED_BASHING``` ... Gunmod flag; reduces the item's bashing damage by 50%.
- ```PSEUDO``` ... Used internally to mark items that are referred to in the crafting inventory but are not actually items. They can be used as tools, but not as components. Implies "TRADER_AVOID".
- ```TRADER_AVOID``` ... NPCs will not start with this item. Use this for active items (e.g. flashlight (on)), dangerous items (e.g. active bomb), fake item or unusual items (e.g. unique quest item).
- ```DANGEROUS``` ... NPCs will not accept this item. Explosion iuse actor implies this flag. Implies "NPC_THROW_NOW".
- ```NPC_THROW_NOW``` ... NPCs will try to throw this item away, preferably at enemies. Implies "TRADER_AVOID" and "NPC_THROWN".
- ```NPC_ACTIVATE``` ... NPCs can activate this item as an alternative attack. Currently by throwing it right after activation. Implied by "BOMB".
- ```NPC_THROWN``` ... NPCs will throw this item (without activating it first) as an alternative attack.
- ```NPC_ALT_ATTACK``` ... Shouldn't be set directly. Implied by "NPC_ACTIVATE" and "NPC_THROWN".
=======
- ```NO_SALVAGE``` Item cannot be broken down through a salvage process. Best used when something should not be able to be broken down (i.e. base components like leather patches).
- ```PSEUDO``` ... Used internally to mark items that are referred to in the crafting inventory but are not actually items. They can be used as tools, but not as components.
- ```RADIOACTIVE``` ... Is radioactive (can be used with LEAK_*).
- ```RAIN_PROTECT``` ... Protects from sunlight and from rain, when wielded.
- ```REDUCED_BASHING``` ... Gunmod flag; reduces the item's bashing damage by 50%.
- ```REDUCED_WEIGHT``` ... Gunmod flag; reduces the item's base weight by 25%.
- ```SLOW_WIELD``` ... Has an additional time penalty upon wielding. For melee weapons and guns this is offset by the relevant skill.
- ```TRADER_AVOID``` ... NPCs will not start with this item. Use this for active items (e.g. flashlight (on)), dangerous items (e.g. active bomb), fake item or unusual items (e.g. unique quest item).
- ```UNBREAKABLE_MELEE``` ... Does never get damaged when used as melee weapon.
- ```UNRECOVERABLE``` Cannot be recovered from a disassembly.
>>>>>>> f351c60c

## Skills

### Tags

- ```"gun_types"``` Define gun related skills?

## Scenarios

### Flags

- ```ALLOW_OUTSIDE```
- ```AUT_START``` ... start in autumn.
- ```BOARDED```
- ```SCEN_ONLY``` Profession can be chosen only as part of the appropriate scenario.
- ```SPR_START``` ... start in spring.
- ```SUM_START``` ... start in summer.
- ```SUR_START``` ... surrounded start, zombies outside the starting shelter.
- ```WIN_START``` ... start in winter.

## TODO

- Descriptions for `Special attacks` under `Monsters` could stand to be more descriptive of exactly what the attack does.
- `Ammo effects` under `Ammo` need more descriptive details, and some need to be double-checked for accuracy.

## MAP SPECIALS

- ```mx_null``` ... No special at all.
- ```mx_anomaly``` ...  Natural anomaly (crater + artifact).
- ```mx_collegekids``` ... Corpses and items.
- ```mx_crater``` ... Crater with rubble (and radioactivity).
- ```mx_drugdeal``` ... Corpses and some drugs.
- ```mx_fumarole``` ... A lava rift.
- ```mx_helicopter``` ... Metal wreckage and some items.
- ```mx_military``` ... Corpses and some military items.
- ```mx_minefield``` ... Landmines, a field of them.
- ```mx_portal``` ... Portal to neither space.
- ```mx_portal_in``` ... Another portal to neither space.
- ```mx_roadblock``` ... Roadblock furniture with turrets and some cars.
- ```mx_science``` ... Corpses and some scientist items.
- ```mx_supplydrop``` ... Crates with some military items in it.<|MERGE_RESOLUTION|>--- conflicted
+++ resolved
@@ -1036,20 +1036,8 @@
 - ```LEAK_ALWAYS``` ... Leaks (may be combined with "RADIOACTIVE").
 - ```LEAK_DAM``` ... Leaks when damaged (may be combined with "RADIOACTIVE").
 - ```NO_PICKUP``` ... Character can not pickup anything while wielding this item (e.g. bionic claws).
-<<<<<<< HEAD
-- ```SLOW_WIELD``` ... Has an additional time penalty upon wielding. For melee weapons and guns this is offset by the relevant skill.
-- ```REDUCED_WEIGHT``` ... Gunmod flag; reduces the item's base weight by 25%.
-- ```REDUCED_BASHING``` ... Gunmod flag; reduces the item's bashing damage by 50%.
+- ```NO_SALVAGE``` Item cannot be broken down through a salvage process. Best used when something should not be able to be broken down (i.e. base components like leather patches).
 - ```PSEUDO``` ... Used internally to mark items that are referred to in the crafting inventory but are not actually items. They can be used as tools, but not as components. Implies "TRADER_AVOID".
-- ```TRADER_AVOID``` ... NPCs will not start with this item. Use this for active items (e.g. flashlight (on)), dangerous items (e.g. active bomb), fake item or unusual items (e.g. unique quest item).
-- ```DANGEROUS``` ... NPCs will not accept this item. Explosion iuse actor implies this flag. Implies "NPC_THROW_NOW".
-- ```NPC_THROW_NOW``` ... NPCs will try to throw this item away, preferably at enemies. Implies "TRADER_AVOID" and "NPC_THROWN".
-- ```NPC_ACTIVATE``` ... NPCs can activate this item as an alternative attack. Currently by throwing it right after activation. Implied by "BOMB".
-- ```NPC_THROWN``` ... NPCs will throw this item (without activating it first) as an alternative attack.
-- ```NPC_ALT_ATTACK``` ... Shouldn't be set directly. Implied by "NPC_ACTIVATE" and "NPC_THROWN".
-=======
-- ```NO_SALVAGE``` Item cannot be broken down through a salvage process. Best used when something should not be able to be broken down (i.e. base components like leather patches).
-- ```PSEUDO``` ... Used internally to mark items that are referred to in the crafting inventory but are not actually items. They can be used as tools, but not as components.
 - ```RADIOACTIVE``` ... Is radioactive (can be used with LEAK_*).
 - ```RAIN_PROTECT``` ... Protects from sunlight and from rain, when wielded.
 - ```REDUCED_BASHING``` ... Gunmod flag; reduces the item's bashing damage by 50%.
@@ -1058,7 +1046,11 @@
 - ```TRADER_AVOID``` ... NPCs will not start with this item. Use this for active items (e.g. flashlight (on)), dangerous items (e.g. active bomb), fake item or unusual items (e.g. unique quest item).
 - ```UNBREAKABLE_MELEE``` ... Does never get damaged when used as melee weapon.
 - ```UNRECOVERABLE``` Cannot be recovered from a disassembly.
->>>>>>> f351c60c
+- ```DANGEROUS``` ... NPCs will not accept this item. Explosion iuse actor implies this flag. Implies "NPC_THROW_NOW".
+- ```NPC_THROW_NOW``` ... NPCs will try to throw this item away, preferably at enemies. Implies "TRADER_AVOID" and "NPC_THROWN".
+- ```NPC_ACTIVATE``` ... NPCs can activate this item as an alternative attack. Currently by throwing it right after activation. Implied by "BOMB".
+- ```NPC_THROWN``` ... NPCs will throw this item (without activating it first) as an alternative attack.
+- ```NPC_ALT_ATTACK``` ... Shouldn't be set directly. Implied by "NPC_ACTIVATE" and "NPC_THROWN".
 
 ## Skills
 
