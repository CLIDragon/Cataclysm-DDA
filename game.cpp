#include "game.h"
#include "rng.h"
#include "input.h"
#include "keypress.h"
#include "output.h"
#include "skill.h"
#include "line.h"
#include "computer.h"
#include "weather_data.h"
#include "veh_interact.h"
#include "options.h"
#include "mapbuffer.h"
#include "debug.h"
#include "bodypart.h"
#include "map.h"
#include "output.h"
#include "item_factory.h"
#include "helper.h"

#include <map>
#include <algorithm>
#include <string>
#include <fstream>
#include <sstream>
#include <math.h>
#include <unistd.h>
#include <dirent.h>
#include <sys/stat.h>
#include "debug.h"

#if (defined _WIN32 || defined __WIN32__)
#include <windows.h>
#include <tchar.h>
#endif

#define dbg(x) dout((DebugLevel)(x),D_GAME) << __FILE__ << ":" << __LINE__ << ": "
#define MAX_ITEM_IN_SQUARE 64
void intro();
nc_color sev(int a);	// Right now, ONLY used for scent debugging....

// This is the main game set-up process.
game::game() :
 w_terrain(NULL),
 w_minimap(NULL),
 w_HP(NULL),
 w_moninfo(NULL),
 w_messages(NULL),
 w_location(NULL),
 w_status(NULL),
 om_hori(NULL),
 om_vert(NULL),
 om_diag(NULL),
 gamemode(NULL)
{
 dout() << "Game initialized.";
// Gee, it sure is init-y around here!
 init_bionics();      // Set up bionics                   (SEE bionics.cpp)
 init_itypes();	      // Set up item types                (SEE itypedef.cpp)
 item_controller->init(this); //Item manager
 init_mtypes();	      // Set up monster types             (SEE mtypedef.cpp)
 init_monitems();     // Set up the items monsters carry  (SEE monitemsdef.cpp)
 init_traps();	      // Set up the trap types            (SEE trapdef.cpp)
 init_mapitems();     // Set up which items appear where  (SEE mapitemsdef.cpp)
 init_recipes();      // Set up crafting reciptes         (SEE crafting.cpp)
 init_mongroups();    // Set up monster groupings         (SEE mongroupdef.cpp)
 init_missions();     // Set up mission templates         (SEE missiondef.cpp)
 init_construction(); // Set up constructables            (SEE construction.cpp)
 init_mutations();
 init_vehicles();     // Set up vehicles                  (SEE veh_typedef.cpp)
 init_autosave();     // Set up autosave
 load_keyboard_settings();
 load_npc_settings();

 gamemode = new special_game;	// Nothing, basically.
}

game::~game()
{
 delete gamemode;
 itypes.clear();
 for (int i = 0; i < mtypes.size(); i++)
  delete mtypes[i];
 delwin(w_terrain);
 delwin(w_minimap);
 delwin(w_HP);
 delwin(w_moninfo);
 delwin(w_messages);
 delwin(w_location);
 delwin(w_status);
}

void game::init_ui(){
    clear();	// Clear the screen
    intro();	// Print an intro screen, make sure we're at least 80x25

    #if (defined _WIN32 || defined __WIN32__)
        TERMX = 55 + (OPTIONS[OPT_VIEWPORT_X] * 2 + 1);
        TERMY = OPTIONS[OPT_VIEWPORT_Y] * 2 + 1;
        VIEWX = (OPTIONS[OPT_VIEWPORT_X] > 60) ? 60 : OPTIONS[OPT_VIEWPORT_X];
        VIEWY = (OPTIONS[OPT_VIEWPORT_Y] > 60) ? 60 : OPTIONS[OPT_VIEWPORT_Y];
        VIEW_OFFSET_X = (OPTIONS[OPT_VIEWPORT_X] > 60) ? OPTIONS[OPT_VIEWPORT_X]-60 : 0;
        VIEW_OFFSET_Y = (OPTIONS[OPT_VIEWPORT_Y] > 60) ? OPTIONS[OPT_VIEWPORT_Y]-60 : 0;
        TERRAIN_WINDOW_WIDTH = (VIEWX * 2) + 1;
        TERRAIN_WINDOW_HEIGHT = (VIEWY * 2) + 1;
    #else
        getmaxyx(stdscr, TERMY, TERMX);

        //make sure TERRAIN_WINDOW_WIDTH and TERRAIN_WINDOW_HEIGHT are uneven
        if (TERMX%2 == 1) {
            TERMX--;
        }

        if (TERMY%2 == 0) {
            TERMY--;
        }

        TERRAIN_WINDOW_WIDTH = (TERMX - STATUS_WIDTH > 121) ? 121 : TERMX - STATUS_WIDTH;
        TERRAIN_WINDOW_HEIGHT = (TERMY > 121) ? 121 : TERMY;

        VIEW_OFFSET_X = (TERMX - STATUS_WIDTH > 121) ? (TERMX - STATUS_WIDTH - 121)/2 : 0;
        VIEW_OFFSET_Y = (TERMY > 121) ? (TERMY - 121)/2 : 0;

        VIEWX = (TERRAIN_WINDOW_WIDTH - 1) / 2;
        VIEWY = (TERRAIN_WINDOW_HEIGHT - 1) / 2;
    #endif

    if (VIEWX < 12) {
        VIEWX = 12;
    }

    if (VIEWY < 12) {
        VIEWY = 12;
    }

    // Set up the main UI windows.
    w_terrain = newwin(TERRAIN_WINDOW_HEIGHT, TERRAIN_WINDOW_WIDTH, VIEW_OFFSET_Y, VIEW_OFFSET_X);
    werase(w_terrain);

    w_minimap = newwin(MINIMAP_HEIGHT, MINIMAP_WIDTH, VIEW_OFFSET_Y, TERMX - MONINFO_WIDTH - MINIMAP_WIDTH - VIEW_OFFSET_X);
    werase(w_minimap);

    w_HP = newwin(HP_HEIGHT, HP_WIDTH, VIEW_OFFSET_Y + MINIMAP_HEIGHT, TERMX - MESSAGES_WIDTH - HP_WIDTH - VIEW_OFFSET_X);
    werase(w_HP);

    w_moninfo = newwin(MONINFO_HEIGHT, MONINFO_WIDTH, VIEW_OFFSET_Y, TERMX - MONINFO_WIDTH - VIEW_OFFSET_X);
    werase(w_moninfo);

    w_messages = newwin(MESSAGES_HEIGHT, MESSAGES_WIDTH, MONINFO_HEIGHT + VIEW_OFFSET_Y, TERMX - MESSAGES_WIDTH - VIEW_OFFSET_X);
    werase(w_messages);

    w_location = newwin(LOCATION_HEIGHT, LOCATION_WIDTH, MONINFO_HEIGHT+MESSAGES_HEIGHT + VIEW_OFFSET_Y, TERMX - LOCATION_WIDTH - VIEW_OFFSET_X);
    werase(w_location);

    w_status = newwin(STATUS_HEIGHT, STATUS_WIDTH, MONINFO_HEIGHT+MESSAGES_HEIGHT+LOCATION_HEIGHT + VIEW_OFFSET_Y, TERMX - STATUS_WIDTH - VIEW_OFFSET_X);
    werase(w_status);

    w_void = newwin(TERMY-(MONINFO_HEIGHT+MESSAGES_HEIGHT+LOCATION_HEIGHT+STATUS_HEIGHT), STATUS_WIDTH, MONINFO_HEIGHT+MESSAGES_HEIGHT+LOCATION_HEIGHT+STATUS_HEIGHT + VIEW_OFFSET_Y, TERMX - STATUS_WIDTH - VIEW_OFFSET_X);
    werase(w_void);
}

void game::setup()
{
 u = player();
 m = map(&itypes, &mapitems, &traps); // Init the root map with our vectors
 z.reserve(1000); // Reserve some space

// Even though we may already have 'd', nextinv will be incremented as needed
 nextinv = 'd';
 next_npc_id = 1;
 next_faction_id = 1;
 next_mission_id = 1;
// Clear monstair values
 monstairx = -1;
 monstairy = -1;
 monstairz = -1;
 last_target = -1;	// We haven't targeted any monsters yet
 curmes = 0;		// We haven't read any messages yet
 uquit = QUIT_NO;	// We haven't quit the game
 debugmon = false;	// We're not printing debug messages

 weather = WEATHER_CLEAR; // Start with some nice weather...
 nextweather = MINUTES(STARTING_MINUTES + 30); // Weather shift in 30
 turnssincelastmon = 0; //Auto safe mode init
 autosafemode = OPTIONS[OPT_AUTOSAFEMODE];

 footsteps.clear();
 z.clear();
 coming_to_stairs.clear();
 active_npc.clear();
 factions.clear();
 active_missions.clear();
 items_dragged.clear();
 messages.clear();
 events.clear();

 turn.season = SUMMER;    // ... with winter conveniently a long ways off

 for (int i = 0; i < num_monsters; i++)	// Reset kill counts to 0
  kills[i] = 0;
// Set the scent map to 0
 for (int i = 0; i < SEEX * MAPSIZE; i++) {
  for (int j = 0; j < SEEX * MAPSIZE; j++)
   grscent[i][j] = 0;
 }
 if (opening_screen()) {// Opening menu
// Finally, draw the screen!
  refresh_all();
  draw();
 }
}

// Set up all default values for a new game
void game::start_game()
{
 //turn = MINUTES(STARTING_MINUTES);// It's turn 0...
 turn = HOURS(OPTIONS[OPT_INITIAL_TIME]);
 run_mode = (OPTIONS[OPT_SAFEMODE] ? 1 : 0);
 mostseen = 0;	// ...and mostseen is 0, we haven't seen any monsters yet.

 popup_nowait("Please wait as we build your world");
// Init some factions.
 if (!load_master())	// Master data record contains factions.
  create_factions();
 cur_om = overmap(this, 0, 0);	// We start in the (0,0,0) overmap.

// Find a random house on the map, and set us there.
 cur_om.first_house(levx, levy);
 levx -= int(int(MAPSIZE / 2) / 2);
 levy -= int(int(MAPSIZE / 2) / 2);
 levz = 0;
// Start the overmap with out immediate neighborhood visible
 for (int i = -15; i <= 15; i++) {
  for (int j = -15; j <= 15; j++)
   cur_om.seen(levx + i, levy + j, 0) = true;
 }
// Convert the overmap coordinates to submap coordinates
 levx = levx * 2 - 1;
 levy = levy * 2 - 1;
 set_adjacent_overmaps(true);
// Init the starting map at this location.
 m.load(this, levx, levy, levz);
// Start us off somewhere in the shelter.
 u.posx = SEEX * int(MAPSIZE / 2) + 5;
 u.posy = SEEY * int(MAPSIZE / 2) + 6;
 u.str_cur = u.str_max;
 u.per_cur = u.per_max;
 u.int_cur = u.int_max;
 u.dex_cur = u.dex_max;
 nextspawn = int(turn);
 temperature = 65; // Springtime-appropriate?

 //Load NPCs - There might be some old npc still around. Try to set these on the map
 load_npcs();
 //Reset old NPCs.
// reset_npcs();
 //Put some NPCs in there!
 create_starting_npcs();

  MAPBUFFER.set_dirty();
}

void game::create_factions()
{
 int num = dice(4, 3);
 faction tmp(0);
 tmp.make_army();
 factions.push_back(tmp);
 for (int i = 0; i < num; i++) {
  tmp = faction(assign_faction_id());
  tmp.randomize();
  tmp.likes_u = 100;
  tmp.respects_u = 100;
  tmp.known_by_u = true;
  factions.push_back(tmp);
 }
}

//Make any nearby overmap npcs active, and put them in the right location.
void game::load_npcs()
{
    for (int i = 0; i < cur_om.npcs.size(); i++)
    {
        if (rl_dist(levx + int(MAPSIZE / 2), levy + int(MAPSIZE / 2),
              cur_om.npcs[i]->mapx, cur_om.npcs[i]->mapy) <=
              int(MAPSIZE / 2) + 1 && !cur_om.npcs[i]->is_active(this))
        {
            int dx = cur_om.npcs[i]->mapx - levx, dy = cur_om.npcs[i]->mapy - levy;
            if (debugmon)debugmsg("game::load_npcs: Spawning static NPC, %d:%d (%d:%d)", levx, levy, cur_om.npcs[i]->mapx, cur_om.npcs[i]->mapy);

            npc * temp = cur_om.npcs[i];

            if (temp->posx == -1 || temp->posy == -1)
            {
                dbg(D_ERROR) << "game::load_npcs: Static NPC with no fine location "
                    "data (" << temp->posx << ":" << temp->posy << ").";
                debugmsg("game::load_npcs Static NPC with no fine location data (%d:%d) New loc data (%d:%d).",
                         temp->posx, temp->posy, SEEX * 2 * (temp->mapx - levx) + rng(0 - SEEX, SEEX),
                         SEEY * 2 * (temp->mapy - levy) + rng(0 - SEEY, SEEY));
                temp->posx = SEEX * 2 * (temp->mapx - levx) + rng(0 - SEEX, SEEX);
                temp->posy = SEEY * 2 * (temp->mapy - levy) + rng(0 - SEEY, SEEY);
            } else {
                if (debugmon) debugmsg("game::load_npcs Static NPC fine location %d:%d (%d:%d)", temp->posx, temp->posy, temp->posx + dx * SEEX, temp->posy + dy * SEEY);
                temp->posx += dx * SEEX;
                temp->posy += dy * SEEY;
            }

        //check if the loaded position doesn't already contain an object, monster or npc.
        //If it isn't free, spiralsearch for a free spot.

        //In the rare case the npc was marked for death while it was on the overmap. Kill it.
        if (temp->marked_for_death)
            temp->die(this, false);
        else
            active_npc.push_back(temp);
        }
    }
}


//Reset all the NPCs missions and attitudes for a new character.
//This function should only be called at the start of a new game.
//If there are any npcs left on the world map, their missions and
//attitudes should be reset.
//TODO remove this. As you can have multiple characters at the same time, this method is flawed.
void game::reset_npcs()
{
	for (int i = 0; i < active_npc.size(); i++) //TODO, Loop over all the npcs in all the omaps. this is the wrong list. Need all map NPC's.
	{
        active_npc[i]->form_opinion(&u); //This is not ideal. All old NPC now form a new opinion, on new character creation.
        if(active_npc[i]->mission == NPC_MISSION_SHELTER)
        {
            active_npc[i]->chatbin.first_topic = TALK_SHELTER;
            active_npc[i]->attitude = NPCATT_NULL;
        } else
        {
            active_npc[i]->chatbin.first_topic = TALK_NONE;
            active_npc[i]->attitude = NPCATT_TALK;
        }
        active_npc[i]->chatbin.mission_selected = -1;
        active_npc[i]->chatbin.tempvalue = -1;
    }
}

void game::create_starting_npcs()
{
 if(!starting_npc)
 	return; //Do not generate a starting npc.
 npc * tmp = new npc();
 tmp->normalize(this);
 tmp->randomize(this, (one_in(2) ? NC_DOCTOR : NC_NONE));
 tmp->spawn_at(&cur_om, levx, levy); //spawn the npc in the overmap.
 tmp->place_near(this, SEEX * int(MAPSIZE / 2) + SEEX, SEEY * int(MAPSIZE / 2) + 6);
 tmp->form_opinion(&u);
 tmp->attitude = NPCATT_NULL;
 tmp->mission = NPC_MISSION_SHELTER; //This sets the npc mission. This NPC remains in the shelter.
 tmp->chatbin.first_topic = TALK_SHELTER;
 tmp->chatbin.missions.push_back(
     reserve_random_mission(ORIGIN_OPENER_NPC, om_location(), tmp->getID()) ); //one random shelter mission/

 active_npc.push_back(tmp);
}

void game::cleanup_at_end(){
 write_msg();
 if (uquit == QUIT_DIED || uquit == QUIT_SUICIDE) //|| QUIT_SAVED)
	{
		// Save the NPC's, missions and NPC's
		// Npcs are saved in the overmap.
		for(int i = 0; i < active_npc.size(); i++)
		{
            if (active_npc[i]->posx == -1 || active_npc[i]->posy == -1)
                debugmsg("game::cleanup_at_end Static NPC with no fine location data (%d:%d).", active_npc[i]->posx, active_npc[i]->posy);
		}
		save_factions_missions_npcs(); //missions need to be saved as they are global for all saves.

		// save artifacts.
		save_artifacts();

		// and the overmap, and the local map.
		save_maps(); //Omap also contains the npcs who need to be saved.
	}

 // Save the monsters before we die!
 despawn_monsters();
 if (uquit == QUIT_DIED)
  popup_top("Game over! Press spacebar...");
 if (uquit == QUIT_DIED || uquit == QUIT_SUICIDE)
  death_screen();
 if(gamemode){
  delete gamemode;
  gamemode = new special_game;	// null gamemode or something..
 }
}

// MAIN GAME LOOP
// Returns true if game is over (death, saved, quit, etc)
bool game::do_turn()
{
 if (is_game_over()) {
  cleanup_at_end();
  return true;
 }
// Actual stuff
 gamemode->per_turn(this);
 turn.increment();
 process_events();
 process_missions();
 if (turn.hour == 0 && turn.minute == 0 && turn.second == 0) // Midnight!
  cur_om.process_mongroups();

// Check if we've overdosed... in any deadly way.
 if (u.stim > 250) {
  add_msg("You have a sudden heart attack!");
  u.hp_cur[hp_torso] = 0;
 } else if (u.stim < -200 || u.pkill > 240) {
  add_msg("Your breathing stops completely.");
  u.hp_cur[hp_torso] = 0;
 }
// Check if we're starving or have starved
    if (u.hunger > 2999) {
     switch (u.hunger) {
         case 3000: if (turn % 10 == 0)
          add_msg("You haven't eaten in over a week!"); break;
         case 4000: if (turn % 10 == 0)
          add_msg("You are STARVING!"); break;
         case 5000: if (turn % 10 == 0)
          add_msg("Food..."); break;
         case 6000:
          add_msg("You have starved to death.");
          u.hp_cur[hp_torso] = 0;
          break;
     }
    }
// Check if we're dying of thirst
    if (u.thirst > 599) {
     switch (u.thirst) {
         case  600: if (turn % 10 == 0)
          add_msg("You haven't had anything to drink in 2 days!"); break;
         case  800: if (turn % 10 == 0)
          add_msg("You are THIRSTY!"); break;
         case 1000: if (turn % 10 == 0)
          add_msg("4 days... no water.."); break;
         case 1200:
          add_msg("You have died of dehydration.");
          u.hp_cur[hp_torso] = 0;
          break;
     }
    }
// Check if we're falling asleep
    if (u.fatigue > 599) {
     switch (u.fatigue) {
         case  600: if (turn % 10 == 0)
          add_msg("You haven't slept in 2 days!"); break;
         case  800: if (turn % 10 == 0)
          add_msg("Anywhere would be a good place to sleep..."); break;
         case 1000:
          add_msg("Surivor sleep now.");
          u.fatigue -= 10;
          u.try_to_sleep(this);
          break;
     }
    }

 if (turn % 50 == 0) {	// Hunger, thirst, & fatigue up every 5 minutes
  if ((!u.has_trait(PF_LIGHTEATER) || !one_in(3)) &&
      (!u.has_bionic("bio_recycler") || turn % 300 == 0))
   u.hunger++;
  if ((!u.has_bionic("bio_recycler") || turn % 100 == 0) &&
      (!u.has_trait(PF_PLANTSKIN) || !one_in(5)))
   u.thirst++;
  u.fatigue++;
  if (u.fatigue == 192 && !u.has_disease(DI_LYING_DOWN) &&
      !u.has_disease(DI_SLEEP)) {
   if (u.activity.type == ACT_NULL)
    add_msg("You're feeling tired.  Press '$' to lie down for sleep.");
   else
    cancel_activity_query("You're feeling tired.");
  }
  if (u.stim < 0)
   u.stim++;
  if (u.stim > 0)
   u.stim--;
  if (u.pkill > 0)
   u.pkill--;
  if (u.pkill < 0)
   u.pkill++;
  if (u.has_bionic("bio_solar") && is_in_sunlight(u.posx, u.posy))
   u.charge_power(1);
 }
 if (turn % 300 == 0) {	// Pain up/down every 30 minutes
  if (u.pain > 0)
   u.pain -= 1 + int(u.pain / 10);
  else if (u.pain < 0)
   u.pain++;
// Mutation healing effects
  if (u.has_trait(PF_FASTHEALER2) && one_in(5))
   u.healall(1);
  if (u.has_trait(PF_REGEN) && one_in(2))
   u.healall(1);
  if (u.has_trait(PF_ROT2) && one_in(5))
   u.hurtall(1);
  if (u.has_trait(PF_ROT3) && one_in(2))
   u.hurtall(1);

  if (u.radiation > 1 && one_in(3))
   u.radiation--;
  u.get_sick(this);
// Auto-save on the half-hour if autosave is enabled
  if (OPTIONS[OPT_AUTOSAVE])
    autosave();
 }
// Update the weather, if it's time.
 if (turn >= nextweather)
  update_weather();

// The following happens when we stay still; 10/40 minutes overdue for spawn
 if ((!u.has_trait(PF_INCONSPICUOUS) && turn > nextspawn +  100) ||
     ( u.has_trait(PF_INCONSPICUOUS) && turn > nextspawn +  400)   ) {
  spawn_mon(-1 + 2 * rng(0, 1), -1 + 2 * rng(0, 1));
  nextspawn = turn;
 }

 process_activity();

 while (u.moves > 0) {
  cleanup_dead();
  if (!u.has_disease(DI_SLEEP) && u.activity.type == ACT_NULL)
   draw();

  if(handle_action())
	  ++moves_since_last_save;

  if (is_game_over()) {
   cleanup_at_end();
   return true;
  }
 }
 update_scent();
 m.vehmove(this);
 m.process_fields(this);
 m.process_active_items(this);
 m.step_in_field(u.posx, u.posy, this);

 monmove();
 update_stair_monsters();
 u.reset(this);
 u.process_active_items(this);
 u.suffer(this);

 if (levz >= 0) {
  weather_effect weffect;
  (weffect.*(weather_data[weather].effect))(this);
 }

 if (u.has_disease(DI_SLEEP) && int(turn) % 300 == 0) {
  draw();
  refresh();
 }

 u.update_bodytemp(this);

 rustCheck();
 if (turn % 10 == 0)
  u.update_morale();
 return false;
}

void game::rustCheck()
{
    bool forgetful = u.has_trait(PF_FORGETFUL);
    for (std::vector<Skill*>::iterator aSkill = ++Skill::skills.begin();
         aSkill != Skill::skills.end(); ++aSkill) {
        bool charged_bio_mem = u.has_bionic("bio_memory") && u.power_level > 0;
        int oldSkillLevel = u.skillLevel(*aSkill);

        if (u.skillLevel(*aSkill).rust(turn, forgetful, charged_bio_mem))
        {
            u.power_level--;
        }
        int newSkill =u.skillLevel(*aSkill);
        if (newSkill < oldSkillLevel)
        {
            add_msg("Your skill in %s has reduced to %d!",
                    (*aSkill)->name().c_str(), newSkill);
        }
    }
}

void game::process_events()
{
 for (int i = 0; i < events.size(); i++) {
  events[i].per_turn(this);
  if (events[i].turn <= int(turn)) {
   events[i].actualize(this);
   events.erase(events.begin() + i);
   i--;
  }
 }
}

void game::process_activity()
{
 it_book* reading;
 bool no_recipes;
 if (u.activity.type != ACT_NULL) {
  if (int(turn) % 150 == 0)
   draw();
  if (u.activity.type == ACT_WAIT) {	// Based on time, not speed
   u.activity.moves_left -= 100;
   u.pause(this);
  } else if (u.activity.type == ACT_REFILL_VEHICLE) {
   vehicle *veh = m.veh_at( u.activity.placement.x, u.activity.placement.y );
   if (!veh) {  // Vehicle must've moved or something!
    u.activity.moves_left = 0;
    return;
   }
   veh->refill (AT_GAS, 200);
   if(one_in(10)) {
     // Scan for the gas pump we're refuelling from and deactivate it.
    for(int i = -1; i <= 1; i++)
     for(int j = -1; j <= 1; j++)
      if(m.ter(u.posx + i, u.posy + j) == t_gas_pump) {
       add_msg("With a clang and a shudder, the gas pump goes silent.");
       m.ter_set(u.posx + i, u.posy + j, t_gas_pump_empty);
       u.activity.moves_left = 0;
       // Found it, break out of the loop.
       i = 2;
       j = 2;
       break;
      }
   }
   u.pause(this);
   u.activity.moves_left -= 100;
  } else {
   u.activity.moves_left -= u.moves;
   u.moves = 0;
  }

  if (u.activity.moves_left <= 0) {	// We finished our activity!

   switch (u.activity.type) {

   case ACT_RELOAD:
    if (u.weapon.reload(u, u.activity.index))
     if (u.weapon.is_gun() && u.weapon.has_flag(IF_RELOAD_ONE)) {
      add_msg("You insert a cartridge into your %s.",
              u.weapon.tname(this).c_str());
      if (u.recoil < 8)
       u.recoil = 8;
      if (u.recoil > 8)
       u.recoil = (8 + u.recoil) / 2;
     } else {
      add_msg("You reload your %s.", u.weapon.tname(this).c_str());
      u.recoil = 6;
     }
    else
     add_msg("Can't reload your %s.", u.weapon.tname(this).c_str());
    break;

   case ACT_READ:
    if (u.activity.index == -2)
     reading = dynamic_cast<it_book*>(u.weapon.type);
    else
     reading = dynamic_cast<it_book*>(u.inv[u.activity.index].type);

    if (reading->fun != 0) {
     std::stringstream morale_text;
     u.add_morale(MORALE_BOOK, reading->fun * 5, reading->fun * 15, reading);
    }

    no_recipes = true;
    if (reading->recipes.size() > 0) {
     u.try_study_recipe(this, reading);
     if (!u.studied_all_recipes(reading)) {
      no_recipes = false;
     }
    }

    if (u.skillLevel(reading->type) < reading->level) {
     int min_ex = reading->time / 10 + u.int_cur / 4,
       max_ex = reading->time /  5 + u.int_cur / 2 - u.skillLevel(reading->type);
     if (min_ex < 1)
      min_ex = 1;
     if (max_ex < 2)
      max_ex = 2;
     if (max_ex > 10)
      max_ex = 10;

     int originalSkillLevel = u.skillLevel(reading->type);
     u.skillLevel(reading->type).readBook(min_ex, max_ex, turn, reading->level);

     add_msg("You learn a little about %s! (%d%%%%)", reading->type->name().c_str(),
             u.skillLevel(reading->type).exercise());
     
     if (u.skillLevel(reading->type) == originalSkillLevel && (u.activity.continuous || query_yn("Study %s?", reading->type->name().c_str()))) {
      u.cancel_activity();
      if (u.activity.index == -2) {
       u.read(this,u.weapon.invlet);
      } else {
       u.read(this,u.inv[u.activity.index].invlet);
      }
      if (u.activity.type != ACT_NULL) {
       u.activity.continuous = true;
       return;
      }
     }
     
     u.activity.continuous = false;

     if (u.skillLevel(reading->type) > originalSkillLevel)
      add_msg("You increase %s to level %d.",
              reading->type->name().c_str(),
              (int)u.skillLevel(reading->type));

     if (u.skillLevel(reading->type) == reading->level) {
      if (no_recipes) {
       add_msg("You can no longer learn from this %s.", reading->name.c_str());
      } else {
       add_msg("Your skill level won't improve, but this %s has more recipes for you.", reading->name.c_str());
      }
     }
    }
    break;

   case ACT_WAIT:
    add_msg("You finish waiting.");
    break;

   case ACT_CRAFT:
   case ACT_LONGCRAFT:
    complete_craft();
    break;

   case ACT_DISASSEMBLE:
    complete_disassemble();
    break;

   case ACT_BUTCHER:
    complete_butcher(u.activity.index);
    break;

   case ACT_FORAGE:
    forage();
    break;

   case ACT_BUILD:
    complete_construction();
    break;

   case ACT_TRAIN:
    if (u.activity.index < 0) {
     add_msg("You learn %s.", martial_arts_itype_ids[0 - u.activity.index].c_str());
     u.styles.push_back( martial_arts_itype_ids[0 - u.activity.index] );
    } else {
     u.sklevel[ u.activity.index ]++;

     int skillLevel = u.skillLevel(u.activity.index);
     u.skillLevel(u.activity.index).level(skillLevel + 1);
     add_msg("You finish training %s to level %d.",
             skill_name(u.activity.index).c_str(),
             (int)u.skillLevel(u.activity.index));
    }
    break;

   case ACT_VEHICLE:
    complete_vehicle (this);
    break;
   }

   bool act_veh = (u.activity.type == ACT_VEHICLE);
   bool act_longcraft = (u.activity.type == ACT_LONGCRAFT);
   u.activity.type = ACT_NULL;
   if (act_veh) {
    if (u.activity.values.size() < 7)
    {
     dbg(D_ERROR) << "game:process_activity: invalid ACT_VEHICLE values: "
                  << u.activity.values.size();
     debugmsg ("process_activity invalid ACT_VEHICLE values:%d",
                u.activity.values.size());
    }
    else {
     vehicle *veh = m.veh_at(u.activity.values[0], u.activity.values[1]);
     if (veh) {
      exam_vehicle(*veh, u.activity.values[0], u.activity.values[1],
                         u.activity.values[2], u.activity.values[3]);
      return;
     } else
     {
      dbg(D_ERROR) << "game:process_activity: ACT_VEHICLE: vehicle not found";
      debugmsg ("process_activity ACT_VEHICLE: vehicle not found");
     }
    }
   } else if (act_longcraft) {
    if (making_would_work(u.lastrecipe))
     make_all_craft(u.lastrecipe);
   }
  }
 }
}

void game::cancel_activity()
{
 u.cancel_activity();
}

void game::cancel_activity_query(const char* message, ...)
{
 char buff[1024];
 va_list ap;
 va_start(ap, message);
 vsprintf(buff, message, ap);
 va_end(ap);
 std::string s(buff);

 bool doit = false;;

 switch (u.activity.type) {
  case ACT_NULL:
   doit = false;
   break;
  case ACT_READ:
   if (query_yn("%s Stop reading?", s.c_str()))
    doit = true;
   break;
  case ACT_RELOAD:
   if (query_yn("%s Stop reloading?", s.c_str()))
    doit = true;
   break;
  case ACT_CRAFT:
  case ACT_LONGCRAFT:
   if (query_yn("%s Stop crafting?", s.c_str()))
    doit = true;
   break;
  case ACT_DISASSEMBLE:
   if (query_yn("%s Stop disassembly?", s.c_str()))
    doit = true;
   break;
  case ACT_BUTCHER:
   if (query_yn("%s Stop butchering?", s.c_str()))
    doit = true;
   break;
  case ACT_FORAGE:
   if (query_yn("%s Stop foraging?", s.c_str()))
    doit = true;
   break;
  case ACT_BUILD:
  case ACT_VEHICLE:
   if (query_yn("%s Stop construction?", s.c_str()))
    doit = true;
   break;
  case ACT_REFILL_VEHICLE:
   if (query_yn("%s Stop pumping gas?", s.c_str()))
    doit = true;
   break;
  case ACT_TRAIN:
   if (query_yn("%s Stop training?", s.c_str()))
    doit = true;
   break;
  default:
   doit = true;
 }

 if (doit)
  u.cancel_activity();
}

void game::update_weather()
{
 season_type season = turn.season;
// Pick a new weather type (most likely the same one)
 int chances[NUM_WEATHER_TYPES];
 int total = 0;
 for (int i = 0; i < NUM_WEATHER_TYPES; i++) {
// Reduce the chance for freezing-temp-only weather to 0 if it's above freezing
// and vice versa.
  if ((weather_data[i].avg_temperature[season] < 32 && temperature > 32) ||
      (weather_data[i].avg_temperature[season] > 32 && temperature < 32)   )
   chances[i] = 0;
  else {
   chances[i] = weather_shift[season][weather][i];
   if (weather_data[i].dangerous && u.has_artifact_with(AEP_BAD_WEATHER))
    chances[i] = chances[i] * 4 + 10;
   total += chances[i];
  }
 }
 int choice = rng(0, total - 1);
 weather_type old_weather = weather;
 weather_type new_weather = WEATHER_CLEAR;

 if (total > 0) {
  while (choice >= chances[new_weather]) {
   choice -= chances[new_weather];
   new_weather = weather_type(int(new_weather) + 1);
  }
 } else {
  new_weather = weather_type(int(new_weather) + 1);
 }
// Advance the weather timer
 int minutes = rng(weather_data[new_weather].mintime,
                   weather_data[new_weather].maxtime);
 nextweather = turn + MINUTES(minutes);
 weather = new_weather;
 if (weather == WEATHER_SUNNY && turn.is_night())
  weather = WEATHER_CLEAR;

 if (weather != old_weather && weather_data[weather].dangerous &&
     levz >= 0 && m.is_outside(u.posx, u.posy)) {
  std::stringstream weather_text;
  weather_text << "The weather changed to " << weather_data[weather].name <<
                  "!";
  cancel_activity_query(weather_text.str().c_str());
 }

// Now update temperature
 if (!one_in(4)) { // 3 in 4 chance of respecting avg temp for the weather
  int average = weather_data[weather].avg_temperature[season];
  if (temperature < average)
   temperature++;
  else if (temperature > average)
   temperature--;
 } else // 1 in 4 chance of random walk
  temperature += rng(-1, 1);

 if (turn.is_night())
  temperature += rng(-2, 1);
 else
  temperature += rng(-1, 2);
}

int game::assign_mission_id()
{
 int ret = next_mission_id;
 next_mission_id++;
 return ret;
}

void game::give_mission(mission_id type)
{
 mission tmp = mission_types[type].create(this);
 active_missions.push_back(tmp);
 u.active_missions.push_back(tmp.uid);
 u.active_mission = u.active_missions.size() - 1;
 mission_start m_s;
 mission *miss = find_mission(tmp.uid);
 (m_s.*miss->type->start)(this, miss);
}

void game::assign_mission(int id)
{
 u.active_missions.push_back(id);
 u.active_mission = u.active_missions.size() - 1;
 mission_start m_s;
 mission *miss = find_mission(id);
 (m_s.*miss->type->start)(this, miss);
}

int game::reserve_mission(mission_id type, int npc_id)
{
 mission tmp = mission_types[type].create(this, npc_id);
 active_missions.push_back(tmp);
 return tmp.uid;
}

int game::reserve_random_mission(mission_origin origin, point p, int npc_id)
{
 std::vector<int> valid;
 mission_place place;
 for (int i = 0; i < mission_types.size(); i++) {
  for (int j = 0; j < mission_types[i].origins.size(); j++) {
   if (mission_types[i].origins[j] == origin &&
       (place.*mission_types[i].place)(this, p.x, p.y)) {
    valid.push_back(i);
    j = mission_types[i].origins.size();
   }
  }
 }

 if (valid.empty())
  return -1;

 int index = valid[rng(0, valid.size() - 1)];

 return reserve_mission(mission_id(index), npc_id);
}

npc* game::find_npc(int id)
{
    //All the active NPCS are listed in the overmap.
    for (int i = 0; i < cur_om.npcs.size(); i++)
    {
        if (cur_om.npcs[i]->getID() == id)
            return (cur_om.npcs[i]);
    }
    return NULL;
}

mission* game::find_mission(int id)
{
 for (int i = 0; i < active_missions.size(); i++) {
  if (active_missions[i].uid == id)
   return &(active_missions[i]);
 }
 return NULL;
}

mission_type* game::find_mission_type(int id)
{
 for (int i = 0; i < active_missions.size(); i++) {
  if (active_missions[i].uid == id)
   return active_missions[i].type;
 }
 return NULL;
}

bool game::mission_complete(int id, int npc_id)
{
 mission* miss = find_mission(id);
 if (miss == NULL) {
  dbg(D_ERROR) << "game:mission_complete: " << id << " - it's NULL!";
  debugmsg("game::mission_complete(%d) - it's NULL!", id);
  return false;
 }
 mission_type* type = miss->type;
 switch (type->goal) {
  case MGOAL_GO_TO: {
   point cur_pos(levx + int(MAPSIZE / 2), levy + int(MAPSIZE / 2));
   if (rl_dist(cur_pos.x, cur_pos.y, miss->target.x, miss->target.y) <= 1)
    return true;
   return false;
  } break;

  case MGOAL_FIND_ITEM:
   if (!u.has_amount(type->item_id, 1))
    return false;
   if (miss->npc_id != -1 && miss->npc_id != npc_id)
    return false;
   return true;

  case MGOAL_FIND_ANY_ITEM:
   return (u.has_mission_item(miss->uid) &&
           (miss->npc_id == -1 || miss->npc_id == npc_id));

  case MGOAL_FIND_MONSTER:
   if (miss->npc_id != -1 && miss->npc_id != npc_id)
    return false;
   for (int i = 0; i < z.size(); i++) {
    if (z[i].mission_id == miss->uid)
     return true;
   }
   return false;

  case MGOAL_FIND_NPC:
   return (miss->npc_id == npc_id);

  case MGOAL_KILL_MONSTER:
   return (miss->step >= 1);

  default:
   return false;
 }
 return false;
}

bool game::mission_failed(int id)
{
 mission *miss = find_mission(id);
 return (miss->failed);
}

void game::wrap_up_mission(int id)
{
 mission *miss = find_mission(id);
 u.completed_missions.push_back( id );
 for (int i = 0; i < u.active_missions.size(); i++) {
  if (u.active_missions[i] == id) {
   u.active_missions.erase( u.active_missions.begin() + i );
   i--;
  }
 }
 switch (miss->type->goal) {
  case MGOAL_FIND_ITEM:
   u.use_amount(miss->type->item_id, 1);
   break;
  case MGOAL_FIND_ANY_ITEM:
   u.remove_mission_items(miss->uid);
   break;
 }
 mission_end endfunc;
 (endfunc.*miss->type->end)(this, miss);
}

void game::fail_mission(int id)
{
 mission *miss = find_mission(id);
 miss->failed = true;
 u.failed_missions.push_back( id );
 for (int i = 0; i < u.active_missions.size(); i++) {
  if (u.active_missions[i] == id) {
   u.active_missions.erase( u.active_missions.begin() + i );
   i--;
  }
 }
 mission_fail failfunc;
 (failfunc.*miss->type->fail)(this, miss);
}

void game::mission_step_complete(int id, int step)
{
 mission *miss = find_mission(id);
 miss->step = step;
 switch (miss->type->goal) {
  case MGOAL_FIND_ITEM:
  case MGOAL_FIND_MONSTER:
  case MGOAL_KILL_MONSTER: {
   bool npc_found = false;
   for (int i = 0; i < cur_om.npcs.size(); i++) {
    if (cur_om.npcs[i]->getID() == miss->npc_id) {
     miss->target = point(cur_om.npcs[i]->mapx, cur_om.npcs[i]->mapy);
     npc_found = true;
    }
   }
   if (!npc_found)
    miss->target = point(-1, -1);
  } break;
 }
}

void game::process_missions()
{
 for (int i = 0; i < active_missions.size(); i++) {
  if (active_missions[i].deadline > 0 &&
      int(turn) > active_missions[i].deadline)
   fail_mission(active_missions[i].uid);
 }
}

bool game::handle_action()
{
    char ch = '.';

    char cGlyph = ',';
    nc_color colGlyph = c_ltblue;
    float fFactor = 0.01;

    bool bWeatherEffect = true;
    switch(weather) {
        case WEATHER_ACID_DRIZZLE:
            cGlyph = '.';
            colGlyph = c_ltgreen;
            fFactor = 0.01;
            break;
        case WEATHER_ACID_RAIN:
            cGlyph = ',';
            colGlyph = c_ltgreen;
            fFactor = 0.02;
            break;
        case WEATHER_DRIZZLE:
            cGlyph = '.';
            colGlyph = c_ltblue;
            fFactor = 0.01;
            break;
        case WEATHER_RAINY:
            cGlyph = ',';
            colGlyph = c_ltblue;
            fFactor = 0.02;
            break;
        case WEATHER_THUNDER:
            cGlyph = '.';
            colGlyph = c_ltblue;
            fFactor = 0.02;
            break;
        case WEATHER_LIGHTNING:
            cGlyph = ',';
            colGlyph = c_ltblue;
            fFactor = 0.04;
            break;
        case WEATHER_SNOW:
            cGlyph = '*';
            colGlyph = c_white;
            fFactor = 0.02;
            break;
        case WEATHER_SNOWSTORM:
            cGlyph = '*';
            colGlyph = c_white;
            fFactor = 0.04;
            break;
        default:
            bWeatherEffect = false;
            break;
    }

    if (bWeatherEffect && OPTIONS[OPT_RAIN_ANIMATION]) {
        int iStartX = (TERRAIN_WINDOW_WIDTH > 121) ? (TERRAIN_WINDOW_WIDTH-121)/2 : 0;
        int iStartY = (TERRAIN_WINDOW_HEIGHT > 121) ? (TERRAIN_WINDOW_HEIGHT-121)/2: 0;
        int iEndX = (TERRAIN_WINDOW_WIDTH > 121) ? TERRAIN_WINDOW_WIDTH-(TERRAIN_WINDOW_WIDTH-121)/2: TERRAIN_WINDOW_WIDTH;
        int iEndY = (TERRAIN_WINDOW_HEIGHT > 121) ? TERRAIN_WINDOW_HEIGHT-(TERRAIN_WINDOW_HEIGHT-121)/2: TERRAIN_WINDOW_HEIGHT;

        //x% of the Viewport, only shown on visible areas
        int dropCount = iEndX * iEndY * fFactor;
        std::vector<std::pair<int, int> > vDrops;

        int iCh;

        timeout(125);
        do {
            for(int i=0; i < vDrops.size(); i++) {
                m.drawsq(w_terrain, u,
                         vDrops[i].first - getmaxx(w_terrain)/2 + u.posx + u.view_offset_x,
                         vDrops[i].second - getmaxy(w_terrain)/2 + u.posy + u.view_offset_y,
                         false,
                         true,
                         u.posx + u.view_offset_x,
                         u.posy + u.view_offset_y);
            }

            vDrops.clear();

            for(int i=0; i < dropCount; i++) {
                int iRandX = rng(iStartX, iEndX-1);
                int iRandY = rng(iStartY, iEndY-1);

                if (mapRain[iRandY][iRandX]) {
                    vDrops.push_back(std::make_pair(iRandX, iRandY));
                    mvwputch(w_terrain, iRandY, iRandX, colGlyph, cGlyph);
                }
            }

            wrefresh(w_terrain);
        } while ((iCh = getch()) == ERR);
        timeout(-1);

        ch = input(iCh);
    } else {
        ch = input();
    }

  if (keymap.find(ch) == keymap.end()) {
	  if (ch != ' ' && ch != '\n')
		  add_msg("Unknown command: '%c'", ch);
	  return false;
  }

 action_id act = keymap[ch];

// This has no action unless we're in a special game mode.
 gamemode->pre_action(this, act);

 int veh_part;
 vehicle *veh = m.veh_at(u.posx, u.posy, veh_part);
 bool veh_ctrl = veh && veh->player_in_control (&u);

 switch (act) {

  case ACTION_PAUSE:
   if (run_mode == 2) // Monsters around and we don't wanna pause
    add_msg("Monster spotted--safe mode is on! (Press '!' to turn it off.)");
   else
    u.pause(this);
   break;

  case ACTION_MOVE_N:
   if (u.in_vehicle)
    pldrive(0, -1);
   else
    plmove(0, -1);
   break;

  case ACTION_MOVE_NE:
   if (u.in_vehicle)
    pldrive(1, -1);
   else
    plmove(1, -1);
   break;

  case ACTION_MOVE_E:
   if (u.in_vehicle)
    pldrive(1, 0);
   else
    plmove(1, 0);
   break;

  case ACTION_MOVE_SE:
   if (u.in_vehicle)
    pldrive(1, 1);
   else
    plmove(1, 1);
   break;

  case ACTION_MOVE_S:
   if (u.in_vehicle)
    pldrive(0, 1);
   else
   plmove(0, 1);
   break;

  case ACTION_MOVE_SW:
   if (u.in_vehicle)
    pldrive(-1, 1);
   else
    plmove(-1, 1);
   break;

  case ACTION_MOVE_W:
   if (u.in_vehicle)
    pldrive(-1, 0);
   else
    plmove(-1, 0);
   break;

  case ACTION_MOVE_NW:
   if (u.in_vehicle)
    pldrive(-1, -1);
   else
    plmove(-1, -1);
   break;

  case ACTION_MOVE_DOWN:
   if (!u.in_vehicle)
    vertical_move(-1, false);
   break;

  case ACTION_MOVE_UP:
   if (!u.in_vehicle)
    vertical_move( 1, false);
   break;

  case ACTION_CENTER:
   u.view_offset_x = 0;
   u.view_offset_y = 0;
   break;

  case ACTION_SHIFT_N:
   u.view_offset_y += -1;
   break;

  case ACTION_SHIFT_NE:
   u.view_offset_x += 1;
   u.view_offset_y += -1;
   break;

  case ACTION_SHIFT_E:
   u.view_offset_x += 1;
   break;

  case ACTION_SHIFT_SE:
   u.view_offset_x += 1;
   u.view_offset_y += 1;
   break;

  case ACTION_SHIFT_S:
   u.view_offset_y += 1;
   break;

  case ACTION_SHIFT_SW:
   u.view_offset_x += -1;
   u.view_offset_y += 1;
   break;

  case ACTION_SHIFT_W:
   u.view_offset_x += -1;
   break;

  case ACTION_SHIFT_NW:
   u.view_offset_x += -1;
   u.view_offset_y += -1;
   break;

  case ACTION_OPEN:
   open();
   break;

  case ACTION_CLOSE:
   close();
   break;

  case ACTION_SMASH:
   if (veh_ctrl)
    handbrake();
   else
    smash();
   break;

  case ACTION_EXAMINE:
   examine();
   break;

  case ACTION_ADVANCEDINV:
   advanced_inv();
   break;

  case ACTION_PICKUP:
   pickup(u.posx, u.posy, 1);
   break;

  case ACTION_BUTCHER:
   butcher();
   break;

  case ACTION_CHAT:
   chat();
   break;

  case ACTION_LOOK:
   look_around();
   break;

  case ACTION_PEEK:
   peek();
   break;

  case ACTION_LIST_ITEMS:
   list_items();
   break;

  case ACTION_INVENTORY: {
   bool has = false;
   char cMenu = ' ';
   do {
    const std::string sSpaces = "                              ";
    char chItem = inv();
    cMenu = '+';
    has = u.has_item(chItem);

    if (has) {
     item oThisItem = u.i_at(chItem);
     std::vector<iteminfo> vThisItem, vDummy, vMenu;

     vMenu.push_back(iteminfo("MENU", "", "iOffsetX", 2));
     vMenu.push_back(iteminfo("MENU", "", "iOffsetY", 0));
     vMenu.push_back(iteminfo("MENU", "a", "ctivate", u.rate_action_use(&oThisItem)));
     vMenu.push_back(iteminfo("MENU", "R", "ead", u.rate_action_read(&oThisItem, this)));
     vMenu.push_back(iteminfo("MENU", "E", "at", u.rate_action_eat(&oThisItem)));
     vMenu.push_back(iteminfo("MENU", "W", "ear", u.rate_action_wear(&oThisItem)));
     vMenu.push_back(iteminfo("MENU", "w", "ield"));
     vMenu.push_back(iteminfo("MENU", "t", "hrow"));
     vMenu.push_back(iteminfo("MENU", "T", "ake off", u.rate_action_takeoff(&oThisItem)));
     vMenu.push_back(iteminfo("MENU", "d", "rop"));
     vMenu.push_back(iteminfo("MENU", "U", "nload", u.rate_action_unload(&oThisItem)));
     vMenu.push_back(iteminfo("MENU", "r", "eload", u.rate_action_reload(&oThisItem)));
     vMenu.push_back(iteminfo("MENU", "D", "isassemble", u.rate_action_disassemble(&oThisItem, this)));

     oThisItem.info(true, &vThisItem);
     compare_split_screen_popup(0, 50, TERMY-VIEW_OFFSET_Y*2, oThisItem.tname(this), vThisItem, vDummy);
     cMenu = compare_split_screen_popup(50, 14, 16, "", vMenu, vDummy);

     switch(cMenu) {
      case 'a':
       use_item(chItem);
       break;
      case 'E':
       eat(chItem);
       break;
      case 'W':
       wear(chItem);
       break;
      case 'w':
       wield(chItem);
       break;
      case 't':
       plthrow(chItem);
       break;
      case 'T':
       takeoff(chItem);
       break;
      case 'd':
       drop(chItem);
       break;
      case 'U':
       unload(chItem);
       break;
      case 'r':
       reload(chItem);
       break;
      case 'R':
       u.read(this, chItem);
       break;
      case 'D':
       disassemble(chItem);
      default:
       break;
     }
    }
   } while (cMenu == ' ' || cMenu == '.' || cMenu == 'q' || cMenu == '\n' || cMenu == KEY_ESCAPE);
   refresh_all();
  } break;

  case ACTION_COMPARE:
   compare();
   break;

  case ACTION_ORGANIZE:
   reassign_item();
   break;

  case ACTION_USE:
   use_item();
   break;

  case ACTION_USE_WIELDED:
   use_wielded_item();
   break;

  case ACTION_WEAR:
   wear();
   break;

  case ACTION_TAKE_OFF:
   takeoff();
   break;

  case ACTION_EAT:
   eat();
   break;

  case ACTION_READ:
   read();
   break;

  case ACTION_WIELD:
   wield();
   break;

  case ACTION_PICK_STYLE:
   u.pick_style(this);
   if (u.weapon.type->id == "null" || u.weapon.is_style()) {
    u.weapon = item(itypes[u.style_selected], 0);
    u.weapon.invlet = ':';
   }
   refresh_all();
   break;

  case ACTION_RELOAD:
   reload();
   break;

  case ACTION_UNLOAD:
   unload();
   break;

  case ACTION_THROW:
   plthrow();
   break;

  case ACTION_FIRE:
   plfire(false);
   break;

  case ACTION_FIRE_BURST:
   plfire(true);
   break;

  case ACTION_SELECT_FIRE_MODE:
   u.weapon.next_mode();
   break;

  case ACTION_DROP:
   drop();
   break;

  case ACTION_DIR_DROP:
   drop_in_direction();
   break;

  case ACTION_BIONICS:
   u.power_bionics(this);
   refresh_all();
   break;

  case ACTION_WAIT:
   wait();
   if (veh_ctrl) {
    veh->turret_mode++;
    if (veh->turret_mode > 1)
     veh->turret_mode = 0;
   }
   break;

  case ACTION_CRAFT:
   craft();
   break;

  case ACTION_RECRAFT:
   recraft();
   break;

  case ACTION_LONGCRAFT:
   long_craft();
   break;

  case ACTION_DISASSEMBLE:
   if (u.in_vehicle)
    add_msg("You can't disassemble items while in vehicle.");
   else
    disassemble();
   break;

  case ACTION_CONSTRUCT:
   if (u.in_vehicle)
    add_msg("You can't construct while in vehicle.");
   else
    construction_menu();
   break;

  case ACTION_SLEEP:
   if (veh_ctrl) {
    std::string message = veh->use_controls();
    if (!message.empty())
     add_msg(message.c_str());
   } else if (query_yn("Are you sure you want to sleep?")) {
    u.try_to_sleep(this);
    u.moves = 0;
   }
   break;

  case ACTION_TOGGLE_SAFEMODE:
   if (run_mode == 0 ) {
    run_mode = 1;
    mostseen = 0;
    add_msg("Safe mode ON!");
   } else {
    turnssincelastmon = 0;
    run_mode = 0;
    if (autosafemode)
    add_msg("Safe mode OFF! (Auto safe mode still enabled!)");
    else
    add_msg("Safe mode OFF!");
   }
   break;

  case ACTION_TOGGLE_AUTOSAFE:
   if (autosafemode) {
    add_msg("Auto safe mode OFF!");
    autosafemode = false;
   } else {
    add_msg("Auto safe mode ON");
    autosafemode = true;
   }
   break;

  case ACTION_IGNORE_ENEMY:
   if (run_mode == 2) {
    add_msg("Ignoring enemy!");
    run_mode = 1;
   }
   break;

  case ACTION_SAVE:
  if (!u.in_vehicle) {
   if (query_yn("Save and quit?")) {
    save();
    u.moves = 0;
    uquit = QUIT_SAVED;
    MAPBUFFER.make_volatile();
   }
   break;
  } else {
  add_msg("Saving in vehicles is buggy, stop and get out of the vehicle first");
 } break;
  case ACTION_QUIT:
   if (query_yn("Commit suicide?")) {
    u.moves = 0;
    std::vector<item> tmp = u.inv_dump();
    item your_body;
    your_body.make_corpse(itypes["corpse"], mtypes[mon_null], turn);
    your_body.name = u.name;
    m.add_item(u.posx, u.posy, your_body);
    for (int i = 0; i < tmp.size(); i++)
     m.add_item(u.posx, u.posy, tmp[i]);
    uquit = QUIT_SUICIDE;
   }
   break;

  case ACTION_PL_INFO:
   u.disp_info(this);
   refresh_all();
   break;

  case ACTION_MAP:
   draw_overmap();
   break;

  case ACTION_MISSIONS:
   list_missions();
   break;

  case ACTION_KILLS:
   disp_kills();
   break;

  case ACTION_FACTIONS:
   list_factions();
   break;

  case ACTION_MORALE:
   u.disp_morale(this);
   refresh_all();
   break;

  case ACTION_MESSAGES:
   msg_buffer();
   break;

  case ACTION_HELP:
   help();
   refresh_all();
   break;

  case ACTION_DEBUG:
   debug();
   break;

  case ACTION_DISPLAY_SCENT:
   display_scent();
   break;

  case ACTION_TOGGLE_DEBUGMON:
   debugmon = !debugmon;
   add_msg("Debug messages %s!", (debugmon ? "ON" : "OFF"));
   break;
 }

 gamemode->post_action(this, act);

 return true;
}

#define SCENT_RADIUS 40

int& game::scent(int x, int y)
{
  if (x < (SEEX * MAPSIZE / 2) - SCENT_RADIUS || x >= (SEEX * MAPSIZE / 2) + SCENT_RADIUS ||
      y < (SEEY * MAPSIZE / 2) - SCENT_RADIUS || y >= (SEEY * MAPSIZE / 2) + SCENT_RADIUS) {
  nulscent = 0;
  return nulscent;	// Out-of-bounds - null scent
 }
 return grscent[x][y];
}

void game::update_scent()
{
 signed int newscent[SEEX * MAPSIZE][SEEY * MAPSIZE];
 if (!u.has_active_bionic("bio_scent_mask"))
  grscent[u.posx][u.posy] = u.scent;
 else
  grscent[u.posx][u.posy] = 0;

 int move_cost;
 field field_at;
 for (int x = u.posx - SCENT_RADIUS; x <= u.posx + SCENT_RADIUS; x++) {
  for (int y = u.posy - SCENT_RADIUS; y <= u.posy + SCENT_RADIUS; y++) {
   move_cost = m.move_cost(x, y);
   field_at = m.field_at(x, y);
   newscent[x][y] = 0;
   if (move_cost != 0 || m.has_flag(bashable, x, y)) {
    int squares_used = 0;
    for (int i = -1; i <= 1; i++) {
     for (int j = -1; j <= 1; j++) {
      if (grscent[x][y] <= grscent[x+i][y+j]) {
       newscent[x][y] += grscent[x+i][y+j];
       squares_used++;
      }
     }
    }
    newscent[x][y] /= (squares_used + 1);
    if (field_at.type == fd_slime &&
        newscent[x][y] < 10 * field_at.density)
     newscent[x][y] = 10 * field_at.density;
    if (newscent[x][y] > 10000) {
     dbg(D_ERROR) << "game:update_scent: Wacky scent at " << x << ","
                  << y << " (" << newscent[x][y] << ")";
     debugmsg("Wacky scent at %d, %d (%d)", x, y, newscent[x][y]);
     newscent[x][y] = 0; // Scent should never be higher
    }
   }
  }
 }
 for (int x = u.posx - SCENT_RADIUS; x <= u.posx + SCENT_RADIUS; x++) {
  for (int y = u.posy - SCENT_RADIUS; y <= u.posy + SCENT_RADIUS; y++)
   if(m.move_cost(x, y) == 0)
    //Greatly reduce scent for bashable barriers, even more for ductaped barriers
    if (m.has_flag(reduce_scent, x, y))
     grscent[x][y] = newscent[x][y] / 12;
    else
     grscent[x][y] = newscent[x][y] / 4;
   else
    grscent[x][y] = newscent[x][y];
 }
 if (!u.has_active_bionic("bio_scent_mask"))
  grscent[u.posx][u.posy] = u.scent;
 else
  grscent[u.posx][u.posy] = 0;
}

bool game::is_game_over()
{
 if (uquit != QUIT_NO)
  return true;
 for (int i = 0; i <= hp_torso; i++) {
  if (u.hp_cur[i] < 1) {
   std::vector<item> tmp = u.inv_dump();
   item your_body;
   your_body.make_corpse(itypes["corpse"], mtypes[mon_null], turn);
   your_body.name = u.name;
   m.add_item(u.posx, u.posy, your_body);
   for (int i = 0; i < tmp.size(); i++)
    m.add_item(u.posx, u.posy, tmp[i]);
   std::stringstream playerfile;
   playerfile << "save/" << u.name << ".sav";
   unlink(playerfile.str().c_str());
   uquit = QUIT_DIED;
   return true;
  }
 }
 return false;
}

void game::death_screen()
{
    gamemode->game_over(this);
    std::stringstream playerfile;
    playerfile << "save/" << u.name << ".sav";
    unlink(playerfile.str().c_str());

    const std::string sText = "GAME OVER - Press Spacebar to Quit";

    WINDOW *w_death = newwin(5, 6+sText.size(), (TERMY-5)/2, (TERMX+6-sText.size())/2);

    wborder(w_death, LINE_XOXO, LINE_XOXO, LINE_OXOX, LINE_OXOX,
                     LINE_OXXO, LINE_OOXX, LINE_XXOO, LINE_XOOX );

    mvwprintz(w_death, 2, 3, c_ltred, sText.c_str());
    wrefresh(w_death);
    refresh();
    InputEvent input;
    do
        input = get_input();
    while(input != Cancel && input != Close && input != Confirm);
    delwin(w_death);

    disp_kills();
}


bool game::load_master()
{
 std::ifstream fin;
 std::string data;
 char junk;
 fin.open("save/master.gsav");
 if (!fin.is_open())
  return false;

// First, get the next ID numbers for each of these
 fin >> next_mission_id >> next_faction_id >> next_npc_id;
 int num_missions, num_npc, num_factions, num_items;

 fin >> num_missions;
 if (fin.peek() == '\n')
  fin.get(junk); // Chomp that pesky endline
 for (int i = 0; i < num_missions; i++) {
  mission tmpmiss;
  tmpmiss.load_info(this, fin);
  active_missions.push_back(tmpmiss);
 }

 fin >> num_factions;
 if (fin.peek() == '\n')
  fin.get(junk); // Chomp that pesky endline
 for (int i = 0; i < num_factions; i++) {
  getline(fin, data);
  faction tmp;
  tmp.load_info(data);
  factions.push_back(tmp);
 }
 fin.close();
 return true;
}

void game::load(std::string name)
{
 std::ifstream fin;
 std::stringstream playerfile;
 playerfile << "save/" << name << ".sav";
 fin.open(playerfile.str().c_str());
// First, read in basic game state information.
 if (!fin.is_open()) {
  dbg(D_ERROR) << "game:load: No save game exists!";
  debugmsg("No save game exists!");
  return;
 }
 u = player();
 u.name = name;
 u.ret_null = item(itypes["null"], 0);
 u.weapon = item(itypes["null"], 0);
 int tmpturn, tmpspawn, tmpnextweather, tmprun, tmptar, tmpweather, tmptemp,
     comx, comy;
 fin >> tmpturn >> tmptar >> tmprun >> mostseen >> nextinv >> next_npc_id >>
        next_faction_id >> next_mission_id >> tmpspawn >> tmpnextweather >>
        tmpweather >> tmptemp >> levx >> levy >> levz >> comx >> comy;
 turn = tmpturn;
 nextspawn = tmpspawn;
 nextweather = tmpnextweather;

 cur_om = overmap(this, comx, comy);
 m.load(this, levx, levy, levz);

 run_mode = tmprun;
 if (OPTIONS[OPT_SAFEMODE] && run_mode == 0)
  run_mode = 1;
 autosafemode = OPTIONS[OPT_AUTOSAFEMODE];
 last_target = tmptar;
 weather = weather_type(tmpweather);
 temperature = tmptemp;
// Next, the scent map.
 for (int i = 0; i < SEEX * MAPSIZE; i++) {
  for (int j = 0; j < SEEY * MAPSIZE; j++)
   fin >> grscent[i][j];
 }
// Now the number of monsters...
 int nummon;
 fin >> nummon;
// ... and the data on each one.
 std::string data;
 z.clear();
 monster montmp;
 char junk;
 if (fin.peek() == '\n')
  fin.get(junk); // Chomp that pesky endline
 for (int i = 0; i < nummon; i++) {
  getline(fin, data);
  montmp.load_info(data, &mtypes);
  z.push_back(montmp);
 }
// And the kill counts;
 if (fin.peek() == '\n')
  fin.get(junk); // Chomp that pesky endline
 for (int i = 0; i < num_monsters; i++)
  fin >> kills[i];
// Finally, the data on the player.
 if (fin.peek() == '\n')
  fin.get(junk); // Chomp that pesky endline
 getline(fin, data);
 u.load_info(this, data);
// And the player's inventory...
 char item_place;
 std::string itemdata;
// We need a temporary vector of items.  Otherwise, when we encounter an item
// which is contained in another item, the auto-sort/stacking behavior of the
// player's inventory may cause the contained item to be misplaced.
 std::vector<item> tmpinv;
 while (!fin.eof()) {
  fin >> item_place;
  if (!fin.eof()) {
   getline(fin, itemdata);
   if (item_place == 'I')
    tmpinv.push_back(item(itemdata, this));
   else if (item_place == 'C')
    tmpinv[tmpinv.size() - 1].contents.push_back(item(itemdata, this));
   else if (item_place == 'W')
    u.worn.push_back(item(itemdata, this));
   else if (item_place == 'w')
    u.weapon = item(itemdata, this);
   else if (item_place == 'c')
    u.weapon.contents.push_back(item(itemdata, this));
  }
 }
// Now dump tmpinv into the player's inventory
 u.inv.add_stack(tmpinv);
 fin.close();
// Now load up the master game data; factions (and more?)
 load_master();
 update_map(u.posx, u.posy);
 set_adjacent_overmaps(true);
 MAPBUFFER.set_dirty();
 draw();
}

//Saves all factions and missions and npcs.
//Requires a valid std:stringstream masterfile to save the
void game::save_factions_missions_npcs ()
{
	std::stringstream masterfile;
	std::ofstream fout;
    masterfile << "save/master.gsav";

    fout.open(masterfile.str().c_str());

    fout << next_mission_id << " " << next_faction_id << " " << next_npc_id <<
        " " << active_missions.size() << " ";
    for (int i = 0; i < active_missions.size(); i++)
        fout << active_missions[i].save_info() << " ";

    fout << factions.size() << std::endl;
    for (int i = 0; i < factions.size(); i++)
        fout << factions[i].save_info() << std::endl;

/* fout << active_npc.size() << std::endl;
 for (int i = 0; i < active_npc.size(); i++) {
  active_npc[i].mapx = levx;
  active_npc[i].mapy = levy;
  fout << active_npc[i].save_info() << std::endl;
 }*/
 //Saving the npcs here causes problems. As a different save would load them.
 //Currently all npcs are also saved in the omap. Just cleaning out the
 //current active npc list should be enough.
    for (int i = 0; i < active_npc.size(); i++)
    {
        active_npc[i]->omx = cur_om.pos().x;
        active_npc[i]->omy = cur_om.pos().y;
        active_npc[i]->mapx = levx;
        active_npc[i]->mapy = levy;
    }
    fout.close();
}

void game::save_artifacts()
{
	std::ofstream fout;
	if (artifact_itype_ids.size() > 0) {
  fout.open("save/artifacts.gsav");
		for ( std::vector<std::string>::iterator it = artifact_itype_ids.begin();
   it != artifact_itype_ids.end(); ++it){
   fout << itypes[*it]->save_data() << "\n";
  }
  fout.close();
 }
}

void game::save_maps()
{
	cur_om.save();
    m.save(&cur_om, turn, levx, levy, levz);
    MAPBUFFER.save();
}


void game::save()
{
 std::stringstream playerfile;
 std::ofstream fout;
 playerfile << "save/" << u.name << ".sav";

 fout.open(playerfile.str().c_str());
 // First, write out basic game state information.
 fout << int(turn) << " " << int(last_target) << " " << int(run_mode) << " " <<
         mostseen << " " << nextinv << " " << next_npc_id << " " <<
         next_faction_id << " " << next_mission_id << " " << int(nextspawn) <<
         " " << int(nextweather) << " " << weather << " " << int(temperature) <<
         " " << levx << " " << levy << " " << levz << " " << cur_om.pos().x <<
         " " << cur_om.pos().y << " " << std::endl;
 // Next, the scent map.
 for (int i = 0; i < SEEX * MAPSIZE; i++) {
  for (int j = 0; j < SEEY * MAPSIZE; j++)
   fout << grscent[i][j] << " ";
 }
 // Now save all monsters.
 fout << std::endl << z.size() << std::endl;
 for (int i = 0; i < z.size(); i++)
  fout << z[i].save_info() << std::endl;
 for (int i = 0; i < num_monsters; i++)	// Save the kill counts, too.
  fout << kills[i] << " ";
 // And finally the player.
 fout << u.save_info() << std::endl;
 fout << std::endl;
 fout.close();

 // Now write things that aren't player-specific: factions and NPCs
 save_factions_missions_npcs();

 // Finally, save artifacts.
 save_artifacts();

 // and the overmap, and the local map.
 save_maps();
}

void game::delete_save()
{
#if (defined _WIN32 || defined __WIN32__)
      WIN32_FIND_DATA FindFileData;
      HANDLE hFind;
      TCHAR Buffer[MAX_PATH];

      GetCurrentDirectory(MAX_PATH, Buffer);
      SetCurrentDirectory("save");
      hFind = FindFirstFile("*", &FindFileData);
      if(INVALID_HANDLE_VALUE != hFind) {
       do {
        DeleteFile(FindFileData.cFileName);
       } while(FindNextFile(hFind, &FindFileData) != 0);
       FindClose(hFind);
      }
      SetCurrentDirectory(Buffer);
#else
     DIR *save_dir = opendir("save");
     struct dirent *save_dirent = NULL;
     if(save_dir != NULL && 0 == chdir("save"))
     {
      while ((save_dirent = readdir(save_dir)) != NULL)
       (void)unlink(save_dirent->d_name);
      (void)chdir("..");
      (void)closedir(save_dir);
     }
#endif
}

void game::advance_nextinv()
{
  if (nextinv == *inv_chars.end())
    nextinv = *inv_chars.begin();
  else
    nextinv = inv_chars[inv_chars.find(nextinv) + 1];
}

void game::decrease_nextinv()
{
  if (nextinv == *inv_chars.begin())
    nextinv = *inv_chars.end();
  else
    nextinv = inv_chars[inv_chars.find(nextinv) - 1];
}

void game::vadd_msg(const char* msg, va_list ap)
{
 char buff[1024];
 vsprintf(buff, msg, ap);
 std::string s(buff);
 if (s.length() == 0)
  return;
 if (!messages.empty() && int(messages.back().turn) + 3 >= int(turn) &&
     s == messages.back().message) {
  messages.back().count++;
  messages.back().turn = turn;
  return;
 }

 if (messages.size() == 256)
  messages.erase(messages.begin());
 messages.push_back( game_message(turn, s) );
}

void game::add_msg(const char* msg, ...)
{
 va_list ap;
 va_start(ap, msg);
 vadd_msg(msg, ap);
 va_end(ap);
}

void game::add_msg_if_player(player *p, const char* msg, ...)
{
 if (p && !p->is_npc())
 {
  va_list ap;
  va_start(ap, msg);
  vadd_msg(msg, ap);
  va_end(ap);
 }
}

void game::add_event(event_type type, int on_turn, int faction_id, int x, int y)
{
 event tmp(type, on_turn, faction_id, x, y);
 events.push_back(tmp);
}

bool game::event_queued(event_type type)
{
 for (int i = 0; i < events.size(); i++) {
  if (events[i].type == type)
   return true;
  }
  return false;
}

void game::debug()
{
<<<<<<< HEAD
 int action = menu("Debug Functions - Using any of these is CHEATING!",
=======
 int action = menu(true, // cancelable
                   "Debug Functions - Using these is CHEATING!",
>>>>>>> ea4c9b3f
                   "Wish for an item",       // 1
                   "Teleport - Short Range", // 2
                   "Teleport - Long Range",  // 3
                   "Reveal map",             // 4
                   "Spawn NPC",              // 5
                   "Spawn Monster",          // 6
                   "Check game state...",    // 7
                   "Kill NPCs",              // 8
                   "Mutate",                 // 9
                   "Spawn a vehicle",        // 10
                   "Increase all skills",    // 11
                   "Learn all melee styles", // 12
                   "Check NPC",              // 13
                   "Spawn Artifact",         // 14
                   "Cancel",                 // 15
                   NULL);
 int veh_num;
 std::vector<std::string> opts;
 switch (action) {
  case 1:
   wish();
   break;

  case 2:
   teleport();
   break;

  case 3: {
   point tmp = cur_om.draw_overmap(this, levz);
   if (tmp.x != -1) {
    z.clear();
    levx = tmp.x * 2 - int(MAPSIZE / 2);
    levy = tmp.y * 2 - int(MAPSIZE / 2);
    set_adjacent_overmaps(true);
    m.load(this, levx, levy, levz);
   }
  } break;

  case 4:
   debugmsg("%d radio towers", cur_om.radios.size());
   for (int i = 0; i < OMAPX; i++) {
    for (int j = 0; j < OMAPY; j++)
     cur_om.seen(i, j, levz) = true;
   }
   break;

  case 5: {
   npc * temp = new npc();
   temp->normalize(this);
   temp->randomize(this);
   //temp.attitude = NPCATT_TALK; //not needed
   temp->spawn_at(&cur_om, levx, levy);
   temp->place_near(this, u.posx - 4, u.posy - 4);
   temp->form_opinion(&u);
   //temp.attitude = NPCATT_TALK;//The newly spawned npc always wants to talk. Disabled as form opinion sets the attitude.
   temp->mission = NPC_MISSION_NULL;
   int mission_index = reserve_random_mission(ORIGIN_ANY_NPC,
                                              om_location(), temp->getID());
   if (mission_index != -1)
   temp->chatbin.missions.push_back(mission_index);
   active_npc.push_back(temp);
  } break;

  case 6:
   monster_wish();
   break;

  case 7:
   popup_top("\
Location %d:%d in %d:%d, %s\n\
Current turn: %d; Next spawn %d.\n\
NPCs are %s spawn.\n\
%d monsters exist.\n\
%d currently active NPC's.\n\
%d events planned.", u.posx, u.posy, levx, levy,
oterlist[cur_om.ter(levx / 2, levy / 2, levz)].name.c_str(),
int(turn), int(nextspawn), (!random_npc ? "NOT going to" : "going to"),
z.size(), active_npc.size(), events.size());

		 if (!active_npc.empty())
			{
                for (int i = 0; i < active_npc.size(); i++) {
                    add_msg("%s: map (%d:%d) pos (%d:%d)", active_npc[i]->name.c_str(), active_npc[i]->mapx, active_npc[i]->mapy,
                        active_npc[i]->posx, active_npc[i]->posy);
                }
                add_msg("(you: %d:%d)", u.posx, u.posy);
			}
   break;

  case 8:
   for (int i = 0; i < active_npc.size(); i++) {
    add_msg("%s's head implodes!", active_npc[i]->name.c_str());
    active_npc[i]->hp_cur[bp_head] = 0;
   }
   break;

  case 9:
   mutation_wish();
   break;

  case 10:
   if (m.veh_at(u.posx, u.posy)) {
    dbg(D_ERROR) << "game:load: There's already vehicle here";
    debugmsg ("There's already vehicle here");
   }
   else {
    for (int i = 2; i < vtypes.size(); i++)
     opts.push_back (vtypes[i]->name);
    opts.push_back (std::string("Cancel"));
    veh_num = menu_vec (false, "Choose vehicle to spawn", opts) + 1;
    if (veh_num > 1 && veh_num < num_vehicles)
     m.add_vehicle (this, (vhtype_id)veh_num, u.posx, u.posy, -90);
   }
   break;

  case 11:
    for (std::vector<Skill*>::iterator aSkill = Skill::skills.begin()++; aSkill != Skill::skills.end(); ++aSkill)
      u.skillLevel(*aSkill).level(u.skillLevel(*aSkill) + 3);
   break;

  case 12:
    for(std::vector<std::string>::iterator it = martial_arts_itype_ids.begin();
          it != martial_arts_itype_ids.end(); ++it){
        u.styles.push_back(*it);
    }
   break;

  case 13: {
   point p = look_around();
   int npcdex = npc_at(p.x, p.y);
   if (npcdex == -1)
    popup("No NPC there.");
   else {
    std::stringstream data;
    npc *p = active_npc[npcdex];
    data << p->name << " " << (p->male ? "Male" : "Female") << std::endl;
    data << npc_class_name(p->myclass) << "; " <<
            npc_attitude_name(p->attitude) << std::endl;
    if (p->has_destination())
     data << "Destination: " << p->goalx << ":" << p->goaly << "(" <<
             oterlist[ cur_om.ter(p->goalx, p->goaly, p->goalz) ].name << ")" <<
             std::endl;
    else
     data << "No destination." << std::endl;
    data << "Trust: " << p->op_of_u.trust << " Fear: " << p->op_of_u.fear <<
            " Value: " << p->op_of_u.value << " Anger: " << p->op_of_u.anger <<
            " Owed: " << p->op_of_u.owed << std::endl;
    data << "Aggression: " << int(p->personality.aggression) << " Bravery: " <<
            int(p->personality.bravery) << " Collector: " <<
            int(p->personality.collector) << " Altruism: " <<
            int(p->personality.altruism) << std::endl;
    for (std::vector<Skill*>::iterator aSkill = Skill::skills.begin()++; aSkill != Skill::skills.end(); ++aSkill) {
      data << (*aSkill)->name() << ": " << p->skillLevel(*aSkill) << std::endl;
    }

    full_screen_popup(data.str().c_str());
   }
  } break;

  case 14:
   point center = look_around();
   artifact_natural_property prop =
    artifact_natural_property(rng(ARTPROP_NULL + 1, ARTPROP_MAX - 1));
   m.create_anomaly(center.x, center.y, prop);
   m.spawn_item(center.x, center.y, new_natural_artifact(prop), 0);
   break;
 }
 erase();
 refresh_all();
}

void game::mondebug()
{
 int tc;
 for (int i = 0; i < z.size(); i++) {
  z[i].debug(u);
  if (z[i].has_flag(MF_SEES) &&
      m.sees(z[i].posx, z[i].posy, u.posx, u.posy, -1, tc))
   debugmsg("The %s can see you.", z[i].name().c_str());
  else
   debugmsg("The %s can't see you...", z[i].name().c_str());
 }
}

void game::groupdebug()
{
 erase();
 mvprintw(0, 0, "OM %d : %d    M %d : %d", cur_om.pos().x, cur_om.pos().y, levx,
                                           levy);
 int dist, linenum = 1;
 for (int i = 0; i < cur_om.zg.size(); i++) {
 	if (cur_om.zg[i].posz != levz) { continue; }
  dist = trig_dist(levx, levy, cur_om.zg[i].posx, cur_om.zg[i].posy);
  if (dist <= cur_om.zg[i].radius) {
   mvprintw(linenum, 0, "Zgroup %d: Centered at %d:%d, radius %d, pop %d",
            i, cur_om.zg[i].posx, cur_om.zg[i].posy, cur_om.zg[i].radius,
            cur_om.zg[i].population);
   linenum++;
  }
 }
 getch();
}

void game::draw_overmap()
{
 cur_om.draw_overmap(this, levz);
}

void game::disp_kills()
{
 WINDOW *w = newwin(25, 80, (TERMY > 25) ? (TERMY-25)/2 : 0, (TERMX > 80) ? (TERMX-80)/2 : 0);

 wborder(w, LINE_XOXO, LINE_XOXO, LINE_OXOX, LINE_OXOX,
            LINE_OXXO, LINE_OOXX, LINE_XXOO, LINE_XOOX );

 std::vector<mtype *> types;
 std::vector<int> count;
 for (int i = 0; i < num_monsters; i++) {
  if (kills[i] > 0) {
   types.push_back(mtypes[i]);
   count.push_back(kills[i]);
  }
 }

 mvwprintz(w, 1, 32, c_white, "KILL COUNT:");

 if (types.size() == 0) {
  mvwprintz(w, 2, 2, c_white, "You haven't killed any monsters yet!");
  wrefresh(w);
  getch();
  werase(w);
  wrefresh(w);
  delwin(w);
  refresh_all();
  return;
 }
 int totalkills = 0;
 int hori = 1;
 int horimove = 0;
 int vert = -2;
 // display individual kill counts
 for (int i = 0; i < types.size(); i++) {
  hori = 1;
  if (i > 21) {
   hori = 28;
   vert = 20;
  }
  if( i > 43) {
   hori = 56;
   vert = 42;
  }
  mvwprintz(w, i - vert, hori, types[i]->color, "%c %s", types[i]->sym, types[i]->name.c_str());
  if (count[i] >= 10)
   horimove = -1;
  if (count[i] >= 100)
   horimove = -2;
  if (count[i] >= 1000)
   horimove = -3;
  mvwprintz(w, i - vert, hori + 22 + horimove, c_white, "%d", count[i]);
  totalkills += count[i];
  horimove = 0;
 }
 // Display total killcount at top of window
 mvwprintz(w, 1, 44, c_white, "%d", totalkills);

 wrefresh(w);
 getch();
 werase(w);
 wrefresh(w);
 delwin(w);
 refresh_all();
}

void game::disp_NPCs()
{
 WINDOW *w = newwin(25, 80, (TERMY > 25) ? (TERMY-25)/2 : 0, (TERMX > 80) ? (TERMX-80)/2 : 0);

 mvwprintz(w, 0, 0, c_white, "Your position: %d:%d", levx, levy);
 std::vector<npc*> closest;
 closest.push_back(cur_om.npcs[0]);
 for (int i = 1; i < cur_om.npcs.size(); i++) {
  if (closest.size() < 20)
   closest.push_back(cur_om.npcs[i]);
  else if (rl_dist(levx, levy, cur_om.npcs[i]->mapx, cur_om.npcs[i]->mapy) <
           rl_dist(levx, levy, closest[19]->mapx, closest[19]->mapy)) {
   for (int j = 0; j < 20; j++) {
    if (rl_dist(levx, levy, closest[j]->mapx, closest[j]->mapy) >
        rl_dist(levx, levy, cur_om.npcs[i]->mapx, cur_om.npcs[i]->mapy)) {
     closest.insert(closest.begin() + j, cur_om.npcs[i]);
     closest.erase(closest.end() - 1);
     j = 20;
    }
   }
  }
 }
 for (int i = 0; i < 20; i++)
  mvwprintz(w, i + 2, 0, c_white, "%s: %d:%d", closest[i]->name.c_str(),
            closest[i]->mapx, closest[i]->mapy);

 wrefresh(w);
 getch();
 werase(w);
 wrefresh(w);
 delwin(w);
}

faction* game::list_factions(std::string title)
{
 std::vector<faction> valfac;	// Factions that we know of.
 for (int i = 0; i < factions.size(); i++) {
  if (factions[i].known_by_u)
   valfac.push_back(factions[i]);
 }
 if (valfac.size() == 0) {	// We don't know of any factions!
  popup("You don't know of any factions.  Press Spacebar...");
  return NULL;
 }

 WINDOW *w_list = newwin(25, 80, ((TERMY > 25) ? (TERMY-25)/2 : 0), (TERMX > 80) ? (TERMX-80)/2 : 0);
 WINDOW *w_info = newwin(23, 79 - MAX_FAC_NAME_SIZE, 1 + ((TERMY > 25) ? (TERMY-25)/2 : 0), MAX_FAC_NAME_SIZE + ((TERMX > 80) ? (TERMX-80)/2 : 0));

 wborder(w_list, LINE_XOXO, LINE_XOXO, LINE_OXOX, LINE_OXOX,
                 LINE_OXXO, LINE_OOXX, LINE_XXOO, LINE_XOOX );

 int maxlength = 79 - MAX_FAC_NAME_SIZE;
 int sel = 0;

// Init w_list content
 mvwprintz(w_list, 1, 1, c_white, title.c_str());
 for (int i = 0; i < valfac.size(); i++) {
  nc_color col = (i == 0 ? h_white : c_white);
  mvwprintz(w_list, i + 2, 1, col, valfac[i].name.c_str());
 }
 wrefresh(w_list);
// Init w_info content
// fac_*_text() is in faction.cpp
 mvwprintz(w_info, 0, 0, c_white,
          "Ranking: %s", fac_ranking_text(valfac[0].likes_u).c_str());
 mvwprintz(w_info, 1, 0, c_white,
          "Respect: %s", fac_respect_text(valfac[0].respects_u).c_str());
 std::string desc = valfac[0].describe();
 int linenum = 3;
 while (desc.length() > maxlength) {
  size_t split = desc.find_last_of(' ', maxlength);
  std::string line = desc.substr(0, split);
  mvwprintz(w_info, linenum, 0, c_white, line.c_str());
  desc = desc.substr(split + 1);
  linenum++;
 }
 mvwprintz(w_info, linenum, 0, c_white, desc.c_str());
 wrefresh(w_info);
 InputEvent input;
 do {
  input = get_input();
  switch ( input ) {
  case DirectionS:	// Move selection down
   mvwprintz(w_list, sel + 2, 1, c_white, valfac[sel].name.c_str());
   if (sel == valfac.size() - 1)
    sel = 0;	// Wrap around
   else
    sel++;
   break;
  case DirectionN:	// Move selection up
   mvwprintz(w_list, sel + 2, 1, c_white, valfac[sel].name.c_str());
   if (sel == 0)
    sel = valfac.size() - 1;	// Wrap around
   else
    sel--;
   break;
  case Cancel:
  case Close:
   sel = -1;
   break;
  }
  if (input == DirectionS || input == DirectionN) {	// Changed our selection... update the windows
   mvwprintz(w_list, sel + 2, 1, h_white, valfac[sel].name.c_str());
   wrefresh(w_list);
   werase(w_info);
// fac_*_text() is in faction.cpp
   mvwprintz(w_info, 0, 0, c_white,
            "Ranking: %s", fac_ranking_text(valfac[sel].likes_u).c_str());
   mvwprintz(w_info, 1, 0, c_white,
            "Respect: %s", fac_respect_text(valfac[sel].respects_u).c_str());
   std::string desc = valfac[sel].describe();
   int linenum = 3;
   while (desc.length() > maxlength) {
    size_t split = desc.find_last_of(' ', maxlength);
    std::string line = desc.substr(0, split);
    mvwprintz(w_info, linenum, 0, c_white, line.c_str());
    desc = desc.substr(split + 1);
    linenum++;
   }
   mvwprintz(w_info, linenum, 0, c_white, desc.c_str());
   wrefresh(w_info);
  }
 } while (input != Cancel && input != Confirm && input != Close);
 werase(w_list);
 werase(w_info);
 delwin(w_list);
 delwin(w_info);
 refresh_all();
 if (sel == -1)
  return NULL;
 return &(factions[valfac[sel].id]);
}

void game::list_missions()
{
 WINDOW *w_missions = newwin(25, 80, (TERMY > 25) ? (TERMY-25)/2 : 0, (TERMX > 80) ? (TERMX-80)/2 : 0);

 int tab = 0, selection = 0;
 InputEvent input;
 do {
  werase(w_missions);
  //draw_tabs(w_missions, tab, "ACTIVE MISSIONS", "COMPLETED MISSIONS", "FAILED MISSIONS", NULL);
  std::vector<int> umissions;
  switch (tab) {
   case 0: umissions = u.active_missions;	break;
   case 1: umissions = u.completed_missions;	break;
   case 2: umissions = u.failed_missions;	break;
  }

  for (int i = 1; i < 79; i++) {
   mvwputch(w_missions, 2, i, c_ltgray, LINE_OXOX);
   mvwputch(w_missions, 24, i, c_ltgray, LINE_OXOX);

   if (i > 2 && i < 24) {
    mvwputch(w_missions, i, 0, c_ltgray, LINE_XOXO);
    mvwputch(w_missions, i, 30, c_ltgray, LINE_XOXO);
    mvwputch(w_missions, i, 79, c_ltgray, LINE_XOXO);
   }
  }

  draw_tab(w_missions, 7, "ACTIVE MISSIONS", (tab == 0) ? true : false);
  draw_tab(w_missions, 30, "COMPLETED MISSIONS", (tab == 1) ? true : false);
  draw_tab(w_missions, 56, "FAILED MISSIONS", (tab == 2) ? true : false);

  mvwputch(w_missions, 2,  0, c_white, LINE_OXXO); // |^
  mvwputch(w_missions, 2, 79, c_white, LINE_OOXX); // ^|

  mvwputch(w_missions, 24, 0, c_ltgray, LINE_XXOO); // |_
  mvwputch(w_missions, 24, 79, c_ltgray, LINE_XOOX); // _|

  mvwputch(w_missions, 2, 30, c_white, (tab == 1) ? LINE_XOXX : LINE_XXXX); // + || -|
  mvwputch(w_missions, 24, 30, c_white, LINE_XXOX); // _|_

  for (int i = 0; i < umissions.size(); i++) {
   mission *miss = find_mission(umissions[i]);
   nc_color col = c_white;
   if (i == u.active_mission && tab == 0)
    col = c_ltred;
   if (selection == i)
    mvwprintz(w_missions, 3 + i, 1, hilite(col), miss->name().c_str());
   else
    mvwprintz(w_missions, 3 + i, 1, col, miss->name().c_str());
  }

  if (selection >= 0 && selection < umissions.size()) {
   mission *miss = find_mission(umissions[selection]);
   mvwprintz(w_missions, 4, 31, c_white,
             miss->description.c_str());
   if (miss->deadline != 0)
    mvwprintz(w_missions, 5, 31, c_white, "Deadline: %d (%d)",
              miss->deadline, int(turn));
   mvwprintz(w_missions, 6, 31, c_white, "Target: (%d, %d)   You: (%d, %d)",
             miss->target.x, miss->target.y,
             (levx + int (MAPSIZE / 2)) / 2, (levy + int (MAPSIZE / 2)) / 2);
  } else {
   std::string nope;
   switch (tab) {
    case 0: nope = "You have no active missions!"; break;
    case 1: nope = "You haven't completed any missions!"; break;
    case 2: nope = "You haven't failed any missions!"; break;
   }
   mvwprintz(w_missions, 4, 31, c_ltred, nope.c_str());
  }

  wrefresh(w_missions);
  input = get_input();
  switch (input) {
  case DirectionE:
   tab++;
   if (tab == 3)
    tab = 0;
   break;
  case DirectionW:
   tab--;
   if (tab < 0)
    tab = 2;
   break;
  case DirectionS:
   selection++;
   if (selection >= umissions.size())
    selection = 0;
   break;
  case DirectionN:
   selection--;
   if (selection < 0)
    selection = umissions.size() - 1;
   break;
  case Confirm:
   u.active_mission = selection;
   break;
  }

 } while (input != Cancel && input != Close);


 werase(w_missions);
 delwin(w_missions);
 refresh_all();
}

void game::draw()
{
 // Draw map
 werase(w_terrain);
 draw_ter();
 draw_footsteps();
 mon_info();
 // Draw Status
 draw_HP();
 werase(w_status);
 u.disp_status(w_status, this);
// TODO: Allow for a 24-hour option--already supported by calendar turn
 mvwprintz(w_status, 1, 41, c_white, turn.print_time().c_str());

 oter_id cur_ter = cur_om.ter((levx + int(MAPSIZE / 2)) / 2,
                              (levy + int(MAPSIZE / 2)) / 2, levz);
 std::string tername = oterlist[cur_ter].name;
 if (tername.length() > 14)
  tername = tername.substr(0, 14);
 werase(w_location);
 mvwprintz(w_location, 0,  0, oterlist[cur_ter].color, tername.c_str());
 if (levz < 0)
  mvwprintz(w_location, 0, 18, c_ltgray, "Underground");
 else
  mvwprintz(w_location, 0, 18, weather_data[weather].color,
                               weather_data[weather].name.c_str());
 nc_color col_temp = c_blue;
 if (temperature >= 90)
  col_temp = c_red;
 else if (temperature >= 75)
  col_temp = c_yellow;
 else if (temperature >= 60)
  col_temp = c_ltgreen;
 else if (temperature >= 50)
  col_temp = c_cyan;
 else if (temperature >  32)
  col_temp = c_ltblue;
 if (OPTIONS[OPT_USE_CELSIUS])
  wprintz(w_location, col_temp, " %dC", int((temperature - 32) / 1.8));
 else
  wprintz(w_location, col_temp, " %dF", temperature);
 wrefresh(w_location);

 mvwprintz(w_status, 0, 41, c_white, "%s, day %d",
           season_name[turn.season].c_str(), turn.day + 1);
 if (run_mode != 0 || autosafemode != 0) {
  int iPercent = ((turnssincelastmon*100)/OPTIONS[OPT_AUTOSAFEMODETURNS]);
  mvwprintz(w_status, 2, 51, (run_mode == 0) ? ((iPercent >= 25) ? c_green : c_red): c_green, "S");
  wprintz(w_status, (run_mode == 0) ? ((iPercent >= 50) ? c_green : c_red): c_green, "A");
  wprintz(w_status, (run_mode == 0) ? ((iPercent >= 75) ? c_green : c_red): c_green, "F");
  wprintz(w_status, (run_mode == 0) ? ((iPercent == 100) ? c_green : c_red): c_green, "E");
 }
 wrefresh(w_status);
 // Draw messages
 write_msg();
}

bool game::isBetween(int test, int down, int up)
{
	if(test>down && test<up) return true;
	else return false;
}

void game::draw_ter(int posx, int posy)
{
 mapRain.clear();
// posx/posy default to -999
 if (posx == -999)
  posx = u.posx + u.view_offset_x;
 if (posy == -999)
  posy = u.posy + u.view_offset_y;
 m.build_map_cache(this);
 m.draw(this, w_terrain, point(posx, posy));

 // Draw monsters
 int distx, disty;
 for (int i = 0; i < z.size(); i++) {
  disty = abs(z[i].posy - posy);
  distx = abs(z[i].posx - posx);
  if (distx <= VIEWX && disty <= VIEWY && u_see(&(z[i]))) {
   z[i].draw(w_terrain, posx, posy, false);
   mapRain[VIEWY + z[i].posy - posy][VIEWX + z[i].posx - posx] = false;
  } else if (z[i].has_flag(MF_WARM) && distx <= VIEWX && disty <= VIEWY &&
           (u.has_active_bionic("bio_infrared") || u.has_trait(PF_INFRARED)))
   mvwputch(w_terrain, VIEWY + z[i].posy - posy, VIEWX + z[i].posx - posx,
            c_red, '?');
 }
 // Draw NPCs
 for (int i = 0; i < active_npc.size(); i++) {
  disty = abs(active_npc[i]->posy - posy);
  distx = abs(active_npc[i]->posx - posx);
  if (distx <= VIEWX && disty <= VIEWY &&
<<<<<<< HEAD
      u_see(active_npc[i]->posx, active_npc[i]->posy, t))
   active_npc[i]->draw(w_terrain, posx, posy, false);
=======
      u_see(active_npc[i].posx, active_npc[i].posy))
   active_npc[i].draw(w_terrain, posx, posy, false);
>>>>>>> ea4c9b3f
 }
 if (u.has_active_bionic("bio_scent_vision")) {
  for (int realx = posx - VIEWX; realx <= posx + VIEWX; realx++) {
   for (int realy = posy - VIEWY; realy <= posy + VIEWY; realy++) {
    if (scent(realx, realy) != 0) {
     int tempx = posx - realx, tempy = posy - realy;
     if (!(isBetween(tempx, -2, 2) && isBetween(tempy, -2, 2))) {
      if (mon_at(realx, realy) != -1)
       mvwputch(w_terrain, realy + VIEWY - posy, realx + VIEWX - posx,
                c_white, '?');
      else
       mvwputch(w_terrain, realy + VIEWY - posy, realx + VIEWX - posx,
                c_magenta, '#');
     }
    }
   }
  }
 }
 wrefresh(w_terrain);
 if (u.has_disease(DI_VISUALS) || (u.has_disease(DI_HOT_HEAD) && u.disease_intensity(DI_HOT_HEAD) != 1))
   hallucinate(posx, posy);
}

void game::refresh_all()
{
 m.reset_vehicle_cache();
 draw();
 draw_minimap();
 draw_HP();
 wrefresh(w_moninfo);
 wrefresh(w_messages);
 werase(w_void);
 wrefresh(w_void);
 refresh();
}

void game::draw_HP()
{
    werase(w_HP);
    int current_hp;
    nc_color color;
    std::string asterisks = "";
    for (int i = 0; i < num_hp_parts; i++) {
        current_hp = u.hp_cur[i];
        if (current_hp == u.hp_max[i]){
          color = c_green;
          asterisks = " **** ";
        } else if (current_hp > u.hp_max[i] * .8) {
          color = c_ltgreen;
          asterisks = " **** ";
        } else if (current_hp > u.hp_max[i] * .5) {
          color = c_yellow;
          asterisks = " ***  ";
        } else if (current_hp > u.hp_max[i] * .3) {
          color = c_ltred;
          asterisks = " **   ";
        } else {
          color = c_red;
          asterisks = " *    ";
        }
        if (u.has_trait(PF_SELFAWARE)) {
            if (current_hp >= 100){
                mvwprintz(w_HP, i * 2 + 1, 0, color, "%d     ", current_hp);
            } else if (current_hp >= 10) {
                mvwprintz(w_HP, i * 2 + 1, 0, color, " %d    ", current_hp);
            } else {
                mvwprintz(w_HP, i * 2 + 1, 0, color, "  %d    ", current_hp);
            }
        } else {
            mvwprintz(w_HP, i * 2 + 1, 0, color, asterisks.c_str());
        }
    }
    mvwprintz(w_HP,  0, 0, c_ltgray, "HEAD:  ");
    mvwprintz(w_HP,  2, 0, c_ltgray, "TORSO: ");
    mvwprintz(w_HP,  4, 0, c_ltgray, "L ARM: ");
    mvwprintz(w_HP,  6, 0, c_ltgray, "R ARM: ");
    mvwprintz(w_HP,  8, 0, c_ltgray, "L LEG: ");
    mvwprintz(w_HP, 10, 0, c_ltgray, "R LEG: ");
    mvwprintz(w_HP, 12, 0, c_ltgray, "POW:   ");
    if (u.max_power_level == 0){
        mvwprintz(w_HP, 13, 0, c_ltgray, " --   ");
    } else {
        if (u.power_level == u.max_power_level){
            color = c_blue;
        } else if (u.power_level >= u.max_power_level * .5){
            color = c_ltblue;
        } else if (u.power_level > 0){
            color = c_yellow;
        } else {
            color = c_red;
        }
        if (u.power_level >= 100){
            mvwprintz(w_HP, 13, 0, color, "%d     ", u.power_level);
        } else if (u.power_level >= 10){
            mvwprintz(w_HP, 13, 0, color, " %d    ", u.power_level);
        } else {
            mvwprintz(w_HP, 13, 0, color, "  %d    ", u.power_level);
        }
    }
    wrefresh(w_HP);
}

void game::draw_minimap()
{
 // Draw the box
 werase(w_minimap);
 mvwputch(w_minimap, 0, 0, c_white, LINE_OXXO);
 mvwputch(w_minimap, 0, 6, c_white, LINE_OOXX);
 mvwputch(w_minimap, 6, 0, c_white, LINE_XXOO);
 mvwputch(w_minimap, 6, 6, c_white, LINE_XOOX);
 for (int i = 1; i < 6; i++) {
  mvwputch(w_minimap, i, 0, c_white, LINE_XOXO);
  mvwputch(w_minimap, i, 6, c_white, LINE_XOXO);
  mvwputch(w_minimap, 0, i, c_white, LINE_OXOX);
  mvwputch(w_minimap, 6, i, c_white, LINE_OXOX);
 }

 int cursx = (levx + int(MAPSIZE / 2)) / 2;
 int cursy = (levy + int(MAPSIZE / 2)) / 2;

 bool drew_mission = false;
 point target(-1, -1);
 if (u.active_mission >= 0 && u.active_mission < u.active_missions.size())
  target = find_mission(u.active_missions[u.active_mission])->target;
 else
  drew_mission = true;

 if (target.x == -1)
  drew_mission = true;

 for (int i = -2; i <= 2; i++) {
  for (int j = -2; j <= 2; j++) {
   int omx = cursx + i;
   int omy = cursy + j;
   bool seen = false;
   oter_id cur_ter;
   long note_sym = 0;
   bool note = false;
   if (omx >= 0 && omx < OMAPX && omy >= 0 && omy < OMAPY) {
    cur_ter = cur_om.ter(omx, omy, levz);
    seen    = cur_om.seen(omx, omy, levz);
    if (cur_om.has_note(omx,omy,levz))
    {
        if (cur_om.note(omx,omy,levz)[1] == ':')
            note_sym = cur_om.note(omx,omy,levz)[0];
        note = true;
    }
   } else if ((omx < 0 || omx >= OMAPX) && (omy < 0 || omy >= OMAPY)) {
    if (omx < 0) omx += OMAPX;
    else         omx -= OMAPX;
    if (omy < 0) omy += OMAPY;
    else         omy -= OMAPY;
    cur_ter = om_diag->ter(omx, omy, levz);
    seen    = om_diag->seen(omx, omy, levz);
    if (om_diag->has_note(omx,omy,levz))
    {
        if (om_diag->note(omx,omy,levz)[1] == ':')
            note_sym = om_diag->note(omx,omy,levz)[0];
        note = true;
    }
   } else if (omx < 0 || omx >= OMAPX) {
    if (omx < 0) omx += OMAPX;
    else         omx -= OMAPX;
    cur_ter = om_hori->ter(omx, omy, levz);
    seen    = om_hori->seen(omx, omy, levz);
    if (om_hori->has_note(omx,omy,levz))
    {
        if (om_hori->note(omx,omy,levz)[1] == ':')
            note_sym = om_hori->note(omx,omy,levz)[0];
        note = true;
    }
   } else if (omy < 0 || omy >= OMAPY) {
    if (omy < 0) omy += OMAPY;
    else         omy -= OMAPY;
    cur_ter = om_vert->ter(omx, omy, levz);
    seen    = om_vert->seen(omx, omy, levz);
    if (om_vert->has_note(omx,omy,levz))
    {
        if (om_vert->note(omx,omy,levz)[1] == ':')
            note_sym = om_vert->note(omx,omy,levz)[0];
        note = true;
    }
   } else {
    dbg(D_ERROR) << "game:draw_minimap: No data loaded! omx: "
                 << omx << " omy: " << omy;
    debugmsg("No data loaded! omx: %d omy: %d", omx, omy);
   }
   nc_color ter_color = oterlist[cur_ter].color;
   long ter_sym = oterlist[cur_ter].sym;
   if (note)
   {
       ter_sym = note_sym ? note_sym : 'N';
       ter_color = c_yellow;
   }
   if (seen) {
    if (!drew_mission && target.x == omx && target.y == omy) {
     drew_mission = true;
     if (i != 0 || j != 0)
      mvwputch   (w_minimap, 3 + j, 3 + i, red_background(ter_color), ter_sym);
     else
      mvwputch_hi(w_minimap, 3,     3,     ter_color, ter_sym);
    } else if (i == 0 && j == 0)
     mvwputch_hi(w_minimap, 3,     3,     ter_color, ter_sym);
    else
     mvwputch   (w_minimap, 3 + j, 3 + i, ter_color, ter_sym);
   }
  }
 }

// Print arrow to mission if we have one!
 if (!drew_mission) {
  double slope;
  if (cursx != target.x)
   slope = double(target.y - cursy) / double(target.x - cursx);
  if (cursx == target.x || abs(slope) > 3.5 ) { // Vertical slope
   if (target.y > cursy)
    mvwputch(w_minimap, 6, 3, c_red, '*');
   else
    mvwputch(w_minimap, 0, 3, c_red, '*');
  } else {
   int arrowx = 3, arrowy = 3;
   if (abs(slope) >= 1.) { // y diff is bigger!
    arrowy = (target.y > cursy ? 6 : 0);
    arrowx = 3 + 3 * (target.y > cursy ? slope : (0 - slope));
    if (arrowx < 0)
     arrowx = 0;
    if (arrowx > 6)
     arrowx = 6;
   } else {
    arrowx = (target.x > cursx ? 6 : 0);
    arrowy = 3 + 3 * (target.x > cursx ? slope : (0 - slope));
    if (arrowy < 0)
     arrowy = 0;
    if (arrowy > 6)
     arrowy = 6;
   }
   mvwputch(w_minimap, arrowy, arrowx, c_red, '*');
  }
 }

 wrefresh(w_minimap);
}

void game::hallucinate(const int x, const int y)
{
 for (int i = 0; i <= TERRAIN_WINDOW_WIDTH; i++) {
  for (int j = 0; j <= TERRAIN_WINDOW_HEIGHT; j++) {
   if (one_in(10)) {
    char ter_sym = terlist[m.ter(i + x - VIEWX + rng(-2, 2), j + y - VIEWY + rng(-2, 2))].sym;
    nc_color ter_col = terlist[m.ter(i + x - VIEWX + rng(-2, 2), j + y - VIEWY+ rng(-2, 2))].color;
    mvwputch(w_terrain, j, i, ter_col, ter_sym);
   }
  }
 }
 wrefresh(w_terrain);
}

float game::natural_light_level() const
{
 float ret = 0;

 if (levz >= 0) {
  ret = turn.sunlight();
  ret += weather_data[weather].light_modifier;
 }

 return std::max(0.0f, ret);
}

unsigned char game::light_level()
{
 //already found the light level for now?
 if(turn == latest_lightlevel_turn)
  return latest_lightlevel;

 int ret;
 if (levz < 0)	// Underground!
  ret = 1;
 else {
  ret = turn.sunlight();
  ret -= weather_data[weather].sight_penalty;
 }
 for (int i = 0; i < events.size(); i++) {
  // The EVENT_DIM event slowly dims the sky, then relights it
  // EVENT_DIM has an occurance date of turn + 50, so the first 25 dim it
  if (events[i].type == EVENT_DIM) {
   int turns_left = events[i].turn - int(turn);
   i = events.size();
   if (turns_left > 25)
    ret = (ret * (turns_left - 25)) / 25;
   else
    ret = (ret * (25 - turns_left)) / 25;
  }
 }
 int flashlight = u.active_item_charges("flashlight_on");
 if (ret < 10 && flashlight > 0) {
/* additive so that low battery flashlights still increase the light level
	rather than decrease it 						*/
  ret += flashlight;
  if (ret > 10)
   ret = 10;
 }
 if (ret < 8 && u.has_active_bionic("bio_flashlight"))
  ret = 8;
 if (ret < 8 && event_queued(EVENT_ARTIFACT_LIGHT))
  ret = 8;
 if ((ret < 6 && u.has_amount("torch_lit", 1)) ||
     (ret < 6 && u.has_amount("pda_flashlight", 1)))
  ret = 6;
 if (ret < 4 && u.has_artifact_with(AEP_GLOW))
  ret = 4;
 if (ret < 3 && u.has_amount("candle_lit", 1))
  ret = 3;
 if (ret < 1)
  ret = 1;

 latest_lightlevel = ret;
 latest_lightlevel_turn = turn;
 return ret;
}

void game::reset_light_level()
{
 latest_lightlevel = 0;
 latest_lightlevel_turn = 0;
}

//Gets the next free ID, also used for player ID's.
int game::assign_npc_id()
{
 int ret = next_npc_id;
 next_npc_id++;
 return ret;
}

int game::assign_faction_id()
{
 int ret = next_faction_id;
 next_faction_id++;
 return ret;
}

faction* game::faction_by_id(int id)
{
 for (int i = 0; i < factions.size(); i++) {
  if (factions[i].id == id)
   return &(factions[i]);
 }
 return NULL;
}

faction* game::random_good_faction()
{
 std::vector<int> valid;
 for (int i = 0; i < factions.size(); i++) {
  if (factions[i].good >= 5)
   valid.push_back(i);
 }
 if (valid.size() > 0) {
  int index = valid[rng(0, valid.size() - 1)];
  return &(factions[index]);
 }
// No good factions exist!  So create one!
 faction newfac(assign_faction_id());
 do
  newfac.randomize();
 while (newfac.good < 5);
 newfac.id = factions.size();
 factions.push_back(newfac);
 return &(factions[factions.size() - 1]);
}

faction* game::random_evil_faction()
{
 std::vector<int> valid;
 for (int i = 0; i < factions.size(); i++) {
  if (factions[i].good <= -5)
   valid.push_back(i);
 }
 if (valid.size() > 0) {
  int index = valid[rng(0, valid.size() - 1)];
  return &(factions[index]);
 }
// No good factions exist!  So create one!
 faction newfac(assign_faction_id());
 do
  newfac.randomize();
 while (newfac.good > -5);
 newfac.id = factions.size();
 factions.push_back(newfac);
 return &(factions[factions.size() - 1]);
}

bool game::sees_u(int x, int y, int &t)
{
 // TODO: [lightmap] Apply default monster vison levels here
 //                  the light map should deal lighting from player or fires
 int range = light_level();

 // Set to max possible value if the player is lit brightly
 if (m.light_at(u.posx, u.posy) >= LL_LOW)
  range = DAYLIGHT_LEVEL;

 int mondex = mon_at(x,y);
 if (mondex != -1) {
  if(z[mondex].has_flag(MF_VIS10))
   range -= 50;
  else if(z[mondex].has_flag(MF_VIS20))
   range -= 40;
  else if(z[mondex].has_flag(MF_VIS30))
   range -= 30;
  else if(z[mondex].has_flag(MF_VIS40))
   range -= 20;
  else if(z[mondex].has_flag(MF_VIS50))
   range -= 10;
 }
 if( range <= 0)
  range = 1;

 return (!u.has_active_bionic("bio_cloak") &&
         !u.has_artifact_with(AEP_INVISIBLE) &&
         m.sees(x, y, u.posx, u.posy, range, t));
}

bool game::u_see(int x, int y)
{
 int wanted_range = rl_dist(u.posx, u.posy, x, y);

 bool can_see = false;
 if (wanted_range < u.clairvoyance())
  can_see = true;
 else if (wanted_range <= u.sight_range(light_level()) ||
          (wanted_range <= u.sight_range(DAYLIGHT_LEVEL) &&
            m.light_at(x, y) >= LL_LOW))
     can_see = m.pl_sees(u.posx, u.posy, x, y, wanted_range);

 return can_see;
}

bool game::u_see(monster *mon)
{
 int dist = rl_dist(u.posx, u.posy, mon->posx, mon->posy);
 if (u.has_trait(PF_ANTENNAE) && dist <= 3)
  return true;
 if (mon->has_flag(MF_DIGS) && !u.has_active_bionic("bio_ground_sonar") &&
     dist > 1)
  return false;	// Can't see digging monsters until we're right next to them

 return u_see(mon->posx, mon->posy);
}

bool game::pl_sees(player *p, monster *mon, int &t)
{
 // TODO: [lightmap] Allow npcs to use the lightmap
 if (mon->has_flag(MF_DIGS) && !p->has_active_bionic("bio_ground_sonar") &&
     rl_dist(p->posx, p->posy, mon->posx, mon->posy) > 1)
  return false;	// Can't see digging monsters until we're right next to them
 int range = p->sight_range(light_level());
 return m.sees(p->posx, p->posy, mon->posx, mon->posy, range, t);
}

point game::find_item(item *it)
{
 if (u.has_item(it))
  return point(u.posx, u.posy);
 point ret = m.find_item(it);
 if (ret.x != -1 && ret.y != -1)
  return ret;
 for (int i = 0; i < active_npc.size(); i++) {
  for (int j = 0; j < active_npc[i]->inv.size(); j++) {
   if (it == &(active_npc[i]->inv[j]))
    return point(active_npc[i]->posx, active_npc[i]->posy);
  }
 }
 return point(-999, -999);
}

void game::remove_item(item *it)
{
 point ret;
 if (it == &u.weapon) {
  u.remove_weapon();
  return;
 }
 for (int i = 0; i < u.inv.size(); i++) {
  if (it == &u.inv[i]) {
   u.i_remn(i);
   return;
  }
 }
 for (int i = 0; i < u.worn.size(); i++) {
  if (it == &u.worn[i]) {
   u.worn.erase(u.worn.begin() + i);
   return;
  }
 }
 ret = m.find_item(it);
 if (ret.x != -1 && ret.y != -1) {
  for (int i = 0; i < m.i_at(ret.x, ret.y).size(); i++) {
   if (it == &m.i_at(ret.x, ret.y)[i]) {
    m.i_rem(ret.x, ret.y, i);
    return;
   }
  }
 }
 for (int i = 0; i < active_npc.size(); i++) {
  if (it == &active_npc[i]->weapon) {
   active_npc[i]->remove_weapon();
   return;
  }
  for (int j = 0; j < active_npc[i]->inv.size(); j++) {
   if (it == &active_npc[i]->inv[j]) {
    active_npc[i]->i_remn(j);
    return;
   }
  }
  for (int j = 0; j < active_npc[i]->worn.size(); j++) {
   if (it == &active_npc[i]->worn[j]) {
    active_npc[i]->worn.erase(active_npc[i]->worn.begin() + j);
    return;
   }
  }
 }
}

bool vector_has(std::vector<int> vec, int test)
{
 for (int i = 0; i < vec.size(); i++) {
  if (vec[i] == test)
   return true;
 }
 return false;
}

void game::mon_info()
{
 werase(w_moninfo);
 int buff;
 int newseen = 0;
 const int iProxyDist = (OPTIONS[OPT_SAFEMODEPROXIMITY] <= 0) ? 60 : OPTIONS[OPT_SAFEMODEPROXIMITY];
// 7 0 1	unique_types uses these indices;
// 6 8 2	0-7 are provide by direction_from()
// 5 4 3	8 is used for local monsters (for when we explain them below)
 std::vector<int> unique_types[9];
// dangerous_types tracks whether we should print in red to warn the player
 bool dangerous[8];
 for (int i = 0; i < 8; i++)
  dangerous[i] = false;

 direction dir_to_mon, dir_to_npc;
 for (int i = 0; i < z.size(); i++) {
  if (u_see(&(z[i]))) {
   bool mon_dangerous = false;
   int j;
   if (z[i].attitude(&u) == MATT_ATTACK || z[i].attitude(&u) == MATT_FOLLOW) {
    if (sees_u(z[i].posx, z[i].posy, j))
     mon_dangerous = true;

    if (rl_dist(u.posx, u.posy, z[i].posx, z[i].posy) <= iProxyDist)
     newseen++;
   }

   dir_to_mon = direction_from(u.posx + u.view_offset_x, u.posy + u.view_offset_y,
                               z[i].posx, z[i].posy);
   int index = (abs(u.posx + u.view_offset_x - z[i].posx) <= VIEWX &&
                abs(u.posy + u.view_offset_y - z[i].posy) <= VIEWY) ?
                8 : dir_to_mon;
   if (mon_dangerous && index < 8)
    dangerous[index] = true;

   if (!vector_has(unique_types[dir_to_mon], z[i].type->id))
    unique_types[index].push_back(z[i].type->id);
  }
 }
 for (int i = 0; i < active_npc.size(); i++) {
<<<<<<< HEAD
  if (u_see(active_npc[i]->posx, active_npc[i]->posy, buff)) { // TODO: NPC invis
   if (active_npc[i]->attitude == NPCATT_KILL)
    if (rl_dist(u.posx, u.posy, active_npc[i]->posx, active_npc[i]->posy) <= iProxyDist)
=======
  if (u_see(active_npc[i].posx, active_npc[i].posy)) { // TODO: NPC invis
   if (active_npc[i].attitude == NPCATT_KILL)
    if (rl_dist(u.posx, u.posy, active_npc[i].posx, active_npc[i].posy) <= iProxyDist)
>>>>>>> ea4c9b3f
     newseen++;

   point npcp(active_npc[i]->posx, active_npc[i]->posy);
   dir_to_npc = direction_from ( u.posx + u.view_offset_x, u.posy + u.view_offset_y,
                                 npcp.x, npcp.y );
   int index = (abs(u.posx + u.view_offset_x - npcp.x) <= VIEWX &&
                abs(u.posy + u.view_offset_y - npcp.y) <= VIEWY) ?
                8 : dir_to_npc;
   unique_types[index].push_back(-1 - i);
  }
 }

 if (newseen > mostseen) {
  if (u.activity.type == ACT_REFILL_VEHICLE)
   cancel_activity_query("Monster Spotted!");

  cancel_activity_query("Monster spotted!");
  turnssincelastmon = 0;
  if (run_mode == 1)
   run_mode = 2;	// Stop movement!
 } else if (autosafemode && newseen == 0) { // Auto-safemode
  turnssincelastmon++;
  if(turnssincelastmon >= OPTIONS[OPT_AUTOSAFEMODETURNS] && run_mode == 0)
   run_mode = 1;
 }

 mostseen = newseen;
 nc_color tmpcol;
// Print the direction headings
// Reminder:
// 7 0 1	unique_types uses these indices;
// 6 8 2	0-7 are provide by direction_from()
// 5 4 3	8 is used for local monsters (for when we explain them below)
 mvwprintz(w_moninfo,  0,  0, (unique_types[7].empty() ?
           c_dkgray : (dangerous[7] ? c_ltred : c_ltgray)), "NW:");
 mvwprintz(w_moninfo,  0, 15, (unique_types[0].empty() ?
           c_dkgray : (dangerous[0] ? c_ltred : c_ltgray)), "North:");
 mvwprintz(w_moninfo,  0, 33, (unique_types[1].empty() ?
           c_dkgray : (dangerous[1] ? c_ltred : c_ltgray)), "NE:");
 mvwprintz(w_moninfo,  1,  0, (unique_types[6].empty() ?
           c_dkgray : (dangerous[6] ? c_ltred : c_ltgray)), "West:");
 mvwprintz(w_moninfo,  1, 31, (unique_types[2].empty() ?
           c_dkgray : (dangerous[2] ? c_ltred : c_ltgray)), "East:");
 mvwprintz(w_moninfo,  2,  0, (unique_types[5].empty() ?
           c_dkgray : (dangerous[5] ? c_ltred : c_ltgray)), "SW:");
 mvwprintz(w_moninfo,  2, 15, (unique_types[4].empty() ?
           c_dkgray : (dangerous[4] ? c_ltred : c_ltgray)), "South:");
 mvwprintz(w_moninfo,  2, 33, (unique_types[3].empty() ?
           c_dkgray : (dangerous[3] ? c_ltred : c_ltgray)), "SE:");

 for (int i = 0; i < 8; i++) {

  point pr;
  switch (i) {
   case 7: pr.y = 0; pr.x =  4; break;
   case 0: pr.y = 0; pr.x = 22; break;
   case 1: pr.y = 0; pr.x = 37; break;

   case 6: pr.y = 1; pr.x =  6; break;
   case 2: pr.y = 1; pr.x = 37; break;

   case 5: pr.y = 2; pr.x =  4; break;
   case 4: pr.y = 2; pr.x = 22; break;
   case 3: pr.y = 2; pr.x = 37; break;
  }

  for (int j = 0; j < unique_types[i].size() && j < 10; j++) {
   buff = unique_types[i][j];

   if (buff < 0) { // It's an NPC!
    switch (active_npc[(buff + 1) * -1]->attitude) {
     case NPCATT_KILL:   tmpcol = c_red;     break;
     case NPCATT_FOLLOW: tmpcol = c_ltgreen; break;
     case NPCATT_DEFEND: tmpcol = c_green;   break;
     default:            tmpcol = c_pink;    break;
    }
    mvwputch (w_moninfo, pr.y, pr.x, tmpcol, '@');

   } else // It's a monster!  easier.
    mvwputch (w_moninfo, pr.y, pr.x, mtypes[buff]->color, mtypes[buff]->sym);

   pr.x++;
  }
  if (unique_types[i].size() > 10) // Couldn't print them all!
   mvwputch (w_moninfo, pr.y, pr.x - 1, c_white, '+');
 } // for (int i = 0; i < 8; i++)

// Now we print their full names!

 bool listed_it[num_monsters]; // Don't list any twice!
 for (int i = 0; i < num_monsters; i++)
  listed_it[i] = false;

 point pr(0, 4);

// Start with nearby zombies--that's the most important
// We stop if pr.y hits 10--i.e. we're out of space
 for (int i = 0; i < unique_types[8].size() && pr.y < 12; i++) {
  buff = unique_types[8][i];
// buff < 0 means an NPC!  Don't list those.
  if (buff >= 0 && !listed_it[buff]) {
   listed_it[buff] = true;
   std::string name = mtypes[buff]->name;
// + 2 for the "Z "
   if (pr.x + 2 + name.length() >= 48) { // We're too long!
    pr.y++;
    pr.x = 0;
   }
   if (pr.y < 12) { // Don't print if we've overflowed
    mvwputch (w_moninfo, pr.y, pr.x, mtypes[buff]->color, mtypes[buff]->sym);
    nc_color danger = c_dkgray;
    if (mtypes[buff]->difficulty >= 30)
     danger = c_red;
    else if (mtypes[buff]->difficulty >= 16)
     danger = c_ltred;
    else if (mtypes[buff]->difficulty >= 8)
     danger = c_white;
    else if (mtypes[buff]->agro > 0)
     danger = c_ltgray;
    mvwprintz(w_moninfo, pr.y, pr.x + 2, danger, name.c_str());
   }
// +4 for the "Z " and two trailing spaces
   pr.x += 4 + name.length();
  }
 }
// Now, if there's space, the rest of the monsters!
 for (int j = 0; j < 8 && pr.y < 12; j++) {
  for (int i = 0; i < unique_types[j].size() && pr.y < 12; i++) {
   buff = unique_types[j][i];
// buff < 0 means an NPC!  Don't list those.
   if (buff >= 0 && !listed_it[buff]) {
    listed_it[buff] = true;
    std::string name = mtypes[buff]->name;
// + 2 for the "Z "
    if (pr.x + 2 + name.length() >= 48) { // We're too long!
     pr.y++;
     pr.x = 0;
    }
    if (pr.y < 12) { // Don't print if we've overflowed
     mvwputch (w_moninfo, pr.y, pr.x, mtypes[buff]->color, mtypes[buff]->sym);
     nc_color danger = c_dkgray;
     if (mtypes[buff]->difficulty >= 30)
      danger = c_red;
     else if (mtypes[buff]->difficulty >= 15)
      danger = c_ltred;
     else if (mtypes[buff]->difficulty >= 8)
      danger = c_white;
     else if (mtypes[buff]->agro > 0)
      danger = c_ltgray;
     mvwprintz(w_moninfo, pr.y, pr.x + 2, danger, name.c_str());
    }
// +3 for the "Z " and a trailing space
    pr.x += 3 + name.length();
   }
  }
 }

 wrefresh(w_moninfo);
 refresh();
}

void game::cleanup_dead()
{
 for (int i = 0; i < z.size(); i++) {
  if (z[i].dead || z[i].hp <= 0) {
   z.erase(z.begin() + i);
   i--;
  }
  if (last_target == i)
   last_target = -1;
  else if (last_target > i)
    last_target--;
 }

    //Cleanup any dead npcs.
    //This will remove the npc object, it is assumed that they have been transformed into
    //dead bodies before this.
    for (int i = 0; i < active_npc.size(); i++)
    {
        if (active_npc[i]->dead)
        {
            int npc_id = active_npc[i]->getID();
            active_npc.erase( active_npc.begin() + i );
            cur_om.remove_npc(npc_id);
            i--;
        }
    }
}

void game::monmove()
{
 cleanup_dead();
 for (int i = 0; i < z.size(); i++) {
  while (!z[i].dead && !z[i].can_move_to(m, z[i].posx, z[i].posy)) {
// If we can't move to our current position, assign us to a new one
   if (debugmon)
   {
    dbg(D_ERROR) << "game:monmove: " << z[i].name().c_str()
                 << " can't move to its location! (" << z[i].posx
                 << ":" << z[i].posy << "), "
                 << m.tername(z[i].posx, z[i].posy).c_str();
    debugmsg("%s can't move to its location! (%d:%d), %s", z[i].name().c_str(),
             z[i].posx, z[i].posy, m.tername(z[i].posx, z[i].posy).c_str());
   }
   bool okay = false;
   int xdir = rng(1, 2) * 2 - 3, ydir = rng(1, 2) * 2 - 3; // -1 or 1
   int startx = z[i].posx - 3 * xdir, endx = z[i].posx + 3 * xdir;
   int starty = z[i].posy - 3 * ydir, endy = z[i].posy + 3 * ydir;
   for (int x = startx; x != endx && !okay; x += xdir) {
    for (int y = starty; y != endy && !okay; y += ydir){
     if (z[i].can_move_to(m, x, y)) {
      z[i].posx = x;
      z[i].posy = y;
      okay = true;
     }
    }
   }
   if (!okay)
    z[i].dead = true;
  }

  if (!z[i].dead) {
   z[i].process_effects(this);
   if (z[i].hurt(0))
    kill_mon(i, false);
  }

  m.mon_in_field(z[i].posx, z[i].posy, this, &(z[i]));

  while (z[i].moves > 0 && !z[i].dead) {
   z[i].made_footstep = false;
   z[i].plan(this);	// Formulate a path to follow
   z[i].move(this);	// Move one square, possibly hit u
   z[i].process_triggers(this);
   m.mon_in_field(z[i].posx, z[i].posy, this, &(z[i]));
   if (z[i].hurt(0)) {	// Maybe we died...
    kill_mon(i, false);
    z[i].dead = true;
   }
  }

  if (!z[i].dead) {
   if (u.has_active_bionic("bio_alarm") && u.power_level >= 1 &&
       rl_dist(u.posx, u.posy, z[i].posx, z[i].posy) <= 5) {
    u.power_level--;
    add_msg("Your motion alarm goes off!");
    cancel_activity_query("Your motion alarm goes off!");
    if (u.has_disease(DI_SLEEP) || u.has_disease(DI_LYING_DOWN)) {
     u.rem_disease(DI_SLEEP);
     u.rem_disease(DI_LYING_DOWN);
    }
   }
// We might have stumbled out of range of the player; if so, kill us
   if (z[i].posx < 0 - (SEEX * MAPSIZE) / 6 ||
       z[i].posy < 0 - (SEEY * MAPSIZE) / 6 ||
       z[i].posx > (SEEX * MAPSIZE * 7) / 6 ||
       z[i].posy > (SEEY * MAPSIZE * 7) / 6   ) {
// Re-absorb into local group, if applicable
    int group = valid_group((mon_id)(z[i].type->id), levx, levy, levz);
    if (group != -1) {
     cur_om.zg[group].population++;
     if (cur_om.zg[group].population / pow(cur_om.zg[group].radius, 2.0) > 5 &&
         !cur_om.zg[group].diffuse )
      cur_om.zg[group].radius++;
    } else if (MonsterGroupManager::Monster2Group((mon_id)(z[i].type->id)) != "GROUP_NULL") {
     cur_om.zg.push_back(mongroup(MonsterGroupManager::Monster2Group((mon_id)(z[i].type->id)),
                                  levx, levy, levz, 1, 1));
    }
    z[i].dead = true;
   } else
    z[i].receive_moves();
  }
 }

 cleanup_dead();

// Now, do active NPCs.
 for (int i = 0; i < active_npc.size(); i++) {
  int turns = 0;
  if(active_npc[i]->hp_cur[hp_head] <= 0 || active_npc[i]->hp_cur[hp_torso] <= 0)
   active_npc[i]->die(this);
  else {
   active_npc[i]->reset(this);
   active_npc[i]->suffer(this);
   while (!active_npc[i]->dead && active_npc[i]->moves > 0 && turns < 10) {
    turns++;
    active_npc[i]->move(this);
    //build_monmap();
   }
   if (turns == 10) {
    add_msg("%s's brain explodes!", active_npc[i]->name.c_str());
    active_npc[i]->die(this);
   }
  }
 }
 cleanup_dead();
}

void game::sound(int x, int y, int vol, std::string description)
{
 vol *= 1.5; // Scale it a little
// First, alert all monsters (that can hear) to the sound
 for (int i = 0; i < z.size(); i++) {
  if (z[i].can_hear()) {
   int dist = rl_dist(x, y, z[i].posx, z[i].posy);
   int volume = vol - (z[i].has_flag(MF_GOODHEARING) ? int(dist / 2) : dist);
   z[i].wander_to(x, y, volume);
   z[i].process_trigger(MTRIG_SOUND, volume);
  }
 }
// Loud sounds make the next spawn sooner!
 int spawn_range = int(MAPSIZE / 2) * SEEX;
 if (vol >= spawn_range) {
  int max = (vol - spawn_range);
  int min = int(max / 6);
  if (max > spawn_range * 4)
   max = spawn_range * 4;
  if (min > spawn_range * 4)
   min = spawn_range * 4;
  int change = rng(min, max);
  if (nextspawn < change)
   nextspawn = 0;
  else
   nextspawn -= change;
 }
// Next, display the sound as the player hears it
 if (description == "")
  return;	// No description (e.g., footsteps)
 if (u.has_disease(DI_DEAF))
  return;	// We're deaf, can't hear it

 if (u.has_bionic("bio_ears"))
  vol *= 3.5;
 if (u.has_trait(PF_BADHEARING))
  vol *= .5;
 if (u.has_trait(PF_CANINE_EARS))
  vol *= 1.5;
 int dist = rl_dist(x, y, u.posx, u.posy);
 if (dist > vol)
  return;	// Too far away, we didn't hear it!
 if (u.has_disease(DI_SLEEP) &&
     ((!u.has_trait(PF_HEAVYSLEEPER) && dice(2, 20) < vol - dist) ||
      ( u.has_trait(PF_HEAVYSLEEPER) && dice(3, 20) < vol - dist)   )) {
  u.rem_disease(DI_SLEEP);
  add_msg("You're woken up by a noise.");
  return;
 }
 if (!u.has_bionic("bio_ears") && rng( (vol - dist) / 2, (vol - dist) ) >= 150) {
  int duration = (vol - dist - 130) / 4;
  if (duration > 40)
   duration = 40;
  u.add_disease(DI_DEAF, duration, this);
 }
 if (x != u.posx || y != u.posy)
  cancel_activity_query("Heard %s!",
                        (description == "" ? "a noise" : description.c_str()));
// We need to figure out where it was coming from, relative to the player
 int dx = x - u.posx;
 int dy = y - u.posy;
// If it came from us, don't print a direction
 if (dx == 0 && dy == 0) {
  if (description[0] >= 'a' && description[0] <= 'z')
   description[0] += 'A' - 'a';	// Capitalize the sound
  add_msg("%s", description.c_str());
  return;
 }
 std::string direction = direction_name(direction_from(u.posx, u.posy, x, y));
 add_msg("From the %s you hear %s", direction.c_str(), description.c_str());
}

// add_footstep will create a list of locations to draw monster
// footsteps. these will be more or less accurate depending on the
// characters hearing and how close they are
void game::add_footstep(int x, int y, int volume, int distance)
{
 if (x == u.posx && y == u.posy)
  return;
 else if (u_see(x, y))
  return;
 int err_offset;
 if (volume / distance < 2)
  err_offset = 3;
 else if (volume / distance < 3)
  err_offset = 2;
 else
  err_offset = 1;
 if (u.has_bionic("bio_ears"))
  err_offset--;
 if (u.has_trait(PF_BADHEARING))
  err_offset++;

 int tries = 0, origx = x, origy = y;
 if (err_offset > 0) {
  do {
   tries++;
   x = origx + rng(-err_offset, err_offset);
   y = origy + rng(-err_offset, err_offset);
  } while (tries < 10 && (u_see(x, y) || (x == u.posx && y == u.posy)));
 }
 if (tries < 10)
  footsteps.push_back(point(x, y));
 return;
}

// draws footsteps that have been created by monsters moving about
void game::draw_footsteps()
{
 for (int i = 0; i < footsteps.size(); i++) {
  mvwputch(w_terrain, VIEWY + footsteps[i].y - u.posy - u.view_offset_y,
                      VIEWX + footsteps[i].x - u.posx - u.view_offset_x, c_yellow, '?');
 }
 footsteps.clear();
 wrefresh(w_terrain);
 return;
}

void game::explosion(int x, int y, int power, int shrapnel, bool fire)
{
 timespec ts;	// Timespec for the animation of the explosion
 ts.tv_sec = 0;
 ts.tv_nsec = EXPLOSION_SPEED;
 int radius = sqrt(double(power / 4));
 int dam;
 std::string junk;
 int noise = power * fire ? 2 : 10;

 if (power >= 30)
  sound(x, y, noise, "a huge explosion!");
 else
  sound(x, y, noise, "an explosion!");
 for (int i = x - radius; i <= x + radius; i++) {
  for (int j = y - radius; j <= y + radius; j++) {
   if (i == x && j == y)
    dam = 3 * power;
   else
    dam = 3 * power / (rl_dist(x, y, i, j));
   if (m.has_flag(bashable, i, j))
    m.bash(i, j, dam, junk);
   if (m.has_flag(bashable, i, j))	// Double up for tough doors, etc.
    m.bash(i, j, dam, junk);
   if (m.is_destructable(i, j) && rng(25, 100) < dam)
    m.destroy(this, i, j, false);

   int mon_hit = mon_at(i, j), npc_hit = npc_at(i, j);
   if (mon_hit != -1 && !z[mon_hit].dead &&
       z[mon_hit].hurt(rng(dam / 2, dam * 1.5))) {
    if (z[mon_hit].hp < 0 - 1.5 * z[mon_hit].type->hp)
     explode_mon(mon_hit); // Explode them if it was big overkill
    else
     kill_mon(mon_hit); // TODO: player's fault?

    int vpart;
    vehicle *veh = m.veh_at(i, j, vpart);
    if (veh)
     veh->damage (vpart, dam, false);
   }

   if (npc_hit != -1) {
    active_npc[npc_hit]->hit(this, bp_torso, 0, rng(dam / 2, dam * 1.5), 0);
    active_npc[npc_hit]->hit(this, bp_head,  0, rng(dam / 3, dam),       0);
    active_npc[npc_hit]->hit(this, bp_legs,  0, rng(dam / 3, dam),       0);
    active_npc[npc_hit]->hit(this, bp_legs,  1, rng(dam / 3, dam),       0);
    active_npc[npc_hit]->hit(this, bp_arms,  0, rng(dam / 3, dam),       0);
    active_npc[npc_hit]->hit(this, bp_arms,  1, rng(dam / 3, dam),       0);
    if (active_npc[npc_hit]->hp_cur[hp_head]  <= 0 ||
        active_npc[npc_hit]->hp_cur[hp_torso] <= 0   ) {
     active_npc[npc_hit]->die(this, true);
    }
   }
   if (u.posx == i && u.posy == j) {
    add_msg("You're caught in the explosion!");
    u.hit(this, bp_torso, 0, rng(dam / 2, dam * 1.5), 0);
    u.hit(this, bp_head,  0, rng(dam / 3, dam),       0);
    u.hit(this, bp_legs,  0, rng(dam / 3, dam),       0);
    u.hit(this, bp_legs,  1, rng(dam / 3, dam),       0);
    u.hit(this, bp_arms,  0, rng(dam / 3, dam),       0);
    u.hit(this, bp_arms,  1, rng(dam / 3, dam),       0);
   }
   if (fire) {
    if (m.field_at(i, j).type == fd_smoke)
     m.field_at(i, j) = field(fd_fire, 1, 0);
    m.add_field(this, i, j, fd_fire, dam / 10);
   }
  }
 }
// Draw the explosion
 for (int i = 1; i <= radius; i++) {
  mvwputch(w_terrain, y - i + VIEWY - u.posy - u.view_offset_y,
                      x - i + VIEWX - u.posx - u.view_offset_x, c_red, '/');
  mvwputch(w_terrain, y - i + VIEWY - u.posy - u.view_offset_y,
                      x + i + VIEWX - u.posx - u.view_offset_x, c_red,'\\');
  mvwputch(w_terrain, y + i + VIEWY - u.posy - u.view_offset_y,
                      x - i + VIEWX - u.posx - u.view_offset_x, c_red,'\\');
  mvwputch(w_terrain, y + i + VIEWY - u.posy - u.view_offset_y,
                      x + i + VIEWX - u.posx - u.view_offset_x, c_red, '/');
  for (int j = 1 - i; j < 0 + i; j++) {
   mvwputch(w_terrain, y - i + VIEWY - u.posy - u.view_offset_y,
                       x + j + VIEWX - u.posx - u.view_offset_x, c_red,'-');
   mvwputch(w_terrain, y + i + VIEWY - u.posy - u.view_offset_y,
                       x + j + VIEWX - u.posx - u.view_offset_x, c_red,'-');
   mvwputch(w_terrain, y + j + VIEWY - u.posy - u.view_offset_y,
                       x - i + VIEWX - u.posx - u.view_offset_x, c_red,'|');
   mvwputch(w_terrain, y + j + VIEWY - u.posy - u.view_offset_y,
                       x + i + VIEWX - u.posx - u.view_offset_x, c_red,'|');
  }
  wrefresh(w_terrain);
  nanosleep(&ts, NULL);
 }

// The rest of the function is shrapnel
 if (shrapnel <= 0)
  return;
 int sx, sy, t, tx, ty;
 std::vector<point> traj;
 ts.tv_sec = 0;
 ts.tv_nsec = BULLET_SPEED;	// Reset for animation of bullets
 for (int i = 0; i < shrapnel; i++) {
  sx = rng(x - 2 * radius, x + 2 * radius);
  sy = rng(y - 2 * radius, y + 2 * radius);
  if (m.sees(x, y, sx, sy, 50, t))
   traj = line_to(x, y, sx, sy, t);
  else
   traj = line_to(x, y, sx, sy, 0);
  dam = rng(20, 60);
  for (int j = 0; j < traj.size(); j++) {
   if (j > 0 && u_see(traj[j - 1].x, traj[j - 1].y))
    m.drawsq(w_terrain, u, traj[j - 1].x, traj[j - 1].y, false, true);
   if (u_see(traj[j].x, traj[j].y)) {
    mvwputch(w_terrain, traj[j].y + VIEWY - u.posy - u.view_offset_y,
                        traj[j].x + VIEWX - u.posx - u.view_offset_x, c_red, '`');
    wrefresh(w_terrain);
    nanosleep(&ts, NULL);
   }
   tx = traj[j].x;
   ty = traj[j].y;
   if (mon_at(tx, ty) != -1) {
    dam -= z[mon_at(tx, ty)].armor_cut();
    if (z[mon_at(tx, ty)].hurt(dam))
     kill_mon(mon_at(tx, ty));
   } else if (npc_at(tx, ty) != -1) {
    body_part hit = random_body_part();
    if (hit == bp_eyes || hit == bp_mouth || hit == bp_head)
     dam = rng(2 * dam, 5 * dam);
    else if (hit == bp_torso)
     dam = rng(1.5 * dam, 3 * dam);
    int npcdex = npc_at(tx, ty);
    active_npc[npcdex]->hit(this, hit, rng(0, 1), 0, dam);
    if (active_npc[npcdex]->hp_cur[hp_head] <= 0 ||
        active_npc[npcdex]->hp_cur[hp_torso] <= 0) {
     active_npc[npcdex]->die(this);
    }
   } else if (tx == u.posx && ty == u.posy) {
    body_part hit = random_body_part();
    int side = rng(0, 1);
    add_msg("Shrapnel hits your %s!", body_part_name(hit, side).c_str());
    u.hit(this, hit, rng(0, 1), 0, dam);
   } else
    m.shoot(this, tx, ty, dam, j == traj.size() - 1, 0);
  }
 }
}

void game::flashbang(int x, int y)
{
 int dist = rl_dist(u.posx, u.posy, x, y), t;
 if (dist <= 8) {
  if (!u.has_bionic("bio_ears"))
   u.add_disease(DI_DEAF, 40 - dist * 4, this);
  if (m.sees(u.posx, u.posy, x, y, 8, t))
   u.infect(DI_BLIND, bp_eyes, (12 - dist) / 2, 10 - dist, this);
 }
 for (int i = 0; i < z.size(); i++) {
  dist = rl_dist(z[i].posx, z[i].posy, x, y);
  if (dist <= 4)
   z[i].add_effect(ME_STUNNED, 10 - dist);
  if (dist <= 8) {
   if (z[i].has_flag(MF_SEES) && m.sees(z[i].posx, z[i].posy, x, y, 8, t))
    z[i].add_effect(ME_BLIND, 18 - dist);
   if (z[i].has_flag(MF_HEARS))
    z[i].add_effect(ME_DEAF, 60 - dist * 4);
  }
 }
 sound(x, y, 12, "a huge boom!");
// TODO: Blind/deafen NPC
}

void game::use_computer(int x, int y)
{
 if (u.has_trait(PF_ILLITERATE)) {
  add_msg("You can not read a computer screen!");
  return;
 }

 if (u.has_trait(PF_HYPEROPIC) && !u.is_wearing("glasses_reading")) {
  add_msg("You'll need to put on reading glasses before you can see the screen.");
  return;
 }

 computer* used = m.computer_at(x, y);

 if (used == NULL) {
  dbg(D_ERROR) << "game:use_computer: Tried to use computer at (" << x
               << ", " << y << ") - none there";
  debugmsg("Tried to use computer at (%d, %d) - none there", x, y);
  return;
 }

 used->use(this);

 refresh_all();
}

void game::resonance_cascade(int x, int y)
{
 int maxglow = 100 - 5 * trig_dist(x, y, u.posx, u.posy);
 int minglow =  60 - 5 * trig_dist(x, y, u.posx, u.posy);
 mon_id spawn;
 monster invader;
 if (minglow < 0)
  minglow = 0;
 if (maxglow > 0)
  u.add_disease(DI_TELEGLOW, rng(minglow, maxglow) * 100, this);
 int startx = (x < 8 ? 0 : x - 8), endx = (x+8 >= SEEX*3 ? SEEX*3 - 1 : x + 8);
 int starty = (y < 8 ? 0 : y - 8), endy = (y+8 >= SEEY*3 ? SEEY*3 - 1 : y + 8);
 for (int i = startx; i <= endx; i++) {
  for (int j = starty; j <= endy; j++) {
   switch (rng(1, 80)) {
   case 1:
   case 2:
    emp_blast(i, j);
    break;
   case 3:
   case 4:
   case 5:
    for (int k = i - 1; k <= i + 1; k++) {
     for (int l = j - 1; l <= j + 1; l++) {
      field_id type;
      switch (rng(1, 7)) {
       case 1: type = fd_blood;
       case 2: type = fd_bile;
       case 3:
       case 4: type = fd_slime;
       case 5: type = fd_fire;
       case 6:
       case 7: type = fd_nuke_gas;
      }
      if (m.field_at(k, l).type == fd_null || !one_in(3))
       m.field_at(k, l) = field(type, 3, 0);
     }
    }
    break;
   case  6:
   case  7:
   case  8:
   case  9:
   case 10:
    m.tr_at(i, j) = tr_portal;
    break;
   case 11:
   case 12:
    m.tr_at(i, j) = tr_goo;
    break;
   case 13:
   case 14:
   case 15:
    spawn = MonsterGroupManager::GetMonsterFromGroup("GROUP_NETHER", &mtypes);
    invader = monster(mtypes[spawn], i, j);
    z.push_back(invader);
    break;
   case 16:
   case 17:
   case 18:
    m.destroy(this, i, j, true);
    break;
   case 19:
    explosion(i, j, rng(1, 10), rng(0, 1) * rng(0, 6), one_in(4));
    break;
   }
  }
 }
}

void game::scrambler_blast(int x, int y)
{
 int mondex = mon_at(x, y);
 if (mondex != -1) {
  if (z[mondex].has_flag(MF_ELECTRONIC))
    z[mondex].make_friendly();
   add_msg("The %s sparks and begins searching for a target!", z[mondex].name().c_str());
 }
}
void game::emp_blast(int x, int y)
{
 int rn;
 if (m.has_flag(console, x, y)) {
  add_msg("The %s is rendered non-functional!", m.tername(x, y).c_str());
  m.ter_set(x, y, t_console_broken);
  return;
 }
// TODO: More terrain effects.
 switch (m.ter(x, y)) {
 case t_card_science:
 case t_card_military:
  rn = rng(1, 100);
  if (rn > 92 || rn < 40) {
   add_msg("The card reader is rendered non-functional.");
   m.ter_set(x, y, t_card_reader_broken);
  }
  if (rn > 80) {
   add_msg("The nearby doors slide open!");
   for (int i = -3; i <= 3; i++) {
    for (int j = -3; j <= 3; j++) {
     if (m.ter(x + i, y + j) == t_door_metal_locked)
      m.ter_set(x + i, y + j, t_floor);
    }
   }
  }
  if (rn >= 40 && rn <= 80)
   add_msg("Nothing happens.");
  break;
 }
 int mondex = mon_at(x, y);
 if (mondex != -1) {
  if (z[mondex].has_flag(MF_ELECTRONIC)) {
   add_msg("The EMP blast fries the %s!", z[mondex].name().c_str());
   int dam = dice(10, 10);
   if (z[mondex].hurt(dam))
    kill_mon(mondex); // TODO: Player's fault?
   else if (one_in(6))
    z[mondex].make_friendly();
  } else
   add_msg("The %s is unaffected by the EMP blast.", z[mondex].name().c_str());
 }
 if (u.posx == x && u.posy == y) {
  if (u.power_level > 0) {
   add_msg("The EMP blast drains your power.");
   int max_drain = (u.power_level > 40 ? 40 : u.power_level);
   u.charge_power(0 - rng(1 + max_drain / 3, max_drain));
  }
// TODO: More effects?
 }
// Drain any items of their battery charge
 for (int i = 0; i < m.i_at(x, y).size(); i++) {
  if (m.i_at(x, y)[i].is_tool() &&
      (dynamic_cast<it_tool*>(m.i_at(x, y)[i].type))->ammo == AT_BATT)
   m.i_at(x, y)[i].charges = 0;
 }
// TODO: Drain NPC energy reserves
}

int game::npc_at(int x, int y)
{
 for (int i = 0; i < active_npc.size(); i++) {
  if (active_npc[i]->posx == x && active_npc[i]->posy == y && !active_npc[i]->dead)
   return i;
 }
 return -1;
}

int game::npc_by_id(int id)
{
 for (int i = 0; i < active_npc.size(); i++) {
  if (active_npc[i]->getID() == id)
   return i;
 }
 return -1;
}

int game::mon_at(int x, int y)
{
 for (int i = 0; i < z.size(); i++) {
  if (z[i].posx == x && z[i].posy == y) {
   if (z[i].dead)
    return -1;
   else
    return i;
  }
 }
 return -1;
}

bool game::is_empty(int x, int y)
{
 return ((m.move_cost(x, y) > 0 || m.has_flag(liquid, x, y)) &&
         npc_at(x, y) == -1 && mon_at(x, y) == -1 &&
         (u.posx != x || u.posy != y));
}

bool game::is_in_sunlight(int x, int y)
{
 return (m.is_outside(x, y) && light_level() >= 40 &&
         (weather == WEATHER_CLEAR || weather == WEATHER_SUNNY));
}

void game::kill_mon(int index, bool u_did_it)
{
 if (index < 0 || index >= z.size()) {
  dbg(D_ERROR) << "game:kill_mon: Tried to kill monster " << index
               << "! (" << z.size() << " in play)";
  debugmsg("Tried to kill monster %d! (%d in play)", index, z.size());
  return;
 }
 if (!z[index].dead) {
  z[index].dead = true;
  if (u_did_it) {
   if (z[index].has_flag(MF_GUILT)) {
    mdeath tmpdeath;
    tmpdeath.guilt(this, &(z[index]));
   }
   if (z[index].type->species != species_hallu)
    kills[z[index].type->id]++;	// Increment our kill counter
  }
  for (int i = 0; i < z[index].inv.size(); i++)
   m.add_item(z[index].posx, z[index].posy, z[index].inv[i]);
  z[index].die(this);
 }
}

void game::explode_mon(int index)
{
 if (index < 0 || index >= z.size()) {
  dbg(D_ERROR) << "game:explode_mon: Tried to explode monster " << index
               << "! (" << z.size() << " in play)";
  debugmsg("Tried to explode monster %d! (%d in play)", index, z.size());
  return;
 }
 if (!z[index].dead) {
  z[index].dead = true;
  kills[z[index].type->id]++;	// Increment our kill counter
// Send body parts and blood all over!
  mtype* corpse = z[index].type;
  if (corpse->mat == FLESH || corpse->mat == VEGGY) { // No chunks otherwise
   int num_chunks;
   switch (corpse->size) {
    case MS_TINY:   num_chunks =  1; break;
    case MS_SMALL:  num_chunks =  2; break;
    case MS_MEDIUM: num_chunks =  4; break;
    case MS_LARGE:  num_chunks =  8; break;
    case MS_HUGE:   num_chunks = 16; break;
   }
   itype* meat;
   if (corpse->has_flag(MF_POISON)) {
    if (corpse->mat == FLESH)
     meat = itypes["meat_tainted"];
    else
     meat = itypes["veggy_tainted"];
   } else {
    if (corpse->mat == FLESH)
     meat = itypes["meat"];
    else
     meat = itypes["veggy"];
   }

   int posx = z[index].posx, posy = z[index].posy;
   for (int i = 0; i < num_chunks; i++) {
    int tarx = posx + rng(-3, 3), tary = posy + rng(-3, 3);
    std::vector<point> traj = line_to(posx, posy, tarx, tary, 0);

    bool done = false;
    for (int j = 0; j < traj.size() && !done; j++) {
     tarx = traj[j].x;
     tary = traj[j].y;
// Choose a blood type and place it
     field_id blood_type = fd_blood;
     if (corpse->dies == &mdeath::boomer)
      blood_type = fd_bile;
     else if (corpse->dies == &mdeath::acid)
      blood_type = fd_acid;
     if (m.field_at(tarx, tary).type == blood_type &&
         m.field_at(tarx, tary).density < 3)
      m.field_at(tarx, tary).density++;
     else
      m.add_field(this, tarx, tary, blood_type, 1);

     if (m.move_cost(tarx, tary) == 0) {
      std::string tmp = "";
      if (m.bash(tarx, tary, 3, tmp))
       sound(tarx, tary, 18, tmp);
      else {
       if (j > 0) {
        tarx = traj[j - 1].x;
        tary = traj[j - 1].y;
       }
       done = true;
      }
     }
    }
    m.spawn_item(tarx, tary, meat, turn);
   }
  }
 }

 // there WAS an erasure of the monster here, but it caused issues with loops
 // we should structure things so that z.erase is only called in specified cleanup
 // functions

 if (last_target == index)
  last_target = -1;
 else if (last_target > index)
   last_target--;
}

void game::open()
{
 u.moves -= 100;
 bool didit = false;
 mvwprintw(w_terrain, 0, 0, "Open where? (hjklyubn) ");
 wrefresh(w_terrain);
 DebugLog() << __FUNCTION__ << "calling get_input() \n";
 int openx, openy;
 InputEvent input = get_input();
 last_action += input;
 get_direction(openx, openy, input);
 if (openx != -2 && openy != -2)
 {
  int vpart;
  vehicle *veh = m.veh_at(u.posx + openx, u.posy + openy, vpart);
  if (veh && veh->part_flag(vpart, vpf_openable)) {
   if (veh->parts[vpart].open) {
    add_msg("That door is already open.");
    u.moves += 100;
   } else {
    veh->parts[vpart].open = 1;
    veh->insides_dirty = true;
   }
   return;
  }

  if (m.is_indoor(u.posx, u.posy))
   didit = m.open_door(u.posx + openx, u.posy + openy, true);
  else
   didit = m.open_door(u.posx + openx, u.posy + openy, false);
 }
 else
  add_msg("Invalid direction.");
 if (!didit) {
  switch(m.ter(u.posx + openx, u.posy + openy)) {
  case t_door_locked:
  case t_door_locked_alarm:
   add_msg("The door is locked!");
   break;	// Trying to open a locked door uses the full turn's movement
  case t_door_o:
   add_msg("That door is already open.");
   u.moves += 100;
   break;
  default:
   add_msg("No door there.");
   u.moves += 100;
  }
 }
}

void game::close()
{
 bool didit = false;
 mvwprintw(w_terrain, 0, 0, "Close where? (hjklyubn) ");
 wrefresh(w_terrain);
 DebugLog() << __FUNCTION__ << "calling get_input() \n";
 int closex, closey;
 InputEvent input = get_input();
 last_action += input;
 get_direction(closex, closey, input);
 if (closex != -2 && closey != -2) {
  closex += u.posx;
  closey += u.posy;
  int vpart;
  vehicle *veh = m.veh_at(closex, closey, vpart);
  if (mon_at(closex, closey) != -1)
   add_msg("There's a %s in the way!",z[mon_at(closex, closey)].name().c_str());
  else if (veh && veh->part_flag(vpart, vpf_openable) &&
          veh->parts[vpart].open) {
   veh->parts[vpart].open = 0;
   veh->insides_dirty = true;
   didit = true;
  } else if (m.i_at(closex, closey).size() > 0)
   add_msg("There's %s in the way!", m.i_at(closex, closey).size() == 1 ?
           m.i_at(closex, closey)[0].tname(this).c_str() : "some stuff");
  else if (closex == u.posx && closey == u.posy)
   add_msg("There's some buffoon in the way!");
  else if (m.ter(closex, closey) == t_window_domestic && m.is_outside(u.posx, u.posy))  {
   add_msg("You cannot close the curtains from outside. You must be inside the building.");
 } else
   didit = m.close_door(closex, closey, true);
 } else
  add_msg("Invalid direction.");
 if (didit)
  u.moves -= 90;
}

void game::smash()
{
 bool didit = false;
 std::string bashsound, extra;
 int smashskill = int(u.str_cur / 2.5 + u.weapon.type->melee_dam);
 mvwprintw(w_terrain, 0, 0, "Smash what? (hjklyubn) ");
 wrefresh(w_terrain);
 DebugLog() << __FUNCTION__ << "calling get_input() \n";
 InputEvent input = get_input();
 last_action += input;
 if (input == Close) {
  add_msg("Never mind.");
  return;
 }
 int smashx, smashy;
 get_direction(smashx, smashy, input);
// TODO: Move this elsewhere.
 if (m.has_flag(alarmed, u.posx + smashx, u.posy + smashy) &&
     !event_queued(EVENT_WANTED)) {
  sound(u.posx, u.posy, 30, "An alarm sounds!");
  add_event(EVENT_WANTED, int(turn) + 300, 0, levx, levy);
 }
 if (smashx != -2 && smashy != -2)
  didit = m.bash(u.posx + smashx, u.posy + smashy, smashskill, bashsound);
 else
  add_msg("Invalid direction.");
 if (didit) {
  if (extra != "")
   add_msg(extra.c_str());
  sound(u.posx, u.posy, 18, bashsound);
  u.moves -= 80;
  if (u.skillLevel("melee") == 0)
   u.practice(turn, "melee", rng(0, 1) * rng(0, 1));
  if (u.weapon.made_of(GLASS) &&
      rng(0, u.weapon.volume() + 3) < u.weapon.volume()) {
   add_msg("Your %s shatters!", u.weapon.tname(this).c_str());
   for (int i = 0; i < u.weapon.contents.size(); i++)
    m.add_item(u.posx, u.posy, u.weapon.contents[i]);
   sound(u.posx, u.posy, 16, "");
   u.hit(this, bp_hands, 1, 0, rng(0, u.weapon.volume()));
   if (u.weapon.volume() > 20)// Hurt left arm too, if it was big
    u.hit(this, bp_hands, 0, 0, rng(0, u.weapon.volume() * .5));
   u.remove_weapon();
  }
 } else
  add_msg("There's nothing there!");
}

void game::use_item(char chInput)
{
 char ch;
 if (chInput == '.')
  ch = inv("Use item:");
 else
  ch = chInput;

 if (ch == ' ') {
  add_msg("Never mind.");
  return;
 }
 last_action += ch;
 u.use(this, ch);
}

void game::use_wielded_item()
{
  u.use_wielded(this);
}

bool game::pl_choose_vehicle (int &x, int &y)
{
 refresh_all();
 mvprintz(0, 0, c_red, "Choose a vehicle at direction:");
 DebugLog() << __FUNCTION__ << "calling get_input() \n";
 InputEvent input = get_input();
 int dirx, diry;
 get_direction(dirx, diry, input);
 if (dirx == -2) {
  add_msg("Invalid direction!");
  return false;
 }
 x += dirx;
 y += diry;
 return true;
}

bool game::vehicle_near ()
{
 for (int dx = -1; dx <= 1; dx++) {
  for (int dy = -1; dy <= 1; dy++) {
   if (m.veh_at(u.posx + dx, u.posy + dy))
    return true;
  }
 }
 return false;
}

bool game::pl_refill_vehicle (vehicle &veh, int part, bool test)
{
    if (!veh.part_flag(part, vpf_fuel_tank))
        return false;
    int i_itm = -1;
    item *p_itm = 0;
    int min_charges = -1;
    bool i_cont = false;

    int ftype = veh.part_info(part).fuel_type;
    itype_id itid = default_ammo((ammotype)ftype);
    if (u.weapon.is_container() && u.weapon.contents.size() > 0 && u.weapon.contents[0].type->id == itid)
    {
        i_itm = -2;
        p_itm = &u.weapon.contents[0];
        min_charges = u.weapon.contents[0].charges;
        i_cont = true;
    }
    else
    if (u.weapon.type->id == itid)
    {
        i_itm = -2;
        p_itm = &u.weapon;
        min_charges = u.weapon.charges;
    }
    else
    for (int i = 0; i < u.inv.size(); i++)
    {
        item *itm = &u.inv[i];
        bool cont = false;
        if (itm->is_container() && itm->contents.size() > 0)
        {
            cont = true;
            itm = &(itm->contents[0]);
        }
        if (itm->type->id != itid)
            continue;
        if (i_itm < 0 || min_charges > itm->charges)
        {
            i_itm = i;
            p_itm = itm;
            i_cont = cont;
            min_charges = itm->charges;
        }
    }
    if (i_itm == -1)
        return false;
    else
    if (test)
        return true;

    int fuel_per_charge = 1;
    switch (ftype)
    {
    case AT_PLUT:
        fuel_per_charge = 1000;
        break;
    case AT_PLASMA:
        fuel_per_charge = 100;
        break;
    default:;
    }
    int max_fuel = veh.part_info(part).size;
    int dch = (max_fuel - veh.parts[part].amount) / fuel_per_charge;
    if (dch < 1)
        dch = 1;
    bool rem_itm = min_charges <= dch;
    int used_charges = rem_itm? min_charges : dch;
    veh.parts[part].amount += used_charges * fuel_per_charge;
    if (veh.parts[part].amount > max_fuel)
        veh.parts[part].amount = max_fuel;

    add_msg ("You %s %s's %s%s.", ftype == AT_BATT? "recharge" : "refill", veh.name.c_str(),
             ftype == AT_BATT? "battery" : (ftype == AT_PLUT? "reactor" : "fuel tank"),
             veh.parts[part].amount == max_fuel? " to its maximum" : "");

    p_itm->charges -= used_charges;
    if (rem_itm)
    {
        if (i_itm == -2)
        {
            if (i_cont)
                u.weapon.contents.erase (u.weapon.contents.begin());
            else
                u.remove_weapon ();
        }
        else
        {
            if (i_cont)
                u.inv[i_itm].contents.erase (u.inv[i_itm].contents.begin());
            else
                u.inv.remove_item (i_itm);
        }
    }
    return true;
}

void game::handbrake ()
{
 vehicle *veh = m.veh_at (u.posx, u.posy);
 if (!veh)
  return;
 add_msg ("You pull a handbrake.");
 veh->cruise_velocity = 0;
 if (veh->last_turn != 0 && rng (15, 60) * 100 < abs(veh->velocity)) {
  veh->skidding = true;
  add_msg ("You lose control of %s.", veh->name.c_str());
  veh->turn (veh->last_turn > 0? 60 : -60);
 } else if (veh->velocity < 0)
  veh->stop();
 else {
  veh->velocity = veh->velocity / 2 - 10*100;
  if (veh->velocity < 0)
      veh->stop();
 }
 u.moves = 0;
}

void game::exam_vehicle(vehicle &veh, int examx, int examy, int cx, int cy)
{
    veh_interact vehint;
    vehint.cx = cx;
    vehint.cy = cy;
    vehint.exec(this, &veh, examx, examy);
//    debugmsg ("exam_vehicle cmd=%c %d", vehint.sel_cmd, (int) vehint.sel_cmd);
    if (vehint.sel_cmd != ' ')
    {                                                        // TODO: different activity times
        u.activity = player_activity(ACT_VEHICLE,
                                     vehint.sel_cmd == 'f'? 200 : 20000,
                                     (int) vehint.sel_cmd);
        u.activity.values.push_back (veh.global_x());    // values[0]
        u.activity.values.push_back (veh.global_y());    // values[1]
        u.activity.values.push_back (vehint.cx);   // values[2]
        u.activity.values.push_back (vehint.cy);   // values[3]
        u.activity.values.push_back (-vehint.ddx - vehint.cy);   // values[4]
        u.activity.values.push_back (vehint.cx - vehint.ddy);   // values[5]
        u.activity.values.push_back (vehint.sel_part); // values[6]
        u.moves = 0;
    }
    refresh_all();
}

// A gate handle is adjacent to a wall section, and next to that wall section on one side or
// another is the gate.  There may be a handle on the other side, but this is optional.
// The gate continues until it reaches a non-floor tile, so they can be arbitrary length.
//
//   |  !|!        !  !
//   +   +   --++++-  -++++++++++++
//   +   +   !     !
//   +   +
//   +   |!
//  !|
//
// The terrain type of the handle is passed in, and that is used to determine the type of
// the wall and gate.
void game::open_gate( game *g, const int examx, const int examy, const enum ter_id handle_type ) {

 enum ter_id v_wall_type;
 enum ter_id h_wall_type;
 enum ter_id door_type;
 enum ter_id floor_type;
 const char *pull_message;
 const char *open_message;
 const char *close_message;

 switch(handle_type) {
 case t_gates_mech_control:
  v_wall_type = t_wall_v;
  h_wall_type = t_wall_h;
  door_type   = t_door_metal_locked;
  floor_type  = t_floor;
  pull_message = "You turn the handle...";
  open_message = "The gate is opened!";
  close_message = "The gate is closed!";
  break;

 case t_barndoor:
  v_wall_type = t_wall_wood;
  h_wall_type = t_wall_wood;
  door_type   = t_door_metal_locked;
  floor_type  = t_dirtfloor;
  pull_message = "You pull the rope...";
  open_message = "The barn doors opened!";
  close_message = "The barn doors closed!";
  break;

 case t_palisade_pulley:
  v_wall_type = t_palisade;
  h_wall_type = t_palisade;
  door_type   = t_palisade_gate;
  floor_type  = t_dirt;
  pull_message = "You pull the rope...";
  open_message = "The palisade gate swings open!";
  close_message = "The palisade gate swings closed with a crash!";
  break;

  default: return; // No matching gate type
 }

 g->add_msg(pull_message);
 g->u.moves -= 900;
 if (((g->m.ter(examx-1, examy)==v_wall_type)&&
      ((g->m.ter(examx-1, examy+1)==floor_type)||
       (g->m.ter(examx-1, examy-1)==floor_type))&&
      (!((g->m.ter(examx-1, examy-1)==door_type)||
	 (g->m.ter(examx-1, examy+1)==door_type))))||
     ((g->m.ter(examx+1, examy)==v_wall_type)&&
      ((g->m.ter(examx+1, examy+1)==floor_type)||
       (g->m.ter(examx+1, examy-1)==floor_type))&&
      (!((g->m.ter(examx+1, examy-1)==door_type)||
	 (g->m.ter(examx+1, examy+1)==door_type))))) {
   //horizontal orientation of the gate
   if ((g->m.ter(examx, examy-1)==h_wall_type)||
       (g->m.ter(examx, examy+1)==h_wall_type)) {
     int x_incr=0; int y_offst=0;
     if (g->m.ter(examx, examy-1)==h_wall_type) y_offst = -1;
     if (g->m.ter(examx, examy+1)==h_wall_type) y_offst = 1;
     if (g->m.ter(examx+1, examy+y_offst) == floor_type) x_incr = 1;
     if (g->m.ter(examx-1, examy+y_offst) == floor_type) x_incr = -1;
     int cur_x = examx+x_incr;
     while (g->m.ter(cur_x, examy+y_offst)== floor_type) {
       g->m.ter_set(cur_x, examy+y_offst, door_type);
       cur_x = cur_x+x_incr;
     }
     //vertical orientation of the gate
   } else if ((g->m.ter(examx-1, examy)==v_wall_type)||
	      (g->m.ter(examx+1, examy)==v_wall_type)) {
     int x_offst = 0; int y_incr = 0;
     if ((g->m.ter(examx-1, examy)==v_wall_type)) x_offst = -1;
     if ((g->m.ter(examx+1, examy)==v_wall_type)) x_offst = 1;
     if (g->m.ter(examx+x_offst, examy-1)== floor_type) y_incr = -1;
     if (g->m.ter(examx+x_offst, examy+1)== floor_type) y_incr = 1;
     int cur_y = examy+y_incr;
     while (g->m.ter(examx+x_offst, cur_y)==floor_type) {
       g->m.ter_set(examx+x_offst, cur_y, door_type);
       cur_y = cur_y+y_incr;
     }
   }
   g->add_msg(close_message);
 } else if (((g->m.ter(examx, examy-1)==h_wall_type)&&
	   ((g->m.ter(examx+1, examy-1)==floor_type)||
	    (g->m.ter(examx-1, examy-1)==floor_type)))||
	  ((g->m.ter(examx, examy+1)==h_wall_type)&&
	   ((g->m.ter(examx+1, examy+1)==floor_type)||
	    (g->m.ter(examx-1, examy+1)==floor_type))))
 {
   //horizontal orientation of the gate
   if ((g->m.ter(examx, examy-1)==h_wall_type)||
       (g->m.ter(examx, examy+1)==h_wall_type)) {
     int x_incr=0; int y_offst=0;
     if (g->m.ter(examx, examy-1)==h_wall_type) y_offst = -1;
     if (g->m.ter(examx, examy+1)==h_wall_type) y_offst = 1;
     if (g->m.ter(examx+1, examy+y_offst) == floor_type) x_incr = 1;
     if (g->m.ter(examx-1, examy+y_offst) == floor_type) x_incr = -1;
     int cur_x = examx+x_incr;
     while (g->m.ter(cur_x, examy+y_offst)== floor_type) {
       g->m.ter_set(cur_x, examy+y_offst, door_type);
       cur_x = cur_x+x_incr;
     }
 //vertical orientation of the gate
   } else if ((g->m.ter(examx-1, examy)==v_wall_type)||
	      (g->m.ter(examx+1, examy)==v_wall_type)) {
     int x_offst = 0; int y_incr = 0;
     if ((g->m.ter(examx-1, examy)==v_wall_type)) x_offst = -1;
     if ((g->m.ter(examx+1, examy)==v_wall_type)) x_offst = 1;
     if (g->m.ter(examx+x_offst, examy-1)== floor_type) y_incr = -1;
     if (g->m.ter(examx+x_offst, examy+1)== floor_type) y_incr = 1;
     int cur_y = examy+y_incr;
     while (g->m.ter(examx+x_offst, cur_y)==floor_type) {
       g->m.ter_set(examx+x_offst, cur_y, door_type);
       cur_y = cur_y+y_incr;
     }
   }

   //closing the gate...
   g->add_msg(close_message);
 }
 else //opening the gate...
 {
   //horizontal orientation of the gate
   if ((g->m.ter(examx, examy-1)==h_wall_type)||
       (g->m.ter(examx, examy+1)==h_wall_type)) {
     int x_incr=0; int y_offst=0;
     if (g->m.ter(examx, examy-1)==h_wall_type) y_offst = -1;
     if (g->m.ter(examx, examy+1)==h_wall_type) y_offst = 1;
     if (g->m.ter(examx+1, examy+y_offst) == door_type) x_incr = 1;
     if (g->m.ter(examx-1, examy+y_offst) == door_type) x_incr = -1;
     int cur_x = examx+x_incr;
     while (g->m.ter(cur_x, examy+y_offst)==door_type) {
       g->m.ter_set(cur_x, examy+y_offst, floor_type);
       cur_x = cur_x+x_incr;
     }
     //vertical orientation of the gate
   } else if ((g->m.ter(examx-1, examy)==v_wall_type)||
              (g->m.ter(examx+1, examy)==v_wall_type)) {
     int x_offst = 0; int y_incr = 0;
     if ((g->m.ter(examx-1, examy)==v_wall_type)) x_offst = -1;
     if ((g->m.ter(examx+1, examy)==v_wall_type)) x_offst = 1;
     if (g->m.ter(examx+x_offst, examy-1)== door_type) y_incr = -1;
     if (g->m.ter(examx+x_offst, examy+1)== door_type) y_incr = 1;
     int cur_y = examy+y_incr;
     while (g->m.ter(examx+x_offst, cur_y)==door_type) {
       g->m.ter_set(examx+x_offst, cur_y, floor_type);
       cur_y = cur_y+y_incr;
     }
   }
   g->add_msg(open_message);
 }
}

void game::examine()
{
 if (u.in_vehicle) {
  int vpart;
  vehicle *veh = m.veh_at(u.posx, u.posy, vpart);
  bool qexv = (veh && (veh->velocity != 0 ?
                       query_yn("Really exit moving vehicle?") :
                       query_yn("Exit vehicle?")));
  if (qexv) {
   m.unboard_vehicle (this, u.posx, u.posy);
   u.moves -= 200;
   if (veh->velocity) {      // TODO: move player out of harms way
    int dsgn = veh->parts[vpart].mount_dx > 0? 1 : -1;
    fling_player_or_monster (&u, 0, veh->face.dir() + 90 * dsgn, 35);
   }
   return;
  }
 }
 mvwprintw(w_terrain, 0, 0, "Examine where? (Direction button) ");
 wrefresh(w_terrain);
 DebugLog() << __FUNCTION__ << "calling get_input() \n";
 int examx, examy;
 InputEvent input = get_input();
 last_action += input;
 if (input == Cancel || input == Close)
  return;
 get_direction(examx, examy, input);
 if (examx == -2 || examy == -2) {
  add_msg("Invalid direction.");
  return;
 }
 examx += u.posx;
 examy += u.posy;

 int veh_part = 0;
 vehicle *veh = m.veh_at (examx, examy, veh_part);
 if (veh) {
  int vpcargo = veh->part_with_feature(veh_part, vpf_cargo, false);
  int vpkitchen = veh->part_with_feature(veh_part, vpf_kitchen, true);
  if ((vpcargo >= 0 && veh->parts[vpcargo].items.size() > 0) || vpkitchen >= 0)
   pickup(examx, examy, 0);
  else if (u.in_vehicle)
   add_msg ("You can't do that while onboard.");
  else if (abs(veh->velocity) > 0)
   add_msg ("You can't do that on moving vehicle.");
  else
   exam_vehicle (*veh, examx, examy);
 }
 
 if (m.has_flag(console, examx, examy)) {
  use_computer(examx, examy);
  return;
 }
 const ter_t *xter_t = &terlist[m.ter(examx,examy)];
 iexamine xmine;

 if(m.tr_at(examx, examy) != tr_null) xmine.trap(this,&u,&m,examx,examy);

  (xmine.*xter_t->examine)(this,&u,&m,examx,examy);
 
 if (m.has_flag(sealed, examx, examy)) {
  if (m.trans(examx, examy)) {
   std::string buff;
   if (m.i_at(examx, examy).size() <= 3 && m.i_at(examx, examy).size() != 0) {
    buff = "It contains ";
    for (int i = 0; i < m.i_at(examx, examy).size(); i++) {
     buff += m.i_at(examx, examy)[i].tname(this);
     if (i + 2 < m.i_at(examx, examy).size())
      buff += ", ";
     else if (i + 1 < m.i_at(examx, examy).size())
      buff += ", and ";
    }
    buff += ",";
   } else if (m.i_at(examx, examy).size() != 0)
    buff = "It contains many items,";
   buff += " but is firmly sealed.";
   add_msg(buff.c_str());
  } else {
   add_msg("There's something in there, but you can't see what it is, and the\
 %s is firmly sealed.", m.tername(examx, examy).c_str());
  }
 } else {
  if (m.i_at(examx, examy).size() == 0 && m.has_flag(container, examx, examy) &&
      !(m.has_flag(swimmable, examx, examy) || m.ter(examx, examy) == t_toilet) && xter_t->examine == &iexamine::none)
   add_msg("It is empty.");
  else
   pickup(examx, examy, 0);
 }
}
int getsquare(int c , int &off_x, int &off_y, std::string &areastring)
{
    switch(c)
    {
        case 7:
            off_x = -1;
            off_y = -1;
            areastring = "North West";
            return 7;
        case 8:
            off_x = 0;
            off_y = -1;
            areastring = "North";
            return 8;
        case 9:
            off_x = 1;
            off_y = -1;
            areastring = "North East";
            return 9;
        case 4:
            off_x = -1;
            off_y = 0;
            areastring = "West";
            return 4;
        case 5:
            off_x = 0;
            off_y = 0;
            areastring = "Directly below you";
            return 5;
        case 6:
            off_x = 1;
            off_y = 0;
            areastring = "East";
            return 6;
        case 1:
            off_x = -1;
            off_y = 1;
            areastring = "South West";
            return 1;
        case 2:
            off_x = 0;
            off_y = 1;
            areastring = "South";
            return 2;
        case 3:
            off_x = 1;
            off_y = 1;
            areastring = "South East";
            return 3;
        case 0:
            off_x = 0;
            off_y = 0;
            areastring = "Inventory";
            return 0;
        default :
            return -1;
    }
}
int getsquare(char c , int &off_x, int &off_y, std::string &areastring)
{
    switch(c)
    {
        case '0':
        case 'I':
            return getsquare(0,off_x,off_y,areastring);
        case '1':
        case 'B':
            return getsquare(1,off_x,off_y,areastring);
        case '2':
        case 'J':
            return getsquare(2,off_x,off_y,areastring);
        case '3':
        case 'N':
            return getsquare(3,off_x,off_y,areastring);
        case '4':
        case 'H':
            return getsquare(4,off_x,off_y,areastring);
        case '5':
        case 'G':
            return getsquare(5,off_x,off_y,areastring);
        case '6':
        case 'L':
            return getsquare(6,off_x,off_y,areastring);
        case '7':
        case 'Y':
            return getsquare(7,off_x,off_y,areastring);
        case '8':
        case 'K':
            return getsquare(8,off_x,off_y,areastring);
        case '9':
        case 'U':
            return getsquare(9,off_x,off_y,areastring);
        default :
            return -1;
    }


}

// for printing items in environment
void printItems(std::vector<item> &items, WINDOW* window, int page , int selected_index , bool active, game* g)
{
    nc_color norm = active ? c_white : c_dkgray;
    for(int i = page * 20 , x = 0 ; i < items.size() && x < 20 ; i++ ,x++)
    {
        if(active && selected_index == x)
        {
            mvwprintz(window,6+x,2,c_yellow, ">>");
            mvwprintz(window,6+x,6,c_yellow, "%s", items[i].tname(g).c_str());
        }
        else
        {
            mvwprintz(window,6+x,6,norm,"%s",items[i].tname(g).c_str());
        }
        if(items[i].charges > 0)
        {
            wprintw(window," (%d)",items[i].charges);
        }
        else if(items[i].contents.size() == 1 &&
                items[i].contents[0].charges > 0)
        {
            wprintw(window," (%d)",items[i].contents[0].charges);
        }
    }
    if(active)
    {
        mvwprintz(window,6+22,5,c_ltblue,"[<] previous page       [>] next page");
    }
}

void printItems(player &u,WINDOW* window,int page, int selected_index, bool active, game* g)
{
    nc_color norm = active ? c_white : c_dkgray;
    for(int i = page * 20 , x = 0 ; i < u.inv.size() && x < 20 ; i++ ,x++)
    {
        nc_color thiscolor = norm;
        if(active && selected_index == x)
        {
            thiscolor = c_yellow;
            mvwprintz(window,6+x,2,thiscolor,">>");
        }
        else
        {
        }
        mvwprintz(window,6+x,6,thiscolor,"%s",u.inv[i].tname(g).c_str());
        if(u.inv.stack_at(i).size() > 1)
        {
            wprintz(window,thiscolor," [%d]", u.inv.stack_at(i).size());
        }
        if(u.inv[i].charges > 0)
        {
            wprintz(window,thiscolor," (%d)",u.inv[i].charges);
        }
        else if(u.inv[i].contents.size() == 1 &&
                u.inv[i].contents[0].charges > 0)
        {
            wprintz(window,thiscolor," (%d)",u.inv[i].contents[0].charges);
        }
    }
    if(active)
    {
        mvwprintz(window,6+22,5,c_ltblue,"[<] previous page       [>] next page");
    }
}

void printHeader(std::vector<bool> &canputitems, WINDOW* window,int area)
{
    mvwprintz(window,1,30, canputitems[7] ? (area == 7 ? c_yellow : c_white) : c_red , "[7]");
    mvwprintz(window,1,33, canputitems[8] ? (area == 8 ? c_yellow : c_white) : c_red , "[8]");
    mvwprintz(window,1,36, canputitems[9] ? (area == 9 ? c_yellow : c_white) : c_red , "[9]");
    mvwprintz(window,2,30, canputitems[4] ? (area == 4 ? c_yellow : c_white) : c_red , "[4]");
    mvwprintz(window,2,33, canputitems[5] ? (area == 5 ? c_yellow : c_white) : c_red , "[5]");
    mvwprintz(window,2,36, canputitems[6] ? (area == 6 ? c_yellow : c_white) : c_red , "[6]");
    mvwprintz(window,3,30, canputitems[1] ? (area == 1 ? c_yellow : c_white) : c_red , "[1]");
    mvwprintz(window,3,33, canputitems[2] ? (area == 2 ? c_yellow : c_white) : c_red , "[2]");
    mvwprintz(window,3,36, canputitems[3] ? (area == 3 ? c_yellow : c_white) : c_red , "[3]");
    mvwprintz(window,2,25, canputitems[0] ? (area == 0 ? c_yellow : c_white) : c_red , "[I]");
}

void game::advanced_inv()
{
    int w_width = 120;
    int w_height = 40;
    if (u.in_vehicle)
    {
        add_msg("Exit vehicle first");
        return;
    }
    int headstart = (TERMY>w_height)?(TERMY-w_height)/2:0;
    int colstart = (TERMX > w_width) ? (TERMX - w_width)/2 : 0;
    WINDOW *head = newwin(7,w_width, headstart ,colstart);
    WINDOW *left_window = newwin(33,w_width/2, headstart+7,colstart);
    WINDOW *right_window = newwin(33,w_width/2, headstart+7,colstart+w_width/2);
    std::vector<bool> canputitems;
    canputitems.push_back(true);
    canputitems.push_back(!(m.has_flag(noitem,u.posx-1,u.posy+1) ));
    canputitems.push_back(!(m.has_flag(noitem,u.posx+0,u.posy+1) ));
    canputitems.push_back(!(m.has_flag(noitem,u.posx+1,u.posy+1) ));
    canputitems.push_back(!(m.has_flag(noitem,u.posx-1,u.posy+0) ));
    canputitems.push_back(!(m.has_flag(noitem,u.posx+0,u.posy+0) ));
    canputitems.push_back(!(m.has_flag(noitem,u.posx+1,u.posy+0) ));
    canputitems.push_back(!(m.has_flag(noitem,u.posx-1,u.posy-1) ));
    canputitems.push_back(!(m.has_flag(noitem,u.posx+0,u.posy-1) ));
    canputitems.push_back(!(m.has_flag(noitem,u.posx+1,u.posy-1) ));
    bool exit = false;
    bool redraw = true;

    // page : the current page, index : the current selected index on the page , size : the total number of item in that tab
    int left_page = 0; int left_index = 0; int left_size = 0;
    int right_page = 0; int right_index = 0; int right_size =0;

    int max_left_page = 0; int max_left_index = 0;
    int max_right_page = 0; int max_right_index = 0;

    int left_offx = 0; int left_offy = 0;
    int right_offx = 0; int right_offy = 0;

    int left_area = 0; // the left screen is default to 0 , which is the player inventory.
    int right_area = 5; // the right screen is default to 5 , which is where the player is standing.
    std::string left_area_string = "Inventory";
    std::string right_area_string = "Directly below you";

    int screen = 0; // the active screen , 0 for left , 1 for right.
    while(!exit)
    {
        if(redraw)
        {
            // calculate the offset.
            getsquare(left_area, left_offx,left_offy,left_area_string);
            getsquare(right_area, right_offx,right_offy,right_area_string);
            // calculate page size
            left_size = left_area == 0 ? u.inv.size() : m.i_at(u.posx+left_offx,u.posy+left_offy).size();
            right_size = right_area == 0 ? u.inv.size() : m.i_at(u.posx+right_offx,u.posy+right_offy).size();

            max_left_page = (int)ceil(left_size/20.0);
            max_left_index = left_page == (-1 + max_left_page) ? ((left_size % 20)==0?20:left_size % 20) : 20;
            max_right_page = (int)ceil(right_size/20.0);
            max_right_index = right_page == (-1 + max_right_page) ? ((right_size % 20)==0?20:right_size % 20) : 20;
            // check if things are out of bound
            left_index = (left_index >= max_left_index) ? max_left_index - 1 : left_index;
            left_page = max_left_page == 0 ? 0 : ( left_page >= max_left_page ? max_left_page - 1 : left_page);
            right_index = (right_index >= max_right_index) ? max_right_index - 1 : right_index;
            right_page = max_right_page == 0 ? 0 : ( right_page >= max_right_page ? max_right_page - 1 : right_page);
            werase(head);
            werase(left_window);
            werase(right_window);
            mvwprintz(left_window,1,2,screen == 0 ? c_blue : c_white, "%s",left_area_string.c_str());
            mvwprintz(right_window,1,2,screen == 1 ? c_blue : c_white,"%s",right_area_string.c_str());
            {
            // print the header.
                wborder(head,LINE_XOXO,LINE_XOXO,LINE_OXOX,LINE_OXOX,LINE_OXXO,LINE_OOXX,LINE_XXOO,LINE_XOOX);
                mvwprintz(head,1,3, c_white, "hjkl or arrow keys to move cursor");
                mvwprintz(head,2,3, c_white, "1-9 to select square for active tab. 0 for inventory");
                mvwprintz(head,3,3, c_white, "(or GHJKLYUBNI)");
                mvwprintz(head,1,60, c_white, "[m]ove item between screen.");
                //mvwprintz(head,2,60, c_white, "mov[e] to a selected square.");
                mvwprintz(head,3,60, c_white, "[q]uit/exit this screen");
            }
            if(left_area == 0)
            {
                printItems(u,left_window,left_page,left_index,(screen == 0), this);
            }
            else
            {
                printItems(m.i_at(u.posx+left_offx,u.posy+left_offy),left_window,left_page,left_index,(screen == 0) , this);
            }
            if(right_area == 0)
            {
                printItems(u,right_window,right_page,right_index,(screen == 1),this);
            }
            else
            {
                printItems(m.i_at(u.posx+right_offx,u.posy+right_offy),right_window,right_page,right_index,(screen == 1), this);
            }
            printHeader(canputitems,left_window,left_area);
            printHeader(canputitems,right_window,right_area);
            redraw = false;
        }
        wborder(left_window,LINE_XOXO,LINE_XOXO,LINE_OXOX,LINE_OXOX,LINE_OXXO,LINE_OOXX,LINE_XXOO,LINE_XOOX);
        wborder(right_window,LINE_XOXO,LINE_XOXO,LINE_OXOX,LINE_OXOX,LINE_OXXO,LINE_OOXX,LINE_XXOO,LINE_XOOX);
        wrefresh(head);
        wrefresh(left_window);
        wrefresh(right_window);
        int c = getch();
        int changeSquare;
        if(screen == 0)
        {
            changeSquare = getsquare(c,left_offx,left_offy,left_area_string);
        }
        else
        {
            changeSquare = getsquare(c,right_offx,right_offy,right_area_string);
        }
        if(changeSquare != -1)
        {
            if(left_area == changeSquare || right_area == changeSquare) // do nthing
            {
                popup("same square!");
            }
            else if(canputitems[changeSquare])
            {
                if(screen == 0)
                {
                    left_area = changeSquare;
                }
                else
                {
                    right_area = changeSquare;
                }
                redraw = true;
            }
            else
            {
                popup("You can't put item there");
            }
        }
        else if('m' == c)
        {
            // If the active screen has no item.
            if((screen == 0 && left_size == 0) ||
               (screen == 1 && right_size == 0))
            {
                continue;
            }
            int src_offx  = screen == 0 ? left_offx  : right_offx;
            int src_offy  = screen == 0 ? left_offy  : right_offy;
            int src_index = screen == 0 ? left_index : right_index;
            int src_page  = screen == 0 ? left_page  : right_page;
            int src_size  = screen == 0 ? left_size  : right_size;
            int src_area  = screen == 0 ? left_area  : right_area;
            int dest_area = screen == 0 ? right_area : left_area;
            int dest_offx = screen == 0 ? right_offx : left_offx;
            int dest_offy = screen == 0 ? right_offy : left_offy;
            int dest_size = screen == 0 ? right_size : left_size;
            int item_pos = src_index + (src_page * 20);
            if(src_area == 0) // if the active screen is inventory.
            {
                if(dest_size >= MAX_ITEM_IN_SQUARE)
                {
                    popup("Destination area is full. Remove some item first");
                }
                else
                {
                    //if target item has stack
                    int max = (MAX_ITEM_IN_SQUARE - dest_size);
                    if(u.inv.stack_at(item_pos).size() > 1) // if the item stack
                    {
                        int amount = helper::to_int(string_input_popup("How many do you want to move ? (0 to cancel)",20,helper::to_string(u.inv.stack_at(item_pos).size())));
                        if(amount != 0)
                        {
                            amount = u.inv.stack_at(item_pos).size() < amount ? u.inv.stack_at(item_pos).size() : amount;
                            bool still_move = true;
                            if(amount > max)
                            {
                                still_move = query_yn("Not enough space in destination. Move as many as possible ? ");
                            }
                            if(still_move)
                            {
                                amount = amount > max ? max : amount;
                                std::vector<item> moving_items = u.inv.remove_stack(item_pos,amount);
                                for(int i = 0 ; i < moving_items.size() ; i++)
                                {
                                    m.add_item(u.posx+dest_offx,u.posy+dest_offy,moving_items[i]);
                                }
                                u.moves -= 100;
                            }
                        }
                    }
                    else if(u.inv[item_pos].count_by_charges()) // if the item count by charges the prompt for amount
                    {
                        int amount = helper::to_int(string_input_popup("How many do you want to move ? (0 to cancel)",20,helper::to_string(u.inv[item_pos].charges)));
                        amount = amount > u.inv[item_pos].charges ? u.inv[item_pos].charges : amount;
                        if(amount != 0)
                        {
                            if(amount >= u.inv[item_pos].charges) // full stack moved
                            {
                                item moving_item = u.inv.remove_stack(item_pos)[0];
                                m.add_item(u.posx+dest_offx,u.posy+dest_offy,moving_item);
                            }
                            else //partial stack moved
                            {
                                item moving_item = u.inv.remove_item_by_quantity(item_pos,amount);
                                m.add_item(u.posx+dest_offx,u.posy+dest_offy,moving_item);
                            }
                            u.moves -= 100;
                        }
                    }
                    else // no stack / no charge just move it :D
                    {
                        item moving_item = u.inv.remove_item(item_pos);
                        m.add_item(u.posx+dest_offx,u.posy+dest_offy,moving_item);
                        u.moves -= 100;
                    }
                }
            }
            else // moving item from square to inventory
            {
                std::vector<item> src_items = m.i_at(u.posx+src_offx , u.posy+src_offy);
                if(src_items[item_pos].made_of(LIQUID))
                {
                    popup("You can't pick up liquid.");
                    continue;
                }
                else
                {
                    if(dest_area == 0) // if destination is inventory
                    {
                        if(!u.can_pickVolume(src_items[item_pos].volume()))
                        {
                            popup("There's no room in your inventory.");
                            continue;
                        }
                        else if(!u.can_pickWeight(src_items[item_pos].weight()))
                        {
                            popup("This is too heavy!");
                            continue;
                        }
                        else if(src_size >= inv_chars.size())
                        {
                            popup("Too many itens");
                            continue;
                        }
                    }
                    else //destination is also a square
                    {
                        if(dest_size >= MAX_ITEM_IN_SQUARE)
                        {
                            popup("Destination area is full. Remove some item first");
                            continue;
                        }
                    }
                    item new_item = src_items[item_pos];
                    if(dest_area == 0)
                    {
                        new_item.invlet = nextinv;
                        advance_nextinv();
                        u.i_add(new_item,this);
                        u.moves -= 100;
                    }
                    else
                    {
                        m.add_item(u.posx+dest_offx,u.posy+dest_offy,new_item);
                    }
                    m.i_rem(u.posx+src_offx,u.posy+src_offy,item_pos);
                }
            }
            redraw = true;
        }
        else if('e' == c)
        {
        }
        else if('q' == c || KEY_ESCAPE == c)
        {
            exit = true;
        }
        else if('>' == c)
        {
            if(screen == 0)
            {
                left_page++;
                if(left_page >= max_left_page)
                {
                    left_page = 0;
                }
            }
            else
            {
                right_page++;
                if(right_page >= max_right_page)
                {
                    right_page = 0;
                }
            }
            redraw = true;
        }
        else if('<' == c)
        {
            if(screen == 0)
            {
                left_page--;
                if(left_page < 0)
                {
                    left_page = max_left_page - 1;
                }
            }
            else
            {
                right_page--;
                if(right_page < 0)
                {
                    right_page = max_right_page - 1;
                }
            }
            redraw = true;
        }
        else
        {
            int changex = 0;
            int changey = 0;
            bool donothing = false;
            switch(c)
            {
                case 'j':
                case KEY_DOWN:
                    changey = 1;
                    break;
                case 'k':
                case KEY_UP:
                    changey = -1;
                    break;
                case 'h':
                case KEY_LEFT:
                    changex = -1;
                    break;
                case 'l':
                case KEY_RIGHT:
                    changex = 1;
                    break;
                default :
                    donothing = true;
                    break;
            }
            if(!donothing)
            {
                if(screen == 0)
                {
                    left_index += changey;
                    left_index = left_index < 0 ? 0 : left_index;
                    left_index = left_index >= max_left_index ? max_left_index-1 : left_index;
                    if(1 == changex)
                    {
                        screen = 1;
                    }
                }
                else
                {
                    right_index += changey;
                    right_index = right_index < 0 ? 0 : right_index;
                    right_index = right_index >= max_right_index ? max_right_index-1 : right_index;
                    if(-1 == changex)
                    {
                        screen = 0;
                    }
                }
                redraw = true;
            }
        }
    }
    werase(head);
    werase(left_window);
    werase(right_window);
    delwin(head);
    delwin(left_window);
    delwin(right_window);
}

//Shift player by one tile, look_around(), then restore previous position.
//represents carfully peeking around a corner, hence the large move cost.
void game::peek()
{
 int mx, my;
 InputEvent input;

 mvprintz(0, 0, c_white, "Use directional keys to chose an adjacent square to peek from.");

 input = get_input();
 get_direction (mx, my, input);
 if (mx != -2 && my != -2 &&
     m.move_cost(u.posx + mx, u.posy + my) > 0) {
  u.moves -= 200;
  u.posx += mx;
  u.posy += my;
  look_around();
  u.posx -= mx;
  u.posy -= my;
 }
}

point game::look_around()
{
 draw_ter();
 int lx = u.posx + u.view_offset_x, ly = u.posy + u.view_offset_y;
 int mx, my;
 InputEvent input;
 WINDOW* w_look = newwin(13, 48, 12+VIEW_OFFSET_Y, VIEWX * 2 + 8+VIEW_OFFSET_X);
 wborder(w_look, LINE_XOXO, LINE_XOXO, LINE_OXOX, LINE_OXOX,
                 LINE_OXXO, LINE_OOXX, LINE_XXOO, LINE_XOOX );
 mvwprintz(w_look, 1, 1, c_white, "Looking Around");
 mvwprintz(w_look, 2, 1, c_white, "Use directional keys to move the cursor");
 mvwprintz(w_look, 3, 1, c_white, "to a nearby square.");
 wrefresh(w_look);
 do {
 DebugLog() << __FUNCTION__ << "calling get_input() \n";
  input = get_input();
  if (!u_see(lx, ly))
   mvwputch(w_terrain, ly - u.posy + VIEWY, lx - u.posx + VIEWX, c_black, ' ');
  get_direction(mx, my, input);
  if (mx != -2 && my != -2) {	// Directional key pressed
   lx += mx;
   ly += my;
  }
  werase(w_terrain);
  draw_ter(lx, ly);
  for (int i = 1; i < 12; i++) {
   for (int j = 1; j < 47; j++)
    mvwputch(w_look, i, j, c_white, ' ');
  }

  // Debug helper
  //mvwprintw(w_look, 6, 1, "Items: %d", m.i_at(lx, ly).size() );
  int junk;
  int veh_part = 0;
  vehicle *veh = m.veh_at(lx, ly, veh_part);
  if (u_see(lx, ly)) {
   if (m.move_cost(lx, ly) == 0)
    mvwprintw(w_look, 1, 1, "%s; Impassable", m.tername(lx, ly).c_str());
   else
    mvwprintw(w_look, 1, 1, "%s; Movement cost %d", m.tername(lx, ly).c_str(),
                                                    m.move_cost(lx, ly) * 50);
   mvwprintw(w_look, 2, 1, "%s", m.features(lx, ly).c_str());
   field tmpfield = m.field_at(lx, ly);
   if (tmpfield.type != fd_null)
    mvwprintz(w_look, 4, 1, fieldlist[tmpfield.type].color[tmpfield.density-1],
              "%s", fieldlist[tmpfield.type].name[tmpfield.density-1].c_str());
   if (m.tr_at(lx, ly) != tr_null &&
       u.per_cur - u.encumb(bp_eyes) >= traps[m.tr_at(lx, ly)]->visibility)
    mvwprintz(w_look, 5, 1, traps[m.tr_at(lx, ly)]->color, "%s",
              traps[m.tr_at(lx, ly)]->name.c_str());

   int dex = mon_at(lx, ly);
<<<<<<< HEAD
   if (dex != -1 && u_see(&(z[dex]), junk)) {
    z[mon_at(lx, ly)].draw(w_terrain, lx, ly, true);
    z[mon_at(lx, ly)].print_info(this, w_look);
    if (!m.has_flag(container, lx, ly))
     if (m.i_at(lx, ly).size() > 1)
      mvwprintw(w_look, 3, 1, "There are several items there.");
     else if (m.i_at(lx, ly).size() == 1)
      mvwprintw(w_look, 3, 1, "There is an item there.");
   } else if (npc_at(lx, ly) != -1) {
    active_npc[npc_at(lx, ly)]->draw(w_terrain, lx, ly, true);
    active_npc[npc_at(lx, ly)]->print_info(w_look);
    if (!m.has_flag(container, lx, ly))
     if (m.i_at(lx, ly).size() > 1)
      mvwprintw(w_look, 3, 1, "There are several items there.");
     else if (m.i_at(lx, ly).size() == 1)
      mvwprintw(w_look, 3, 1, "There is an item there.");
   } else if (veh) {
     mvwprintw(w_look, 3, 1, "There is a %s there. Parts:", veh->name.c_str());
     veh->print_part_desc(w_look, 4, 48, veh_part);
     m.drawsq(w_terrain, u, lx, ly, true, true, lx, ly);
   } else if (!m.has_flag(container, lx, ly) && m.i_at(lx, ly).size() > 0) {
    mvwprintw(w_look, 3, 1, "There is a %s there.",
              m.i_at(lx, ly)[0].tname(this).c_str());
    if (m.i_at(lx, ly).size() > 1)
     mvwprintw(w_look, 4, 1, "There are other items there as well.");
    m.drawsq(w_terrain, u, lx, ly, true, true, lx, ly);
   } else
    m.drawsq(w_terrain, u, lx, ly, true, true, lx, ly);

=======
   if (dex != -1 && u_see(&(z[dex])))
   {
       z[mon_at(lx, ly)].draw(w_terrain, lx, ly, true);
       z[mon_at(lx, ly)].print_info(this, w_look);
       if (!m.has_flag(container, lx, ly))
       {
           if (m.i_at(lx, ly).size() > 1)
           {
               mvwprintw(w_look, 3, 1, "There are several items there.");
           }
           else if (m.i_at(lx, ly).size() == 1)
           {
               mvwprintw(w_look, 3, 1, "There is an item there.");
           }
       }
   }
   else if (npc_at(lx, ly) != -1)
   {
       active_npc[npc_at(lx, ly)].draw(w_terrain, lx, ly, true);
       active_npc[npc_at(lx, ly)].print_info(w_look);
       if (!m.has_flag(container, lx, ly))
       {
           if (m.i_at(lx, ly).size() > 1)
           {
               mvwprintw(w_look, 3, 1, "There are several items there.");
           }
           else if (m.i_at(lx, ly).size() == 1)
           {
               mvwprintw(w_look, 3, 1, "There is an item there.");
           }
       }
   }
   else if (veh)
   {
       mvwprintw(w_look, 3, 1, "There is a %s there. Parts:", veh->name.c_str());
       veh->print_part_desc(w_look, 4, 48, veh_part);
       m.drawsq(w_terrain, u, lx, ly, true, true, lx, ly);
   }
   else if (!m.has_flag(container, lx, ly) && m.i_at(lx, ly).size() > 0)
   {
       mvwprintw(w_look, 3, 1, "There is a %s there.",
                 m.i_at(lx, ly)[0].tname(this).c_str());
       if (m.i_at(lx, ly).size() > 1)
       {
           mvwprintw(w_look, 4, 1, "There are other items there as well.");
       }
       m.drawsq(w_terrain, u, lx, ly, true, true, lx, ly);
   }
   else
   {
       m.drawsq(w_terrain, u, lx, ly, true, true, lx, ly);
   }
>>>>>>> ea4c9b3f
  } else if (lx == u.posx && ly == u.posy) {
   mvwputch_inv(w_terrain, VIEWX, VIEWY, u.color(), '@');
   mvwprintw(w_look, 1, 1, "You (%s)", u.name.c_str());
   if (veh) {
    mvwprintw(w_look, 3, 1, "There is a %s there. Parts:", veh->name.c_str());
    veh->print_part_desc(w_look, 4, 48, veh_part);
    m.drawsq(w_terrain, u, lx, ly, true, true, lx, ly);
   }
  } else if (u.sight_impaired() &&
              m.light_at(lx, ly) == LL_BRIGHT &&
              rl_dist(u.posx, u.posy, lx, ly) < u.unimpaired_range() &&
              m.sees(u.posx, u.posy, lx, ly, u.unimpaired_range(), junk)) {
   if (u.has_disease(DI_BOOMERED))
    mvwputch_inv(w_terrain, ly - u.posy + VIEWY, lx - u.posx + VIEWX, c_pink, '#');
   else
    mvwputch_inv(w_terrain, ly - u.posy + VIEWY, lx - u.posx + VIEWX, c_ltgray, '#');
   mvwprintw(w_look, 1, 1, "Bright light.");
  } else {
   mvwputch(w_terrain, VIEWY, VIEWX, c_white, 'x');
   mvwprintw(w_look, 1, 1, "Unseen.");
  }
  if (m.graffiti_at(lx, ly).contents)
   mvwprintw(w_look, 6, 1, "Graffiti: %s", m.graffiti_at(lx, ly).contents->c_str());
  wrefresh(w_look);
  wrefresh(w_terrain);
 } while (input != Close && input != Cancel && input != Confirm);
 if (input == Confirm)
  return point(lx, ly);
 return point(-1, -1);
}

bool game::list_items_match(std::string sText, std::string sPattern)
{
 unsigned long iPos;

 do {
  iPos = sPattern.find(",");

  if (sText.find((iPos == std::string::npos) ? sPattern : sPattern.substr(0, iPos)) != std::string::npos)
   return true;

  if (iPos != std::string::npos)
   sPattern = sPattern.substr(iPos+1, sPattern.size());

 } while(iPos != std::string::npos);

 return false;
}

std::vector<map_item_stack> game::find_nearby_items(int iSearchX, int iSearchY)
{
    std::vector<item> here;
    std::map<std::string, map_item_stack> temp_items;
    std::vector<map_item_stack> ret;

    // Go through each nearby square one-by-one and make note of the items
    for (int iRow = (iSearchY * -1); iRow <= iSearchY; iRow++)
    {
        for (int iCol = (iSearchX * -1); iCol <= iSearchX; iCol++)
        {
            if (!m.has_flag(container, u.posx + iCol, u.posy + iRow) &&
                u_see(u.posx + iCol, u.posy + iRow))
            {
                temp_items.clear();
                here.clear();
                here = m.i_at(u.posx + iCol, u.posy + iRow);

                for (int i = 0; i < here.size(); i++)
                {
                    const std::string name = here[i].tname(this);
                    if (temp_items.find(name) == temp_items.end())
                    {
                        temp_items[name] = map_item_stack(here[i], iCol, iRow);
                    }
                    else
                    {
                        temp_items[name].count++;
                    }
                }
                for (std::map<std::string, map_item_stack>::iterator iter = temp_items.begin();
                     iter != temp_items.end();
                     ++iter)
                {
                    ret.push_back(iter->second);
                }
            }
        }
    }
    return ret;
}


std::vector<map_item_stack> game::filter_item_stacks(std::vector<map_item_stack> stack, std::string filter)
{
    std::vector<map_item_stack> ret;

    std::string sFilterPre = "";
    std::string sFilterTemp = filter;
    if (sFilterTemp != "" && filter.substr(0, 1) == "-")
    {
        sFilterPre = "-";
        sFilterTemp = sFilterTemp.substr(1, sFilterTemp.size()-1);
    }

    for (std::vector<map_item_stack>::iterator iter = stack.begin(); iter != stack.end(); ++iter)
    {
        std::string name = iter->example.tname(this);
        if (sFilterTemp == "" || ((sFilterPre != "-" && list_items_match(name, sFilterTemp)) ||
                                  (sFilterPre == "-" && !list_items_match(name, sFilterTemp))))
        {
            ret.push_back(*iter);
        }
    }
    return ret;
}

std::string game::ask_item_filter(WINDOW* window, int rows)
{
    for (int i = 0; i < rows-1; i++)
    {
        mvwprintz(window, i, 1, c_black, "%s", "\
                                                     ");
    }
    mvwprintz(window, 2, 2, c_white, "%s", "How to use the filter:");
    mvwprintz(window, 3, 2, c_white, "%s", "Example: pi  will match any itemname with pi in it.");
    mvwprintz(window, 5, 2, c_white, "%s", "Seperate multiple items with ,");
    mvwprintz(window, 6, 2, c_white, "%s", "Example: back,flash,aid, ,band");
    //TODO: fix up the filter code so that "-" applies to each comma-separated bit
    //or, failing that, make the description sound more like what the current behavior does
    mvwprintz(window, 8, 2, c_white, "%s", "To exclude certain items, place a - in front");
    mvwprintz(window, 9, 2, c_white, "%s", "Example: -pipe,chunk,steel");
    wrefresh(window);
    return string_input_popup("Filter:", 55, sFilter);
}


void game::draw_trail_to_square(std::vector<point>& vPoint, int x, int y)
{
    //Remove previous trail, if any
    for (int i = 0; i < vPoint.size(); i++)
    {
        m.drawsq(w_terrain, u, vPoint[i].x, vPoint[i].y, false, true);
    }

    //Draw new trail
    vPoint = line_to(u.posx, u.posy, u.posx + x, u.posy + y, 0);
    for (int i = 1; i < vPoint.size(); i++)
    {
        m.drawsq(w_terrain, u, vPoint[i-1].x, vPoint[i-1].y, true, true);
    }

    mvwputch(w_terrain, vPoint[vPoint.size()-1].y + VIEWY - u.posy - u.view_offset_y,
                        vPoint[vPoint.size()-1].x + VIEWX - u.posx - u.view_offset_x, c_white, 'X');

    wrefresh(w_terrain);
}

//helper method so we can keep list_items shorter
void game::reset_item_list_state(WINDOW* window, int height)
{
    for (int i = 1; i < TERMX; i++)
    {
        if (i < 55)
        {
            mvwputch(window, 0, i, c_ltgray, LINE_OXOX); // -
            mvwputch(window, TERMY-height-1-VIEW_OFFSET_Y*2, i, c_ltgray, LINE_OXOX); // -
        }

        if (i < TERMY-height-VIEW_OFFSET_Y*2)
        {
            mvwputch(window, i, 0, c_ltgray, LINE_XOXO); // |
            mvwputch(window, i, 54, c_ltgray, LINE_XOXO); // |
        }
    }

    mvwputch(window, 0,  0, c_ltgray, LINE_OXXO); // |^
    mvwputch(window, 0, 54, c_ltgray, LINE_OOXX); // ^|

    mvwputch(window, TERMY-height-1-VIEW_OFFSET_Y*2,  0, c_ltgray, LINE_XXXO); // |-
    mvwputch(window, TERMY-height-1-VIEW_OFFSET_Y*2, 54, c_ltgray, LINE_XOXX); // -|

    int iTempStart = 2;
    if (sFilter != "")
    {
        iTempStart = 10;
        mvwprintz(window, TERMY-height-1-VIEW_OFFSET_Y*2,
                  iTempStart + 29, c_ltgreen, " %s", "R");
        wprintz(window, c_white, "%s", "eset ");
    }

    mvwprintz(window, TERMY-height-1-VIEW_OFFSET_Y*2, iTempStart, c_ltgreen, " %s", "E");
    wprintz(window, c_white, "%s", "xamine ");

    mvwprintz(window, TERMY-height-1-VIEW_OFFSET_Y*2, iTempStart + 10, c_ltgreen, " %s", "C");
    wprintz(window, c_white, "%s", "ompare ");

    mvwprintz(window, TERMY-height-1-VIEW_OFFSET_Y*2, iTempStart + 20, c_ltgreen, " %s", "F");
    wprintz(window, c_white, "%s", "ilter ");

    mvwprintz(window, TERMY-height-1-VIEW_OFFSET_Y*2, iTempStart + 30, c_ltgreen, " %s", "+/-");
    wprintz(window, c_white, "%s", ":Priority ");

    refresh_all();
}

//returns the first non prority items.
int game::list_filter_high_priority(std::vector<map_item_stack> &stack, std::string prorities)
{
    //TODO:optimize if necessary
    std::vector<map_item_stack> tempstack; // temp
    for(int i = 0 ; i < stack.size() ; i++)
    {
        std::string name = stack[i].example.tname(this);
        if(prorities == "" || !list_items_match(name,prorities))
        {
            tempstack.push_back(stack[i]);
            stack.erase(stack.begin()+i);
            i--;
        }
    }
    int id = stack.size();
    for(int i = 0 ; i < tempstack.size() ; i++)
    {
        stack.push_back(tempstack[i]);
    }
    return id;
}
int game::list_filter_low_priority(std::vector<map_item_stack> &stack, int start,std::string prorities)
{
    //TODO:optimize if necessary
    std::vector<map_item_stack> tempstack; // temp
    for(int i = start ; i < stack.size() ; i++)
    {
        std::string name = stack[i].example.tname(this);
        if(prorities != "" && list_items_match(name,prorities))
        {
            tempstack.push_back(stack[i]);
            stack.erase(stack.begin()+i);
            i--;
        }
    }
    int id = stack.size();
    for(int i = 0 ; i < tempstack.size() ; i++)
    {
        stack.push_back(tempstack[i]);
    }
    return id;
}

void game::list_items()
{
    int iInfoHeight = 12;
    WINDOW* w_items = newwin(TERMY-iInfoHeight-VIEW_OFFSET_Y*2, 55, VIEW_OFFSET_Y, TERRAIN_WINDOW_WIDTH + VIEW_OFFSET_X);
    WINDOW* w_item_info = newwin(iInfoHeight-1, 53, TERMY-iInfoHeight-VIEW_OFFSET_Y, TERRAIN_WINDOW_WIDTH+1+VIEW_OFFSET_X);
    WINDOW* w_item_info_border = newwin(iInfoHeight, 55, TERMY-iInfoHeight-VIEW_OFFSET_Y, TERRAIN_WINDOW_WIDTH+VIEW_OFFSET_X);

    //Area to search +- of players position. TODO: Use Perception
    const int iSearchX = 12 + ((VIEWX > 12) ? ((VIEWX-12)/2) : 0);
    const int iSearchY = 12 + ((VIEWY > 12) ? ((VIEWY-12)/2) : 0);

    //this stores the items found, along with the coordinates
    std::vector<map_item_stack> ground_items = find_nearby_items(iSearchX, iSearchY);
    //this stores only those items that match our filter
    std::vector<map_item_stack> filtered_items = (sFilter != "" ?
                                                  filter_item_stacks(ground_items, sFilter) :
                                                  ground_items);
    int highPEnd = list_filter_high_priority(filtered_items,list_item_upvote);
    int lowPStart = list_filter_low_priority(filtered_items,highPEnd,list_item_downvote);
    const int iItemNum = ground_items.size();

    const int iStoreViewOffsetX = u.view_offset_x;
    const int iStoreViewOffsetY = u.view_offset_y;

    int iActive = 0; // Item index that we're looking at
    const int iMaxRows = TERMY-iInfoHeight-2-VIEW_OFFSET_Y*2;
    int iStartPos = 0;
    int iActiveX = 0;
    int iActiveY = 0;
    int iLastActiveX = -1;
    int iLastActiveY = -1;
    std::vector<point> vPoint;
    InputEvent input = Undefined;
    long ch = 0; //this is a long because getch returns a long
    bool reset = true;
    bool refilter = true;
    int iFilter = 0;
    bool bStopDrawing = false;
    do
    {
        if (ground_items.size() > 0)
        {
            u.view_offset_x = 0;
            u.view_offset_y = 0;

            if (ch == 'I' || ch == 'c' || ch == 'C')
            {
                compare(iActiveX, iActiveY);
                reset = true;
                refresh_all();
            }
            else if (ch == 'f' || ch == 'F')
            {
                sFilter = ask_item_filter(w_item_info, iInfoHeight);
                reset = true;
                refilter = true;
            }
            else if (ch == 'r' || ch == 'R')
            {
                sFilter = "";
                filtered_items = ground_items;
                iLastActiveX = -1;
                iLastActiveY = -1;
                reset = true;
                refilter = true;
            }
            else if (ch == 'e' || ch == 'E')
            {
                item oThisItem = filtered_items[iActive].example;
                std::vector<iteminfo> vThisItem, vDummy;

                oThisItem.info(true, &vThisItem);
                compare_split_screen_popup(0, 50, TERMY-VIEW_OFFSET_Y*2, oThisItem.tname(this), vThisItem, vDummy);

                getch(); // wait until the user presses a key to wipe the screen
                iLastActiveX = -1;
                iLastActiveY = -1;
                reset = true;
            }
            else if(ch == '+')
            {
                std::string temp = string_input_popup("High Priority : ",55,list_item_upvote);
                if(temp != "")
                {
                    list_item_upvote = temp;
                    refilter = true;
                }
            }
            else if(ch == '-')
            {
                std::string temp = string_input_popup("Low Priority : ",55,list_item_downvote);
                if(temp != "")
                {
                    list_item_downvote = temp;
                    refilter = true;
                }
            }
            if (refilter)
            {
                filtered_items = filter_item_stacks(ground_items, sFilter);
                highPEnd = list_filter_high_priority(filtered_items,list_item_upvote);
                lowPStart = list_filter_low_priority(filtered_items,highPEnd,list_item_downvote);
                iActive = 0;
                iLastActiveX = -1;
                iLastActiveY = -1;
                refilter = false;
            }
            if (reset)
            {
                reset_item_list_state(w_items, iInfoHeight);
                reset = false;
            }

            bStopDrawing = false;

            // we're switching on input here, whereas above it was if/else clauses on a char
            switch(input)
            {
                case DirectionN:
                    iActive--;
                    if (iActive < 0)
                    {
                        iActive = 0;
                        bStopDrawing = true;
                    }
                    break;
                case DirectionS:
                    iActive++;
                    if (iActive >= iItemNum - iFilter)
                    {
                        iActive = iItemNum - iFilter-1;
                        bStopDrawing = true;
                    }
                    break;
            }

            if (!bStopDrawing)
            {
                if (iItemNum - iFilter > iMaxRows)
                {
                    iStartPos = iActive - (iMaxRows - 1) / 2;

                    if (iStartPos < 0)
                    {
                        iStartPos = 0;
                    }
                    else if (iStartPos + iMaxRows > iItemNum - iFilter)
                    {
                        iStartPos = iItemNum - iFilter - iMaxRows;
                    }
                }

                for (int i = 0; i < iMaxRows; i++)
                {
                    mvwprintz(w_items, 1 + i, 1, c_black, "%s", "\
                                                     ");
                }

                int iNum = 0;
                iFilter = ground_items.size() - filtered_items.size();
                iActiveX = 0;
                iActiveY = 0;
                std::string sActiveItemName;
                item activeItem;
                std::stringstream sText;
                bool high = true;
                bool low = false;
                int index = 0;
                for (std::vector<map_item_stack>::iterator iter = filtered_items.begin() ;
                     iter != filtered_items.end();
                     ++iter,++index)
                {
                    if(index == highPEnd)
                    {
                        high = false;
                    }
                    if(index == lowPStart)
                    {
                        low = true;
                    }
                    if (iNum >= iStartPos && iNum < iStartPos + ((iMaxRows > iItemNum) ? iItemNum : iMaxRows) )
                    {
                        if (iNum == iActive)
                        {
                            iActiveX = iter->x;
                            iActiveY = iter->y;
                            sActiveItemName = iter->example.tname(this);
                            activeItem = iter->example;
                        }
                        sText.str("");
                        sText << iter->example.tname(this);
                        if (iter->count > 1)
                        {
                            sText << " " << "[" << iter->count << "]";
                        }
                        mvwprintz(w_items, 1 + iNum - iStartPos, 2,
                                  ((iNum == iActive) ? c_ltgreen : (high ? c_yellow : (low ? c_red : c_white))),
                                  "%s", (sText.str()).c_str());
                        mvwprintz(w_items, 1 + iNum - iStartPos, 48,
                                  ((iNum == iActive) ? c_ltgreen : c_ltgray), "%*d %s",
                                  ((iItemNum > 9) ? 2 : 1), trig_dist(0, 0, iter->x, iter->y),
                                  direction_name_short(direction_from(0, 0, iter->x, iter->y)).c_str()
                                 );
                     }
                     iNum++;
                }

                mvwprintz(w_items, 0, 23 + ((iItemNum - iFilter > 9) ? 0 : 1),
                          c_ltgreen, " %*d", ((iItemNum - iFilter > 9) ? 2 : 1), iActive+1);
                wprintz(w_items, c_white, " / %*d ", ((iItemNum - iFilter > 9) ? 2 : 1), iItemNum - iFilter);

                werase(w_item_info);
                mvwprintz(w_item_info, 0, 0, c_white, "%s", activeItem.info().c_str());

                for (int j=0; j < iInfoHeight-1; j++)
                {
                    mvwputch(w_item_info_border, j, 0, c_ltgray, LINE_XOXO);
                }

                for (int j=0; j < iInfoHeight-1; j++)
                {
                    mvwputch(w_item_info_border, j, 54, c_ltgray, LINE_XOXO);
                }

                for (int j=0; j < 54; j++)
                {
                    mvwputch(w_item_info_border, iInfoHeight-1, j, c_ltgray, LINE_OXOX);
                }

                mvwputch(w_item_info_border, iInfoHeight-1, 0, c_ltgray, LINE_XXOO);
                mvwputch(w_item_info_border, iInfoHeight-1, 54, c_ltgray, LINE_XOOX);

                //Only redraw trail/terrain if x/y position changed
                if (iActiveX != iLastActiveX || iActiveY != iLastActiveY)
                {
                    iLastActiveX = iActiveX;
                    iLastActiveY = iActiveY;

                    draw_trail_to_square(vPoint, iActiveX, iActiveY);
                }

                wrefresh(w_items);
                wrefresh(w_item_info_border);
                wrefresh(w_item_info);
            }

            refresh();
            ch = getch();
            input = get_input(ch);
        }
        else
        {
            add_msg("You dont see any items around you!");
            ch = ' ';
            input = Close;
        }
    }
    while (input != Close && input != Cancel);

    u.view_offset_x = iStoreViewOffsetX;
    u.view_offset_y = iStoreViewOffsetY;

    erase();
    refresh_all();
}

// Pick up items at (posx, posy).
void game::pickup(int posx, int posy, int min)
{
 item_exchanges_since_save += 1; // Keeping this simple.
 write_msg();
 if (u.weapon.type->id == "bio_claws_weapon") {
  add_msg("You cannot pick up items with your claws out!");
  return;
 }
 bool weight_is_okay = (u.weight_carried() <= u.weight_capacity() * .25);
 bool volume_is_okay = (u.volume_carried() <= u.volume_capacity() -  2);
 bool from_veh = false;
 int veh_part = 0;
 int k_part = 0;
 vehicle *veh = m.veh_at (posx, posy, veh_part);
 if (veh) {
  k_part = veh->part_with_feature(veh_part, vpf_kitchen);
  veh_part = veh->part_with_feature(veh_part, vpf_cargo, false);
  from_veh = veh && veh_part >= 0 &&
             veh->parts[veh_part].items.size() > 0 &&
             query_yn("Get items from %s?", veh->part_info(veh_part).name);

  if (!from_veh && k_part >= 0) {
    if (veh->fuel_left(AT_WATER)) {
      if (query_yn("Have a drink?")) {
        veh->drain(AT_WATER, 1);

        item water(itypes["water_clean"], 0);
        u.inv.push_back(water);
        u.eat(this, u.inv.size() - 1);
        u.moves -= 250;
      }
    } else {
      add_msg("The water tank is empty.");
    }
  }
 }
// Picking up water?
 if ((!from_veh) && m.i_at(posx, posy).size() == 0) {
  if (m.has_flag(swimmable, posx, posy) || m.ter(posx, posy) == t_toilet || m.ter(posx, posy) == t_water_sh) {
   item water = m.water_from(posx, posy);
    // Try to handle first (bottling) drink after.
    // changed boolean, large sources should be infinite
   if (handle_liquid(water, true, true)) {
    u.moves -= 100;
   } else if (query_yn("Drink from your hands?")) {
    u.inv.push_back(water);
    u.eat(this, u.inv.size() - 1);
    u.moves -= 350;
   }
  }
  return;
// Few item here, just get it
 } else if ((from_veh ? veh->parts[veh_part].items.size() :
                        m.i_at(posx, posy).size()          ) <= min) {
  int iter = 0;
  item newit = from_veh ? veh->parts[veh_part].items[0] : m.i_at(posx, posy)[0];
  if (newit.made_of(LIQUID)) {
   add_msg("You can't pick up a liquid!");
   return;
  }
  if (newit.invlet == 0) {
   newit.invlet = nextinv;
   advance_nextinv();
  }
  while (iter <= inv_chars.size() && u.has_item(newit.invlet) &&
         !u.i_at(newit.invlet).stacks_with(newit)) {
   newit.invlet = nextinv;
   iter++;
   advance_nextinv();
  }
  if (iter > inv_chars.size()) {
   add_msg("You're carrying too many items!");
   return;
  } else if (u.weight_carried() + newit.weight() > u.weight_capacity()) {
   add_msg("The %s is too heavy!", newit.tname(this).c_str());
   decrease_nextinv();
  } else if (u.volume_carried() + newit.volume() > u.volume_capacity()) {
   if (u.is_armed()) {
    if (!u.weapon.has_flag(IF_NO_UNWIELD)) {
     if (newit.is_armor() && // Armor can be instantly worn
         query_yn("Put on the %s?", newit.tname(this).c_str())) {
      if(u.wear_item(this, &newit)){
       if (from_veh)
        veh->remove_item (veh_part, 0);
       else
        m.i_clear(posx, posy);
      }
     } else if (query_yn("Drop your %s and pick up %s?",
                u.weapon.tname(this).c_str(), newit.tname(this).c_str())) {
      if (from_veh)
       veh->remove_item (veh_part, 0);
      else
       m.i_clear(posx, posy);
      m.add_item(posx, posy, u.remove_weapon());
      u.i_add(newit, this);
      u.wield(this, u.inv.size() - 1);
      u.moves -= 100;
      add_msg("Wielding %c - %s", newit.invlet, newit.tname(this).c_str());
     } else
      decrease_nextinv();
    } else {
     add_msg("There's no room in your inventory for the %s, and you can't\
 unwield your %s.", newit.tname(this).c_str(), u.weapon.tname(this).c_str());
     decrease_nextinv();
    }
   } else {
    u.i_add(newit, this);
    u.wield(this, u.inv.size() - 1);
    if (from_veh)
     veh->remove_item (veh_part, 0);
    else
     m.i_clear(posx, posy);
    u.moves -= 100;
    add_msg("Wielding %c - %s", newit.invlet, newit.tname(this).c_str());
   }
  } else if (!u.is_armed() &&
             (u.volume_carried() + newit.volume() > u.volume_capacity() - 2 ||
              newit.is_weap() || newit.is_gun())) {
   u.weapon = newit;
   if (from_veh)
    veh->remove_item (veh_part, 0);
   else
    m.i_clear(posx, posy);
   u.moves -= 100;
   add_msg("Wielding %c - %s", newit.invlet, newit.tname(this).c_str());
  } else {
   u.i_add(newit, this);
   if (from_veh)
    veh->remove_item (veh_part, 0);
   else
    m.i_clear(posx, posy);
   u.moves -= 100;
   add_msg("%c - %s", newit.invlet, newit.tname(this).c_str());
  }
  if (weight_is_okay && u.weight_carried() >= u.weight_capacity() * .25)
   add_msg("You're overburdened!");
  if (volume_is_okay && u.volume_carried() > u.volume_capacity() - 2) {
   add_msg("You struggle to carry such a large volume!");
  }
  return;
 }
// Otherwise, we have 2 or more items and should list them, etc.
 WINDOW* w_pickup = newwin(12, 48, VIEW_OFFSET_Y, VIEWX * 2 + 8 + VIEW_OFFSET_X);
 WINDOW* w_item_info = newwin(12, 48, 12 + VIEW_OFFSET_Y, VIEWX * 2 + 8 + VIEW_OFFSET_X);
 int maxitems = 9;	 // Number of items to show at one time.
 std::vector <item> here = from_veh? veh->parts[veh_part].items : m.i_at(posx, posy);
 bool getitem[here.size()];
 for (int i = 0; i < here.size(); i++)
  getitem[i] = false;
 char ch = ' ';
 int start = 0, cur_it, iter;
 int new_weight = u.weight_carried(), new_volume = u.volume_carried();
 bool update = true;
 mvwprintw(w_pickup, 0,  0, "PICK UP");
// Now print the two lists; those on the ground and about to be added to inv
// Continue until we hit return or space
 do {
  for (int i = 1; i < 12; i++) {
   for (int j = 0; j < 48; j++)
    mvwaddch(w_pickup, i, j, ' ');
  }
  if (ch == '<' && start > 0) {
   start -= maxitems;
   mvwprintw(w_pickup, maxitems + 2, 0, "         ");
  }
  if (ch == '>' && start + maxitems < here.size()) {
   start += maxitems;
   mvwprintw(w_pickup, maxitems + 2, 12, "            ");
  }

  static const std::string pickup_chars = "abcdefghijklmnopqrstuvwxyzABCDEFGHIJKLMNOPQRSTUVWXYZ0123456789:;";
  size_t idx = pickup_chars.find(ch);

  if (idx < here.size()) {
   getitem[idx] = !getitem[idx];
   wclear(w_item_info);
   if (getitem[idx]) {
    mvwprintw(w_item_info, 1, 0, here[idx].info().c_str());
    wborder(w_item_info, LINE_XOXO, LINE_XOXO, LINE_OXOX, LINE_OXOX,
                         LINE_OXXO, LINE_OOXX, LINE_XXOO, LINE_XOOX );
    wrefresh(w_item_info);
    new_weight += here[idx].weight();
    new_volume += here[idx].volume();
    update = true;
   } else {
    wborder(w_item_info, LINE_XOXO, LINE_XOXO, LINE_OXOX, LINE_OXOX,
                         LINE_OXXO, LINE_OOXX, LINE_XXOO, LINE_XOOX );
    wrefresh(w_item_info);
    new_weight -= here[idx].weight();
    new_volume -= here[idx].volume();
    update = true;
   }
  }
  if (ch == ',') {
   int count = 0;
   for (int i = 0; i < here.size(); i++) {
    if (getitem[i])
     count++;
    else {
     new_weight += here[i].weight();
     new_volume += here[i].volume();
    }
    getitem[i] = true;
   }
   if (count == here.size()) {
    for (int i = 0; i < here.size(); i++)
     getitem[i] = false;
    new_weight = u.weight_carried();
    new_volume = u.volume_carried();
   }
   update = true;
  }
  for (cur_it = start; cur_it < start + maxitems; cur_it++) {
   mvwprintw(w_pickup, 1 + (cur_it % maxitems), 0,
             "                                        ");
   if (cur_it < here.size()) {
    mvwputch(w_pickup, 1 + (cur_it % maxitems), 0, here[cur_it].color(&u),
             char(pickup_chars[cur_it]));
    if (getitem[cur_it])
     wprintw(w_pickup, " + ");
    else
     wprintw(w_pickup, " - ");
    wprintz(w_pickup, here[cur_it].color(&u), here[cur_it].tname(this).c_str());
    if (here[cur_it].charges > 0)
     wprintz(w_pickup, here[cur_it].color(&u), " (%d)", here[cur_it].charges);
   }
  }
  if (start > 0)
   mvwprintw(w_pickup, maxitems + 2, 0, "< Go Back");
  if (cur_it < here.size())
   mvwprintw(w_pickup, maxitems + 2, 12, "> More items");
  if (update) {		// Update weight & volume information
   update = false;
   mvwprintw(w_pickup, 0,  7, "                           ");
   mvwprintz(w_pickup, 0,  9,
             (new_weight >= u.weight_capacity() * .25 ? c_red : c_white),
             "Wgt %d", new_weight);
   wprintz(w_pickup, c_white, "/%d", int(u.weight_capacity() * .25));
   mvwprintz(w_pickup, 0, 22,
             (new_volume > u.volume_capacity() - 2 ? c_red : c_white),
             "Vol %d", new_volume);
   wprintz(w_pickup, c_white, "/%d", u.volume_capacity() - 2);
  }
  wrefresh(w_pickup);
  ch = getch();
 } while (ch != ' ' && ch != '\n' && ch != KEY_ESCAPE);
 if (ch != '\n') {
  werase(w_pickup);
  wrefresh(w_pickup);
  delwin(w_pickup);
  delwin(w_item_info);
  add_msg("Never mind.");
  return;
 }
// At this point we've selected our items, now we add them to our inventory
 int curmit = 0;
 bool got_water = false;	// Did we try to pick up water?
 for (int i = 0; i < here.size(); i++) {
  iter = 0;
// This while loop guarantees the inventory letter won't be a repeat. If it
// tries all 52 letters, it fails and we don't pick it up.
  if (getitem[i] && here[i].made_of(LIQUID))
   got_water = true;
  else if (getitem[i]) {
   iter = 0;
   while (iter < inv_chars.size() && (here[i].invlet == 0 ||
                        (u.has_item(here[i].invlet) &&
                         !u.i_at(here[i].invlet).stacks_with(here[i]))) ) {
    here[i].invlet = nextinv;
    iter++;
    advance_nextinv();
   }
   if (iter == inv_chars.size()) {
    add_msg("You're carrying too many items!");
    werase(w_pickup);
    wrefresh(w_pickup);
    delwin(w_pickup);
    return;
   } else if (u.weight_carried() + here[i].weight() > u.weight_capacity()) {
    add_msg("The %s is too heavy!", here[i].tname(this).c_str());
    decrease_nextinv();
   } else if (u.volume_carried() + here[i].volume() > u.volume_capacity()) {
    if (u.is_armed()) {
     if (!u.weapon.has_flag(IF_NO_UNWIELD)) {
      if (here[i].is_armor() && // Armor can be instantly worn
          query_yn("Put on the %s?", here[i].tname(this).c_str())) {
       if(u.wear_item(this, &(here[i])))
       {
        if (from_veh)
         veh->remove_item (veh_part, curmit);
        else
         m.i_rem(posx, posy, curmit);
        curmit--;
       }
      } else if (query_yn("Drop your %s and pick up %s?",
                u.weapon.tname(this).c_str(), here[i].tname(this).c_str())) {
       if (from_veh)
        veh->remove_item (veh_part, curmit);
       else
        m.i_rem(posx, posy, curmit);
       m.add_item(posx, posy, u.remove_weapon());
       u.i_add(here[i], this);
       u.wield(this, u.inv.size() - 1);
       curmit--;
       u.moves -= 100;
       add_msg("Wielding %c - %s", u.weapon.invlet, u.weapon.tname(this).c_str());
      } else
       decrease_nextinv();
     } else {
      add_msg("There's no room in your inventory for the %s, and you can't\
  unwield your %s.", here[i].tname(this).c_str(), u.weapon.tname(this).c_str());
      decrease_nextinv();
     }
    } else {
     u.i_add(here[i], this);
     u.wield(this, u.inv.size() - 1);
     if (from_veh)
      veh->remove_item (veh_part, curmit);
     else
      m.i_rem(posx, posy, curmit);
     curmit--;
     u.moves -= 100;
    }
   } else if (!u.is_armed() &&
            (u.volume_carried() + here[i].volume() > u.volume_capacity() - 2 ||
              here[i].is_weap() || here[i].is_gun())) {
    u.weapon = here[i];
    if (from_veh)
     veh->remove_item (veh_part, curmit);
    else
     m.i_rem(posx, posy, curmit);
    u.moves -= 100;
    curmit--;
   } else {
    u.i_add(here[i], this);
    if (from_veh)
     veh->remove_item (veh_part, curmit);
    else
     m.i_rem(posx, posy, curmit);
    u.moves -= 100;
    curmit--;
   }
  }
  curmit++;
 }
 if (got_water)
  add_msg("You can't pick up a liquid!");
 if (weight_is_okay && u.weight_carried() >= u.weight_capacity() * .25)
  add_msg("You're overburdened!");
 if (volume_is_okay && u.volume_carried() > u.volume_capacity() - 2) {
  add_msg("You struggle to carry such a large volume!");
 }
 werase(w_pickup);
 wrefresh(w_pickup);
 delwin(w_pickup);
 delwin(w_item_info);
}

// Handle_liquid returns false if we didn't handle all the liquid.
bool game::handle_liquid(item &liquid, bool from_ground, bool infinite)
{
 if (!liquid.made_of(LIQUID)) {
  dbg(D_ERROR) << "game:handle_liquid: Tried to handle_liquid a non-liquid!";
  debugmsg("Tried to handle_liquid a non-liquid!");
  return false;
 }
 if (liquid.type->id == "gasoline" && vehicle_near() && query_yn("Refill vehicle?")) {
  int vx = u.posx, vy = u.posy;
  if (pl_choose_vehicle(vx, vy)) {
   vehicle *veh = m.veh_at (vx, vy);
   if (veh) {
    int ftype = AT_GAS;
    int fuel_cap = veh->fuel_capacity(ftype);
    int fuel_amnt = veh->fuel_left(ftype);
    if (fuel_cap < 1)
     add_msg ("This vehicle doesn't use %s.", veh->fuel_name(ftype).c_str());
    else if (fuel_amnt == fuel_cap)
     add_msg ("Already full.");
    else if (infinite && query_yn("Pump until full?")) {
     u.assign_activity(this, ACT_REFILL_VEHICLE, 2 * (fuel_cap - fuel_amnt));
     u.activity.placement = point(vx, vy);
    } else { // Not infinite
     veh->refill (AT_GAS, liquid.charges);
     add_msg ("You refill %s with %s%s.", veh->name.c_str(),
              veh->fuel_name(ftype).c_str(),
              veh->fuel_left(ftype) >= fuel_cap? " to its maximum" : "");
     u.moves -= 100;
     return true;
    }
   } else // if (veh)
    add_msg ("There isn't any vehicle there.");
   return false;
  } // if (pl_choose_vehicle(vx, vy))

 } else { // Not filling vehicle

   // Ask to pour rotten liquid (milk!) from the get-go
  if (!from_ground && liquid.rotten(this) &&
      query_yn("Pour %s on the ground?", liquid.tname(this).c_str())) {
   m.add_item(u.posx, u.posy, liquid);
   return true;
  }

  std::stringstream text;
  text << "Container for " << liquid.tname(this);
  char ch = inv_type(text.str().c_str(), IC_CONTAINER);
  if (!u.has_item(ch)) {
    // No container selected (escaped, ...), ask to pour
    // we asked to pour rotten already
   if (!from_ground && !liquid.rotten(this) &&
       query_yn("Pour %s on the ground?", liquid.tname(this).c_str())) {
    m.add_item(u.posx, u.posy, liquid);
    return true;
   }
   return false;
  }

  item *cont = &(u.i_at(ch));
  if (cont == NULL || cont->is_null()) {
    // Container is null, ask to pour.
    // we asked to pour rotten already
   if (!from_ground && !liquid.rotten(this) &&
       query_yn("Pour %s on the ground?", liquid.tname(this).c_str())) {
    m.add_item(u.posx, u.posy, liquid);
    return true;
   }
   add_msg("Never mind.");
   return false;

  } else if (liquid.is_ammo() && (cont->is_tool() || cont->is_gun())) {
// for filling up chainsaws, jackhammers and flamethrowers
   ammotype ammo = AT_NULL;
   int max = 0;

   if (cont->is_tool()) {
    it_tool* tool = dynamic_cast<it_tool*>(cont->type);
    ammo = tool->ammo;
    max = tool->max_charges;
   } else {
    it_gun* gun = dynamic_cast<it_gun*>(cont->type);
    ammo = gun->ammo;
    max = gun->clip;
   }

   ammotype liquid_type = liquid.ammo_type();

   if (ammo != liquid_type) {
    add_msg("Your %s won't hold %s.", cont->tname(this).c_str(),
                                      liquid.tname(this).c_str());
    return false;
   }

   if (max <= 0 || cont->charges >= max) {
    add_msg("Your %s can't hold any more %s.", cont->tname(this).c_str(),
                                               liquid.tname(this).c_str());
    return false;
   }

   if (cont->charges > 0 && cont->curammo->id != liquid.type->id) {
    add_msg("You can't mix loads in your %s.", cont->tname(this).c_str());
    return false;
   }

   add_msg("You pour %s into your %s.", liquid.tname(this).c_str(),
                                        cont->tname(this).c_str());
   cont->curammo = dynamic_cast<it_ammo*>(liquid.type);
   if (infinite)
    cont->charges = max;
   else {
    cont->charges += liquid.charges;
    if (cont->charges > max) {
     int extra = cont->charges - max;
     cont->charges = max;
     liquid.charges = extra;
     add_msg("There's some left over!");
     return false;
    }
   }
   return true;

  } else if (!cont->is_container()) {
   add_msg("That %s won't hold %s.", cont->tname(this).c_str(),
                                     liquid.tname(this).c_str());
   return false;
  } else        // filling up normal containers
    {
      // first, check if liquid types are compatible
      if (!cont->contents.empty())
      {
        if  (cont->contents[0].type->id != liquid.type->id)
        {
          add_msg("You can't mix loads in your %s.", cont->tname(this).c_str());
          return false;
        }
      }

      // ok, liquids are compatible.  Now check what the type of liquid is
      // this will determine how much the holding container can hold

      it_container* container = dynamic_cast<it_container*>(cont->type);
      int holding_container_charges;

      if (liquid.type->is_food())
      {
        it_comest* tmp_comest = dynamic_cast<it_comest*>(liquid.type);
        holding_container_charges = container->contains * tmp_comest->charges;
      }
      else if (liquid.type->is_ammo())
      {
        it_ammo* tmp_ammo = dynamic_cast<it_ammo*>(liquid.type);
        holding_container_charges = container->contains * tmp_ammo->count;
      }
      else
        holding_container_charges = container->contains;

      // if the holding container is NOT empty
      if (!cont->contents.empty())
      {
        // case 1: container is completely full
        if (cont->contents[0].charges == holding_container_charges)
        {
          add_msg("Your %s can't hold any more %s.", cont->tname(this).c_str(),
                                                   liquid.tname(this).c_str());
          return false;
        }

        // case 2: container is half full

        if (infinite)
        {
          cont->contents[0].charges = holding_container_charges;
          add_msg("You pour %s into your %s.", liquid.tname(this).c_str(),
                                        cont->tname(this).c_str());
        }
        else // Container is finite, not empty and not full, add liquid to it
        {
          add_msg("You pour %s into your %s.", liquid.tname(this).c_str(),
                    cont->tname(this).c_str());
          cont->contents[0].charges += liquid.charges;
          if (cont->contents[0].charges > holding_container_charges)
          {
            int extra = cont->contents[0].charges - holding_container_charges;
            cont->contents[0].charges = holding_container_charges;
            liquid.charges = extra;
            add_msg("There's some left over!");
            // Why not try to find another container here?
            return false;
          }
          return true;
        }
      }
      else  // pouring into an empty container
      {
        if (!(container->flags & mfb(con_wtight)))  // invalid container types
        {
          add_msg("That %s isn't water-tight.", cont->tname(this).c_str());
          return false;
        }
        else if (!(container->flags & mfb(con_seals)))
        {
          add_msg("You can't seal that %s!", cont->tname(this).c_str());
          return false;
        }
        // pouring into a valid empty container
        int default_charges = 1;

        if (liquid.is_food())
        {
          it_comest* comest = dynamic_cast<it_comest*>(liquid.type);
          default_charges = comest->charges;
        }
        else if (liquid.is_ammo())
        {
          it_ammo* ammo = dynamic_cast<it_ammo*>(liquid.type);
          default_charges = ammo->count;
        }

        if (infinite) // if filling from infinite source, top it to max
          liquid.charges = container->contains * default_charges;
        else if (liquid.charges > container->contains * default_charges)
        {
          add_msg("You fill your %s with some of the %s.", cont->tname(this).c_str(),
                                                    liquid.tname(this).c_str());
          u.inv_sorted = false;
          int oldcharges = liquid.charges - container->contains * default_charges;
          liquid.charges = container->contains * default_charges;
          cont->put_in(liquid);
          liquid.charges = oldcharges;
          return false;
        }
        cont->put_in(liquid);
        return true;
      }
    }
    return false;
  }
 return true;
}

void game::drop(char chInput)
{
 std::vector<item> dropped;

 if (chInput == '.')
  dropped = multidrop();
 else {
  int index = u.inv.index_by_letter(chInput);

  if (index == -1) {
   dropped.push_back(u.i_rem(chInput));
  } else {
   dropped.push_back(u.inv.remove_item(index));
  }
 }

 if (dropped.size() == 0) {
  add_msg("Never mind.");
  return;
 }

 item_exchanges_since_save += dropped.size();

 itype_id first = itype_id(dropped[0].type->id);
 bool same = true;
 for (int i = 1; i < dropped.size() && same; i++) {
  if (dropped[i].type->id != first)
   same = false;
 }

 int veh_part = 0;
 bool to_veh = false;
 vehicle *veh = m.veh_at(u.posx, u.posy, veh_part);
 if (veh) {
  veh_part = veh->part_with_feature (veh_part, vpf_cargo);
  to_veh = veh_part >= 0;
 }
 if (dropped.size() == 1 || same) {
  if (to_veh)
   add_msg("You put your %s%s in the %s's %s.", dropped[0].tname(this).c_str(),
          (dropped.size() == 1 ? "" : "s"), veh->name.c_str(),
          veh->part_info(veh_part).name);
  else
   add_msg("You drop your %s%s.", dropped[0].tname(this).c_str(),
          (dropped.size() == 1 ? "" : "s"));
 } else {
  if (to_veh)
   add_msg("You put several items in the %s's %s.", veh->name.c_str(),
           veh->part_info(veh_part).name);
  else
   add_msg("You drop several items.");
 }

 bool vh_overflow = false;
 int i = 0;
 if (to_veh) {
  for (i = 0; i < dropped.size(); i++)
   if (!veh->add_item (veh_part, dropped[i])) {
    vh_overflow = true;
    break;
   }
  if (vh_overflow)
   add_msg ("The trunk is full, so some items fall on the ground.");
 }
 if (!to_veh || vh_overflow)
  for (i = 0; i < dropped.size(); i++) {
    m.add_item(u.posx, u.posy, dropped[i]);
 }
}

void game::drop_in_direction()
{
 refresh_all();
 mvprintz(0, 0, c_red, "Choose a direction:");
 DebugLog() << __FUNCTION__ << "calling get_input() \n";
 int dirx, diry;
 InputEvent input = get_input();
 get_direction(dirx, diry, input);
 if (dirx == -2) {
  add_msg("Invalid direction!");
  return;
 }
 dirx += u.posx;
 diry += u.posy;
 int veh_part = 0;
 bool to_veh = false;
 vehicle *veh = m.veh_at(dirx, diry, veh_part);
 if (veh) {
  veh_part = veh->part_with_feature (veh_part, vpf_cargo);
  to_veh = veh->type != veh_null && veh_part >= 0;
 }

 if (m.has_flag(noitem, dirx, diry) || m.has_flag(sealed, dirx, diry)) {
  add_msg("You can't place items there!");
  return;
 }

 std::string verb = (m.move_cost(dirx, diry) == 0 ? "put" : "drop");
 std::string prep = (m.move_cost(dirx, diry) == 0 ? "in"  : "on"  );

 std::vector<item> dropped = multidrop();

 if (dropped.size() == 0) {
  add_msg("Never mind.");
  return;
 }

 item_exchanges_since_save += dropped.size();

 itype_id first = itype_id(dropped[0].type->id);
 bool same = true;
 for (int i = 1; i < dropped.size() && same; i++) {
  if (dropped[i].type->id != first)
   same = false;
 }
 if (dropped.size() == 1 || same)
 {
  if (to_veh)
   add_msg("You put your %s%s in the %s's %s.", dropped[0].tname(this).c_str(),
          (dropped.size() == 1 ? "" : "s"), veh->name.c_str(),
          veh->part_info(veh_part).name);
  else
   add_msg("You %s your %s%s %s the %s.", verb.c_str(),
           dropped[0].tname(this).c_str(),
           (dropped.size() == 1 ? "" : "s"), prep.c_str(),
           m.tername(dirx, diry).c_str());
 } else {
  if (to_veh)
   add_msg("You put several items in the %s's %s.", veh->name.c_str(),
           veh->part_info(veh_part).name);
  else
   add_msg("You %s several items %s the %s.", verb.c_str(), prep.c_str(),
           m.tername(dirx, diry).c_str());
 }
 if (to_veh) {
  bool vh_overflow = false;
  for (int i = 0; i < dropped.size(); i++) {
   vh_overflow = vh_overflow || !veh->add_item (veh_part, dropped[i]);
   if (vh_overflow)
    m.add_item(dirx, diry, dropped[i]);
  }
  if (vh_overflow)
   add_msg ("Trunk is full, so some items fall on the ground.");
 } else {
  for (int i = 0; i < dropped.size(); i++)
   m.add_item(dirx, diry, dropped[i]);
 }
}

void game::reassign_item()
{
 char ch = inv("Reassign item:");
 if (ch == ' ') {
  add_msg("Never mind.");
  return;
 }
 if (!u.has_item(ch)) {
  add_msg("You do not have that item.");
  return;
 }
 char newch = popup_getkey("%c - %s; enter new letter.", ch,
                           u.i_at(ch).tname().c_str());
 if (inv_chars.find(newch) == std::string::npos) {
  add_msg("%c is not a valid inventory letter.", newch);
  return;
 }
 item* change_from = &(u.i_at(ch));
 if (u.has_item(newch)) {
  item* change_to = &(u.i_at(newch));
  change_to->invlet = ch;
  add_msg("%c - %s", ch, change_to->tname().c_str());
 }
 change_from->invlet = newch;
 add_msg("%c - %s", newch, change_from->tname().c_str());
}

void game::plthrow(char chInput)
{
 char ch;

 if (chInput != '.') {
  ch = chInput;
 } else {
  ch = inv("Throw item:");
 }

 int range = u.throw_range(u.lookup_item(ch));
 if (range < 0) {
  add_msg("You don't have that item.");
  return;
 } else if (range == 0) {
  add_msg("That is too heavy to throw.");
  return;
 }
 item thrown = u.i_at(ch);
  if( std::find(unreal_itype_ids.begin(), unreal_itype_ids.end(),
    thrown.type->id) != unreal_itype_ids.end()) {
  add_msg("That's part of your body, you can't throw that!");
  return;
 }

 // TODO: [lightmap] This appears to redraw the screen for throwing,
 //                  check were lightmap needs to be shown
 int sight_range = u.sight_range(light_level());
 if (range < sight_range)
  range = sight_range;
 int x = u.posx, y = u.posy;
 int x0 = x - range;
 int y0 = y - range;
 int x1 = x + range;
 int y1 = y + range;

 for (int j = u.posx - VIEWX; j <= u.posx + VIEWX; j++) {
  for (int k = u.posy - VIEWY; k <= u.posy + VIEWY; k++) {
   if (u_see(j, k)) {
    if (k >= y0 && k <= y1 && j >= x0 && j <= x1)
     m.drawsq(w_terrain, u, j, k, false, true);
    else
     mvwputch(w_terrain, k + VIEWY - u.posy - u.view_offset_y,
                         j + VIEWX - u.posx - u.view_offset_x, c_dkgray, '#');
   }
  }
 }

 std::vector <monster> mon_targets;
 std::vector <int> targetindices;
 int passtarget = -1;
 for (int i = 0; i < z.size(); i++) {
  if (u_see(&(z[i])) && z[i].posx >= x0 && z[i].posx <= x1 &&
                        z[i].posy >= y0 && z[i].posy <= y1) {
   mon_targets.push_back(z[i]);
   targetindices.push_back(i);
   if (i == last_target)
    passtarget = mon_targets.size() - 1;
   z[i].draw(w_terrain, u.posx, u.posy, true);
  }
 }

 // target() sets x and y, or returns false if we canceled (by pressing Esc)
 std::vector <point> trajectory = target(x, y, x0, y0, x1, y1, mon_targets,
                                         passtarget, &thrown);
 if (trajectory.size() == 0)
  return;
 if (passtarget != -1)
  last_target = targetindices[passtarget];

 u.i_rem(ch);
 u.moves -= 125;
 u.practice(turn, "throw", 10);

 throw_item(u, x, y, thrown, trajectory);
}

void game::plfire(bool burst)
{
 int reload_index = -1;
 if (!u.weapon.is_gun())
  return;
 vehicle *veh = m.veh_at(u.posx, u.posy);
 if (veh && veh->player_in_control(&u) && u.weapon.is_two_handed(&u)) {
  add_msg ("You need a free arm to drive!");
  return;
 }
 if (u.weapon.has_flag(IF_CHARGE) && !u.weapon.active) {
  if (u.has_charges("UPS_on", 1) || u.has_charges("UPS_off", 1)) {
   add_msg("Your %s starts charging.", u.weapon.tname().c_str());
   u.weapon.charges = 0;
   u.weapon.curammo = dynamic_cast<it_ammo*>(itypes["charge_shot"]);
   u.weapon.active = true;
   return;
  } else {
   add_msg("You need a charged UPS.");
   return;
  }
 }
 if (u.weapon.has_flag(IF_RELOAD_AND_SHOOT)) {
  reload_index = u.weapon.pick_reload_ammo(u, true);
  if (reload_index == -1) {
   add_msg("Out of ammo!");
   return;
  }

  u.weapon.reload(u, reload_index);
  u.moves -= u.weapon.reload_time(u);
  refresh_all();
 }

 if (u.weapon.num_charges() == 0 && !u.weapon.has_flag(IF_RELOAD_AND_SHOOT)) {
  add_msg("You need to reload!");
  return;
 }
 if (u.weapon.has_flag(IF_FIRE_100) && u.weapon.num_charges() < 100) {
  add_msg("Your %s needs 100 charges to fire!", u.weapon.tname().c_str());
  return;
 }
 if (u.weapon.has_flag(IF_USE_UPS) && !u.has_charges("UPS_off", 5) &&
     !u.has_charges("UPS_on", 5)) {
  add_msg("You need a UPS with at least 5 charges to fire that!");
  return;
 }

 if ((u.weapon.has_flag(IF_STR8_DRAW)  && u.str_cur <  4) ||
     (u.weapon.has_flag(IF_STR10_DRAW) && u.str_cur <  5)   ) {
  add_msg("You're not strong enough to draw the bow!");
  return;
 }

 int range = u.weapon.range(&u);
 // TODO: [lightmap] This appears to redraw the screen for fireing,
 //                  check were lightmap needs to be shown
 int sight_range = u.sight_range(light_level());
 if (range > sight_range)
  range = sight_range;
 int x = u.posx, y = u.posy;
 int x0 = x - range;
 int y0 = y - range;
 int x1 = x + range;
 int y1 = y + range;
 for (int j = x - VIEWX; j <= x + VIEWX; j++) {
  for (int k = y - VIEWY; k <= y + VIEWY; k++) {
   if (u_see(j, k)) {
    if (k >= y0 && k <= y1 && j >= x0 && j <= x1)
     m.drawsq(w_terrain, u, j, k, false, true);
    else
     mvwputch(w_terrain, k + VIEWY - y, j + VIEWX - x, c_dkgray, '#');
   }
  }
 }
// Populate a list of targets with the zombies in range and visible
 std::vector <monster> mon_targets;
 std::vector <int> targetindices;
 int passtarget = -1;
 for (int i = 0; i < z.size(); i++) {
  if (z[i].posx >= x0 && z[i].posx <= x1 &&
      z[i].posy >= y0 && z[i].posy <= y1 &&
      z[i].friendly == 0 && u_see(&(z[i]))) {
   mon_targets.push_back(z[i]);
   targetindices.push_back(i);
   if (i == last_target)
    passtarget = mon_targets.size() - 1;
   z[i].draw(w_terrain, u.posx, u.posy, true);
  }
 }

 // target() sets x and y, and returns an empty vector if we canceled (Esc)
 std::vector <point> trajectory = target(x, y, x0, y0, x1, y1, mon_targets,
                                         passtarget, &u.weapon);
 draw_ter(); // Recenter our view
 if (trajectory.size() == 0) {
  if(u.weapon.has_flag(IF_RELOAD_AND_SHOOT))
   unload();
  return;
 }
 if (passtarget != -1) { // We picked a real live target
  last_target = targetindices[passtarget]; // Make it our default for next time
  z[targetindices[passtarget]].add_effect(ME_HIT_BY_PLAYER, 100);
 }

 if (u.weapon.has_flag(IF_USE_UPS)) {
  if (u.has_charges("UPS_off", 5))
   u.use_charges("UPS_off", 5);
  else if (u.has_charges("UPS_on", 5))
   u.use_charges("UPS_on", 5);
 }

 if (u.weapon.mode == IF_MODE_BURST)
  burst = true;

// Train up our skill
 it_gun* firing = dynamic_cast<it_gun*>(u.weapon.type);
 int num_shots = 1;
 if (burst)
  num_shots = u.weapon.burst_size();
 if (num_shots > u.weapon.num_charges())
   num_shots = u.weapon.num_charges();
 if (u.skillLevel(firing->skill_used) == 0 ||
     (firing->ammo != AT_BB && firing->ammo != AT_NAIL))
     u.practice(turn, firing->skill_used, 4 + (num_shots / 2));
 if (u.skillLevel("gun") == 0 ||
     (firing->ammo != AT_BB && firing->ammo != AT_NAIL))
     u.practice(turn, "gun", 5);

 fire(u, x, y, trajectory, burst);
}

void game::butcher()
{
 std::vector<int> corpses;
 for (int i = 0; i < m.i_at(u.posx, u.posy).size(); i++) {
  if (m.i_at(u.posx, u.posy)[i].type->id == "corpse")
   corpses.push_back(i);
 }
 if (corpses.size() == 0) {
  add_msg("There are no corpses here to butcher.");
  return;
 }
 int factor = u.butcher_factor();
 if (factor == 999) {
  add_msg("You don't have a sharp item to butcher with.");
  return;
 }
// We do it backwards to prevent the deletion of a corpse from corrupting our
// vector of indices.
 for (int i = corpses.size() - 1; i >= 0; i--) {
  mtype *corpse = m.i_at(u.posx, u.posy)[corpses[i]].corpse;
  if (query_yn("Butcher the %s corpse?", corpse->name.c_str())) {
   int time_to_cut;
   switch (corpse->size) {	// Time in turns to cut up te corpse
    case MS_TINY:   time_to_cut =  2; break;
    case MS_SMALL:  time_to_cut =  5; break;
    case MS_MEDIUM: time_to_cut = 10; break;
    case MS_LARGE:  time_to_cut = 18; break;
    case MS_HUGE:   time_to_cut = 40; break;
   }
   time_to_cut *= 100;	// Convert to movement points
   time_to_cut += factor * 5;	// Penalty for poor tool
   if (time_to_cut < 250)
    time_to_cut = 250;
   u.assign_activity(this, ACT_BUTCHER, time_to_cut, corpses[i]);
   u.moves = 0;
   return;
  }
 }
}

void game::complete_butcher(int index)
{
 mtype* corpse = m.i_at(u.posx, u.posy)[index].corpse;
 int age = m.i_at(u.posx, u.posy)[index].bday;
 m.i_rem(u.posx, u.posy, index);
 int factor = u.butcher_factor();
 int pieces, pelts, bones, sinews;
 double skill_shift = 0.;

 int sSkillLevel = u.skillLevel("survival");

 switch (corpse->size) {
  case MS_TINY:   pieces =  1; pelts =  1; bones = 1; sinews = 1; break;
  case MS_SMALL:  pieces =  2; pelts =  3; bones = 4; sinews = 4; break;
  case MS_MEDIUM: pieces =  4; pelts =  6; bones = 9; sinews = 9; break;
  case MS_LARGE:  pieces =  8; pelts = 10; bones = 14;sinews = 14;break;
  case MS_HUGE:   pieces = 16; pelts = 18; bones = 21;sinews = 21;break;
 }
 if (sSkillLevel < 3)
  skill_shift -= rng(0, 8 - sSkillLevel);
 else
  skill_shift += rng(0, sSkillLevel);
 if (u.dex_cur < 8)
  skill_shift -= rng(0, 8 - u.dex_cur) / 4;
 else
  skill_shift += rng(0, u.dex_cur - 8) / 4;
 if (u.str_cur < 4)
  skill_shift -= rng(0, 5 * (4 - u.str_cur)) / 4;
 if (factor > 0)
  skill_shift -= rng(0, factor / 5);

 int practice = 4 + pieces;
 if (practice > 20)
  practice = 20;
 u.practice(turn, "survival", practice);

 pieces += int(skill_shift);
 if (skill_shift < 5)  {	// Lose some pelts and bones
  pelts += (skill_shift - 5);
  bones += (skill_shift - 2);
  sinews += (skill_shift - 8);
 }

 if (bones > 0) {
  if (corpse->has_flag(MF_BONES)) {
    m.spawn_item(u.posx, u.posy, itypes["bone"], age, bones);
   add_msg("You harvest some usable bones!");
  } else if (corpse->mat == VEGGY) {
    m.spawn_item(u.posx, u.posy, itypes["plant_sac"], age, bones);
   add_msg("You harvest some fluid bladders!");
  }
 }

 if (sinews > 0) {
  if (corpse->has_flag(MF_BONES)) {
    m.spawn_item(u.posx, u.posy, itypes["sinew"], age, sinews);
   add_msg("You harvest some usable sinews!");
  } else if (corpse->mat == VEGGY) {
    m.spawn_item(u.posx, u.posy, itypes["plant_fibre"], age, sinews);
   add_msg("You harvest some plant fibres!");
  }
 }

 if ((corpse->has_flag(MF_FUR) || corpse->has_flag(MF_LEATHER)) &&
     pelts > 0) {
  add_msg("You manage to skin the %s!", corpse->name.c_str());
  int fur = 0;
  int leather = 0;

  if (corpse->has_flag(MF_FUR) && corpse->has_flag(MF_LEATHER)) {
   fur = rng(0, pelts);
   leather = pelts - fur;
  } else if (corpse->has_flag(MF_FUR)) {
   fur = pelts;
  } else {
   leather = pelts;
  }

  if(fur) m.spawn_item(u.posx, u.posy, itypes["fur"], age, fur);
  if(leather) m.spawn_item(u.posx, u.posy, itypes["leather"], age, leather);
 }

 //Add a chance of CBM recovery. For shocker and cyborg corpses.
 if (corpse->has_flag(MF_CBM)) {
  //As long as the factor is above -4 (the sinew cutoff), you will be able to extract cbms
  if(skill_shift >= 0){
   add_msg("You discover a CBM in the %s!", corpse->name.c_str());
   //To see if it spawns a battery
   if(rng(0,1) == 1){ //The battery works
    m.spawn_item(u.posx, u.posy, itypes["bio_power_storage"], age);
   }else{//There is a burnt out CBM
    m.spawn_item(u.posx, u.posy, itypes["burnt_out_bionic"], age);
   }
  }
  if(skill_shift >= 0){
   //To see if it spawns a random additional CBM
   if(rng(0,1) == 1){ //The CBM works
    int index = rng(0, mapitems[mi_bionics].size()-1);
    m.spawn_item(u.posx, u.posy, itypes[ mapitems[mi_bionics][index] ], age);
   }else{//There is a burnt out CBM
    m.spawn_item(u.posx, u.posy, itypes["burnt_out_bionic"], age);
   }
  }
 }

 if (pieces <= 0)
  add_msg("Your clumsy butchering destroys the meat!");
 else {
  itype* meat;
  if (corpse->has_flag(MF_POISON)) {
    if (corpse->mat == FLESH)
     meat = itypes["meat_tainted"];
    else
     meat = itypes["veggy_tainted"];
  } else {
   if (corpse->mat == FLESH)
    if(corpse->has_flag(MF_HUMAN))
     meat = itypes["human_flesh"];
    else
     meat = itypes["meat"];
   else
    meat = itypes["veggy"];
  }
  m.spawn_item(u.posx, u.posy, meat, age, pieces);
  add_msg("You butcher the corpse.");
 }
}

void game::forage()
{
  int veggy_chance = rng(1, 20);

  if (veggy_chance < u.skillLevel("survival"))
  {
    add_msg("You found some wild veggies!");
    u.practice(turn, "survival", 10);
    m.spawn_item(u.activity.placement.x, u.activity.placement.y, this->itypes["veggy_wild"], turn, 0);
    m.ter_set(u.activity.placement.x, u.activity.placement.y, t_dirt);
  }
  else
  {
    add_msg("You didn't find anything.");
    if (!one_in(u.skillLevel("survival")))
    m.ter_set(u.activity.placement.x, u.activity.placement.y, t_dirt);
  }
}

void game::eat(char chInput)
{
 char ch;
 if (u.has_trait(PF_RUMINANT) && m.ter(u.posx, u.posy) == t_underbrush &&
     query_yn("Eat underbrush?")) {
  u.moves -= 400;
  u.hunger -= 10;
  m.ter_set(u.posx, u.posy, t_grass);
  add_msg("You eat the underbrush.");
  return;
 }
 if (chInput == '.')
  ch = inv_type("Consume item:", IC_COMESTIBLE);
 else
  ch = chInput;

 if (ch == ' ') {
  add_msg("Never mind.");
  return;
 }

 if (!u.has_item(ch)) {
  add_msg("You don't have item '%c'!", ch);
  return;
 }
 u.eat(this, u.lookup_item(ch));
}

void game::wear(char chInput)
{
 char ch;
 if (chInput == '.')
  ch = inv_type("Wear item:", IC_ARMOR);
 else
  ch = chInput;

 if (ch == ' ') {
  add_msg("Never mind.");
  return;
 }
 u.wear(this, ch);
}

void game::takeoff(char chInput)
{
 char ch;
 if (chInput == '.')
  ch = inv_type("Take off item:", IC_NULL);
 else
  ch = chInput;

 if (u.takeoff(this, ch))
  u.moves -= 250; // TODO: Make this variable
 else
  add_msg("Invalid selection.");
}

void game::reload(char chInput)
{
 //Quick and dirty hack
 //Save old weapon in temp variable
 //Wield item that should be unloaded
 //Reload weapon
 //Put unloaded item back into inventory
 //Wield old weapon
 bool bSwitch = false;
 item oTempWeapon;
 int iItemIndex = u.inv.index_by_letter(chInput);

 if (u.weapon.invlet != chInput && iItemIndex != -1) {
  oTempWeapon = u.weapon;
  u.weapon = u.inv[iItemIndex];
  u.inv.remove_item(iItemIndex);
  bSwitch = true;
 }

 if (bSwitch || u.weapon.invlet == chInput) {
  reload();
  u.activity.moves_left = 0;
  monmove();
  process_activity();
 }

 if (bSwitch) {
  u.inv.push_back(u.weapon);
  u.weapon = oTempWeapon;
 }
}

void game::reload()
{
 if (u.weapon.is_gun()) {
  if (u.weapon.has_flag(IF_RELOAD_AND_SHOOT)) {
   add_msg("Your %s does not need to be reloaded; it reloads and fires in a \
single action.", u.weapon.tname().c_str());
   return;
  }
  if (u.weapon.ammo_type() == AT_NULL) {
   add_msg("Your %s does not reload normally.", u.weapon.tname().c_str());
   return;
  }
  if (u.weapon.charges == u.weapon.clip_size()) {
      int alternate_magazine = -1;
      for (int i = 0; i < u.weapon.contents.size(); i++)
      {
          if ((u.weapon.contents[i].is_gunmod() &&
               (u.weapon.contents[i].typeId() == "spare_mag" &&
                u.weapon.contents[i].charges < (dynamic_cast<it_gun*>(u.weapon.type))->clip)) ||
              ((u.weapon.contents[i].has_flag(IF_MODE_AUX) &&
                u.weapon.contents[i].charges < u.weapon.contents[i].clip_size())))
          {
              alternate_magazine = i;
          }
      }
      if(alternate_magazine == -1) {
          add_msg("Your %s is fully loaded!", u.weapon.tname(this).c_str());
          return;
      }
  }
  int index = u.weapon.pick_reload_ammo(u, true);
  if (index == -1) {
   add_msg("Out of ammo!");
   return;
  }
  u.assign_activity(this, ACT_RELOAD, u.weapon.reload_time(u), index);
  u.moves = 0;
 } else if (u.weapon.is_tool()) {
  it_tool* tool = dynamic_cast<it_tool*>(u.weapon.type);
  if (tool->ammo == AT_NULL) {
   add_msg("You can't reload a %s!", u.weapon.tname(this).c_str());
   return;
  }
  int index = u.weapon.pick_reload_ammo(u, true);
  if (index == -1) {
// Reload failed
   add_msg("Out of %s!", ammo_name(tool->ammo).c_str());
   return;
  }
  u.assign_activity(this, ACT_RELOAD, u.weapon.reload_time(u), index);
  u.moves = 0;
 } else if (!u.is_armed())
  add_msg("You're not wielding anything.");
 else
  add_msg("You can't reload a %s!", u.weapon.tname(this).c_str());
 refresh_all();
}

// Unload a containter, gun, or tool
// If it's a gun, some gunmods can also be loaded
void game::unload(char chInput)
{
 //Quick and dirty hack
 //Save old weapon in temp variable
 //Wield item that should be unloaded
 //Unload weapon
 //Put unloaded item back into inventory
 //Wield old weapon
 bool bSwitch = false;
 item oTempWeapon;
 int iItemIndex = u.inv.index_by_letter(chInput);

 if (u.weapon.invlet != chInput && iItemIndex != -1) {
  oTempWeapon = u.weapon;
  u.weapon = u.inv[iItemIndex];
  u.inv.remove_item(iItemIndex);
  bSwitch = true;
 }

 if (bSwitch || u.weapon.invlet == chInput) {
  unload();
 }

 if (bSwitch) {
  u.inv.push_back(u.weapon);
  u.weapon = oTempWeapon;
 }
}

void game::unload()
{
    if (!u.weapon.is_gun() && u.weapon.contents.size() == 0 &&
        (!u.weapon.is_tool() || u.weapon.ammo_type() == AT_NULL || u.weapon.has_flag(IF_NO_UNLOAD)))
    {
        add_msg("You can't unload a %s!", u.weapon.tname(this).c_str());
        return;
    }
    int spare_mag = -1;
    int has_m203 = -1;
    int has_shotgun = -1;
    if (u.weapon.is_gun()) {
        spare_mag = u.weapon.has_gunmod ("spare_mag");
        has_m203 = u.weapon.has_gunmod ("m203");
        has_shotgun = u.weapon.has_gunmod ("u_shotgun");
    }
    if (u.weapon.is_container() ||
        (u.weapon.charges == 0 &&
         (spare_mag == -1 || u.weapon.contents[spare_mag].charges <= 0) &&
         (has_m203 == -1 || u.weapon.contents[has_m203].charges <= 0) &&
         (has_shotgun == -1 || u.weapon.contents[has_shotgun].charges <= 0)))
    {
        if (u.weapon.contents.size() == 0)
        {
            if (u.weapon.is_gun())
            {
                add_msg("Your %s isn't loaded, and is not modified.",
                        u.weapon.tname(this).c_str());
            }
            else
            {
                add_msg("Your %s isn't charged." , u.weapon.tname(this).c_str());
            }
            return;
        }
        // Unloading a container!
        u.moves -= 40 * u.weapon.contents.size();
        std::vector<item> new_contents;	// In case we put stuff back
        while (u.weapon.contents.size() > 0)
        {
            item content = u.weapon.contents[0];
            int iter = 0;
// Pick an inventory item for the contents
            while ((content.invlet == 0 || u.has_item(content.invlet)) && iter < inv_chars.size())
            {
                content.invlet = nextinv;
                advance_nextinv();
                iter++;
            }
            if (content.made_of(LIQUID))
            {
                if (!handle_liquid(content, false, false))
                {
                    new_contents.push_back(content);// Put it back in (we canceled)
                }
            } else {
                if (u.volume_carried() + content.volume() <= u.volume_capacity() &&
                    u.weight_carried() + content.weight() <= u.weight_capacity() &&
                    iter < inv_chars.size())
                {
                    add_msg("You put the %s in your inventory.", content.tname(this).c_str());
                    u.i_add(content, this);
                } else {
                    add_msg("You drop the %s on the ground.", content.tname(this).c_str());
                    m.add_item(u.posx, u.posy, content);
                }
            }
            u.weapon.contents.erase(u.weapon.contents.begin());
        }
        u.weapon.contents = new_contents;
        return;
    }
// Unloading a gun or tool!
 u.moves -= int(u.weapon.reload_time(u) / 2);
 // Default to unloading the gun, but then try other alternatives.
 item* weapon = &u.weapon;
 it_ammo* tmpammo;
 if (weapon->is_gun()) {	// Gun ammo is combined with existing items
  // If there's an active gunmod, unload it first.
  item* active_gunmod = weapon->active_gunmod();
  if (active_gunmod != NULL && active_gunmod->charges > 0)
   weapon = active_gunmod;
  // Then try and unload a spare magazine if there is one.
  else if (spare_mag != -1 && weapon->contents[spare_mag].charges > 0)
   weapon = &weapon->contents[spare_mag];
  // Then try the grenade launcher
  else if (has_m203 != -1 && weapon->contents[has_m203].charges > 0)
   weapon = &weapon->contents[has_m203];
  // Then try an underslung shotgun
  else if (has_shotgun != -1 && weapon->contents[has_shotgun].charges > 0)
   weapon = &weapon->contents[has_shotgun];
  for (int i = 0; i < u.inv.size() && weapon->charges > 0; i++) {
   if (u.inv[i].is_ammo()) {
    tmpammo = dynamic_cast<it_ammo*>(u.inv[i].type);
    if (tmpammo->id == weapon->curammo->id &&
        u.inv[i].charges < tmpammo->count) {
     weapon->charges -= (tmpammo->count - u.inv[i].charges);
     u.inv[i].charges = tmpammo->count;
     if (weapon->charges < 0) {
      u.inv[i].charges += weapon->charges;
      weapon->charges = 0;
     }
    }
   }
  }
 }
 item newam;

 if ((weapon->is_gun() || weapon->is_gunmod()) && weapon->curammo != NULL)
  newam = item(weapon->curammo, turn);
 else
  newam = item(itypes[default_ammo(weapon->ammo_type())], turn);
 while (weapon->charges > 0) {
  int iter = 0;
  while ((newam.invlet == 0 || u.has_item(newam.invlet)) && iter < inv_chars.size()) {
   newam.invlet = nextinv;
   advance_nextinv();
   iter++;
  }
  if (newam.made_of(LIQUID))
   newam.charges = weapon->charges;
  weapon->charges -= newam.charges;
  if (weapon->charges < 0) {
   newam.charges += weapon->charges;
   weapon->charges = 0;
  }
  if (u.weight_carried() + newam.weight() < u.weight_capacity() &&
      u.volume_carried() + newam.volume() < u.volume_capacity() && iter < inv_chars.size()) {
   if (newam.made_of(LIQUID)) {
    if (!handle_liquid(newam, false, false))
     weapon->charges += newam.charges;	// Put it back in
   } else
    u.i_add(newam, this);
  } else
   m.add_item(u.posx, u.posy, newam);
 }
 weapon->curammo = NULL;
}

void game::wield(char chInput)
{
 if (u.weapon.has_flag(IF_NO_UNWIELD)) {
// Bionics can't be unwielded
  add_msg("You cannot unwield your %s.", u.weapon.tname(this).c_str());
  return;
 }
 char ch;
 if (chInput == '.') {
  if (u.styles.empty())
   ch = inv("Wield item:");
  else
   ch = inv("Wield item: Press - to choose a style");
 } else
  ch = chInput;

 bool success = false;
 if (ch == '-')
  success = u.wield(this, -3);
 else
  success = u.wield(this, u.lookup_item(ch));

 if (success)
  u.recoil = 5;
}

void game::read()
{
 char ch = inv_type("Read:", IC_BOOK);
 u.read(this, ch);
}

void game::chat()
{
 if (active_npc.size() == 0) {
  add_msg("You talk to yourself for a moment.");
  return;
 }
 std::vector<npc*> available;
 for (int i = 0; i < active_npc.size(); i++) {
<<<<<<< HEAD
  if (u_see(active_npc[i]->posx, active_npc[i]->posy, junk) &&
      rl_dist(u.posx, u.posy, active_npc[i]->posx, active_npc[i]->posy) <= 24)
   available.push_back(active_npc[i]);
=======
  if (u_see(active_npc[i].posx, active_npc[i].posy) &&
      rl_dist(u.posx, u.posy, active_npc[i].posx, active_npc[i].posy) <= 24)
   available.push_back(&active_npc[i]);
>>>>>>> ea4c9b3f
 }
 if (available.size() == 0) {
  add_msg("There's no-one close enough to talk to.");
  return;
 } else if (available.size() == 1)
  available[0]->talk_to_u(this);
 else {
  WINDOW *w = newwin(available.size() + 3, 40, (TERMY-available.size() + 3)/2, (TERMX-40)/2);
  wborder(w, LINE_XOXO, LINE_XOXO, LINE_OXOX, LINE_OXOX,
             LINE_OXXO, LINE_OOXX, LINE_XXOO, LINE_XOOX );
  for (int i = 0; i < available.size(); i++)
   mvwprintz(w, i + 1, 1, c_white, "%d: %s", i + 1, available[i]->name.c_str());
  mvwprintz(w, available.size() + 1, 1, c_white, "%d: Cancel",
            available.size() + 1);
  wrefresh(w);
  char ch;
  do {
   ch = getch();
  } while (ch < '1' || ch > '1' + available.size());
  ch -= '1';
  if (ch == available.size())
   return;
  delwin(w);
  available[ch]->talk_to_u(this);
 }
 u.moves -= 100;
}

void game::pldrive(int x, int y) {
 if (run_mode == 2) { // Monsters around and we don't wanna run
  add_msg("Monster spotted--run mode is on! "
          "(Press '!' to turn it off or ' to ignore monster.)");
  return;
 }
 int part = -1;
 vehicle *veh = m.veh_at (u.posx, u.posy, part);
 if (!veh) {
  dbg(D_ERROR) << "game:pldrive: can't find vehicle! Drive mode is now off.";
  debugmsg ("game::pldrive error: can't find vehicle! Drive mode is now off.");
  u.in_vehicle = false;
  return;
 }
 int pctr = veh->part_with_feature (part, vpf_controls);
 if (pctr < 0) {
  add_msg ("You can't drive the vehicle from here. You need controls!");
  return;
 }

 int thr_amount = 10 * 100;
 if (veh->cruise_on)
  veh->cruise_thrust (-y * thr_amount);
 else {
  veh->thrust (-y);
 }
 veh->turn (15 * x);
 if (veh->skidding && veh->valid_wheel_config()) {
  if (rng (0, 100) < u.dex_cur + u.skillLevel("driving") * 2) {
   add_msg ("You regain control of the %s.", veh->name.c_str());
   veh->velocity = veh->forward_velocity();
   veh->skidding = false;
   veh->move.init (veh->turn_dir);
  }
 }

 u.moves = 0;
 if (x != 0 && veh->velocity != 0 && one_in(4))
     u.practice(turn, "driving", 1);
}

void game::plmove(int x, int y)
{
 if (run_mode == 2) { // Monsters around and we don't wanna run
  add_msg("Monster spotted--safe mode is on! \
(Press '!' to turn it off or ' to ignore monster.)");
  return;
 }
 if (u.has_disease(DI_STUNNED)) {
  x = rng(u.posx - 1, u.posx + 1);
  y = rng(u.posy - 1, u.posy + 1);
 } else {
  x += u.posx;
  y += u.posy;
 }

 dbg(D_PEDANTIC_INFO) << "game:plmove: From ("<<u.posx<<","<<u.posy<<") to ("<<x<<","<<y<<")";

// Check if our movement is actually an attack on a monster
 int mondex = mon_at(x, y);
 bool displace = false;	// Are we displacing a monster?
 if (mondex != -1) {
  if (z[mondex].friendly == 0) {
   int udam = u.hit_mon(this, &z[mondex]);
   char sMonSym = '%';
   nc_color cMonColor = z[mondex].type->color;
   if (z[mondex].hurt(udam))
    kill_mon(mondex, true);
   else
    sMonSym = z[mondex].symbol();
   hit_animation(x - u.posx + VIEWX - u.view_offset_x,
                 y - u.posy + VIEWY - u.view_offset_y,
                 red_background(cMonColor), sMonSym);
   return;
  } else
   displace = true;
 }
// If not a monster, maybe there's an NPC there
 int npcdex = npc_at(x, y);
 if (npcdex != -1) {
  if (!active_npc[npcdex]->is_enemy() &&
      !query_yn("Really attack %s?", active_npc[npcdex]->name.c_str())) {
   if (active_npc[npcdex]->is_friend()) {
    add_msg("%s moves out of the way.", active_npc[npcdex]->name.c_str());
    active_npc[npcdex]->move_away_from(this, u.posx, u.posy);
   }

   return;	// Cancel the attack
  }
  u.hit_player(this, *active_npc[npcdex]);
  active_npc[npcdex]->make_angry();
  if (active_npc[npcdex]->hp_cur[hp_head]  <= 0 ||
      active_npc[npcdex]->hp_cur[hp_torso] <= 0   ) {
   active_npc[npcdex]->die(this, true);
  }
  return;
 }

// Otherwise, actual movement, zomg
 if (u.has_disease(DI_AMIGARA)) {
  int curdist = 999, newdist = 999;
  for (int cx = 0; cx < SEEX * MAPSIZE; cx++) {
   for (int cy = 0; cy < SEEY * MAPSIZE; cy++) {
    if (m.ter(cx, cy) == t_fault) {
     int dist = rl_dist(cx, cy, u.posx, u.posy);
     if (dist < curdist)
      curdist = dist;
     dist = rl_dist(cx, cy, x, y);
     if (dist < newdist)
      newdist = dist;
    }
   }
  }
  if (newdist > curdist) {
   add_msg("You cannot pull yourself away from the faultline...");
   return;
  }
 }

 if (u.has_disease(DI_IN_PIT)) {
  if (rng(0, 40) > u.str_cur + int(u.dex_cur / 2)) {
   add_msg("You try to escape the pit, but slip back in.");
   u.moves -= 100;
   return;
  } else {
   add_msg("You escape the pit!");
   u.rem_disease(DI_IN_PIT);
  }
 }
 if (u.has_disease(DI_DOWNED)) {
  if (rng(0, 40) > u.dex_cur + int(u.str_cur / 2)) {
   add_msg("You struggle to stand.");
   u.moves -= 100;
   return;
  } else {
   add_msg("You stand up.");
   u.rem_disease(DI_DOWNED);
   u.moves -= 100;
   return;
  }
 }

 int vpart = -1, dpart = -1;
 vehicle *veh = m.veh_at(x, y, vpart);
 bool veh_closed_door = false;
 if (veh) {
  dpart = veh->part_with_feature (vpart, vpf_openable);
  veh_closed_door = dpart >= 0 && !veh->parts[dpart].open;
 }

 if (m.move_cost(x, y) > 0) { // move_cost() of 0 = impassible (e.g. a wall)
  if (u.underwater)
   u.underwater = false;
  dpart = veh ? veh->part_with_feature (vpart, vpf_seat) : -1;
  bool can_board = dpart >= 0 && veh->parts[dpart].items.size() == 0 &&
      !veh->parts[dpart].has_flag(vehicle_part::passenger_flag);
/*  if (veh.type != veh_null)
      add_msg ("vp=%d dp=%d can=%c", vpart, dpart, can_board? 'y' : 'n',);*/
  if (can_board && query_yn("Board vehicle?")) { // empty vehicle's seat ahead
   m.board_vehicle (this, x, y, &u);
   u.moves -= 200;
   return;
  }

  if (m.field_at(x, y).is_dangerous() &&
      !query_yn("Really step into that %s?", m.field_at(x, y).name().c_str()))
   return;

// no need to query if stepping into 'benign' traps
/*
  if (m.tr_at(x, y) != tr_null &&
      u.per_cur - u.encumb(bp_eyes) >= traps[m.tr_at(x, y)]->visibility &&
      !query_yn("Really step onto that %s?",traps[m.tr_at(x, y)]->name.c_str()))
   return;
*/

  if (m.tr_at(x, y) != tr_null &&
      u.per_cur - u.encumb(bp_eyes) >= traps[m.tr_at(x, y)]->visibility)
      {
        if (!traps[m.tr_at(x, y)]->is_benign())
                  if (!query_yn("Really step onto that %s?",traps[m.tr_at(x, y)]->name.c_str()))
             return;
      }

// Calculate cost of moving
  u.moves -= u.run_cost(m.move_cost(x, y) * 50);

// Adjust recoil down
  if (u.recoil > 0) {
    if (int(u.str_cur / 2) + u.skillLevel("gun") >= u.recoil)
    u.recoil = 0;
   else {
     u.recoil -= int(u.str_cur / 2) + u.skillLevel("gun");
    u.recoil = int(u.recoil / 2);
   }
  }
  if ((!u.has_trait(PF_PARKOUR) && m.move_cost(x, y) > 2) ||
      ( u.has_trait(PF_PARKOUR) && m.move_cost(x, y) > 4    ))
  {
   if (veh && m.move_cost(x,y) != 2)
    add_msg("Moving past this %s is slow!", veh->part_info(vpart).name);
   else
    add_msg("Moving past this %s is slow!", m.tername(x, y).c_str());
  }
  if (m.has_flag(rough, x, y) && (!u.in_vehicle)) {
   if (one_in(5) && u.armor_bash(bp_feet) < rng(2, 5)) {
    add_msg("You hurt your feet on the %s!", m.tername(x, y).c_str());
    u.hit(this, bp_feet, 0, 0, 1);
    u.hit(this, bp_feet, 1, 0, 1);
   }
  }
  if (m.has_flag(sharp, x, y) && !one_in(3) && !one_in(40 - int(u.dex_cur/2))
      && (!u.in_vehicle)) {
   if (!u.has_trait(PF_PARKOUR) || one_in(4)) {
    body_part bp = random_body_part();
    int side = rng(0, 1);
    add_msg("You cut your %s on the %s!", body_part_name(bp, side).c_str(), m.tername(x, y).c_str());
    u.hit(this, bp, side, 0, rng(1, 4));
   }
  }
  if (!u.has_artifact_with(AEP_STEALTH) && !u.has_trait(PF_LEG_TENTACLES)) {
   if (u.has_trait(PF_LIGHTSTEP))
    sound(x, y, 2, "");	// Sound of footsteps may awaken nearby monsters
   else
    sound(x, y, 6, "");	// Sound of footsteps may awaken nearby monsters
  }
  if (one_in(20) && u.has_artifact_with(AEP_MOVEMENT_NOISE))
   sound(x, y, 40, "You emit a rattling sound.");
// If we moved out of the nonant, we need update our map data
  if (m.has_flag(swimmable, x, y) && u.has_disease(DI_ONFIRE)) {
   add_msg("The water puts out the flames!");
   u.rem_disease(DI_ONFIRE);
  }
// displace is set at the top of this function.
  if (displace) { // We displaced a friendly monster!
// Immobile monsters can't be displaced.
   if (z[mondex].has_flag(MF_IMMOBILE)) {
// ...except that turrets can be picked up.
// TODO: Make there a flag, instead of hard-coded to mon_turret
    if (z[mondex].type->id == mon_turret) {
     if (query_yn("Deactivate the turret?")) {
      z.erase(z.begin() + mondex);
      u.moves -= 100;
      m.spawn_item(z[mondex].posx, z[mondex].posy, itypes["bot_turret"], turn);
     }
     return;
    } else {
     add_msg("You can't displace your %s.", z[mondex].name().c_str());
     return;
    }
   }
   z[mondex].move_to(this, u.posx, u.posy);
   add_msg("You displace the %s.", z[mondex].name().c_str());
  }
  if (x < SEEX * int(MAPSIZE / 2) || y < SEEY * int(MAPSIZE / 2) ||
      x >= SEEX * (1 + int(MAPSIZE / 2)) || y >= SEEY * (1 + int(MAPSIZE / 2)))
   update_map(x, y);
  u.posx = x;
  u.posy = y;
  if (m.tr_at(x, y) != tr_null) { // We stepped on a trap!
   trap* tr = traps[m.tr_at(x, y)];
   if (!u.avoid_trap(tr)) {
    trapfunc f;
    (f.*(tr->act))(this, x, y);
   }
  }

// Some martial art styles have special effects that trigger when we move
  if(u.weapon.type->id == "style_capoeira"){
    if (u.disease_level(DI_ATTACK_BOOST) < 2)
     u.add_disease(DI_ATTACK_BOOST, 2, this, 2, 2);
    if (u.disease_level(DI_DODGE_BOOST) < 2)
     u.add_disease(DI_DODGE_BOOST, 2, this, 2, 2);
  } else if(u.weapon.type->id == "style_ninjutsu"){
    u.add_disease(DI_ATTACK_BOOST, 2, this, 1, 3);
  } else if(u.weapon.type->id == "style_crane"){
    if (!u.has_disease(DI_DODGE_BOOST))
     u.add_disease(DI_DODGE_BOOST, 1, this, 3, 3);
  } else if(u.weapon.type->id == "style_leopard"){
    u.add_disease(DI_ATTACK_BOOST, 2, this, 1, 4);
  } else if(u.weapon.type->id == "style_dragon"){
    if (!u.has_disease(DI_DAMAGE_BOOST))
     u.add_disease(DI_DAMAGE_BOOST, 2, this, 3, 3);
  } else if(u.weapon.type->id == "style_lizard"){
    bool wall = false;
    for (int wallx = x - 1; wallx <= x + 1 && !wall; wallx++) {
     for (int wally = y - 1; wally <= y + 1 && !wall; wally++) {
      if (m.has_flag(supports_roof, wallx, wally))
       wall = true;
     }
    }
    if (wall)
     u.add_disease(DI_ATTACK_BOOST, 2, this, 2, 8);
    else
     u.rem_disease(DI_ATTACK_BOOST);
  }

// List items here
  if (!u.has_disease(DI_BLIND) && m.i_at(x, y).size() <= 3 &&
                                  m.i_at(x, y).size() != 0) {
   std::string buff = "You see here ";
   for (int i = 0; i < m.i_at(x, y).size(); i++) {
    buff += m.i_at(x, y)[i].tname(this);
    if (i + 2 < m.i_at(x, y).size())
     buff += ", ";
    else if (i + 1 < m.i_at(x, y).size())
     buff += ", and ";
   }
   buff += ".";
   add_msg(buff.c_str());
  } else if (m.i_at(x, y).size() != 0)
   add_msg("There are many items here.");

 } else if (veh_closed_door) { // move_cost <= 0
  veh->parts[dpart].open = 1;
  veh->insides_dirty = true;
  u.moves -= 100;
  add_msg ("You open the %s's %s.", veh->name.c_str(),
                                    veh->part_info(dpart).name);

 } else if (m.has_flag(swimmable, x, y)) { // Dive into water!
// Requires confirmation if we were on dry land previously
  if ((m.has_flag(swimmable, u.posx, u.posy) &&
      m.move_cost(u.posx, u.posy) == 0) || query_yn("Dive into the water?")) {
   if (m.move_cost(u.posx, u.posy) > 0 && u.swim_speed() < 500)
    add_msg("You start swimming.  Press '>' to dive underwater.");
   plswim(x, y);
  }

 } else { // Invalid move
  if (u.has_disease(DI_BLIND) || u.has_disease(DI_STUNNED)) {
// Only lose movement if we're blind
   add_msg("You bump into a %s!", m.tername(x, y).c_str());
   u.moves -= 100;
  } else if (m.open_door(x, y, m.is_indoor(u.posx, u.posy)))
   u.moves -= 100;
  else if (m.ter(x, y) == t_door_locked || m.ter(x, y) == t_door_locked_alarm) {
   u.moves -= 100;
   add_msg("That door is locked!");
  }
 }
}

void game::plswim(int x, int y)
{
 if (x < SEEX * int(MAPSIZE / 2) || y < SEEY * int(MAPSIZE / 2) ||
     x >= SEEX * (1 + int(MAPSIZE / 2)) || y >= SEEY * (1 + int(MAPSIZE / 2)))
  update_map(x, y);
 u.posx = x;
 u.posy = y;
 if (!m.has_flag(swimmable, x, y)) {
  dbg(D_ERROR) << "game:plswim: Tried to swim in "
               << m.tername(x, y).c_str() << "!";
  debugmsg("Tried to swim in %s!", m.tername(x, y).c_str());
  return;
 }
 if (u.has_disease(DI_ONFIRE)) {
  add_msg("The water puts out the flames!");
  u.rem_disease(DI_ONFIRE);
 }
 int movecost = u.swim_speed();
 u.practice(turn, "swimming", 1);
 if (movecost >= 500) {
  if (!u.underwater) {
   add_msg("You sink%s!", (movecost >= 400 ? " like a rock" : ""));
   u.underwater = true;
   u.oxygen = 30 + 2 * u.str_cur;
  }
 }
 if (u.oxygen <= 5 && u.underwater) {
  if (movecost < 500)
   popup("You need to breathe! (Press '<' to surface.)");
  else
   popup("You need to breathe but you can't swim!  Get to dry land, quick!");
 }
 u.moves -= (movecost > 200 ? 200 : movecost);
 for (int i = 0; i < u.inv.size(); i++) {
  if (u.inv[i].type->m1 == IRON && u.inv[i].damage < 5 && one_in(8))
   u.inv[i].damage++;
 }
}

void game::fling_player_or_monster(player *p, monster *zz, int dir, int flvel)
{
    int steps = 0;
    bool is_u = p && (p == &u);
    int dam1, dam2;

    bool is_player;
    if (p)
        is_player = true;
    else
    if (zz)
        is_player = false;
    else
    {
     dbg(D_ERROR) << "game:fling_player_or_monster: "
                     "neither player nor monster";
     debugmsg ("game::fling neither player nor monster");
     return;
    }

    tileray tdir(dir);
    std::string sname, snd;
    if (p)
    {
        if (is_u)
            sname = std::string ("You are");
        else
            sname = p->name + " is";
    }
    else
        sname = zz->name() + " is";
    int range = flvel / 10;
    int x = (is_player? p->posx : zz->posx);
    int y = (is_player? p->posy : zz->posy);
    while (range > 0)
    {
        tdir.advance();
        x = (is_player? p->posx : zz->posx) + tdir.dx();
        y = (is_player? p->posy : zz->posy) + tdir.dy();
        std::string dname;
        bool thru = true;
        bool slam = false;
        int mondex = mon_at(x, y);
        dam1 = flvel / 3 + rng (0, flvel * 1 / 3);
        if (mondex >= 0)
        {
            slam = true;
            dname = z[mondex].name();
            dam2 = flvel / 3 + rng (0, flvel * 1 / 3);
            if (z[mondex].hurt(dam2))
             kill_mon(mondex, false);
            else
             thru = false;
            if (is_player)
             p->hitall (this, dam1, 40);
            else
                zz->hurt(dam1);
        } else if (m.move_cost(x, y) == 0 && !m.has_flag(swimmable, x, y)) {
            slam = true;
            int vpart;
            vehicle *veh = m.veh_at(x, y, vpart);
            dname = veh ? veh->part_info(vpart).name : m.tername(x, y).c_str();
            if (m.has_flag(bashable, x, y))
                thru = m.bash(x, y, flvel, snd);
            else
                thru = false;
            if (snd.length() > 0)
                add_msg ("You hear a %s", snd.c_str());
            if (is_player)
                p->hitall (this, dam1, 40);
            else
                zz->hurt (dam1);
            flvel = flvel / 2;
        }
        if (slam)
            add_msg ("%s slammed against the %s for %d damage!", sname.c_str(), dname.c_str(), dam1);
        if (thru)
        {
            if (is_player)
            {
                p->posx = x;
                p->posy = y;
            }
            else
            {
                zz->posx = x;
                zz->posy = y;
            }
        }
        else
            break;
        range--;
        steps++;
        timespec ts;   // Timespec for the animation
        ts.tv_sec = 0;
        ts.tv_nsec = BILLION / 20;
        nanosleep (&ts, 0);
    }

    if (!m.has_flag(swimmable, x, y))
    {
        // fall on ground
        dam1 = rng (flvel / 3, flvel * 2 / 3) / 2;
        if (is_player)
        {
            int dex_reduce = p->dex_cur < 4? 4 : p->dex_cur;
            dam1 = dam1 * 8 / dex_reduce;
            if (p->has_trait(PF_PARKOUR))
            {
                dam1 /= 2;
            }
            if (dam1 > 0)
            {
                p->hitall (this, dam1, 40);
            }
        } else {
            zz->hurt (dam1);
        }
        if (is_u)
        {
            if (dam1 > 0)
            {
                add_msg ("You fall on the ground for %d damage.", dam1);
            } else {
                add_msg ("You fall on the ground.");
            }
        }
    }
    else if (is_u)
    {
        add_msg ("You fall into water.");
    }
}

void game::vertical_move(int movez, bool force)
{
// > and < are used for diving underwater.
 if (m.move_cost(u.posx, u.posy) == 0 && m.has_flag(swimmable, u.posx, u.posy)){
  if (movez == -1) {
   if (u.underwater) {
    add_msg("You are already underwater!");
    return;
   }
   u.underwater = true;
   u.oxygen = 30 + 2 * u.str_cur;
   add_msg("You dive underwater!");
  } else {
   if (u.swim_speed() < 500) {
    u.underwater = false;
    add_msg("You surface.");
   } else
    add_msg("You can't surface!");
  }
  return;
 }
// Force means we're going down, even if there's no staircase, etc.
// This happens with sinkholes and the like.
 if (!force && ((movez == -1 && !m.has_flag(goes_down, u.posx, u.posy)) ||
                (movez ==  1 && !m.has_flag(goes_up,   u.posx, u.posy))   )) {
  add_msg("You can't go %s here!", (movez == -1 ? "down" : "up"));
  return;
 }

 map tmpmap(&itypes, &mapitems, &traps);
 tmpmap.load(this, levx, levy, levz + movez, false);
// Find the corresponding staircase
 int stairx = -1, stairy = -1;
 bool rope_ladder = false;
 if (force) {
  stairx = u.posx;
  stairy = u.posy;
 } else { // We need to find the stairs.
  int best = 999;
   for (int i = u.posx - SEEX * 2; i <= u.posx + SEEX * 2; i++) {
    for (int j = u.posy - SEEY * 2; j <= u.posy + SEEY * 2; j++) {
    if (rl_dist(u.posx, u.posy, i, j) <= best &&
        ((movez == -1 && tmpmap.has_flag(goes_up, i, j)) ||
         (movez ==  1 && (tmpmap.has_flag(goes_down, i, j) ||
                          tmpmap.ter(i, j) == t_manhole_cover)))) {
     stairx = i;
     stairy = j;
     best = rl_dist(u.posx, u.posy, i, j);
    }
   }
  }

  if (stairx == -1 || stairy == -1) { // No stairs found!
   if (movez < 0) {
    if (tmpmap.move_cost(u.posx, u.posy) == 0) {
     popup("Halfway down, the way down becomes blocked off.");
     return;
    } else if (u.has_amount("rope_30", 1)) {
     if (query_yn("There is a sheer drop halfway down. Climb your rope down?")){
      rope_ladder = true;
      u.use_amount("rope_30", 1);
     } else
      return;
    } else if (!query_yn("There is a sheer drop halfway down.  Jump?"))
     return;
   }
   stairx = u.posx;
   stairy = u.posy;
  }
 }

 bool replace_monsters = false;
// Replace the stair monsters if we just came back
 if (abs(monstairx - levx) <= 1 && abs(monstairy - levy) <= 1 &&
     monstairz == levz + movez)
  replace_monsters = true;

 if (!force) {
  monstairx = levx;
  monstairy = levy;
  monstairz = levz;
  despawn_monsters(true);
 }
 z.clear();

// Figure out where we know there are up/down connectors
 std::vector<point> discover;
 for (int x = 0; x < OMAPX; x++) {
  for (int y = 0; y < OMAPY; y++) {
   if (cur_om.seen(x, y, levz) &&
       ((movez ==  1 && oterlist[ cur_om.ter(x, y, levz) ].known_up) ||
        (movez == -1 && oterlist[ cur_om.ter(x, y, levz) ].known_down) ))
    discover.push_back( point(x, y) );
  }
 }

 int z = levz + movez;
 // Fill in all the tiles we know about (e.g. subway stations)
 for (int i = 0; i < discover.size(); i++) {
  int x = discover[i].x, y = discover[i].y;
  cur_om.seen(x, y, z) = true;
  if (movez ==  1 && !oterlist[ cur_om.ter(x, y, z) ].known_down &&
      !cur_om.has_note(x, y, z))
   cur_om.add_note(x, y, z, "AUTO: goes down");
  if (movez == -1 && !oterlist[ cur_om.ter(x, y, z) ].known_up &&
      !cur_om.has_note(x, y, z))
   cur_om.add_note(x, y, z, "AUTO: goes up");
 }

 levz += movez;
 u.moves -= 100;
 m.clear_vehicle_cache();
 m.vehicle_list.clear();
 m.load(this, levx, levy, levz);
 u.posx = stairx;
 u.posy = stairy;
 if (rope_ladder)
  m.ter_set(u.posx, u.posy, t_rope_up);
 if (m.ter(stairx, stairy) == t_manhole_cover) {
  m.spawn_item(stairx + rng(-1, 1), stairy + rng(-1, 1),
             itypes["manhole_cover"], 0);
  m.ter_set(stairx, stairy, t_manhole);
 }

 if (replace_monsters)
  replace_stair_monsters();

 m.spawn_monsters(this);

 if (force) {	// Basically, we fell.
  if (u.has_trait(PF_WINGS_BIRD))
   add_msg("You flap your wings and flutter down gracefully.");
  else {
   int dam = int((u.str_max / 4) + rng(5, 10)) * rng(1, 3);//The bigger they are
   dam -= rng(u.dodge(this), u.dodge(this) * 3);
   if (dam <= 0)
    add_msg("You fall expertly and take no damage.");
   else {
    add_msg("You fall heavily, taking %d damage.", dam);
    u.hurtall(dam);
   }
  }
 }

 if (m.tr_at(u.posx, u.posy) != tr_null) { // We stepped on a trap!
  trap* tr = traps[m.tr_at(u.posx, u.posy)];
  if (force || !u.avoid_trap(tr)) {
   trapfunc f;
   (f.*(tr->act))(this, u.posx, u.posy);
  }
 }

 set_adjacent_overmaps(true);
 refresh_all();
}


void game::update_map(int &x, int &y)
{
 int shiftx = 0, shifty = 0;
 int olevx = 0, olevy = 0;
 while (x < SEEX * int(MAPSIZE / 2)) {
  x += SEEX;
  shiftx--;
 }
 while (x >= SEEX * (1 + int(MAPSIZE / 2))) {
  x -= SEEX;
  shiftx++;
 }
 while (y < SEEY * int(MAPSIZE / 2)) {
  y += SEEY;
  shifty--;
 }
 while (y >= SEEY * (1 + int(MAPSIZE / 2))) {
  y -= SEEY;
  shifty++;
 }
 m.shift(this, levx, levy, levz, shiftx, shifty);
 levx += shiftx;
 levy += shifty;
 if (levx < 0) {
  levx += OMAPX * 2;
  olevx = -1;
 } else if (levx > OMAPX * 2 - 1) {
  levx -= OMAPX * 2;
  olevx = 1;
 }
 if (levy < 0) {
  levy += OMAPY * 2;
  olevy = -1;
 } else if (levy > OMAPY * 2 - 1) {
  levy -= OMAPY * 2;
  olevy = 1;
 }
 if (olevx != 0 || olevy != 0) {
  cur_om.save();//Todo, fix the saving of active npcs. Or the shifting of them.
  cur_om = overmap(this, cur_om.pos().x + olevx, cur_om.pos().y + olevy);
 }
 set_adjacent_overmaps();

 // Shift monsters if we're actually shifting
 if(shiftx || shifty)
  despawn_monsters(false, shiftx, shifty);

 // Shift NPCs
 for (int i = 0; i < active_npc.size(); i++) {
  active_npc[i]->shift(shiftx, shifty);
  if (active_npc[i]->posx < 0 - SEEX * 2 ||
      active_npc[i]->posy < 0 - SEEX * 2 ||
      active_npc[i]->posx >     SEEX * (MAPSIZE + 2) ||
      active_npc[i]->posy >     SEEY * (MAPSIZE + 2)   ) {
   active_npc[i]->mapx = levx + (active_npc[i]->posx / SEEX);
   active_npc[i]->mapy = levy + (active_npc[i]->posy / SEEY);
   active_npc[i]->posx %= SEEX;
   active_npc[i]->posy %= SEEY;
   //cur_om.npcs.push_back(active_npc[i]); //don't remove them from the list.
   active_npc.erase(active_npc.begin() + i); //Remove the npc from the active list. It remains in the overmap list.
/*   active_npc[i].dead = true; //dead in this case doesn't mean really dead, but just moved to the overmap, not
                              // active, and the active npc needs cleaning.
   active_npc.erase(active_npc.begin() + i);*/
   i--;
  }
 }
// Check for overmap saved npcs that should now come into view.
// Put those in the active list.
 for (int i = 0; i < cur_om.npcs.size(); i++) {

  if (rl_dist(levx + int(MAPSIZE / 2), levy + int(MAPSIZE / 2),
              cur_om.npcs[i]->mapx, cur_om.npcs[i]->mapy) <=
              int(MAPSIZE / 2) + 1 && !cur_om.npcs[i]->is_active(this)) {

   int dx = cur_om.npcs[i]->mapx - levx, dy = cur_om.npcs[i]->mapy - levy;

   if (debugmon)
    debugmsg("game::update_map: Spawning static NPC, %d:%d (%d:%d)", levx, levy,
             cur_om.npcs[i]->mapx, cur_om.npcs[i]->mapy);

   npc * temp = cur_om.npcs[i];

   if (temp->posx == -1 || temp->posy == -1) {
    dbg(D_ERROR) << "game::update_map: Static NPC with no fine location "
                    "data (" << temp->posx << ":" << temp->posy << ").";
    debugmsg("game::update_map: Static NPC with no fine location data (%d:%d) New loc data (%d:%d).",
            temp->posx, temp->posy, SEEX * 2 * (temp->mapx - levx) + rng(0 - SEEX, SEEX),
            SEEY * 2 * (temp->mapy - levy) + rng(0 - SEEY, SEEY));
    temp->posx = SEEX * 2 * (temp->mapx - levx) + rng(0 - SEEX, SEEX);
    temp->posy = SEEY * 2 * (temp->mapy - levy) + rng(0 - SEEY, SEEY);
   } else {
    if (debugmon)
     debugmsg("game::update_map: Static NPC fine location %d:%d (%d:%d)", temp->posx, temp->posy,
              temp->posx + dx * SEEX, temp->posy + dy * SEEY);
    temp->posx += dx * SEEX;
    temp->posy += dy * SEEY;
   }

   //check if the loaded position doesn't already contain an object, monster or npc.
   //If it isn't free, spiralsearch for a free spot.
   temp->place_near(this, temp->posx, temp->posy);

    //In the rare case the npc was marked for death while it was on the overmap. Kill it.
   if (temp->marked_for_death)
    temp->die(this, false);
   else
    active_npc.push_back(temp);

  }
 }
// Spawn monsters if appropriate
 m.spawn_monsters(this);	// Static monsters
 if (turn >= nextspawn)
  spawn_mon(shiftx, shifty);
// Shift scent
 unsigned int newscent[SEEX * MAPSIZE][SEEY * MAPSIZE];
 for (int i = 0; i < SEEX * MAPSIZE; i++) {
  for (int j = 0; j < SEEY * MAPSIZE; j++)
   newscent[i][j] = scent(i + (shiftx * SEEX), j + (shifty * SEEY));
 }
 for (int i = 0; i < SEEX * MAPSIZE; i++) {
  for (int j = 0; j < SEEY * MAPSIZE; j++)
   scent(i, j) = newscent[i][j];

 }
 // Make sure map cache is consistent since it may have shifted.
 m.build_map_cache(this);
// Update what parts of the world map we can see
 update_overmap_seen();
 draw_minimap();
}

void game::set_adjacent_overmaps(bool from_scratch)
{
 bool do_h = false, do_v = false, do_d = false;
 int hori_disp = (levx > OMAPX) ? 1 : -1;
 int vert_disp = (levy > OMAPY) ? 1 : -1;
 int diag_posx = cur_om.pos().x + hori_disp;
 int diag_posy = cur_om.pos().y + vert_disp;

 if(!om_hori || om_hori->pos().x != diag_posx || om_hori->pos().y != cur_om.pos().y || from_scratch)
  do_h = true;
 if(!om_vert || om_vert->pos().x != cur_om.pos().x || om_vert->pos().y != diag_posy || from_scratch)
  do_v = true;
 if(!om_diag || om_diag->pos().x != diag_posx || om_diag->pos().y != diag_posy || from_scratch)
  do_d = true;

 if(do_h){
  delete om_hori;
  om_hori = new overmap(this, diag_posx, cur_om.pos().y);
 }
 if(do_v){
  delete om_vert;
  om_vert = new overmap(this, cur_om.pos().x, diag_posy);
 }
 if(do_d){
  delete om_diag;
  om_diag = new overmap(this, diag_posx, diag_posy);
 }
}

void game::update_overmap_seen()
{
 int omx = (levx + int(MAPSIZE / 2)) / 2, omy = (levy + int(MAPSIZE / 2)) / 2;
 int dist = u.overmap_sight_range(light_level());
 cur_om.seen(omx, omy, levz) = true; // We can always see where we're standing
 if (dist == 0)
  return; // No need to run the rest!
 bool altered_om_vert = false, altered_om_diag = false, altered_om_hori = false;
 for (int x = omx - dist; x <= omx + dist; x++) {
  for (int y = omy - dist; y <= omy + dist; y++) {
   std::vector<point> line = line_to(omx, omy, x, y, 0);
   int sight_points = dist;
   int cost = 0;
   for (int i = 0; i < line.size() && sight_points >= 0; i++) {
    int lx = line[i].x, ly = line[i].y;
    if (lx >= 0 && lx < OMAPX && ly >= 0 && ly < OMAPY)
     cost = oterlist[cur_om.ter(lx, ly, levz)].see_cost;
    else if ((lx < 0 || lx >= OMAPX) && (ly < 0 || ly >= OMAPY)) {
     if (lx < 0) lx += OMAPX;
     else        lx -= OMAPX;
     if (ly < 0) ly += OMAPY;
     else        ly -= OMAPY;
     cost = oterlist[om_diag->ter(lx, ly, levz)].see_cost;
    } else if (lx < 0 || lx >= OMAPX) {
     if (lx < 0) lx += OMAPX;
     else        lx -= OMAPX;
     cost = oterlist[om_hori->ter(lx, ly, levz)].see_cost;
    } else if (ly < 0 || ly >= OMAPY) {
     if (ly < 0) ly += OMAPY;
     else        ly -= OMAPY;
     cost = oterlist[om_vert->ter(lx, ly, levz)].see_cost;
    }
    sight_points -= cost;
   }
   if (sight_points >= 0) {
    int tmpx = x, tmpy = y;
    if (tmpx >= 0 && tmpx < OMAPX && tmpy >= 0 && tmpy < OMAPY)
     cur_om.seen(tmpx, tmpy, levz) = true;
    else if ((tmpx < 0 || tmpx >= OMAPX) && (tmpy < 0 || tmpy >= OMAPY)) {
     if (tmpx < 0) tmpx += OMAPX;
     else          tmpx -= OMAPX;
     if (tmpy < 0) tmpy += OMAPY;
     else          tmpy -= OMAPY;
     om_diag->seen(tmpx, tmpy, levz) = true;
     altered_om_diag = true;
    } else if (tmpx < 0 || tmpx >= OMAPX) {
     if (tmpx < 0) tmpx += OMAPX;
     else          tmpx -= OMAPX;
     om_hori->seen(tmpx, tmpy, levz) = true;
     altered_om_hori = true;
    } else if (tmpy < 0 || tmpy >= OMAPY) {
     if (tmpy < 0) tmpy += OMAPY;
     else          tmpy -= OMAPY;
     om_vert->seen(tmpx, tmpy, levz) = true;
     altered_om_vert = true;
    }
   }
  }
 }
 if (altered_om_vert)
  om_vert->save();
 if (altered_om_hori)
  om_hori->save();
 if (altered_om_diag)
  om_diag->save();
}

point game::om_location()
{
 point ret;
 ret.x = int( (levx + int(MAPSIZE / 2)) / 2);
 ret.y = int( (levy + int(MAPSIZE / 2)) / 2);
 return ret;
}

void game::replace_stair_monsters()
{
 for (int i = 0; i < coming_to_stairs.size(); i++)
  z.push_back(coming_to_stairs[i].mon);
 coming_to_stairs.clear();
}

void game::update_stair_monsters()
{
 if (abs(levx - monstairx) > 1 || abs(levy - monstairy) > 1)
  return;

 for (int i = 0; i < coming_to_stairs.size(); i++) {
  coming_to_stairs[i].count--;
  if (coming_to_stairs[i].count <= 0) {
   int startx = rng(0, SEEX * MAPSIZE - 1), starty = rng(0, SEEY * MAPSIZE - 1);
   bool found_stairs = false;
   for (int x = 0; x < SEEX * MAPSIZE && !found_stairs; x++) {
    for (int y = 0; y < SEEY * MAPSIZE && !found_stairs; y++) {
     int sx = (startx + x) % (SEEX * MAPSIZE),
         sy = (starty + y) % (SEEY * MAPSIZE);
     if (m.has_flag(goes_up, sx, sy) || m.has_flag(goes_down, sx, sy)) {
      found_stairs = true;
      int mposx = sx, mposy = sy;
      int tries = 0;
      while (!is_empty(mposx, mposy) && tries < 10) {
       mposx = sx + rng(-2, 2);
       mposy = sy + rng(-2, 2);
       tries++;
      }
      if (tries < 10) {
       coming_to_stairs[i].mon.posx = sx;
       coming_to_stairs[i].mon.posy = sy;
       z.push_back( coming_to_stairs[i].mon );
       if (u_see(sx, sy))
        add_msg("A %s comes %s the %s!", coming_to_stairs[i].mon.name().c_str(),
                (m.has_flag(goes_up, sx, sy) ? "down" : "up"),
                m.tername(sx, sy).c_str());
      }
     }
    }
   }
   coming_to_stairs.erase(coming_to_stairs.begin() + i);
   i--;
  }
 }
 if (coming_to_stairs.empty()) {
  monstairx = -1;
  monstairy = -1;
  monstairz = 999;
 }
}

void game::despawn_monsters(const bool stairs, const int shiftx, const int shifty)
{
 for (unsigned int i = 0; i < z.size(); i++) {
  // If either shift argument is non-zero, we're shifting.
  if(shiftx != 0 || shifty != 0) {
   z[i].shift(shiftx, shifty);
   if (z[i].posx >= 0 - SEEX             && z[i].posy >= 0 - SEEX &&
       z[i].posx <= SEEX * (MAPSIZE + 1) && z[i].posy <= SEEY * (MAPSIZE + 1))
     // We're inbounds, so don't despawn after all.
     continue;
  }

  if (stairs && z[i].will_reach(this, u.posx, u.posy)) {
   int turns = z[i].turns_to_reach(this, u.posx, u.posy);
   if (turns < 999)
    coming_to_stairs.push_back( monster_and_count(z[i], 1 + turns) );
  } else if (z[i].spawnmapx != -1) {
   // Static spawn, create a new spawn here.
   z[i].spawnmapx = levx + z[i].posx / SEEX;
   z[i].spawnmapy = levy + z[i].posy / SEEY;
   tinymap tmp(&itypes, &mapitems, &traps);
   tmp.load(this, z[i].spawnmapx, z[i].spawnmapy, levz, false);
   tmp.add_spawn(&(z[i]));
   tmp.save(&cur_om, turn, z[i].spawnmapx, z[i].spawnmapy, levz);
  } else if ((stairs || shiftx != 0 || shifty != 0) && z[i].friendly < 0) {
   // Friendly, make it into a static spawn.
   tinymap tmp(&itypes, &mapitems, &traps);
   tmp.load(this, levx, levy, levz, false);
   tmp.add_spawn(&(z[i]));
   tmp.save(&cur_om, turn, levx, levy, levz);
  } else {
   	// No spawn site, so absorb them back into a group.
   int group = valid_group((mon_id)(z[i].type->id), levx + shiftx, levy + shifty, levz);
   if (group != -1) {
    cur_om.zg[group].population++;
    if (cur_om.zg[group].population / pow(cur_om.zg[group].radius, 2.0) > 5 &&
        !cur_om.zg[group].diffuse)
     cur_om.zg[group].radius++;
   }
  }
  // Shifting needs some cleanup for despawned monsters since they won't be cleared afterwards.
  if(shiftx != 0 || shifty != 0) {
    z.erase(z.begin()+i);
    i--;
  }
 }
}

void game::spawn_mon(int shiftx, int shifty)
{
 int nlevx = levx + shiftx;
 int nlevy = levy + shifty;
 int group;
 int monx, mony;
 int dist;
 int pop, rad;
 int iter;
 int t;
 // Create a new NPC?
 if (random_npc && one_in(100 + 15 * cur_om.npcs.size())) {
  npc * tmp = new npc();
  tmp->normalize(this);
  tmp->randomize(this);
  //tmp->stock_missions(this);
  tmp->spawn_at(&cur_om, levx, levy);
  tmp->place_near(this, SEEX * 2 * (tmp->mapx - levx) + rng(0 - SEEX, SEEX), SEEY * 2 * (tmp->mapy - levy) + rng(0 - SEEY, SEEY));
  tmp->form_opinion(&u);
  //tmp->attitude = NPCATT_TALK; //Form opinion seems to set the attitude.
  tmp->mission = NPC_MISSION_NULL;
  int mission_index = reserve_random_mission(ORIGIN_ANY_NPC,
                                             om_location(), tmp->getID());
  if (mission_index != -1)
  tmp->chatbin.missions.push_back(mission_index);
  active_npc.push_back(tmp);
 }

// Now, spawn monsters (perhaps)
 monster zom;
 for (int i = 0; i < cur_om.zg.size(); i++) { // For each valid group...
 	if (cur_om.zg[i].posz != levz) { continue; } // skip other levels - hack
  group = 0;
  if(cur_om.zg[i].diffuse)
   dist = rl_dist(nlevx, nlevy, cur_om.zg[i].posx, cur_om.zg[i].posy);
  else
   dist = trig_dist(nlevx, nlevy, cur_om.zg[i].posx, cur_om.zg[i].posy);
  pop = cur_om.zg[i].population;
  rad = cur_om.zg[i].radius;
  if (dist <= rad) {
// (The area of the group's territory) in (population/square at this range)
// chance of adding one monster; cap at the population OR 16
   while ( (cur_om.zg[i].diffuse ?
            long( pop) :
            long((1.0 - double(dist / rad)) * pop) )
	  > rng(0, pow(rad, 2.0)) &&
          rng(0, MAPSIZE * 4) > group && group < pop && group < MAPSIZE * 3)
    group++;

   cur_om.zg[i].population -= group;
   // Reduce group radius proportionally to remaining
   // population to maintain a minimal population density.
   if (cur_om.zg[i].population / pow(cur_om.zg[i].radius, 2.0) < 1.0 &&
       !cur_om.zg[i].diffuse)
     cur_om.zg[i].radius--;

   if (group > 0) // If we spawned some zombies, advance the timer
    nextspawn += rng(group * 4 + z.size() * 4, group * 10 + z.size() * 10);

   for (int j = 0; j < group; j++) {	// For each monster in the group...
     mon_id type = MonsterGroupManager::GetMonsterFromGroup(cur_om.zg[i].type, &mtypes, (int)turn);
     zom = monster(mtypes[type]);
     iter = 0;
     do {
      monx = rng(0, SEEX * MAPSIZE - 1);
      mony = rng(0, SEEY * MAPSIZE - 1);
      if (shiftx == 0 && shifty == 0) {
       if (one_in(2))
        shiftx = 1 - 2 * rng(0, 1);
       else
        shifty = 1 - 2 * rng(0, 1);
      }
      if (shiftx == -1)
       monx = (SEEX * MAPSIZE) / 6;
      else if (shiftx == 1)
       monx = (SEEX * MAPSIZE * 5) / 6;
      if (shifty == -1)
       mony = (SEEY * MAPSIZE) / 6;
      if (shifty == 1)
       mony = (SEEY * MAPSIZE * 5) / 6;
      monx += rng(-5, 5);
      mony += rng(-5, 5);
      iter++;

     } while ((!zom.can_move_to(m, monx, mony) || !is_empty(monx, mony) ||
                m.sees(u.posx, u.posy, monx, mony, SEEX, t) ||
                rl_dist(u.posx, u.posy, monx, mony) < 8) && iter < 50);
     if (iter < 50) {
      zom.spawn(monx, mony);
      z.push_back(zom);
     }
   }	// Placing monsters of this group is done!
   if (cur_om.zg[i].population <= 0) { // Last monster in the group spawned...
    cur_om.zg.erase(cur_om.zg.begin() + i); // ...so remove that group
    i--;	// And don't increment i.
   }
  }
 }
}

int game::valid_group(mon_id type, int x, int y, int z)
{
 std::vector <int> valid_groups;
 std::vector <int> semi_valid;	// Groups that're ALMOST big enough
 int dist;
 for (int i = 0; i < cur_om.zg.size(); i++) {
 	if (cur_om.zg[i].posz != z) { continue; }
  dist = trig_dist(x, y, cur_om.zg[i].posx, cur_om.zg[i].posy);
  if (dist < cur_om.zg[i].radius) {
   if(MonsterGroupManager::IsMonsterInGroup(cur_om.zg[i].type, type)) {
     valid_groups.push_back(i);
   }
  } else if (dist < cur_om.zg[i].radius + 3) {
   if(MonsterGroupManager::IsMonsterInGroup(cur_om.zg[i].type, type)) {
     semi_valid.push_back(i);
   }
  }
 }
 if (valid_groups.size() == 0) {
  if (semi_valid.size() == 0)
   return -1;
  else {
// If there's a group that's ALMOST big enough, expand that group's radius
// by one and absorb into that group.
   int semi = rng(0, semi_valid.size() - 1);
   if (!cur_om.zg[semi_valid[semi]].diffuse)
    cur_om.zg[semi_valid[semi]].radius++;
   return semi_valid[semi];
  }
 }
 return valid_groups[rng(0, valid_groups.size() - 1)];
}

void game::wait()
{
 char ch = menu(true, "Wait for how long?", "5 Minutes", "30 Minutes", "1 hour",
                "2 hours", "3 hours", "6 hours", "Exit", NULL);
 int time;
 if (ch == 7)
  return;
 switch (ch) {
  case 1: time =   5000; break;
  case 2: time =  30000; break;
  case 3: time =  60000; break;
  case 4: time = 120000; break;
  case 5: time = 180000; break;
  case 6: time = 360000; break;
 }
 u.assign_activity(this, ACT_WAIT, time, 0);
 u.moves = 0;
}

void game::gameover()
{
 erase();
 gamemode->game_over(this);
 mvprintw(0, 35, "GAME OVER");
 inv();
}

bool game::game_quit()
{
 if (uquit == QUIT_MENU)
  return true;
 return false;
}

void game::write_msg()
{
 werase(w_messages);
 int maxlength = 80 - (SEEX * 2 + 10);	// Matches size of w_messages
 int line = 7;
 for (int i = messages.size() - 1; i >= 0 && line < 8; i--) {
  std::string mes = messages[i].message;
  if (messages[i].count > 1) {
   std::stringstream mesSS;
   mesSS << mes << " x " << messages[i].count;
   mes = mesSS.str();
  }
// Split the message into many if we must!
  size_t split;
  while (mes.length() > maxlength && line >= 0) {
   split = mes.find_last_of(' ', maxlength);
   if (split > maxlength)
    split = maxlength;
   nc_color col = c_dkgray;
   if (int(messages[i].turn) >= curmes)
    col = c_ltred;
   else if (int(messages[i].turn) + 5 >= curmes)
    col = c_ltgray;
   //mvwprintz(w_messages, line, 0, col, mes.substr(0, split).c_str());
   mvwprintz(w_messages, line, 0, col, mes.substr(split + 1).c_str());
   mes = mes.substr(0, split);
   line--;
   //mes = mes.substr(split + 1);
  }
  if (line >= 0) {
   nc_color col = c_dkgray;
   if (int(messages[i].turn) >= curmes)
    col = c_ltred;
   else if (int(messages[i].turn) + 5 >= curmes)
    col = c_ltgray;
   mvwprintz(w_messages, line, 0, col, mes.c_str());
   line--;
  }
 }
 curmes = int(turn);
 wrefresh(w_messages);
}

void game::msg_buffer()
{
 WINDOW *w = newwin(25, 80, (TERMY > 25) ? (TERMY-25)/2 : 0, (TERMX > 80) ? (TERMX-80)/2 : 0);

 int offset = 0;
 InputEvent input;
 do {
  werase(w);
  wborder(w, LINE_XOXO, LINE_XOXO, LINE_OXOX, LINE_OXOX,
             LINE_OXXO, LINE_OOXX, LINE_XXOO, LINE_XOOX );
  mvwprintz(w, 24, 32, c_red, "Press q to return");

  int line = 1;
  int lasttime = -1;
  int i;
  for (i = 1; i <= 20 && line <= 23 && offset + i <= messages.size(); i++) {
   game_message *mtmp = &(messages[ messages.size() - (offset + i) ]);
   calendar timepassed = turn - mtmp->turn;

   int tp = int(timepassed);
   nc_color col = (tp <=  2 ? c_ltred : (tp <=  7 ? c_white :
                   (tp <= 12 ? c_ltgray : c_dkgray)));

   if (int(timepassed) > lasttime) {
    mvwprintz(w, line, 3, c_ltblue, "%s ago:",
              timepassed.textify_period().c_str());
    line++;
    lasttime = int(timepassed);
   }

   if (line <= 23) { // Print the actual message... we may have to split it
    std::string mes = mtmp->message;
    if (mtmp->count > 1) {
     std::stringstream mesSS;
     mesSS << mes << " x " << mtmp->count;
     mes = mesSS.str();
    }
// Split the message into many if we must!
    size_t split;
    while (mes.length() > 78 && line <= 23) {
     split = mes.find_last_of(' ', 78);
     if (split > 78)
      split = 78;
     mvwprintz(w, line, 1, c_ltgray, mes.substr(0, split).c_str());
     line++;
     mes = mes.substr(split);
    }
    if (line <= 23) {
     mvwprintz(w, line, 1, col, mes.c_str());
     line++;
    }
   } // if (line <= 23)
  } //for (i = 1; i <= 10 && line <= 23 && offset + i <= messages.size(); i++)
  if (offset > 0)
   mvwprintz(w, 24, 27, c_magenta, "^^^");
  if (offset + i < messages.size())
   mvwprintz(w, 24, 51, c_magenta, "vvv");
  wrefresh(w);

  DebugLog() << __FUNCTION__ << "calling get_input() \n";
  input = get_input();
  int dirx = 0, diry = 0;

  get_direction(dirx, diry, input);
  if (diry == -1 && offset > 0)
   offset--;
  if (diry == 1 && offset < messages.size())
   offset++;

 } while (input != Close && input != Cancel && input != Confirm);

 werase(w);
 delwin(w);
 refresh_all();
}

void game::teleport(player *p)
{
 if (p == NULL)
  p = &u;
 int newx, newy, tries = 0;
 bool is_u = (p == &u);

 p->add_disease(DI_TELEGLOW, 300, this);
 do {
  newx = p->posx + rng(0, SEEX * 2) - SEEX;
  newy = p->posy + rng(0, SEEY * 2) - SEEY;
  tries++;
 } while (tries < 15 && !is_empty(newx, newy));
 bool can_see = (is_u || u_see(newx, newy));
 std::string You = (is_u ? "You" : p->name);
 if (p->in_vehicle)
   m.unboard_vehicle (this, p->posx, p->posy);
 p->posx = newx;
 p->posy = newy;
 if (tries == 15) {
  if (m.move_cost(newx, newy) == 0) {	// TODO: If we land in water, swim
   if (can_see)
    add_msg("%s teleport%s into the middle of a %s!", You.c_str(),
            (is_u ? "" : "s"), m.tername(newx, newy).c_str());
   p->hurt(this, bp_torso, 0, 500);
  } else if (mon_at(newx, newy) != -1) {
   int i = mon_at(newx, newy);
   if (can_see)
    add_msg("%s teleport%s into the middle of a %s!", You.c_str(),
            (is_u ? "" : "s"), z[i].name().c_str());
   explode_mon(i);
  }
 }
 if (is_u)
  update_map(u.posx, u.posy);
}

void game::nuke(int x, int y)
{
	// TODO: nukes hit above surface, not z = 0
 if (x < 0 || y < 0 || x >= OMAPX || y >= OMAPY)
  return;
 int mapx = x * 2, mapy = y * 2;
 map tmpmap(&itypes, &mapitems, &traps);
 tmpmap.load(this, mapx, mapy, 0, false);
 for (int i = 0; i < SEEX * 2; i++) {
  for (int j = 0; j < SEEY * 2; j++) {
   if (!one_in(10))
    tmpmap.ter_set(i, j, t_rubble);
   if (one_in(3))
    tmpmap.add_field(NULL, i, j, fd_nuke_gas, 3);
   tmpmap.radiation(i, j) += rng(20, 80);
  }
 }
 tmpmap.save(&cur_om, turn, mapx, mapy, 0);
 cur_om.ter(x, y, 0) = ot_crater;
    //Kill any npcs on that omap location.
    for(int i = 0; i < cur_om.npcs.size();i++)
        if(cur_om.npcs[i]->omx == x && cur_om.npcs[i]->omx)
            cur_om.npcs[i]->marked_for_death = true;
}

std::vector<faction *> game::factions_at(int x, int y)
{
 std::vector<faction *> ret;
 for (int i = 0; i < factions.size(); i++) {
  if (factions[i].omx == cur_om.pos().x && factions[i].omy == cur_om.pos().y &&
      trig_dist(x, y, factions[i].mapx, factions[i].mapy) <= factions[i].size)
   ret.push_back(&(factions[i]));
 }
 return ret;
}

nc_color sev(int a)
{
 switch (a) {
  case 0: return c_cyan;
  case 1: return c_blue;
  case 2: return c_green;
  case 3: return c_yellow;
  case 4: return c_ltred;
  case 5: return c_red;
  case 6: return c_magenta;
 }
 return c_dkgray;
}

void game::display_scent()
{
 int div = 1 + query_int("Sensitivity");
 draw_ter();
 for (int x = u.posx - getmaxx(w_terrain)/2; x <= u.posx + getmaxx(w_terrain)/2; x++) {
  for (int y = u.posy - getmaxy(w_terrain)/2; y <= u.posy + getmaxy(w_terrain)/2; y++) {
   int sn = scent(x, y) / (div * 2);
   mvwprintz(w_terrain, getmaxy(w_terrain)/2 + y - u.posy, getmaxx(w_terrain)/2 + x - u.posx, sev(sn), "%d",
             sn % 10);
  }
 }
 wrefresh(w_terrain);
 getch();
}

void game::init_autosave()
{
 moves_since_last_save = 0;
 item_exchanges_since_save = 0;
}

int game::autosave_timeout()
{
 if (!OPTIONS[OPT_AUTOSAVE])
  return -1; // -1 means block instead of timeout

 const double upper_limit = 60 * 1000;
 const double lower_limit = 5 * 1000;
 const double range = upper_limit - lower_limit;

 // Items exchanged
 const double max_changes = 20.0;
 const double max_moves = 500.0;

 double move_multiplier = 0.0;
 double changes_multiplier = 0.0;

 if( moves_since_last_save < max_moves )
  move_multiplier = 1 - (moves_since_last_save / max_moves);

 if( item_exchanges_since_save < max_changes )
  changes_multiplier = 1 - (item_exchanges_since_save / max_changes);

 double ret = lower_limit + (range * move_multiplier * changes_multiplier);
 return ret;
}

void game::autosave()
{
    if (u.in_vehicle || (!moves_since_last_save && !item_exchanges_since_save))
    {
        return;
    }
    add_msg("Saving game, this may take a while");
    save();

    moves_since_last_save = 0;
    item_exchanges_since_save = 0;
}

void game::load_npc_settings()
{
 starting_npc = false; // We're suppressing the starting NPC spawn
 random_npc = false; //We're suppressing random NPC spawns

 std::ifstream fin;
 fin.open("data/npc.txt");
 if (!fin) { // It doesn't exist
  std::ofstream fout;
  fout.open("data/npc.txt");
  fout << game::default_npc_txt();
  fout.close();
  fin.open("data/npc.txt");
 }
 if (!fin) { // Still can't open it--probably bad permissions
  debugmsg("Can't open data/npc.txt.  This may be a permissions issue.");
  return;
 }
 while (!fin.eof()) {
  std::string id;

  fin >> id;
  if (id == "")
   getline(fin, id); // Empty line, chomp it
  else if (id[0] != '#') {
   if (strcmp (id.c_str(), "starting_npc") != 0 && strcmp (id.c_str(), "random_npc") != 0)
    debugmsg("\
Warning!  data/npc.txt contains an unknown option, \"%s\"\n\
Fix data/npc.txt at your next chance!", id.c_str());
   else {
    while (fin.peek() != '\n' && !fin.eof()) {
     char ch;
     fin >> ch;
     if (ch != 'n' && ch != 'N' && ch != 'y' && ch != 'Y')
      debugmsg("\
Warning!  Invalid value '%c' in the npc file\n\
%s setting ignored.\n\
Valid values 'n', 'N', 'y', 'Y'.\n\
Fix data/npc.txt at your next chance!", ch, id.c_str());
     else if (strcmp ("starting_npc", id.c_str()) == 0)
     {
         if(ch == 'Y' || ch == 'y')
         {
             starting_npc = true;
         }
     }
     else //random_npc
     {
         if(ch == 'Y' || ch == 'y')
         {
             random_npc = true;
         }
     }
    }
   }
  } else {
   getline(fin, id); // Clear the whole line
  }
 }
}

std::string game::default_npc_txt()
{
 return "\
# This is the npc file for Cataclysm.\n\
# You can start a line with # to make it a comment--it will be ignored.\n\
# Blank lines are ignored too.\n\
# Extra whitespace, including tab, is ignored, so format things how you like.\n\
# If you wish to restore defaults, simply remove this file.\n\
\n\
# This file currently has two options, disabling starting npcs and \n\
# disabling randomly spawning npcs spawned by the dynamic spawn system\n\
 \n\
# Turning on the starting_npc setting only has effect on new character\n\
# creation. None of these settings get rid of already spawned npcs. Use\n\
# the debug menu for that.\n\
	\n\
# WARNING: NPC's are currently broken. When used expect bugs and crashes.\n\
# You have been warned.\n\
# None of these settings prevent you from spawning npcs using the debug menu.\n\
starting_npc n\n\
random_npc n\n\
";
}

void intro()
{
 int maxx, maxy;
 getmaxyx(stdscr, maxy, maxx);
 WINDOW* tmp = newwin(25, 80, 0, 0);
 while (maxy < 25 || maxx < 80) {
  werase(tmp);
  wprintw(tmp, "\
Whoa. Whoa. Hey. This game requires a minimum terminal size of 80x25. I'm\n\
sorry if your graphical terminal emulator went with the woefully-diminuitive\n\
80x24 as its default size, but that just won't work here.  Now stretch the\n\
bottom of your window downward so you get an extra line.\n");
  wrefresh(tmp);
  refresh();
  wrefresh(tmp);
  getch();
  getmaxyx(stdscr, maxy, maxx);
 }
 werase(tmp);
 wrefresh(tmp);
 delwin(tmp);
 erase();
}<|MERGE_RESOLUTION|>--- conflicted
+++ resolved
@@ -2175,12 +2175,8 @@
 
 void game::debug()
 {
-<<<<<<< HEAD
- int action = menu("Debug Functions - Using any of these is CHEATING!",
-=======
  int action = menu(true, // cancelable
                    "Debug Functions - Using these is CHEATING!",
->>>>>>> ea4c9b3f
                    "Wish for an item",       // 1
                    "Teleport - Short Range", // 2
                    "Teleport - Long Range",  // 3
@@ -2786,13 +2782,8 @@
   disty = abs(active_npc[i]->posy - posy);
   distx = abs(active_npc[i]->posx - posx);
   if (distx <= VIEWX && disty <= VIEWY &&
-<<<<<<< HEAD
       u_see(active_npc[i]->posx, active_npc[i]->posy, t))
    active_npc[i]->draw(w_terrain, posx, posy, false);
-=======
-      u_see(active_npc[i].posx, active_npc[i].posy))
-   active_npc[i].draw(w_terrain, posx, posy, false);
->>>>>>> ea4c9b3f
  }
  if (u.has_active_bionic("bio_scent_vision")) {
   for (int realx = posx - VIEWX; realx <= posx + VIEWX; realx++) {
@@ -3368,15 +3359,9 @@
   }
  }
  for (int i = 0; i < active_npc.size(); i++) {
-<<<<<<< HEAD
   if (u_see(active_npc[i]->posx, active_npc[i]->posy, buff)) { // TODO: NPC invis
    if (active_npc[i]->attitude == NPCATT_KILL)
     if (rl_dist(u.posx, u.posy, active_npc[i]->posx, active_npc[i]->posy) <= iProxyDist)
-=======
-  if (u_see(active_npc[i].posx, active_npc[i].posy)) { // TODO: NPC invis
-   if (active_npc[i].attitude == NPCATT_KILL)
-    if (rl_dist(u.posx, u.posy, active_npc[i].posx, active_npc[i].posy) <= iProxyDist)
->>>>>>> ea4c9b3f
      newseen++;
 
    point npcp(active_npc[i]->posx, active_npc[i]->posy);
@@ -5492,37 +5477,6 @@
               traps[m.tr_at(lx, ly)]->name.c_str());
 
    int dex = mon_at(lx, ly);
-<<<<<<< HEAD
-   if (dex != -1 && u_see(&(z[dex]), junk)) {
-    z[mon_at(lx, ly)].draw(w_terrain, lx, ly, true);
-    z[mon_at(lx, ly)].print_info(this, w_look);
-    if (!m.has_flag(container, lx, ly))
-     if (m.i_at(lx, ly).size() > 1)
-      mvwprintw(w_look, 3, 1, "There are several items there.");
-     else if (m.i_at(lx, ly).size() == 1)
-      mvwprintw(w_look, 3, 1, "There is an item there.");
-   } else if (npc_at(lx, ly) != -1) {
-    active_npc[npc_at(lx, ly)]->draw(w_terrain, lx, ly, true);
-    active_npc[npc_at(lx, ly)]->print_info(w_look);
-    if (!m.has_flag(container, lx, ly))
-     if (m.i_at(lx, ly).size() > 1)
-      mvwprintw(w_look, 3, 1, "There are several items there.");
-     else if (m.i_at(lx, ly).size() == 1)
-      mvwprintw(w_look, 3, 1, "There is an item there.");
-   } else if (veh) {
-     mvwprintw(w_look, 3, 1, "There is a %s there. Parts:", veh->name.c_str());
-     veh->print_part_desc(w_look, 4, 48, veh_part);
-     m.drawsq(w_terrain, u, lx, ly, true, true, lx, ly);
-   } else if (!m.has_flag(container, lx, ly) && m.i_at(lx, ly).size() > 0) {
-    mvwprintw(w_look, 3, 1, "There is a %s there.",
-              m.i_at(lx, ly)[0].tname(this).c_str());
-    if (m.i_at(lx, ly).size() > 1)
-     mvwprintw(w_look, 4, 1, "There are other items there as well.");
-    m.drawsq(w_terrain, u, lx, ly, true, true, lx, ly);
-   } else
-    m.drawsq(w_terrain, u, lx, ly, true, true, lx, ly);
-
-=======
    if (dex != -1 && u_see(&(z[dex])))
    {
        z[mon_at(lx, ly)].draw(w_terrain, lx, ly, true);
@@ -5575,7 +5529,6 @@
    {
        m.drawsq(w_terrain, u, lx, ly, true, true, lx, ly);
    }
->>>>>>> ea4c9b3f
   } else if (lx == u.posx && ly == u.posy) {
    mvwputch_inv(w_terrain, VIEWX, VIEWY, u.color(), '@');
    mvwprintw(w_look, 1, 1, "You (%s)", u.name.c_str());
@@ -7620,15 +7573,9 @@
  }
  std::vector<npc*> available;
  for (int i = 0; i < active_npc.size(); i++) {
-<<<<<<< HEAD
   if (u_see(active_npc[i]->posx, active_npc[i]->posy, junk) &&
       rl_dist(u.posx, u.posy, active_npc[i]->posx, active_npc[i]->posy) <= 24)
    available.push_back(active_npc[i]);
-=======
-  if (u_see(active_npc[i].posx, active_npc[i].posy) &&
-      rl_dist(u.posx, u.posy, active_npc[i].posx, active_npc[i].posy) <= 24)
-   available.push_back(&active_npc[i]);
->>>>>>> ea4c9b3f
  }
  if (available.size() == 0) {
   add_msg("There's no-one close enough to talk to.");
