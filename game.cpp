#include "game.h"
#include "rng.h"
#include "input.h"
#include "keypress.h"
#include "output.h"
#include "skill.h"
#include "line.h"
#include "computer.h"
#include "veh_interact.h"
#include "options.h"
#include "auto_pickup.h"
#include "mapbuffer.h"
#include "debug.h"
#include "bodypart.h"
#include "map.h"
#include "output.h"
#include "uistate.h"
#include "item_factory.h"
#include "helper.h"
#include "text_snippets.h"
#include "catajson.h"
#include "artifact.h"
#include "overmapbuffer.h"
#include "trap.h"
#include "mapdata.h"
#include "catacharset.h"
#include "translations.h"
#include <map>
#include <set>
#include <algorithm>
#include <string>
#include <fstream>
#include <sstream>
#include <math.h>
#include <vector>
#ifndef _MSC_VER
#include <unistd.h>
#include <dirent.h>
#endif
#include <sys/stat.h>
#include "debug.h"
#include "artifactdata.h"

#if (defined _WIN32 || defined __WIN32__)
#include <windows.h>
#include <tchar.h>
#endif

#ifdef _MSC_VER
// MSVC doesn't have c99-compatible "snprintf", so do what picojson does and use _snprintf_s instead
#define snprintf _snprintf_s
#endif

#define dbg(x) dout((DebugLevel)(x),D_GAME) << __FILE__ << ":" << __LINE__ << ": "
void intro();
nc_color sev(int a);	// Right now, ONLY used for scent debugging....

//The one and only game instance
game *g;

uistatedata uistate;

// This is the main game set-up process.
game::game() :
 w_terrain(NULL),
 w_minimap(NULL),
 w_HP(NULL),
 w_moninfo(NULL),
 w_messages(NULL),
 w_location(NULL),
 w_status(NULL),
 om_hori(NULL),
 om_vert(NULL),
 om_diag(NULL),
 gamemode(NULL)
{
 dout() << "Game initialized.";

 try {
 if(!json_good())
  throw (std::string)"Failed to initialize a static variable";
 // Gee, it sure is init-y around here!
 init_fields();
 init_faction_data();
 init_traits();
 init_skills();
 init_bionics();              // Set up bionics                   (SEE bionics.cpp)
 init_itypes();	              // Set up item types                (SEE itypedef.cpp)
 SNIPPET.load();
 item_controller->init(this); //Item manager
 init_mtypes();	              // Set up monster types             (SEE mtypedef.cpp)
 init_monitems();             // Set up the items monsters carry  (SEE monitemsdef.cpp)
 init_traps();                // Set up the trap types            (SEE trapdef.cpp)
 init_recipes();              // Set up crafting reciptes         (SEE crafting.cpp)
 init_mongroups();            // Set up monster groupings         (SEE mongroupdef.cpp)
 init_missions();             // Set up mission templates         (SEE missiondef.cpp)
 init_construction();         // Set up constructables            (SEE construction.cpp)
 init_mutations();
 init_vehicles();             // Set up vehicles                  (SEE veh_typedef.cpp)
 init_autosave();             // Set up autosave
 init_diseases();             // Set up disease lookup table
 } catch(std::string &error_message)
 {
     uquit = QUIT_ERROR;
     if(!error_message.empty())
        debugmsg(error_message.c_str());
     return;
 }
 load_keyboard_settings();
 moveCount = 0;

 gamemode = new special_game;	// Nothing, basically.
}

game::~game()
{
 delete gamemode;
 itypes.clear();
 for (int i = 0; i < mtypes.size(); i++)
  delete mtypes[i];
 delwin(w_terrain);
 delwin(w_minimap);
 delwin(w_HP);
 delwin(w_moninfo);
 delwin(w_messages);
 delwin(w_location);
 delwin(w_status);
}

void game::init_skills() throw (std::string)
{
    try
    {
    Skill::skills = Skill::loadSkills();
    }
    catch (std::string &error_message)
    {
        throw;
    }
}

void game::init_ui(){
    clear();	// Clear the screen
    intro();	// Print an intro screen, make sure we're at least 80x25

    #if (defined TILES || defined _WIN32 || defined __WIN32__)
        TERMX = 55 + (OPTIONS[OPT_VIEWPORT_X] * 2 + 1);
        TERMY = OPTIONS[OPT_VIEWPORT_Y] * 2 + 1;
        VIEWX = (OPTIONS[OPT_VIEWPORT_X] > 60) ? 60 : OPTIONS[OPT_VIEWPORT_X];
        VIEWY = (OPTIONS[OPT_VIEWPORT_Y] > 60) ? 60 : OPTIONS[OPT_VIEWPORT_Y];
        VIEW_OFFSET_X = (OPTIONS[OPT_VIEWPORT_X] > 60) ? OPTIONS[OPT_VIEWPORT_X]-60 : 0;
        VIEW_OFFSET_Y = (OPTIONS[OPT_VIEWPORT_Y] > 60) ? OPTIONS[OPT_VIEWPORT_Y]-60 : 0;
        TERRAIN_WINDOW_WIDTH = (VIEWX * 2) + 1;
        TERRAIN_WINDOW_HEIGHT = (VIEWY * 2) + 1;
    #else
        getmaxyx(stdscr, TERMY, TERMX);

        //make sure TERRAIN_WINDOW_WIDTH and TERRAIN_WINDOW_HEIGHT are uneven
        if (TERMX%2 == 1) {
            TERMX--;
        }

        if (TERMY%2 == 0) {
            TERMY--;
        }

        TERRAIN_WINDOW_WIDTH = (TERMX - STATUS_WIDTH > 121) ? 121 : TERMX - STATUS_WIDTH;
        TERRAIN_WINDOW_HEIGHT = (TERMY > 121) ? 121 : TERMY;

        VIEW_OFFSET_X = (TERMX - STATUS_WIDTH > 121) ? (TERMX - STATUS_WIDTH - 121)/2 : 0;
        VIEW_OFFSET_Y = (TERMY > 121) ? (TERMY - 121)/2 : 0;

        VIEWX = (TERRAIN_WINDOW_WIDTH - 1) / 2;
        VIEWY = (TERRAIN_WINDOW_HEIGHT - 1) / 2;
    #endif

    if (VIEWX < 12) {
        VIEWX = 12;
    }

    if (VIEWY < 12) {
        VIEWY = 12;
    }

    // Set up the main UI windows.
    w_terrain = newwin(TERRAIN_WINDOW_HEIGHT, TERRAIN_WINDOW_WIDTH, VIEW_OFFSET_Y, VIEW_OFFSET_X);
    werase(w_terrain);

    w_minimap = newwin(MINIMAP_HEIGHT, MINIMAP_WIDTH, VIEW_OFFSET_Y, TERMX - MONINFO_WIDTH - MINIMAP_WIDTH - VIEW_OFFSET_X);
    werase(w_minimap);

    w_HP = newwin(HP_HEIGHT, HP_WIDTH, VIEW_OFFSET_Y + MINIMAP_HEIGHT, TERMX - MESSAGES_WIDTH - HP_WIDTH - VIEW_OFFSET_X);
    werase(w_HP);

    w_moninfo = newwin(MONINFO_HEIGHT, MONINFO_WIDTH, VIEW_OFFSET_Y, TERMX - MONINFO_WIDTH - VIEW_OFFSET_X);
    werase(w_moninfo);

    w_messages = newwin(MESSAGES_HEIGHT, MESSAGES_WIDTH, MONINFO_HEIGHT + VIEW_OFFSET_Y, TERMX - MESSAGES_WIDTH - VIEW_OFFSET_X);
    werase(w_messages);

    w_location = newwin(LOCATION_HEIGHT, LOCATION_WIDTH, MONINFO_HEIGHT+MESSAGES_HEIGHT + VIEW_OFFSET_Y, TERMX - LOCATION_WIDTH - VIEW_OFFSET_X);
    werase(w_location);

    w_status = newwin(STATUS_HEIGHT, STATUS_WIDTH, MONINFO_HEIGHT+MESSAGES_HEIGHT+LOCATION_HEIGHT + VIEW_OFFSET_Y, TERMX - STATUS_WIDTH - VIEW_OFFSET_X);
    werase(w_status);

    w_void_lines=TERMY-(MONINFO_HEIGHT+MESSAGES_HEIGHT+LOCATION_HEIGHT+STATUS_HEIGHT);
    w_void = newwin(w_void_lines, STATUS_WIDTH, MONINFO_HEIGHT+MESSAGES_HEIGHT+LOCATION_HEIGHT+STATUS_HEIGHT + VIEW_OFFSET_Y, TERMX - STATUS_WIDTH - VIEW_OFFSET_X);
    werase(w_void);
}

void game::setup()
{
 u = player();
 m = map(&traps); // Init the root map with our vectors
 z.reserve(1000); // Reserve some space

// Even though we may already have 'd', nextinv will be incremented as needed
 nextinv = 'd';
 next_npc_id = 1;
 next_faction_id = 1;
 next_mission_id = 1;
// Clear monstair values
 monstairx = -1;
 monstairy = -1;
 monstairz = -1;
 last_target = -1;	// We haven't targeted any monsters yet
 curmes = 0;		// We haven't read any messages yet
 uquit = QUIT_NO;	// We haven't quit the game
 debugmon = false;	// We're not printing debug messages

 weather = WEATHER_CLEAR; // Start with some nice weather...
 // Weather shift in 30
 nextweather = HOURS(OPTIONS[OPT_INITIAL_TIME]) + MINUTES(30);

 turnssincelastmon = 0; //Auto safe mode init
 autosafemode = OPTIONS[OPT_AUTOSAFEMODE];

 footsteps.clear();
 footsteps_source.clear();
 z.clear();
 coming_to_stairs.clear();
 active_npc.clear();
 factions.clear();
 active_missions.clear();
 items_dragged.clear();
 messages.clear();
 events.clear();

 turn.set_season(SUMMER);    // ... with winter conveniently a long ways off

 for (int i = 0; i < num_monsters; i++)	// Reset kill counts to 0
  kills[i] = 0;
// Set the scent map to 0
 for (int i = 0; i < SEEX * MAPSIZE; i++) {
  for (int j = 0; j < SEEX * MAPSIZE; j++)
   grscent[i][j] = 0;
 }

 load_auto_pickup(false); // Load global auto pickup rules

 if (opening_screen()) {// Opening menu
// Finally, draw the screen!
  refresh_all();
  draw();
 }
}

// Set up all default values for a new game
void game::start_game()
{
 turn = HOURS(OPTIONS[OPT_INITIAL_TIME]);
 run_mode = (OPTIONS[OPT_SAFEMODE] ? 1 : 0);
 mostseen = 0;	// ...and mostseen is 0, we haven't seen any monsters yet.

 popup_nowait(_("Please wait as we build your world"));
// Init some factions.
 if (!load_master())	// Master data record contains factions.
  create_factions();
 cur_om = &overmap_buffer.get(this, 0, 0);	// We start in the (0,0,0) overmap.

// Find a random house on the map, and set us there.
 cur_om->first_house(levx, levy);
 levx -= int(int(MAPSIZE / 2) / 2);
 levy -= int(int(MAPSIZE / 2) / 2);
 levz = 0;
// Start the overmap with out immediate neighborhood visible
 for (int i = -15; i <= 15; i++) {
  for (int j = -15; j <= 15; j++)
   cur_om->seen(levx + i, levy + j, 0) = true;
 }
// Convert the overmap coordinates to submap coordinates
 levx = levx * 2 - 1;
 levy = levy * 2 - 1;
 set_adjacent_overmaps(true);
// Init the starting map at this location.
 m.load(this, levx, levy, levz);
// Start us off somewhere in the shelter.
 u.posx = SEEX * int(MAPSIZE / 2) + 5;
 u.posy = SEEY * int(MAPSIZE / 2) + 6;
 u.str_cur = u.str_max;
 u.per_cur = u.per_max;
 u.int_cur = u.int_max;
 u.dex_cur = u.dex_max;
 nextspawn = int(turn);
 temperature = 65; // Springtime-appropriate?
 u.next_climate_control_check=0;  // Force recheck at startup
 u.last_climate_control_ret=false;

 //Reset character pickup rules
 vAutoPickupRules[2].clear();
 //Load NPCs. Set nearby npcs to active.
 load_npcs();
 //spawn the monsters
 m.spawn_monsters(this);	// Static monsters
 //Put some NPCs in there!
 create_starting_npcs();

 MAPBUFFER.set_dirty();
}

void game::create_factions()
{
 int num = dice(4, 3);
 faction tmp(0);
 tmp.make_army();
 factions.push_back(tmp);
 for (int i = 0; i < num; i++) {
  tmp = faction(assign_faction_id());
  tmp.randomize();
  tmp.likes_u = 100;
  tmp.respects_u = 100;
  tmp.known_by_u = true;
  factions.push_back(tmp);
 }
}

//Make any nearby overmap npcs active, and put them in the right location.
void game::load_npcs()
{
    for (int i = 0; i < cur_om->npcs.size(); i++)
    {
        if (rl_dist(levx + int(MAPSIZE / 2), levy + int(MAPSIZE / 2),
              cur_om->npcs[i]->mapx, cur_om->npcs[i]->mapy) <=
              int(MAPSIZE / 2) + 1 && !cur_om->npcs[i]->is_active(this))
        {
            int dx = cur_om->npcs[i]->mapx - levx, dy = cur_om->npcs[i]->mapy - levy;
            if (debugmon)debugmsg("game::load_npcs: Spawning static NPC, %d:%d (%d:%d)", levx, levy, cur_om->npcs[i]->mapx, cur_om->npcs[i]->mapy);

            npc * temp = cur_om->npcs[i];

            if (temp->posx == -1 || temp->posy == -1)
            {
                dbg(D_ERROR) << "game::load_npcs: Static NPC with no fine location "
                    "data (" << temp->posx << ":" << temp->posy << ").";
                debugmsg("game::load_npcs Static NPC with no fine location data (%d:%d) New loc data (%d:%d).",
                         temp->posx, temp->posy, SEEX * 2 * (temp->mapx - levx) + rng(0 - SEEX, SEEX),
                         SEEY * 2 * (temp->mapy - levy) + rng(0 - SEEY, SEEY));
                temp->posx = SEEX * 2 * (temp->mapx - levx) + rng(0 - SEEX, SEEX);
                temp->posy = SEEY * 2 * (temp->mapy - levy) + rng(0 - SEEY, SEEY);
            } else {
                if (debugmon) debugmsg("game::load_npcs Static NPC fine location %d:%d (%d:%d)", temp->posx, temp->posy, temp->posx + dx * SEEX, temp->posy + dy * SEEY);
                temp->posx += dx * SEEX;
                temp->posy += dy * SEEY;
            }

        //check if the loaded position doesn't already contain an object, monster or npc.
        //If it isn't free, spiralsearch for a free spot.
        temp->place_near(this, temp->posx, temp->posy);

        //In the rare case the npc was marked for death while it was on the overmap. Kill it.
        if (temp->marked_for_death)
            temp->die(this, false);
        else
            active_npc.push_back(temp);
        }
    }
}

void game::create_starting_npcs()
{
 if(!OPTIONS[OPT_STATIC_NPC])
 	return; //Do not generate a starting npc.
 npc * tmp = new npc();
 tmp->normalize(this);
 tmp->randomize(this, (one_in(2) ? NC_DOCTOR : NC_NONE));
 tmp->spawn_at(cur_om, levx, levy, levz); //spawn the npc in the overmap.
 tmp->place_near(this, SEEX * int(MAPSIZE / 2) + SEEX, SEEY * int(MAPSIZE / 2) + 6);
 tmp->form_opinion(&u);
 tmp->attitude = NPCATT_NULL;
 tmp->mission = NPC_MISSION_SHELTER; //This sets the npc mission. This NPC remains in the shelter.
 tmp->chatbin.first_topic = TALK_SHELTER;
 tmp->chatbin.missions.push_back(
     reserve_random_mission(ORIGIN_OPENER_NPC, om_location(), tmp->getID()) ); //one random shelter mission/

 active_npc.push_back(tmp);
}

void game::cleanup_at_end(){
 write_msg();
 if (uquit == QUIT_DIED || uquit == QUIT_SUICIDE || uquit == QUIT_SAVED)
	{
		// Save the factions's, missions and set the NPC's overmap coords
		// Npcs are saved in the overmap.
		save_factions_missions_npcs(); //missions need to be saved as they are global for all saves.

		// save artifacts.
		save_artifacts();

		// and the overmap, and the local map.
		save_maps(); //Omap also contains the npcs who need to be saved.
	}

 // Clear the future weather for future projects
 future_weather.clear();

    if (uquit == QUIT_DIED)
    {
        popup_top(_("Game over! Press spacebar..."));
    }
    if (uquit == QUIT_DIED || uquit == QUIT_SUICIDE)
    {
        death_screen();
        if (OPTIONS[OPT_DELETE_WORLD] == 1
         || (OPTIONS[OPT_DELETE_WORLD] == 2 && query_yn(_("Delete saved world?"))))
        {
            delete_save();
            MAPBUFFER.reset();
            MAPBUFFER.make_volatile();
        }
        if(gamemode)
        {
            delete gamemode;
            gamemode = new special_game;	// null gamemode or something..
        }
    }
    overmap_buffer.clear();
}

// MAIN GAME LOOP
// Returns true if game is over (death, saved, quit, etc)
bool game::do_turn()
{
 if (is_game_over()) {
  cleanup_at_end();
  return true;
 }
// Actual stuff
 gamemode->per_turn(this);
 turn.increment();
 process_events();
 process_missions();
 if (turn.hours() == 0 && turn.minutes() == 0 && turn.seconds() == 0) // Midnight!
  cur_om->process_mongroups();

// Check if we've overdosed... in any deadly way.
 if (u.stim > 250) {
  add_msg(_("You have a sudden heart attack!"));
  u.hp_cur[hp_torso] = 0;
 } else if (u.stim < -200 || u.pkill > 240) {
  add_msg(_("Your breathing stops completely."));
  u.hp_cur[hp_torso] = 0;
 }
// Check if we're starving or have starved
    if (u.hunger > 2999) {
     switch (u.hunger) {
         case 3000: if (turn % 10 == 0)
          add_msg(_("You haven't eaten in over a week!")); break;
         case 4000: if (turn % 10 == 0)
          add_msg(_("You are STARVING!")); break;
         case 5000: if (turn % 10 == 0)
          add_msg(_("Food...")); break;
         case 6000:
          add_msg(_("You have starved to death."));
          u.hp_cur[hp_torso] = 0;
          break;
     }
    }
// Check if we're dying of thirst
    if (u.thirst > 599) {
     switch (u.thirst) {
         case  600: if (turn % 10 == 0)
          add_msg(_("You haven't had anything to drink in 2 days!")); break;
         case  800: if (turn % 10 == 0)
          add_msg(_("You are THIRSTY!")); break;
         case 1000: if (turn % 10 == 0)
          add_msg(_("4 days... no water..")); break;
         case 1200:
          add_msg(_("You have died of dehydration."));
          u.hp_cur[hp_torso] = 0;
          break;
     }
    }
// Check if we're falling asleep
    if (u.fatigue > 599) {
     switch (u.fatigue) {
         case  600: if (turn % 10 == 0)
          add_msg(_("You haven't slept in 2 days!")); break;
         case  800: if (turn % 10 == 0)
          add_msg(_("Anywhere would be a good place to sleep...")); break;
         case 1000:
          add_msg(_("Surivor sleep now."));
          u.fatigue -= 10;
          u.try_to_sleep(this);
          break;
     }
    }

 if (turn % 50 == 0) {	// Hunger, thirst, & fatigue up every 5 minutes
  if ((!u.has_trait(PF_LIGHTEATER) || !one_in(3)) &&
      (!u.has_bionic("bio_recycler") || turn % 300 == 0))
   u.hunger++;
  if ((!u.has_bionic("bio_recycler") || turn % 100 == 0) &&
      (!u.has_trait(PF_PLANTSKIN) || !one_in(5)))
   u.thirst++;
  u.fatigue++;
  if (u.fatigue == 192 && !u.has_disease("lying_down") &&
      !u.has_disease("sleep")) {
   if (u.activity.type == ACT_NULL)
     add_msg(_("You're feeling tired.  %s to lie down for sleep."),
             press_x(ACTION_SLEEP).c_str());
   else
    cancel_activity_query(_("You're feeling tired."));
  }
  if (u.stim < 0)
   u.stim++;
  if (u.stim > 0)
   u.stim--;
  if (u.pkill > 0)
   u.pkill--;
  if (u.pkill < 0)
   u.pkill++;
  if (u.has_bionic("bio_solar") && is_in_sunlight(u.posx, u.posy))
   u.charge_power(1);
 }
 if (turn % 300 == 0) {	// Pain up/down every 30 minutes
  if (u.pain > 0)
   u.pain -= 1 + int(u.pain / 10);
  else if (u.pain < 0)
   u.pain++;
// Mutation healing effects
  if (u.has_trait(PF_FASTHEALER2) && one_in(5))
   u.healall(1);
  if (u.has_trait(PF_REGEN) && one_in(2))
   u.healall(1);
  if (u.has_trait(PF_ROT2) && one_in(5))
   u.hurtall(1);
  if (u.has_trait(PF_ROT3) && one_in(2))
   u.hurtall(1);

  if (u.radiation > 1 && one_in(3))
   u.radiation--;
  u.get_sick(this);
 }

// Auto-save if autosave is enabled
 if (OPTIONS[OPT_AUTOSAVE] &&
     turn % ((int)OPTIONS[OPT_AUTOSAVE_TURNS] * 10) == 0)
     autosave();

 update_weather();

// The following happens when we stay still; 10/40 minutes overdue for spawn
 if ((!u.has_trait(PF_INCONSPICUOUS) && turn > nextspawn +  100) ||
     ( u.has_trait(PF_INCONSPICUOUS) && turn > nextspawn +  400)   ) {
  spawn_mon(-1 + 2 * rng(0, 1), -1 + 2 * rng(0, 1));
  nextspawn = turn;
 }

 process_activity();
 if(u.moves > 0) {
     while (u.moves > 0) {
          cleanup_dead();
          if (!u.has_disease("sleep") && u.activity.type == ACT_NULL)
              draw();

          if(handle_action()) {
              ++moves_since_last_save;
              u.action_taken();
          }

          if (is_game_over()) {
              cleanup_at_end();
              return true;
          }
     }
 } else {
     handle_key_blocking_activity();
 }
 update_scent();
 m.vehmove(this);
 m.process_fields(this);
 m.process_active_items(this);
 m.step_in_field(u.posx, u.posy, this);

 monmove();
 update_stair_monsters();
 u.reset(this);
 u.process_active_items(this);
 u.suffer(this);

 if (levz >= 0) {
  weather_effect weffect;
  (weffect.*(weather_data[weather].effect))(this);
 }

 if (u.has_disease("sleep") && int(turn) % 300 == 0) {
  draw();
  refresh();
 }

 u.update_bodytemp(this);

 rustCheck();
 if (turn % 10 == 0)
  u.update_morale();
 return false;
}

void game::rustCheck()
{
    bool forgetful = u.has_trait(PF_FORGETFUL);
    for (std::vector<Skill*>::iterator aSkill = ++Skill::skills.begin();
         aSkill != Skill::skills.end(); ++aSkill) {
        bool charged_bio_mem = u.has_bionic("bio_memory") && u.power_level > 0;
        int oldSkillLevel = u.skillLevel(*aSkill);

        if (u.skillLevel(*aSkill).rust(turn, forgetful, charged_bio_mem))
        {
            u.power_level--;
        }
        int newSkill =u.skillLevel(*aSkill);
        if (newSkill < oldSkillLevel)
        {
            add_msg(_("Your skill in %s has reduced to %d!"),
                    (*aSkill)->name().c_str(), newSkill);
        }
    }
}

void game::process_events()
{
 for (int i = 0; i < events.size(); i++) {
  events[i].per_turn(this);
  if (events[i].turn <= int(turn)) {
   events[i].actualize(this);
   events.erase(events.begin() + i);
   i--;
  }
 }
}

void game::process_activity()
{
 it_book* reading;
 bool no_recipes;
 if (u.activity.type != ACT_NULL) {
  if (int(turn) % 150 == 0)
   draw();
  if (u.activity.type == ACT_WAIT) {	// Based on time, not speed
   u.activity.moves_left -= 100;
   u.pause(this);
  } else if (u.activity.type == ACT_REFILL_VEHICLE) {
   vehicle *veh = m.veh_at( u.activity.placement.x, u.activity.placement.y );
   if (!veh) {  // Vehicle must've moved or something!
    u.activity.moves_left = 0;
    return;
   }
   for(int i = -1; i <= 1; i++) {
    for(int j = -1; j <= 1; j++) {
     if(m.ter(u.posx + i, u.posy + j) == t_gas_pump) {
      for (int n = 0; n < m.i_at(u.posx + i, u.posy + j).size(); n++) {
       if (m.i_at(u.posx + i, u.posy + j)[n].type->id == "gasoline") {
        item* gas = &(m.i_at(u.posx + i, u.posy + j)[n]);
        int lack = (veh->fuel_capacity("gasoline") - veh->fuel_left("gasoline")) < 200 ?
                   (veh->fuel_capacity("gasoline") - veh->fuel_left("gasoline")) : 200;
        if (gas->charges > lack) {
         veh->refill ("gasoline", lack);
         gas->charges -= lack;
         u.activity.moves_left -= 100;
        } else {
         add_msg(_("With a clang and a shudder, the gasoline pump goes silent."));
         veh->refill ("gasoline", gas->charges);
         m.i_at(u.posx + i, u.posy + j).erase(m.i_at(u.posx + i, u.posy + j).begin() + n);
         u.activity.moves_left = 0;
        }
        i = 2; j = 2;
        break;
       }
      }
     }
    }
   }
   u.pause(this);
  } else {
   u.activity.moves_left -= u.moves;
   u.moves = 0;
  }

  if (u.activity.moves_left <= 0) {	// We finished our activity!

   switch (u.activity.type) {

   case ACT_RELOAD:
    if (u.weapon.reload(u, u.activity.invlet))
     if (u.weapon.is_gun() && u.weapon.has_flag("RELOAD_ONE")) {
      add_msg(_("You insert a cartridge into your %s."),
              u.weapon.tname(this).c_str());
      if (u.recoil < 8)
       u.recoil = 8;
      if (u.recoil > 8)
       u.recoil = (8 + u.recoil) / 2;
     } else {
      add_msg(_("You reload your %s."), u.weapon.tname(this).c_str());
      u.recoil = 6;
     }
    else
     add_msg(_("Can't reload your %s."), u.weapon.tname(this).c_str());
    break;

   case ACT_READ:
    if (u.activity.index == -2)
     reading = dynamic_cast<it_book*>(u.weapon.type);
    else
     reading = dynamic_cast<it_book*>(u.inv.item_by_letter(u.activity.invlet).type);

    if (reading->fun != 0) {
     std::stringstream morale_text;
     u.add_morale(MORALE_BOOK, reading->fun * 5, reading->fun * 15, 60, 30,
                  true, reading);
    }

    no_recipes = true;
    if (reading->recipes.size() > 0)
    {
        bool recipe_learned = false;

        recipe_learned = u.try_study_recipe(this, reading);
        if (!u.studied_all_recipes(reading))
        {
            no_recipes = false;
        }

        // for books that the player cannot yet read due to skill level or have no skill component,
        // but contain lower level recipes, break out once recipe has been studied
        if (reading->type == NULL || (u.skillLevel(reading->type) < (int)reading->req))
        {
            if (recipe_learned)
                add_msg(_("The rest of the book is currently still beyond your understanding."));
            break;
        }
    }

    if (u.skillLevel(reading->type) < (int)reading->level) {
     int originalSkillLevel = u.skillLevel(reading->type);
     int min_ex = reading->time / 10 + u.int_cur / 4,
         max_ex = reading->time /  5 + u.int_cur / 2 - originalSkillLevel;
     if (min_ex < 1)
     {
         min_ex = 1;
     }
     if (max_ex < 2)
     {
         max_ex = 2;
     }
     if (max_ex > 10)
     {
         max_ex = 10;
     }
     if (max_ex < min_ex)
     {
         max_ex = min_ex;
     }

     min_ex *= originalSkillLevel + 1;
     max_ex *= originalSkillLevel + 1;

     u.skillLevel(reading->type).readBook(min_ex, max_ex, turn, reading->level);

     add_msg(_("You learn a little about %s! (%d%%%%)"), reading->type->name().c_str(),
             u.skillLevel(reading->type).exercise());

     if (u.skillLevel(reading->type) == originalSkillLevel && (u.activity.continuous || query_yn(_("Study %s?"), reading->type->name().c_str()))) {
      u.cancel_activity();
      if (u.activity.index == -2) {
       u.read(this,u.weapon.invlet);
      } else {
       u.read(this,u.activity.invlet);
      }
      if (u.activity.type != ACT_NULL) {
       u.activity.continuous = true;
       return;
      }
     }

     u.activity.continuous = false;

     if (u.skillLevel(reading->type) > originalSkillLevel)
      add_msg(_("You increase %s to level %d."),
              reading->type->name().c_str(),
              (int)u.skillLevel(reading->type));

     if (u.skillLevel(reading->type) == (int)reading->level) {
      if (no_recipes) {
       add_msg(_("You can no longer learn from %s."), reading->name.c_str());
      } else {
       add_msg(_("Your skill level won't improve, but %s has more recipes for you."), reading->name.c_str());
      }
     }
    }
    break;

   case ACT_WAIT:
    add_msg(_("You finish waiting."));
    break;

   case ACT_CRAFT:
   case ACT_LONGCRAFT:
    complete_craft();
    break;

   case ACT_DISASSEMBLE:
    complete_disassemble();
    break;

   case ACT_BUTCHER:
    complete_butcher(u.activity.index);
    break;

   case ACT_FORAGE:
    forage();
    break;

   case ACT_BUILD:
    complete_construction();
    break;

   case ACT_TRAIN:
    if (u.activity.index < 0) {
     add_msg(_("You learn %s."), martial_arts_itype_ids[0 - u.activity.index].c_str());
     u.styles.push_back( martial_arts_itype_ids[0 - u.activity.index] );
    } else {
     Skill* skill = Skill::skill(u.activity.name);
     int skillLevel = u.skillLevel(skill);
     u.skillLevel(skill).level(skillLevel + 1);
     add_msg(_("You finish training %s to level %d."),
             skill->name().c_str(),
             (int)u.skillLevel(skill));
    }
    break;

   case ACT_VEHICLE:
    complete_vehicle (this);
    break;
   }

   bool act_veh = (u.activity.type == ACT_VEHICLE);
   bool act_longcraft = (u.activity.type == ACT_LONGCRAFT);
   u.activity.type = ACT_NULL;
   if (act_veh) {
    if (u.activity.values.size() < 7)
    {
     dbg(D_ERROR) << "game:process_activity: invalid ACT_VEHICLE values: "
                  << u.activity.values.size();
     debugmsg ("process_activity invalid ACT_VEHICLE values:%d",
                u.activity.values.size());
    }
    else {
     vehicle *veh = m.veh_at(u.activity.values[0], u.activity.values[1]);
     if (veh) {
      exam_vehicle(*veh, u.activity.values[0], u.activity.values[1],
                         u.activity.values[2], u.activity.values[3]);
      return;
     } else
     {
      dbg(D_ERROR) << "game:process_activity: ACT_VEHICLE: vehicle not found";
      debugmsg ("process_activity ACT_VEHICLE: vehicle not found");
     }
    }
   } else if (act_longcraft) {
    if (making_would_work(u.lastrecipe))
     make_all_craft(u.lastrecipe);
   }
  }
 }
}

void game::cancel_activity()
{
 u.cancel_activity();
}

bool game::cancel_activity_or_ignore_query(const char* reason, ...) {
  if(u.activity.type == ACT_NULL) return false;
  char buff[1024];
  va_list ap;
  va_start(ap, reason);
  vsprintf(buff, reason, ap);
  va_end(ap);
  std::string s(buff);

  bool force_uc = OPTIONS[OPT_FORCE_YN];
  int ch=(int)' ';

  std::string verbs[NUM_ACTIVITIES] = {
    _("whatever"),
    _("reloading"), _("reading"), _("waiting"), _("crafting"), _("crafting"),
    _("disassembly"), _("butchering"), _("foraging"), _("construction"), _("construction"), _("pumping gas"),
    _("training")
  };
  do {
    ch=popup_getkey(_("%s Stop %s? (Y)es, (N)o, (I)gnore further distractions and finish."),
      s.c_str(), verbs[u.activity.type].c_str() );
  } while (ch != '\n' && ch != ' ' && ch != KEY_ESCAPE &&
    ch != 'Y' && ch != 'N' && ch != 'I' &&
    (force_uc || (ch != 'y' && ch != 'n' && ch != 'i'))
  );
  if (ch == 'Y' || ch == 'y') {
    u.cancel_activity();
  } else if (ch == 'I' || ch == 'i' ) {
    return true;
  }
  return false;
}

void game::cancel_activity_query(const char* message, ...)
{
 char buff[1024];
 va_list ap;
 va_start(ap, message);
 vsprintf(buff, message, ap);
 va_end(ap);
 std::string s(buff);

 bool doit = false;;
 std::string verbs[NUM_ACTIVITIES] = {
    _("whatever"),
    _("reloading"), _("reading"), _("waiting"), _("crafting"), _("crafting"),
    _("disassembly"), _("butchering"), _("foraging"), _("construction"), _("construction"), _("pumping gas"),
    _("training")
 };

 if(ACT_NULL==u.activity.type)
 {
  doit = false;
 }
 else
 {
   if (query_yn(_("%s Stop %s?"), s.c_str(), verbs[u.activity.type].c_str()))
    doit = true;
 }

 if (doit)
  u.cancel_activity();
}

void game::update_weather()
{
    season_type season;
    // Default to current weather, and update to the furthest future weather if any.
    weather_segment prev_weather = {temperature, weather, nextweather};
    if( !future_weather.empty() )
    {
        prev_weather = future_weather.back();
    }

    while( prev_weather.deadline < turn + HOURS(MAX_FUTURE_WEATHER) )
    {
        weather_segment new_weather;
        // Pick a new weather type (most likely the same one)
        int chances[NUM_WEATHER_TYPES];
        int total = 0;
        season = prev_weather.deadline.get_season();
        for (int i = 0; i < NUM_WEATHER_TYPES; i++) {
            // Reduce the chance for freezing-temp-only weather to 0 if it's above freezing
            // and vice versa.
            if ((weather_data[i].avg_temperature[season] < 32 && temperature > 32) ||
                (weather_data[i].avg_temperature[season] > 32 && temperature < 32)   )
            {
                chances[i] = 0;
            } else {
                chances[i] = weather_shift[season][prev_weather.weather][i];
                if (weather_data[i].dangerous && u.has_artifact_with(AEP_BAD_WEATHER))
                {
                    chances[i] = chances[i] * 4 + 10;
                }
                total += chances[i];
            }
        }
        int choice = rng(0, total - 1);
        new_weather.weather = WEATHER_CLEAR;

        if (total > 0)
        {
            while (choice >= chances[new_weather.weather])
            {
                choice -= chances[new_weather.weather];
                new_weather.weather = weather_type(int(new_weather.weather) + 1);
            }
        } else {
            new_weather.weather = weather_type(int(new_weather.weather) + 1);
        }
        // Advance the weather timer
        int minutes = rng(weather_data[new_weather.weather].mintime,
                          weather_data[new_weather.weather].maxtime);
        new_weather.deadline = prev_weather.deadline + MINUTES(minutes);
        if (new_weather.weather == WEATHER_SUNNY && new_weather.deadline.is_night())
        {
            new_weather.weather = WEATHER_CLEAR;
        }

        // Now update temperature
        if (!one_in(4))
        { // 3 in 4 chance of respecting avg temp for the weather
            int average = weather_data[weather].avg_temperature[season];
            if (prev_weather.temperature < average)
            {
                new_weather.temperature = prev_weather.temperature + 1;
            } else if (prev_weather.temperature > average) {
                new_weather.temperature = prev_weather.temperature - 1;
            } else {
                new_weather.temperature = prev_weather.temperature;
            }
        } else {// 1 in 4 chance of random walk
            new_weather.temperature = prev_weather.temperature + rng(-1, 1);
        }

        if (turn.is_night())
        {
            new_weather.temperature += rng(-2, 1);
        } else {
            new_weather.temperature += rng(-1, 2);
        }
        prev_weather = new_weather;
        future_weather.push_back(new_weather);
    }

    if( turn >= nextweather )
    {
        weather_type old_weather = weather;
        weather = future_weather.front().weather;
        temperature = future_weather.front().temperature;
        nextweather = future_weather.front().deadline;
        future_weather.pop_front();
        if (weather != old_weather && weather_data[weather].dangerous &&
            levz >= 0 && m.is_outside(u.posx, u.posy))
        {
            cancel_activity_query(_("The weather changed to %s!"), weather_data[weather].name.c_str());
        }
    }
}

int game::assign_mission_id()
{
 int ret = next_mission_id;
 next_mission_id++;
 return ret;
}

void game::give_mission(mission_id type)
{
 mission tmp = mission_types[type].create(this);
 active_missions.push_back(tmp);
 u.active_missions.push_back(tmp.uid);
 u.active_mission = u.active_missions.size() - 1;
 mission_start m_s;
 mission *miss = find_mission(tmp.uid);
 (m_s.*miss->type->start)(this, miss);
}

void game::assign_mission(int id)
{
 u.active_missions.push_back(id);
 u.active_mission = u.active_missions.size() - 1;
 mission_start m_s;
 mission *miss = find_mission(id);
 (m_s.*miss->type->start)(this, miss);
}

int game::reserve_mission(mission_id type, int npc_id)
{
 mission tmp = mission_types[type].create(this, npc_id);
 active_missions.push_back(tmp);
 return tmp.uid;
}

int game::reserve_random_mission(mission_origin origin, point p, int npc_id)
{
 std::vector<int> valid;
 mission_place place;
 for (int i = 0; i < mission_types.size(); i++) {
  for (int j = 0; j < mission_types[i].origins.size(); j++) {
   if (mission_types[i].origins[j] == origin &&
       (place.*mission_types[i].place)(this, p.x, p.y)) {
    valid.push_back(i);
    j = mission_types[i].origins.size();
   }
  }
 }

 if (valid.empty())
  return -1;

 int index = valid[rng(0, valid.size() - 1)];

 return reserve_mission(mission_id(index), npc_id);
}

npc* game::find_npc(int id)
{
    //All the active NPCS are listed in the overmap.
    for (int i = 0; i < cur_om->npcs.size(); i++)
    {
        if (cur_om->npcs[i]->getID() == id)
            return (cur_om->npcs[i]);
    }
    return NULL;
}

int game::kill_count(mon_id mon){
 std::vector<mtype *> types;
 for (int i = 0; i < num_monsters; i++) {
  if (mtypes[i]-> id == mon)
   return kills[i];
 }
 return 0;
}

mission* game::find_mission(int id)
{
 for (int i = 0; i < active_missions.size(); i++) {
  if (active_missions[i].uid == id)
   return &(active_missions[i]);
 }
 dbg(D_ERROR) << "game:find_mission: " << id << " - it's NULL!";
 debugmsg("game::find_mission(%d) - it's NULL!", id);
 return NULL;
}

mission_type* game::find_mission_type(int id)
{
 for (int i = 0; i < active_missions.size(); i++) {
  if (active_missions[i].uid == id)
   return active_missions[i].type;
 }
 return NULL;
}

bool game::mission_complete(int id, int npc_id)
{
 mission *miss = find_mission(id);
 if (miss == NULL) { return false; }
 mission_type* type = miss->type;
 switch (type->goal) {
  case MGOAL_GO_TO: {
   point cur_pos(levx + int(MAPSIZE / 2), levy + int(MAPSIZE / 2));
   if (rl_dist(cur_pos.x, cur_pos.y, miss->target.x, miss->target.y) <= 1)
    return true;
   return false;
  } break;

  case MGOAL_GO_TO_TYPE: {
   oter_id cur_ter = cur_om->ter((levx + int (MAPSIZE / 2)) / 2, (levy + int (MAPSIZE / 2)) / 2, levz);
   if (cur_ter == miss->type->target_id){
    return true;}
   return false;
  } break;

  case MGOAL_FIND_ITEM:
   if (!u.has_amount(type->item_id, 1))
    return false;
   if (miss->npc_id != -1 && miss->npc_id != npc_id)
    return false;
   return true;

  case MGOAL_FIND_ANY_ITEM:
   return (u.has_mission_item(miss->uid) &&
           (miss->npc_id == -1 || miss->npc_id == npc_id));

  case MGOAL_FIND_MONSTER:
   if (miss->npc_id != -1 && miss->npc_id != npc_id)
    return false;
   for (int i = 0; i < z.size(); i++) {
    if (z[i].mission_id == miss->uid)
     return true;
   }
   return false;

  case MGOAL_RECRUIT_NPC:
   for (int i = 0; i < cur_om->npcs.size(); i++) {
    if (cur_om->npcs[i]->getID() == miss->recruit_npc_id) {
        if (cur_om->npcs[i]->attitude == NPCATT_FOLLOW)
            return true;
    }
   }
   return false;

  case MGOAL_RECRUIT_NPC_CLASS:
   for (int i = 0; i < cur_om->npcs.size(); i++) {
    if (cur_om->npcs[i]->myclass == miss->recruit_class) {
            if (cur_om->npcs[i]->attitude == NPCATT_FOLLOW)
                return true;
    }
   }
   return false;

  case MGOAL_FIND_NPC:
   return (miss->npc_id == npc_id);

  case MGOAL_KILL_MONSTER:
   return (miss->step >= 1);

  case MGOAL_KILL_MONSTER_TYPE:
   debugmsg("%d kill count", kill_count(miss->monster_type));
   debugmsg("%d goal", miss->monster_kill_goal);
   if (kill_count(miss->monster_type) >= miss->monster_kill_goal){
    return true;}
   return false;

  default:
   return false;
 }
 return false;
}

bool game::mission_failed(int id)
{
    mission *miss = find_mission(id);
    if (miss == NULL) { return true;} //If the mission is null it is failed.
    return (miss->failed);
}

void game::wrap_up_mission(int id)
{
 mission *miss = find_mission(id);
 if (miss == NULL) { return; }
 u.completed_missions.push_back( id );
 for (int i = 0; i < u.active_missions.size(); i++) {
  if (u.active_missions[i] == id) {
   u.active_missions.erase( u.active_missions.begin() + i );
   i--;
  }
 }
 switch (miss->type->goal) {
  case MGOAL_FIND_ITEM:
   u.use_amount(miss->type->item_id, 1);
   break;
  case MGOAL_FIND_ANY_ITEM:
   u.remove_mission_items(miss->uid);
   break;
 }
 mission_end endfunc;
 (endfunc.*miss->type->end)(this, miss);
}

void game::fail_mission(int id)
{
 mission *miss = find_mission(id);
 if (miss == NULL) { return; }
 miss->failed = true;
 u.failed_missions.push_back( id );
 for (int i = 0; i < u.active_missions.size(); i++) {
  if (u.active_missions[i] == id) {
   u.active_missions.erase( u.active_missions.begin() + i );
   i--;
  }
 }
 mission_fail failfunc;
 (failfunc.*miss->type->fail)(this, miss);
}

void game::mission_step_complete(int id, int step)
{
 mission *miss = find_mission(id);
 if (miss == NULL) { return; }
 miss->step = step;
 switch (miss->type->goal) {
  case MGOAL_FIND_ITEM:
  case MGOAL_FIND_MONSTER:
  case MGOAL_KILL_MONSTER: {
   bool npc_found = false;
   for (int i = 0; i < cur_om->npcs.size(); i++) {
    if (cur_om->npcs[i]->getID() == miss->npc_id) {
     miss->target = point(cur_om->npcs[i]->mapx, cur_om->npcs[i]->mapy);
     npc_found = true;
    }
   }
   if (!npc_found)
    miss->target = point(-1, -1);
  } break;
 }
}

void game::process_missions()
{
 for (int i = 0; i < active_missions.size(); i++) {
  if (active_missions[i].deadline > 0 &&
      int(turn) > active_missions[i].deadline)
   fail_mission(active_missions[i].uid);
 }
}

void game::handle_key_blocking_activity() {
    if ( u.activity.type != ACT_NULL &&
        u.activity.moves_left > 0 &&
        u.activity.continuous == true &&
        (  // bool activity_is_abortable() ?
            u.activity.type == ACT_READ ||
            u.activity.type == ACT_BUILD ||
            u.activity.type == ACT_LONGCRAFT ||
            u.activity.type == ACT_REFILL_VEHICLE ||
            u.activity.type == ACT_REFILL_VEHICLE ||
            u.activity.type == ACT_WAIT
        )
    ) {
        char ch='.';
        int ich=0;
        timeout(1);
        if((ich = input()) != ERR) {
            timeout(-1);
            ch = input(ich);
            action_id act = keymap[ch];
            switch(act) {  // should probably make the switch in handle_action() a function
                case ACTION_PAUSE:
                    cancel_activity_query(_("Confirm:"));
                break;
                case ACTION_PL_INFO:
                    u.disp_info(this);
                    refresh_all();
                break;
                case ACTION_MESSAGES:
                    msg_buffer();
                break;

                case ACTION_HELP:
                    help();
                    refresh_all();
                break;
            }
        }
        timeout(-1);
    }
}
//// item submenu for 'i' and '/'
int game::inventory_item_menu(char chItem, int startx, int width) {
    bool has = false;
    const std::string sSpaces = "                              ";
    int cMenu = (int)'+';
    has = u.has_item(chItem);

    const int menustart=2;  // lightbar constraints
    const int menuend=12;
    int selected=1;         // default 'parked' hidden above 'activate'

    if (has) {
        do {
            item oThisItem = u.i_at(chItem);
            std::vector<iteminfo> vThisItem, vDummy, vMenu;
            int iOffsetX = 2;
            vMenu.push_back(iteminfo("MENU", "", _("iOffsetX"), iOffsetX));
            vMenu.push_back(iteminfo("MENU", "", _("iOffsetY"), 0));
            vMenu.push_back(iteminfo("MENU", "a", _("ctivate"), u.rate_action_use(&oThisItem)));
            vMenu.push_back(iteminfo("MENU", "R", _("ead"), u.rate_action_read(&oThisItem, this)));
            vMenu.push_back(iteminfo("MENU", "E", _("at  "), u.rate_action_eat(&oThisItem)));
            vMenu.push_back(iteminfo("MENU", "W", _("ear  "), u.rate_action_wear(&oThisItem)));
            vMenu.push_back(iteminfo("MENU", "w", _("ield")));
            vMenu.push_back(iteminfo("MENU", "t", _("hrow")));
            vMenu.push_back(iteminfo("MENU", "T", _("ake off"), u.rate_action_takeoff(&oThisItem)));
            vMenu.push_back(iteminfo("MENU", "d", _("rop")));
            vMenu.push_back(iteminfo("MENU", "U", _("nload"), u.rate_action_unload(&oThisItem)));
            vMenu.push_back(iteminfo("MENU", "r", _("eload"), u.rate_action_reload(&oThisItem)));
            vMenu.push_back(iteminfo("MENU", "D", _("isassemble"), u.rate_action_disassemble(&oThisItem, this)));
            vMenu.push_back(iteminfo("MENU", "=", _(" reassign")));
            oThisItem.info(true, &vThisItem, this);
            compare_split_screen_popup(startx, width, TERMY-VIEW_OFFSET_Y*2, oThisItem.tname(this), vThisItem, vDummy);
            cMenu = compare_split_screen_popup(startx+width, 14, vMenu.size()+iOffsetX*2, "", vMenu, vDummy,
                selected >= menustart && selected <= menuend ? selected : -1
            );
            switch(cMenu) {
                case 'a':
                 use_item(chItem);
                 break;
                case 'E':
                 eat(chItem);
                 break;
                case 'W':
                 wear(chItem);
                 break;
                case 'w':
                 wield(chItem);
                 break;
                case 't':
                 plthrow(chItem);
                 break;
                case 'T':
                 takeoff(chItem);
                 break;
                case 'd':
                 drop(chItem);
                 break;
                case 'U':
                 unload(chItem);
                 break;
                case 'r':
                 reload(chItem);
                 break;
                case 'R':
                 u.read(this, chItem);
                 break;
                case 'D':
                 disassemble(chItem);
                 break;
                case '=':
                 reassign_item(chItem);
                 break;
                case KEY_UP:
                 selected--;
                 break;
                case KEY_DOWN:
                 selected++;
                 break;
                default:
                 break;
            }
            if( selected < menustart-1 ) { // wraparound, but can be hidden
                selected = menuend;
            } else if ( selected > menuend + 1 ) {
                selected = menustart;
            }
        } while (cMenu == KEY_DOWN || cMenu == KEY_UP );
    }
    return cMenu;
}
//

bool game::handle_action()
{
    char ch = '.';

    char cGlyph = ',';
    nc_color colGlyph = c_ltblue;
    float fFactor = 0.01f;

    bool bWeatherEffect = true;
    switch(weather) {
        case WEATHER_ACID_DRIZZLE:
            cGlyph = '.';
            colGlyph = c_ltgreen;
            fFactor = 0.01f;
            break;
        case WEATHER_ACID_RAIN:
            cGlyph = ',';
            colGlyph = c_ltgreen;
            fFactor = 0.02f;
            break;
        case WEATHER_DRIZZLE:
            cGlyph = '.';
            colGlyph = c_ltblue;
            fFactor = 0.01f;
            break;
        case WEATHER_RAINY:
            cGlyph = ',';
            colGlyph = c_ltblue;
            fFactor = 0.02f;
            break;
        case WEATHER_THUNDER:
            cGlyph = '.';
            colGlyph = c_ltblue;
            fFactor = 0.02f;
            break;
        case WEATHER_LIGHTNING:
            cGlyph = ',';
            colGlyph = c_ltblue;
            fFactor = 0.04f;
            break;
        case WEATHER_SNOW:
            cGlyph = '*';
            colGlyph = c_white;
            fFactor = 0.02f;
            break;
        case WEATHER_SNOWSTORM:
            cGlyph = '*';
            colGlyph = c_white;
            fFactor = 0.04f;
            break;
        default:
            bWeatherEffect = false;
            break;
    }

    if (bWeatherEffect && OPTIONS[OPT_RAIN_ANIMATION]) {
        int iStartX = (TERRAIN_WINDOW_WIDTH > 121) ? (TERRAIN_WINDOW_WIDTH-121)/2 : 0;
        int iStartY = (TERRAIN_WINDOW_HEIGHT > 121) ? (TERRAIN_WINDOW_HEIGHT-121)/2: 0;
        int iEndX = (TERRAIN_WINDOW_WIDTH > 121) ? TERRAIN_WINDOW_WIDTH-(TERRAIN_WINDOW_WIDTH-121)/2: TERRAIN_WINDOW_WIDTH;
        int iEndY = (TERRAIN_WINDOW_HEIGHT > 121) ? TERRAIN_WINDOW_HEIGHT-(TERRAIN_WINDOW_HEIGHT-121)/2: TERRAIN_WINDOW_HEIGHT;

        //x% of the Viewport, only shown on visible areas
        int dropCount = iEndX * iEndY * fFactor;
        std::vector<std::pair<int, int> > vDrops;

        int iCh;

        timeout(125);
        do {
            for(int i=0; i < vDrops.size(); i++) {
                m.drawsq(w_terrain, u,
                         vDrops[i].first - getmaxx(w_terrain)/2 + u.posx + u.view_offset_x,
                         vDrops[i].second - getmaxy(w_terrain)/2 + u.posy + u.view_offset_y,
                         false,
                         true,
                         u.posx + u.view_offset_x,
                         u.posy + u.view_offset_y);
            }

            vDrops.clear();

            for(int i=0; i < dropCount; i++) {
                int iRandX = rng(iStartX, iEndX-1);
                int iRandY = rng(iStartY, iEndY-1);

                if (mapRain[iRandY][iRandX]) {
                    vDrops.push_back(std::make_pair(iRandX, iRandY));
                    mvwputch(w_terrain, iRandY, iRandX, colGlyph, cGlyph);
                }
            }

            wrefresh(w_terrain);
        } while ((iCh = getch()) == ERR);
        timeout(-1);

        ch = input(iCh);
    } else {
        ch = input();
    }

  if (keymap.find(ch) == keymap.end()) {
	  if (ch != ' ' && ch != '\n')
		  add_msg(_("Unknown command: '%c'"), ch);
	  return false;
  }

 action_id act = keymap[ch];

// This has no action unless we're in a special game mode.
 gamemode->pre_action(this, act);

 int veh_part;
 vehicle *veh = m.veh_at(u.posx, u.posy, veh_part);
 bool veh_ctrl = veh && veh->player_in_control (&u);

 int soffset = OPTIONS[OPT_MOVE_VIEW_OFFSET];
 int soffsetr = 0 - soffset;

 int before_action_moves = u.moves;

 switch (act) {

  case ACTION_PAUSE:
   if (run_mode == 2) // Monsters around and we don't wanna pause
     add_msg(_("Monster spotted--safe mode is on! (%s to turn it off.)"),
             press_x(ACTION_TOGGLE_SAFEMODE).c_str());
   else
    u.pause(this);
   break;

  case ACTION_MOVE_N:
   moveCount++;

   if (veh_ctrl)
    pldrive(0, -1);
   else
    plmove(0, -1);
   break;

  case ACTION_MOVE_NE:
   moveCount++;

   if (veh_ctrl)
    pldrive(1, -1);
   else
    plmove(1, -1);
   break;

  case ACTION_MOVE_E:
   moveCount++;

   if (veh_ctrl)
    pldrive(1, 0);
   else
    plmove(1, 0);
   break;

  case ACTION_MOVE_SE:
   moveCount++;

   if (veh_ctrl)
    pldrive(1, 1);
   else
    plmove(1, 1);
   break;

  case ACTION_MOVE_S:
   moveCount++;

   if (veh_ctrl)
    pldrive(0, 1);
   else
   plmove(0, 1);
   break;

  case ACTION_MOVE_SW:
   moveCount++;

   if (veh_ctrl)
    pldrive(-1, 1);
   else
    plmove(-1, 1);
   break;

  case ACTION_MOVE_W:
   moveCount++;

   if (veh_ctrl)
    pldrive(-1, 0);
   else
    plmove(-1, 0);
   break;

  case ACTION_MOVE_NW:
   moveCount++;

   if (veh_ctrl)
    pldrive(-1, -1);
   else
    plmove(-1, -1);
   break;

  case ACTION_MOVE_DOWN:
   if (!u.in_vehicle)
    vertical_move(-1, false);
   break;

  case ACTION_MOVE_UP:
   if (!u.in_vehicle)
    vertical_move( 1, false);
   break;

  case ACTION_CENTER:
   u.view_offset_x = 0;
   u.view_offset_y = 0;
   break;

  case ACTION_SHIFT_N:
   u.view_offset_y += soffsetr;
   break;

  case ACTION_SHIFT_NE:
   u.view_offset_x += soffset;
   u.view_offset_y += soffsetr;
   break;

  case ACTION_SHIFT_E:
   u.view_offset_x += soffset;
   break;

  case ACTION_SHIFT_SE:
   u.view_offset_x += soffset;
   u.view_offset_y += soffset;
   break;

  case ACTION_SHIFT_S:
   u.view_offset_y += soffset;
   break;

  case ACTION_SHIFT_SW:
   u.view_offset_x += soffsetr;
   u.view_offset_y += soffset;
   break;

  case ACTION_SHIFT_W:
   u.view_offset_x += soffsetr;
   break;

  case ACTION_SHIFT_NW:
   u.view_offset_x += soffsetr;
   u.view_offset_y += soffsetr;
   break;

  case ACTION_OPEN:
   open();
   break;

  case ACTION_CLOSE:
   close();
   break;

  case ACTION_SMASH:
   if (veh_ctrl)
    handbrake();
   else
    smash();
   break;

  case ACTION_EXAMINE:
   examine();
   break;

  case ACTION_ADVANCEDINV:
   advanced_inv();
   break;

  case ACTION_PICKUP:
   pickup(u.posx, u.posy, 1);
   break;

  case ACTION_BUTCHER:
   butcher();
   break;

  case ACTION_CHAT:
   chat();
   break;

  case ACTION_LOOK:
   look_around();
   break;

  case ACTION_PEEK:
   peek();
   break;

  case ACTION_LIST_ITEMS:
   list_items();
   break;

  case ACTION_INVENTORY: {
   int cMenu = ' ';
   do {
     const std::string sSpaces = "                              ";
     char chItem = inv(_("Inventory:"));
     cMenu=inventory_item_menu(chItem);
   } while (cMenu == ' ' || cMenu == '.' || cMenu == 'q' || cMenu == '\n' || cMenu == KEY_ESCAPE || cMenu == KEY_LEFT || cMenu == '=' );
   refresh_all();
  } break;

  case ACTION_COMPARE:
   compare();
   break;

  case ACTION_ORGANIZE:
   reassign_item();
   break;

  case ACTION_USE:
   use_item();
   break;

  case ACTION_USE_WIELDED:
   use_wielded_item();
   break;

  case ACTION_WEAR:
   wear();
   break;

  case ACTION_TAKE_OFF:
   takeoff();
   break;

  case ACTION_EAT:
   eat();
   break;

  case ACTION_READ:
   read();
   break;

  case ACTION_WIELD:
   wield();
   break;

  case ACTION_PICK_STYLE:
   u.pick_style(this);
   if (u.weapon.type->id == "null" || u.weapon.is_style()) {
    u.weapon = item(itypes[u.style_selected], 0);
    u.weapon.invlet = ':';
   }
   refresh_all();
   break;

  case ACTION_RELOAD:
   reload();
   break;

  case ACTION_UNLOAD:
   unload(u.weapon);
   break;

  case ACTION_THROW:
   plthrow();
   break;

  case ACTION_FIRE:
   plfire(false);
   break;

  case ACTION_FIRE_BURST:
   plfire(true);
   break;

  case ACTION_SELECT_FIRE_MODE:
   u.weapon.next_mode();
   break;

  case ACTION_DROP:
   drop();
   break;

  case ACTION_DIR_DROP:
   drop_in_direction();
   break;

  case ACTION_BIONICS:
   u.power_bionics(this);
   refresh_all();
   break;

  case ACTION_SORT_ARMOR:
    u.sort_armor(this);
    refresh_all();
    break;

  case ACTION_WAIT:
   wait();
   if (veh_ctrl) {
    veh->turret_mode++;
    if (veh->turret_mode > 1)
     veh->turret_mode = 0;
   }
   break;

  case ACTION_CRAFT:
   craft();
   break;

  case ACTION_RECRAFT:
   recraft();
   break;

  case ACTION_LONGCRAFT:
   long_craft();
   break;

  case ACTION_DISASSEMBLE:
   if (u.in_vehicle)
    add_msg(_("You can't disassemble items while in vehicle."));
   else
    disassemble();
   break;

  case ACTION_CONSTRUCT:
   if (u.in_vehicle)
    add_msg(_("You can't construct while in vehicle."));
   else
    construction_menu();
   break;

  case ACTION_SLEEP:
<<<<<<< HEAD
     if (veh_ctrl) {
       add_msg(_("Vehicle control has moved, %s"),
       press_x(ACTION_CONTROL_VEHICLE, _("new binding is "),
               _("new default binding is '^'.")).c_str());
     } else {
       uimenu as_m;
       as_m.text=_("Are you sure you want to sleep?");
       as_m.entries.push_back(uimenu_entry(0, true, (OPTIONS[OPT_FORCE_YN]?'Y':'y'),
           _("Yes.") ));
       if (OPTIONS[OPT_SAVESLEEP]) {
         as_m.entries.push_back(uimenu_entry(1,
             (moves_since_last_save || item_exchanges_since_save),
             (OPTIONS[OPT_FORCE_YN]?'S':'s'),
             _("Yes, and save game before sleeping.") ));
       }
       as_m.entries.push_back(uimenu_entry(2, true, (OPTIONS[OPT_FORCE_YN]?'N':'n'),
           _("No.") ));
       as_m.query(); /* calculate key and window variables, generate window, and loop until we get a valid answer */
       switch (as_m.ret) {
       case 1:  // Yes, I do want to save game before sleeping.
         {
           quicksave();
         }
       case 0:  // Yes, I do want to sleep.
         {
           u.try_to_sleep(this);
           u.moves = 0;
           break;
         }
       default:  // No, I do not want to sleep.
         {  /*// Do we tell the player if they could anyways?
           if (u.can_sleep(this)) {
             //add_msg("You could sleep now.");
           } else {
             add_msg("You can't sleep now.");
           }*/
         }
       }
     }
     break;
=======
    if (veh_ctrl) {
        add_msg("Vehicle control has moved, %s",
        press_x(ACTION_CONTROL_VEHICLE, "new binding is ", "new default binding is '^'.").c_str());

    } else {
        uimenu as_m;
        as_m.text="Are you sure you want to sleep?";
        as_m.entries.push_back(uimenu_entry(0, true, (OPTIONS[OPT_FORCE_YN]?'Y':'y'), "Yes." ));
        if (OPTIONS[OPT_SAVESLEEP]) {
            as_m.entries.push_back(uimenu_entry(1,
            (moves_since_last_save || item_exchanges_since_save),
            (OPTIONS[OPT_FORCE_YN]?'S':'s'),
            "Yes, and save game before sleeping." ));
        }

        as_m.entries.push_back(uimenu_entry(2, true, (OPTIONS[OPT_FORCE_YN]?'N':'n'), "No." ));

        as_m.entries.push_back(uimenu_entry(3, true, '3', "Set alarm to wake up in 3 hours." ));
        as_m.entries.push_back(uimenu_entry(4, true, '4', "Set alarm to wake up in 4 hours." ));
        as_m.entries.push_back(uimenu_entry(5, true, '5', "Set alarm to wake up in 5 hours." ));
        as_m.entries.push_back(uimenu_entry(6, true, '6', "Set alarm to wake up in 6 hours." ));
        as_m.entries.push_back(uimenu_entry(7, true, '7', "Set alarm to wake up in 7 hours." ));
        as_m.entries.push_back(uimenu_entry(8, true, '8', "Set alarm to wake up in 8 hours." ));
        as_m.entries.push_back(uimenu_entry(9, true, '9', "Set alarm to wake up in 9 hours." ));

        as_m.query(); /* calculate key and window variables, generate window, and loop until we get a valid answer */

        switch (as_m.ret) {
            case 1:  // Yes, I do want to save game before sleeping.
            {
                quicksave();
            }
            case 0:  // Yes, I do want to sleep.
            {
                u.moves = 0;
                u.try_to_sleep(this);
                break;
            }
            case 3:
            case 4:
            case 5:
            case 6:
            case 7:
            case 8:
            case 9:
            {
                u.add_disease("alarm_clock", 300*2*as_m.ret);
                u.moves = 0;
                u.try_to_sleep(this);
                break;
            }
            default:  // No, I do not want to sleep.
            {  /*// Do we tell the player if they could anyways?
                if (u.can_sleep(this)) {
                //add_msg("You could sleep now.");
                } else {
                add_msg("You can't sleep now.");
                }*/
            }
        }
    }
    break;
>>>>>>> 1d863b20

  case ACTION_CONTROL_VEHICLE:
   control_vehicle();
   break;

  case ACTION_TOGGLE_SAFEMODE:
   if (run_mode == 0 ) {
    run_mode = 1;
    mostseen = 0;
    add_msg(_("Safe mode ON!"));
   } else {
    turnssincelastmon = 0;
    run_mode = 0;
    if (autosafemode)
    add_msg(_("Safe mode OFF! (Auto safe mode still enabled!)"));
    else
    add_msg(_("Safe mode OFF!"));
   }
   break;

  case ACTION_TOGGLE_AUTOSAFE:
   if (autosafemode) {
    add_msg(_("Auto safe mode OFF!"));
    autosafemode = false;
   } else {
    add_msg(_("Auto safe mode ON"));
    autosafemode = true;
   }
   break;

  case ACTION_IGNORE_ENEMY:
   if (run_mode == 2) {
    add_msg(_("Ignoring enemy!"));
    run_mode = 1;
   }
   break;

  case ACTION_SAVE:
   if (query_yn(_("Save and quit?"))) {
    save();
    u.moves = 0;
    uquit = QUIT_SAVED;
    MAPBUFFER.make_volatile();
   }
   break;

  case ACTION_QUICKSAVE:
    quicksave();
    return false;

  case ACTION_QUIT:
   if (query_yn(_("Commit suicide?"))) {
    u.moves = 0;
    place_corpse();
    uquit = QUIT_SUICIDE;
   }
   break;

  case ACTION_PL_INFO:
   u.disp_info(this);
   refresh_all();
   break;

  case ACTION_MAP:
   draw_overmap();
   break;

  case ACTION_MISSIONS:
   list_missions();
   break;

  case ACTION_KILLS:
   disp_kills();
   break;

  case ACTION_FACTIONS:
   list_factions();
   break;

  case ACTION_MORALE:
   u.disp_morale(this);
   refresh_all();
   break;

  case ACTION_MESSAGES:
   msg_buffer();
   break;

  case ACTION_HELP:
   help();
   refresh_all();
   break;

  case ACTION_DEBUG:
   debug();
   break;

  case ACTION_DISPLAY_SCENT:
   display_scent();
   break;

  case ACTION_TOGGLE_DEBUGMON:
   debugmon = !debugmon;
   add_msg(_("Debug messages %s!"), (debugmon ? _("ON") : _("OFF")));
   break;
 }

 gamemode->post_action(this, act);

 u.movecounter = before_action_moves - u.moves;

 return true;
}

#define SCENT_RADIUS 40

int& game::scent(int x, int y)
{
  if (x < (SEEX * MAPSIZE / 2) - SCENT_RADIUS || x >= (SEEX * MAPSIZE / 2) + SCENT_RADIUS ||
      y < (SEEY * MAPSIZE / 2) - SCENT_RADIUS || y >= (SEEY * MAPSIZE / 2) + SCENT_RADIUS) {
  nulscent = 0;
  return nulscent;	// Out-of-bounds - null scent
 }
 return grscent[x][y];
}

void game::update_scent()
{
 int newscent[SEEX * MAPSIZE][SEEY * MAPSIZE];
 int scale[SEEX * MAPSIZE][SEEY * MAPSIZE];
 if (!u.has_active_bionic("bio_scent_mask"))
  grscent[u.posx][u.posy] = u.scent;

 for (int x = u.posx - SCENT_RADIUS; x <= u.posx + SCENT_RADIUS; x++) {
  for (int y = u.posy - SCENT_RADIUS; y <= u.posy + SCENT_RADIUS; y++) {
   const int move_cost = m.move_cost_ter_furn(x, y);
   field field_at = m.field_at(x, y);
   const bool is_bashable = m.has_flag(bashable, x, y);
   newscent[x][y] = 0;
   scale[x][y] = 1;
   if (move_cost != 0 || is_bashable) {
    int squares_used = 0;
    const int this_field = grscent[x][y];
    /*
    for (int i = x - 1; i <= x + 1; i++) {
        for (int j = y - 1; j <= y + 1; j++) {
           const int scent = grscent[i][j];
           newscent[x][y] += (scent >= this_field) * scent;
           squares_used += (scent >= this_field);
        }
    }
    */
    // Unrolled for performance.  The above block is the rolled up equivalent.
    newscent[x][y] += grscent[x - 1] [y - 1] * (grscent  [x - 1] [y - 1] >= this_field);
    squares_used +=   grscent[x - 1] [y - 1] >= this_field;
    newscent[x][y] += grscent[x - 1] [y]     * (grscent  [x - 1] [y]     >= this_field);
    squares_used +=   grscent[x - 1] [y]     >= this_field;
    newscent[x][y] += grscent[x - 1] [y + 1] * (grscent  [x - 1] [y + 1] >= this_field);
    squares_used +=   grscent[x - 1] [y + 1] >= this_field;
    newscent[x][y] += grscent[x]     [y - 1] * (grscent  [x]     [y - 1] >= this_field);
    squares_used +=   grscent[x]     [y - 1] >= this_field;
    newscent[x][y] += grscent[x]     [y]     * (grscent  [x]     [y]     >= this_field);
    squares_used +=   grscent[x]     [y]     >= this_field;
    newscent[x][y] += grscent[x]     [y + 1] * (grscent  [x]     [y + 1] >= this_field);
    squares_used +=   grscent[x]     [y + 1] >= this_field;
    newscent[x][y] += grscent[x + 1] [y - 1] * (grscent  [x + 1] [y - 1] >= this_field);
    squares_used +=   grscent[x + 1] [y - 1] >= this_field;
    newscent[x][y] += grscent[x + 1] [y]     * (grscent  [x + 1] [y]     >= this_field);
    squares_used +=   grscent[x + 1] [y]     >= this_field;
    newscent[x][y] += grscent[x + 1] [y + 1] * (grscent  [x + 1] [y + 1] >= this_field);
    squares_used +=   grscent[x + 1] [y + 1] >= this_field;

    scale[x][y] += squares_used;
    if (field_at.findField(fd_slime) && newscent[x][y] < 10 * field_at.findField(fd_slime)->getFieldDensity())
    {
        newscent[x][y] = 10 * field_at.findField(fd_slime)->getFieldDensity();
    }
    if (newscent[x][y] > 10000)
    {
     dbg(D_ERROR) << "game:update_scent: Wacky scent at " << x << ","
                  << y << " (" << newscent[x][y] << ")";
     debugmsg("Wacky scent at %d, %d (%d)", x, y, newscent[x][y]);
     newscent[x][y] = 0; // Scent should never be higher
    }
    //Greatly reduce scent for bashable barriers, even more for ductaped barriers
    if( move_cost == 0 && is_bashable)
    {
        if( m.has_flag(reduce_scent, x, y))
        {
            scale[x][y] *= 12;
        } else {
            scale[x][y] *= 4;
        }
    }
   }
  }
 }
 // Simultaneously copy the scent values back and scale them down based on factors determined in
 // the first loop.
 for (int x = u.posx - SCENT_RADIUS; x <= u.posx + SCENT_RADIUS; x++) {
     for (int y = u.posy - SCENT_RADIUS; y <= u.posy + SCENT_RADIUS; y++) {
         grscent[x][y] = newscent[x][y] / scale[x][y];
     }
 }
}

bool game::is_game_over()
{
 if (uquit != QUIT_NO)
  return true;
 for (int i = 0; i <= hp_torso; i++) {
  if (u.hp_cur[i] < 1) {
   place_corpse();
   std::stringstream playerfile;
   playerfile << "save/" << u.name << ".sav";
   unlink(playerfile.str().c_str());
   uquit = QUIT_DIED;
   return true;
  }
 }
 return false;
}

void game::place_corpse()
{
  std::vector<item *> tmp = u.inv_dump();
  item your_body;
  your_body.make_corpse(itypes["corpse"], mtypes[mon_null], turn);
  your_body.name = u.name;
  for (int i = 0; i < tmp.size(); i++)
    m.add_item(u.posx, u.posy, *(tmp[i]));
  for (int i = 0; i < u.my_bionics.size(); i++) {
    if (itypes.find(u.my_bionics[i].id) != itypes.end()) {
      your_body.contents.push_back(item(itypes[u.my_bionics[i].id], turn));
    }
  }
  int pow = u.max_power_level;
  while (pow >= 4) {
    if (pow % 4 != 0 && pow >= 10){
      pow -= 10;
      your_body.contents.push_back(item(itypes["bio_power_storage_mkII"], turn));
    } else {
      pow -= 4;
      your_body.contents.push_back(item(itypes["bio_power_storage"], turn));
    }
  }
  m.add_item(u.posx, u.posy, your_body);
}

void game::death_screen()
{
    gamemode->game_over(this);

#if (defined _WIN32 || defined __WIN32__)
    WIN32_FIND_DATA FindFileData;
    HANDLE hFind;
    TCHAR Buffer[MAX_PATH];

    GetCurrentDirectory(MAX_PATH, Buffer);
    SetCurrentDirectory("save");
    std::stringstream playerfile;
    playerfile << u.name << "*";
    hFind = FindFirstFile(playerfile.str().c_str(), &FindFileData);
    if(INVALID_HANDLE_VALUE != hFind) {
        do {
            DeleteFile(FindFileData.cFileName);
        } while(FindNextFile(hFind, &FindFileData) != 0);
        FindClose(hFind);
    }
    SetCurrentDirectory(Buffer);
#else
    DIR *save_dir = opendir("save");
    struct dirent *save_dirent = NULL;
    if(save_dir != NULL && 0 == chdir("save"))
    {
        while ((save_dirent = readdir(save_dir)) != NULL)
        {
            std::string name_prefix = save_dirent->d_name;
            name_prefix = name_prefix.substr(0,u.name.length());

            if (u.name == name_prefix)
            {
                (void)unlink(save_dirent->d_name);
            }
        }
        (void)chdir("..");
        (void)closedir(save_dir);
    }
#endif

    const std::string sText = _("GAME OVER - Press Spacebar to Quit");

    WINDOW *w_death = newwin(5, 6+sText.size(), (TERMY-5)/2, (TERMX+6-sText.size())/2);

    wborder(w_death, LINE_XOXO, LINE_XOXO, LINE_OXOX, LINE_OXOX,
                     LINE_OXXO, LINE_OOXX, LINE_XXOO, LINE_XOOX );

    mvwprintz(w_death, 2, 3, c_ltred, sText.c_str());
    wrefresh(w_death);
    refresh();
    InputEvent input;
    do
        input = get_input();
    while(input != Cancel && input != Close && input != Confirm);
    delwin(w_death);

    msg_buffer();
    disp_kills();
}


bool game::load_master()
{
 std::ifstream fin;
 std::string data;
 char junk;
 fin.open("save/master.gsav");
 if (!fin.is_open())
  return false;

// First, get the next ID numbers for each of these
 fin >> next_mission_id >> next_faction_id >> next_npc_id;
 int num_missions, num_factions;

 fin >> num_missions;
 if (fin.peek() == '\n')
  fin.get(junk); // Chomp that pesky endline
 for (int i = 0; i < num_missions; i++) {
  mission tmpmiss;
  tmpmiss.load_info(this, fin);
  active_missions.push_back(tmpmiss);
 }

 fin >> num_factions;
 if (fin.peek() == '\n')
  fin.get(junk); // Chomp that pesky endline
 for (int i = 0; i < num_factions; i++) {
  getline(fin, data);
  faction tmp;
  tmp.load_info(data);
  factions.push_back(tmp);
 }
 fin.close();
 return true;
}

void game::load_artifacts()
{
    std::ifstream file_test("save/artifacts.gsav");
    if(!file_test.good())
    {
    	file_test.close();
    	return;
    }
    file_test.close();

    catajson artifact_list(std::string("save/artifacts.gsav"));

    if(!json_good())
    {
        uquit = QUIT_ERROR;
        return;
    }

    artifact_list.set_begin();
    while (artifact_list.has_curr())
    {
	catajson artifact = artifact_list.curr();
	std::string id = artifact.get(std::string("id")).as_string();
	unsigned int price = artifact.get(std::string("price")).as_int();
	std::string name = artifact.get(std::string("name")).as_string();
	std::string description =
	    artifact.get(std::string("description")).as_string();
	char sym = artifact.get(std::string("sym")).as_int();
	nc_color color =
	    int_to_color(artifact.get(std::string("color")).as_int());
	std::string m1 = artifact.get(std::string("m1")).as_string();
	std::string m2 = artifact.get(std::string("m2")).as_string();
	unsigned short volume = artifact.get(std::string("volume")).as_int();
	unsigned short weight = artifact.get(std::string("weight")).as_int();
 signed char melee_dam = artifact.get(std::string("melee_dam")).as_int();
 signed char melee_cut = artifact.get(std::string("melee_cut")).as_int();
	signed char m_to_hit = artifact.get(std::string("m_to_hit")).as_int();
 std::set<std::string> item_tags = artifact.get(std::string("item_flags")).as_tags();

	std::string type = artifact.get(std::string("type")).as_string();
	if (type == "artifact_tool")
	{
	    unsigned int max_charges =
		artifact.get(std::string("max_charges")).as_int();
	    unsigned int def_charges =
		artifact.get(std::string("def_charges")).as_int();
	    unsigned char charges_per_use =
		artifact.get(std::string("charges_per_use")).as_int();
	    unsigned char turns_per_charge =
		artifact.get(std::string("turns_per_charge")).as_int();
	    ammotype ammo = artifact.get(std::string("ammo")).as_string();
	    std::string revert_to =
		artifact.get(std::string("revert_to")).as_string();

	    it_artifact_tool* art_type = new it_artifact_tool(
		id, price, name, description, sym, color, m1, m2, volume,
		weight, melee_dam, melee_cut, m_to_hit, item_tags,

		max_charges, def_charges, charges_per_use, turns_per_charge,
		ammo, revert_to);

	    art_charge charge_type =
		(art_charge)artifact.get(std::string("charge_type")).as_int();

	    catajson effects_wielded_json =
		artifact.get(std::string("effects_wielded"));
	    effects_wielded_json.set_begin();
	    std::vector<art_effect_passive> effects_wielded;
	    while (effects_wielded_json.has_curr())
	    {
		art_effect_passive effect =
		    (art_effect_passive)effects_wielded_json.curr().as_int();
		effects_wielded.push_back(effect);
		effects_wielded_json.next();
	    }

	    catajson effects_activated_json =
		artifact.get(std::string("effects_activated"));
	    effects_activated_json.set_begin();
	    std::vector<art_effect_active> effects_activated;
	    while (effects_activated_json.has_curr())
	    {
		art_effect_active effect =
		    (art_effect_active)effects_activated_json.curr().as_int();
		effects_activated.push_back(effect);
		effects_activated_json.next();
	    }

	    catajson effects_carried_json =
		artifact.get(std::string("effects_carried"));
	    effects_carried_json.set_begin();
	    std::vector<art_effect_passive> effects_carried;
	    while (effects_carried_json.has_curr())
	    {
		art_effect_passive effect =
		    (art_effect_passive)effects_carried_json.curr().as_int();
		effects_carried.push_back(effect);
		effects_carried_json.next();
	    }

	    art_type->charge_type = charge_type;
	    art_type->effects_wielded = effects_wielded;
	    art_type->effects_activated = effects_activated;
	    art_type->effects_carried = effects_carried;

	    itypes[id] = art_type;
	}
	else if (type == "artifact_armor")
	{
	    unsigned char covers =
		artifact.get(std::string("covers")).as_int();
	    signed char encumber =
		artifact.get(std::string("encumber")).as_int();
	    unsigned char coverage =
		artifact.get(std::string("coverage")).as_int();
	    unsigned char thickness =
		artifact.get(std::string("material_thickness")).as_int();
	    unsigned char env_resist =
		artifact.get(std::string("env_resist")).as_int();
	    signed char warmth = artifact.get(std::string("warmth")).as_int();
	    unsigned char storage =
		artifact.get(std::string("storage")).as_int();
	    bool power_armor =
		artifact.get(std::string("power_armor")).as_bool();

	    it_artifact_armor* art_type = new it_artifact_armor(
		id, price, name, description, sym, color, m1, m2, volume,
		weight, melee_dam, melee_cut, m_to_hit, item_tags,

		covers, encumber, coverage, thickness, env_resist, warmth,
		storage);
	    art_type->power_armor = power_armor;

	    catajson effects_worn_json =
		artifact.get(std::string("effects_worn"));
	    effects_worn_json.set_begin();
	    std::vector<art_effect_passive> effects_worn;
	    while (effects_worn_json.has_curr())
	    {
		art_effect_passive effect =
		    (art_effect_passive)effects_worn_json.curr().as_int();
		effects_worn.push_back(effect);
		effects_worn_json.next();
	    }
	    art_type->effects_worn = effects_worn;

	    itypes[id] = art_type;
	}

	artifact_list.next();
    }

    if(!json_good())
    	uquit = QUIT_ERROR;
}

void game::load_weather(std::ifstream &fin)
{
    int tmpnextweather, tmpweather, tmptemp, num_segments;
    weather_segment new_segment;

    fin >> num_segments >> tmpnextweather >> tmpweather >> tmptemp;

    weather = weather_type(tmpweather);
    temperature = tmptemp;
    nextweather = tmpnextweather;

    for( int i = 0; i < num_segments - 1; ++i)
    {
        fin >> tmpnextweather >> tmpweather >> tmptemp;
        new_segment.weather = weather_type(tmpweather);
        new_segment.temperature = tmptemp;
        new_segment.deadline = tmpnextweather;
        future_weather.push_back(new_segment);
    }
}

void game::load(std::string name)
{
 std::ifstream fin;
 std::stringstream playerfile;
 playerfile << "save/" << name << ".sav";
 fin.open(playerfile.str().c_str());
// First, read in basic game state information.
 if (!fin.is_open()) {
  dbg(D_ERROR) << "game:load: No save game exists!";
  debugmsg("No save game exists!");
  return;
 }
 u = player();
 u.name = name;
 u.ret_null = item(itypes["null"], 0);
 u.weapon = item(itypes["null"], 0);
 int tmpturn, tmpspawn, tmprun, tmptar, comx, comy;
 fin >> tmpturn >> tmptar >> tmprun >> mostseen >> nextinv >> next_npc_id >>
     next_faction_id >> next_mission_id >> tmpspawn;

 load_weather(fin);

 fin >> levx >> levy >> levz >> comx >> comy;

 turn = tmpturn;
 nextspawn = tmpspawn;

 cur_om = &overmap_buffer.get(this, comx, comy);
 m.load(this, levx, levy, levz);

 run_mode = tmprun;
 if (OPTIONS[OPT_SAFEMODE] && run_mode == 0)
  run_mode = 1;
 autosafemode = OPTIONS[OPT_AUTOSAFEMODE];
 last_target = tmptar;

// Next, the scent map.
 for (int i = 0; i < SEEX * MAPSIZE; i++) {
  for (int j = 0; j < SEEY * MAPSIZE; j++)
   fin >> grscent[i][j];
 }
// Now the number of monsters...
 int nummon;
 fin >> nummon;
// ... and the data on each one.
 std::string data;
 z.clear();
 monster montmp;
 char junk;
 int num_items;
 if (fin.peek() == '\n')
  fin.get(junk); // Chomp that pesky endline
 for (int i = 0; i < nummon; i++) {
  getline(fin, data);
  montmp.load_info(data, &mtypes);

  fin >> num_items;
  // Chomp the endline after number of items.
  getline( fin, data );
  for (int i = 0; i < num_items; i++) {
      getline( fin, data );
      montmp.inv.push_back( item( data, this ) );
  }

  z.push_back(montmp);
 }
// And the kill counts;
 if (fin.peek() == '\n')
  fin.get(junk); // Chomp that pesky endline
 for (int i = 0; i < num_monsters; i++)
  fin >> kills[i];
// Finally, the data on the player.
 if (fin.peek() == '\n')
  fin.get(junk); // Chomp that pesky endline
 getline(fin, data);
 u.load_info(this, data);
// And the player's inventory...
 char item_place;
 std::string itemdata;
// We need a temporary vector of items.  Otherwise, when we encounter an item
// which is contained in another item, the auto-sort/stacking behavior of the
// player's inventory may cause the contained item to be misplaced.
 std::list<item> tmpinv;
 while (!fin.eof()) {
  fin >> item_place;
  if (!fin.eof()) {
   getline(fin, itemdata);
   if (item_place == 'I')
    tmpinv.push_back(item(itemdata, this));
   else if (item_place == 'C')
    tmpinv.back().contents.push_back(item(itemdata, this));
   else if (item_place == 'W')
    u.worn.push_back(item(itemdata, this));
   else if (item_place == 'S')
    u.worn.back().contents.push_back(item(itemdata, this));
   else if (item_place == 'w')
    u.weapon = item(itemdata, this);
   else if (item_place == 'c')
    u.weapon.contents.push_back(item(itemdata, this));
  }
 }
// Now dump tmpinv into the player's inventory
 u.inv.add_stack(tmpinv);
 fin.close();
 load_auto_pickup(true); // Load character auto pickup rules
// Now load up the master game data; factions (and more?)
 load_master();
 update_map(u.posx, u.posy);
 set_adjacent_overmaps(true);
 MAPBUFFER.set_dirty();
 draw();
}

//Saves all factions and missions and npcs.
//Requires a valid std:stringstream masterfile to save the
void game::save_factions_missions_npcs ()
{
	std::stringstream masterfile;
	std::ofstream fout;
    masterfile << "save/master.gsav";

    fout.open(masterfile.str().c_str());

    fout << next_mission_id << " " << next_faction_id << " " << next_npc_id <<
        " " << active_missions.size() << " ";
    for (int i = 0; i < active_missions.size(); i++)
        fout << active_missions[i].save_info() << " ";

    fout << factions.size() << std::endl;
    for (int i = 0; i < factions.size(); i++)
        fout << factions[i].save_info() << std::endl;

    fout.close();
}

void game::save_artifacts()
{
    std::ofstream fout;
    std::vector<picojson::value> artifacts;
    fout.open("save/artifacts.gsav");
    for ( std::vector<std::string>::iterator it =
	      artifact_itype_ids.begin();
	  it != artifact_itype_ids.end(); ++it)
    {
	artifacts.push_back(itypes[*it]->save_data());
    }
    picojson::value out = picojson::value(artifacts);
    fout << out.serialize();
    fout.close();
}

void game::save_maps()
{
    m.save(cur_om, turn, levx, levy, levz);
    overmap_buffer.save();
    MAPBUFFER.save();
}

std::string game::save_weather() const
{
    std::stringstream weather_string;
    weather_string << future_weather.size() + 1 << " ";
    weather_string << int(nextweather) << " " << weather << " " << int(temperature) << " ";
    for( std::list<weather_segment>::const_iterator current_weather = future_weather.begin();
         current_weather != future_weather.end(); ++current_weather )
    {
        weather_string << int(current_weather->deadline) << " ";
        weather_string << current_weather->weather << " ";
        weather_string << int(current_weather->temperature) << " ";
    }
    return weather_string.str();
}

void game::save()
{
 std::stringstream playerfile;
 std::ofstream fout;
 playerfile << "save/" << u.name << ".sav";

 fout.open(playerfile.str().c_str());
 // First, write out basic game state information.
 fout << int(turn) << " " << int(last_target) << " " << int(run_mode) << " " <<
         mostseen << " " << nextinv << " " << next_npc_id << " " <<
     next_faction_id << " " << next_mission_id << " " << int(nextspawn) << " ";

 fout << save_weather();

 fout << levx << " " << levy << " " << levz << " " << cur_om->pos().x <<
         " " << cur_om->pos().y << " " << std::endl;
 // Next, the scent map.
 for (int i = 0; i < SEEX * MAPSIZE; i++) {
  for (int j = 0; j < SEEY * MAPSIZE; j++)
   fout << grscent[i][j] << " ";
 }
 // Now save all monsters.
 fout << std::endl << z.size() << std::endl;
 for (int i = 0; i < z.size(); i++) {
     fout << z[i].save_info() << std::endl;
     fout << z[i].inv.size() << std::endl;
     for( std::vector<item>::iterator it = z[i].inv.begin(); it != z[i].inv.end(); ++it )
     {
         fout << it->save_info() << std::endl;
     }
 }
 for (int i = 0; i < num_monsters; i++)	// Save the kill counts, too.
  fout << kills[i] << " ";
 // And finally the player.
 fout << u.save_info() << std::endl;
 fout << std::endl;
 fout.close();
 //factions, missions, and npcs, maps and artifact data is saved in cleanup_at_end()
 save_auto_pickup(true); // Save character auto pickup rules
}

void game::delete_save()
{
#if (defined _WIN32 || defined __WIN32__)
      WIN32_FIND_DATA FindFileData;
      HANDLE hFind;
      TCHAR Buffer[MAX_PATH];

      GetCurrentDirectory(MAX_PATH, Buffer);
      SetCurrentDirectory("save");
      hFind = FindFirstFile("*", &FindFileData);
      if(INVALID_HANDLE_VALUE != hFind) {
       do {
        DeleteFile(FindFileData.cFileName);
       } while(FindNextFile(hFind, &FindFileData) != 0);
       FindClose(hFind);
      }
      SetCurrentDirectory(Buffer);
#else
     DIR *save_dir = opendir("save");
     struct dirent *save_dirent = NULL;
     if(save_dir != NULL && 0 == chdir("save"))
     {
      while ((save_dirent = readdir(save_dir)) != NULL)
       (void)unlink(save_dirent->d_name);
      (void)chdir("..");
      (void)closedir(save_dir);
     }
#endif
}

void game::advance_nextinv()
{
  if (nextinv == inv_chars.end()[-1])
    nextinv = inv_chars.begin()[0];
  else
    nextinv = inv_chars[inv_chars.find(nextinv) + 1];
}

void game::decrease_nextinv()
{
  if (nextinv == inv_chars.begin()[0])
    nextinv = inv_chars.end()[-1];
  else
    nextinv = inv_chars[inv_chars.find(nextinv) - 1];
}

void game::vadd_msg(const char* msg, va_list ap)
{
 char buff[1024];
 vsprintf(buff, msg, ap);
 std::string s(buff);
 if (s.length() == 0)
  return;
 if (!messages.empty() && int(messages.back().turn) + 3 >= int(turn) &&
     s == messages.back().message) {
  messages.back().count++;
  messages.back().turn = turn;
  return;
 }

 if (messages.size() == 256)
  messages.erase(messages.begin());
 messages.push_back( game_message(turn, s) );
}

void game::add_msg(const char* msg, ...)
{
 va_list ap;
 va_start(ap, msg);
 vadd_msg(msg, ap);
 va_end(ap);
}

void game::add_msg_if_player(player *p, const char* msg, ...)
{
 if (p && !p->is_npc())
 {
  va_list ap;
  va_start(ap, msg);
  vadd_msg(msg, ap);
  va_end(ap);
 }
}

void game::add_event(event_type type, int on_turn, int faction_id, int x, int y)
{
 event tmp(type, on_turn, faction_id, x, y);
 events.push_back(tmp);
}

bool game::event_queued(event_type type)
{
 for (int i = 0; i < events.size(); i++) {
  if (events[i].type == type)
   return true;
  }
  return false;
}

void game::debug()
{
 int action = menu(true, // cancelable
                   _("Debug Functions - Using these is CHEATING!"),
                   _("Wish for an item"),       // 1
                   _("Teleport - Short Range"), // 2
                   _("Teleport - Long Range"),  // 3
                   _("Reveal map"),             // 4
                   _("Spawn NPC"),              // 5
                   _("Spawn Monster"),          // 6
                   _("Check game state..."),    // 7
                   _("Kill NPCs"),              // 8
                   _("Mutate"),                 // 9
                   _("Spawn a vehicle"),        // 10
                   _("Increase all skills"),    // 11
                   _("Learn all melee styles"), // 12
                   _("Check NPC"),              // 13
                   _("Spawn Artifact"),         // 14
                   _("Spawn Clarivoyance Artifact"), //15
                   _("Map editor"), // 16
                   _("Cancel"),                 // 17
                   NULL);
 int veh_num;
 std::vector<std::string> opts;
 switch (action) {
  case 1:
   wish();
   break;

  case 2:
   teleport();
   break;

  case 3: {
        point tmp = cur_om->draw_overmap(this, levz);
        if (tmp.x != -1)
        {
            //First offload the active npcs.
            for (int i = 0; i < active_npc.size(); i++)
            {
                active_npc[i]->omx = cur_om->pos().x;
                active_npc[i]->omy = cur_om->pos().y;
                active_npc[i]->mapx = levx + (active_npc[i]->posx / SEEX);
                active_npc[i]->mapy = levy + (active_npc[i]->posy / SEEY);
                active_npc[i]->posx %= SEEX;
                active_npc[i]->posy %= SEEY;
            }
            active_npc.clear();
            z.clear();
            levx = tmp.x * 2 - int(MAPSIZE / 2);
            levy = tmp.y * 2 - int(MAPSIZE / 2);
            set_adjacent_overmaps(true);
            m.load(this, levx, levy, levz);
            load_npcs();
            m.spawn_monsters(this);	// Static monsters
        }
    } break;
  case 4:
   debugmsg("%d radio towers", cur_om->radios.size());
   for (int i = 0; i < OMAPX; i++) {
       for (int j = 0; j < OMAPY; j++) {
           for (int k = -OVERMAP_DEPTH; k <= OVERMAP_HEIGHT; k++)
           {
               cur_om->seen(i, j, k) = true;
           }
       }
   }
   add_msg(_("Current overmap revealed."));
   break;

  case 5: {
   npc * temp = new npc();
   temp->normalize(this);
   temp->randomize(this);
   //temp.attitude = NPCATT_TALK; //not needed
   temp->spawn_at(cur_om, levx, levy, levz);
   temp->place_near(this, u.posx - 4, u.posy - 4);
   temp->form_opinion(&u);
   //temp.attitude = NPCATT_TALK;//The newly spawned npc always wants to talk. Disabled as form opinion sets the attitude.
   temp->mission = NPC_MISSION_NULL;
   int mission_index = reserve_random_mission(ORIGIN_ANY_NPC,
                                              om_location(), temp->getID());
   if (mission_index != -1)
   temp->chatbin.missions.push_back(mission_index);
   active_npc.push_back(temp);
  } break;

  case 6:
   monster_wish();
   break;

  case 7:
   popup_top(_("\
Location %d:%d in %d:%d, %s\n\
Current turn: %d; Next spawn %d.\n\
NPCs are %s spawn.\n\
%d monsters exist.\n\
%d currently active NPC's.\n\
%d events planned."), u.posx, u.posy, levx, levy,
oterlist[cur_om->ter(levx / 2, levy / 2, levz)].name.c_str(),
int(turn), int(nextspawn), (!OPTIONS[OPT_RANDOM_NPC] ? _("NOT going to") : _("going to")),
z.size(), active_npc.size(), events.size());

		 if (!active_npc.empty())
			{
                for (int i = 0; i < active_npc.size(); i++) {
                    add_msg(_("%s: map (%d:%d) pos (%d:%d)"), active_npc[i]->name.c_str(), active_npc[i]->mapx, active_npc[i]->mapy,
                        active_npc[i]->posx, active_npc[i]->posy);
                }
                add_msg(_("(you: %d:%d)"), u.posx, u.posy);
			}
   break;

  case 8:
   for (int i = 0; i < active_npc.size(); i++) {
    add_msg(_("%s's head implodes!"), active_npc[i]->name.c_str());
    active_npc[i]->hp_cur[bp_head] = 0;
   }
   break;

  case 9:
   mutation_wish();
   break;

  case 10:
   if (m.veh_at(u.posx, u.posy)) {
    dbg(D_ERROR) << "game:load: There's already vehicle here";
    debugmsg ("There's already vehicle here");
   }
   else {
    for (int i = 2; i < vtypes.size(); i++)
     opts.push_back (vtypes[i]->name);
    opts.push_back (std::string(_("Cancel")));
    veh_num = menu_vec (false, _("Choose vehicle to spawn"), opts) + 1;
    if (veh_num > 1 && veh_num < num_vehicles)
     m.add_vehicle (this, (vhtype_id)veh_num, u.posx, u.posy, -90, 100, 0);
     m.board_vehicle (this, u.posx, u.posy, &u);
   }
   break;

  case 11:
    for (std::vector<Skill*>::iterator aSkill = Skill::skills.begin(); aSkill != Skill::skills.end(); ++aSkill)
      u.skillLevel(*aSkill).level(u.skillLevel(*aSkill) + 3);
    add_msg(_("Skils increased."));
   break;

  case 12:
    for(std::vector<std::string>::iterator it = martial_arts_itype_ids.begin();
          it != martial_arts_itype_ids.end(); ++it){
        u.styles.push_back(*it);
    }
    add_msg(_("Martial arts gained."));
   break;

  case 13: {
   point pos = look_around();
   int npcdex = npc_at(pos.x, pos.y);
   if (npcdex == -1)
    popup(_("No NPC there."));
   else {
    std::stringstream data;
    npc *p = active_npc[npcdex];
    data << p->name << " " << (p->male ? _("Male") : _("Female")) << std::endl;
    data << npc_class_name(p->myclass) << "; " <<
            npc_attitude_name(p->attitude) << std::endl;
    if (p->has_destination())
     data << _("Destination: ") << p->goalx << ":" << p->goaly << "(" <<
             oterlist[ cur_om->ter(p->goalx, p->goaly, p->goalz) ].name << ")" <<
             std::endl;
    else
     data << _("No destination.") << std::endl;
    data << _("Trust: ") << p->op_of_u.trust << _(" Fear: ") << p->op_of_u.fear <<
            _(" Value: ") << p->op_of_u.value << _(" Anger: ") << p->op_of_u.anger <<
            _(" Owed: ") << p->op_of_u.owed << std::endl;
    data << _("Aggression: ") << int(p->personality.aggression) << _(" Bravery: ") <<
            int(p->personality.bravery) << _(" Collector: ") <<
            int(p->personality.collector) << _(" Altruism: ") <<
            int(p->personality.altruism) << std::endl;
    for (std::vector<Skill*>::iterator aSkill = Skill::skills.begin(); aSkill != Skill::skills.end(); ++aSkill) {
      data << (*aSkill)->name() << ": " << p->skillLevel(*aSkill) << std::endl;
    }

    full_screen_popup(data.str().c_str());
   }
  } break;

  case 14:
  {
   point center = look_around();
   artifact_natural_property prop =
    artifact_natural_property(rng(ARTPROP_NULL + 1, ARTPROP_MAX - 1));
   m.create_anomaly(center.x, center.y, prop);
   m.spawn_artifact(center.x, center.y, new_natural_artifact(prop), 0);
  }
  break;

  case 15:
  {
      std::string artifact_name(std::string type);

      it_artifact_tool *art = new it_artifact_tool();
      artifact_tool_form_datum *info = &(artifact_tool_form_data[ARTTOOLFORM_CUBE]);
      art->name = artifact_name(info->name);
      art->color = info->color;
      art->sym = info->sym;
      art->m1 = info->m1;
      art->m2 = info->m2;
      art->volume = rng(info->volume_min, info->volume_max);
      art->weight = rng(info->weight_min, info->weight_max);
      // Set up the basic weapon type
      artifact_weapon_datum *weapon = &(artifact_weapon_data[info->base_weapon]);
      art->melee_dam = rng(weapon->bash_min, weapon->bash_max);
      art->melee_cut = rng(weapon->cut_min, weapon->cut_max);
      art->m_to_hit = rng(weapon->to_hit_min, weapon->to_hit_max);
      if( weapon->tag != "" ) {
          art->item_tags.insert(weapon->tag);
      }
      // Add an extra weapon perhaps?
      art->description = _("The architect's cube.");
      art->effects_carried.push_back(AEP_SUPER_CLAIRVOYANCE);
      art->id = itypes.size();
      itypes[art->name] = art;

      item artifact( art, 0);
      u.i_add(artifact);
  }
  break;

  case 16: {
      point coord = look_debug();
  }
  break;
 }
 erase();
 refresh_all();
}

void game::mondebug()
{
 int tc;
 for (int i = 0; i < z.size(); i++) {
  z[i].debug(u);
  if (z[i].has_flag(MF_SEES) &&
      m.sees(z[i].posx, z[i].posy, u.posx, u.posy, -1, tc))
   debugmsg("The %s can see you.", z[i].name().c_str());
  else
   debugmsg("The %s can't see you...", z[i].name().c_str());
 }
}

void game::groupdebug()
{
 erase();
 mvprintw(0, 0, "OM %d : %d    M %d : %d", cur_om->pos().x, cur_om->pos().y, levx,
                                           levy);
 int dist, linenum = 1;
 for (int i = 0; i < cur_om->zg.size(); i++) {
 	if (cur_om->zg[i].posz != levz) { continue; }
  dist = trig_dist(levx, levy, cur_om->zg[i].posx, cur_om->zg[i].posy);
  if (dist <= cur_om->zg[i].radius) {
   mvprintw(linenum, 0, "Zgroup %d: Centered at %d:%d, radius %d, pop %d",
            i, cur_om->zg[i].posx, cur_om->zg[i].posy, cur_om->zg[i].radius,
            cur_om->zg[i].population);
   linenum++;
  }
 }
 getch();
}

void game::draw_overmap()
{
 cur_om->draw_overmap(this, levz);
}

void game::disp_kills()
{
 WINDOW *w = newwin(FULL_SCREEN_HEIGHT, FULL_SCREEN_WIDTH,
                    (TERMY > FULL_SCREEN_HEIGHT) ? (TERMY-FULL_SCREEN_HEIGHT)/2 : 0,
                    (TERMX > FULL_SCREEN_WIDTH) ? (TERMX-FULL_SCREEN_WIDTH)/2 : 0);

 wborder(w, LINE_XOXO, LINE_XOXO, LINE_OXOX, LINE_OXOX,
            LINE_OXXO, LINE_OOXX, LINE_XXOO, LINE_XOOX );

 std::vector<mtype *> types;
 std::vector<int> count;
 for (int i = 0; i < num_monsters; i++) {
  if (kills[i] > 0) {
   types.push_back(mtypes[i]);
   count.push_back(kills[i]);
  }
 }

 mvwprintz(w, 1, 32, c_white, "KILL COUNT:");

 if (types.size() == 0) {
  mvwprintz(w, 2, 2, c_white, _("You haven't killed any monsters yet!"));
  wrefresh(w);
  getch();
  werase(w);
  wrefresh(w);
  delwin(w);
  refresh_all();
  return;
 }
 int totalkills = 0;
 int hori = 1;
 int horimove = 0;
 int vert = -2;
 // display individual kill counts
 for (int i = 0; i < types.size(); i++) {
  hori = 1;
  if (i > 21) {
   hori = 28;
   vert = 20;
  }
  if( i > 43) {
   hori = 56;
   vert = 42;
  }
  mvwprintz(w, i - vert, hori, types[i]->color, "%c %s", types[i]->sym, types[i]->name.c_str());
  if (count[i] >= 10)
   horimove = -1;
  if (count[i] >= 100)
   horimove = -2;
  if (count[i] >= 1000)
   horimove = -3;
  mvwprintz(w, i - vert, hori + 22 + horimove, c_white, "%d", count[i]);
  totalkills += count[i];
  horimove = 0;
 }
 // Display total killcount at top of window
 mvwprintz(w, 1, 44, c_white, "%d", totalkills);

 wrefresh(w);
 getch();
 werase(w);
 wrefresh(w);
 delwin(w);
 refresh_all();
}

void game::disp_NPCs()
{
 WINDOW *w = newwin(FULL_SCREEN_HEIGHT, FULL_SCREEN_WIDTH,
                    (TERMY > FULL_SCREEN_HEIGHT) ? (TERMY-FULL_SCREEN_HEIGHT)/2 : 0,
                    (TERMX > FULL_SCREEN_WIDTH) ? (TERMX-FULL_SCREEN_WIDTH)/2 : 0);

 mvwprintz(w, 0, 0, c_white, _("Your position: %d:%d"), levx, levy);
 std::vector<npc*> closest;
 closest.push_back(cur_om->npcs[0]);
 for (int i = 1; i < cur_om->npcs.size(); i++) {
  if (closest.size() < 20)
   closest.push_back(cur_om->npcs[i]);
  else if (rl_dist(levx, levy, cur_om->npcs[i]->mapx, cur_om->npcs[i]->mapy) <
           rl_dist(levx, levy, closest[19]->mapx, closest[19]->mapy)) {
   for (int j = 0; j < 20; j++) {
    if (rl_dist(levx, levy, closest[j]->mapx, closest[j]->mapy) >
        rl_dist(levx, levy, cur_om->npcs[i]->mapx, cur_om->npcs[i]->mapy)) {
     closest.insert(closest.begin() + j, cur_om->npcs[i]);
     closest.erase(closest.end() - 1);
     j = 20;
    }
   }
  }
 }
 for (int i = 0; i < 20; i++)
  mvwprintz(w, i + 2, 0, c_white, "%s: %d:%d", closest[i]->name.c_str(),
            closest[i]->mapx, closest[i]->mapy);

 wrefresh(w);
 getch();
 werase(w);
 wrefresh(w);
 delwin(w);
}

faction* game::list_factions(std::string title)
{
 std::vector<faction> valfac;	// Factions that we know of.
 for (int i = 0; i < factions.size(); i++) {
  if (factions[i].known_by_u)
   valfac.push_back(factions[i]);
 }
 if (valfac.size() == 0) {	// We don't know of any factions!
  popup(_("You don't know of any factions.  Press Spacebar..."));
  return NULL;
 }

 WINDOW *w_list = newwin(FULL_SCREEN_HEIGHT, FULL_SCREEN_WIDTH,
                         ((TERMY > FULL_SCREEN_HEIGHT) ? (TERMY-FULL_SCREEN_HEIGHT)/2 : 0),
                         (TERMX > FULL_SCREEN_WIDTH) ? (TERMX-FULL_SCREEN_WIDTH)/2 : 0);
 WINDOW *w_info = newwin(FULL_SCREEN_HEIGHT-2, FULL_SCREEN_WIDTH-1 - MAX_FAC_NAME_SIZE,
                         1 + ((TERMY > FULL_SCREEN_HEIGHT) ? (TERMY-FULL_SCREEN_HEIGHT)/2 : 0),
                         MAX_FAC_NAME_SIZE + ((TERMX > FULL_SCREEN_WIDTH) ? (TERMX-FULL_SCREEN_WIDTH)/2 : 0));

 wborder(w_list, LINE_XOXO, LINE_XOXO, LINE_OXOX, LINE_OXOX,
                 LINE_OXXO, LINE_OOXX, LINE_XXOO, LINE_XOOX );

 int maxlength = FULL_SCREEN_WIDTH - 1 - MAX_FAC_NAME_SIZE;
 int sel = 0;

// Init w_list content
 mvwprintz(w_list, 1, 1, c_white, title.c_str());
 for (int i = 0; i < valfac.size(); i++) {
  nc_color col = (i == 0 ? h_white : c_white);
  mvwprintz(w_list, i + 2, 1, col, valfac[i].name.c_str());
 }
 wrefresh(w_list);
// Init w_info content
// fac_*_text() is in faction.cpp
 mvwprintz(w_info, 0, 0, c_white,
          _("Ranking: %s"), fac_ranking_text(valfac[0].likes_u).c_str());
 mvwprintz(w_info, 1, 0, c_white,
          _("Respect: %s"), fac_respect_text(valfac[0].respects_u).c_str());
 fold_and_print(w_info, 3, 0, maxlength, c_white, valfac[0].describe().c_str());
 wrefresh(w_info);
 InputEvent input;
 do {
  input = get_input();
  switch ( input ) {
  case DirectionS:	// Move selection down
   mvwprintz(w_list, sel + 2, 1, c_white, valfac[sel].name.c_str());
   if (sel == valfac.size() - 1)
    sel = 0;	// Wrap around
   else
    sel++;
   break;
  case DirectionN:	// Move selection up
   mvwprintz(w_list, sel + 2, 1, c_white, valfac[sel].name.c_str());
   if (sel == 0)
    sel = valfac.size() - 1;	// Wrap around
   else
    sel--;
   break;
  case Cancel:
  case Close:
   sel = -1;
   break;
  }
  if (input == DirectionS || input == DirectionN) {	// Changed our selection... update the windows
   mvwprintz(w_list, sel + 2, 1, h_white, valfac[sel].name.c_str());
   wrefresh(w_list);
   werase(w_info);
// fac_*_text() is in faction.cpp
   mvwprintz(w_info, 0, 0, c_white,
            _("Ranking: %s"), fac_ranking_text(valfac[sel].likes_u).c_str());
   mvwprintz(w_info, 1, 0, c_white,
            _("Respect: %s"), fac_respect_text(valfac[sel].respects_u).c_str());
   fold_and_print(w_info, 3, 0, maxlength, c_white, valfac[sel].describe().c_str());
   wrefresh(w_info);
  }
 } while (input != Cancel && input != Confirm && input != Close);
 werase(w_list);
 werase(w_info);
 delwin(w_list);
 delwin(w_info);
 refresh_all();
 if (sel == -1)
  return NULL;
 return &(factions[valfac[sel].id]);
}

void game::list_missions()
{
 WINDOW *w_missions = newwin(FULL_SCREEN_HEIGHT, FULL_SCREEN_WIDTH,
                              (TERMY > FULL_SCREEN_HEIGHT) ? (TERMY-FULL_SCREEN_HEIGHT)/2 : 0,
                              (TERMX > FULL_SCREEN_WIDTH) ? (TERMX-FULL_SCREEN_WIDTH)/2 : 0);

 int tab = 0, selection = 0;
 InputEvent input;
 do {
  werase(w_missions);
  //draw_tabs(w_missions, tab, "ACTIVE MISSIONS", "COMPLETED MISSIONS", "FAILED MISSIONS", NULL);
  std::vector<int> umissions;
  switch (tab) {
   case 0: umissions = u.active_missions;	break;
   case 1: umissions = u.completed_missions;	break;
   case 2: umissions = u.failed_missions;	break;
  }

  for (int i = 1; i < FULL_SCREEN_WIDTH-1; i++) {
   mvwputch(w_missions, 2, i, c_ltgray, LINE_OXOX);
   mvwputch(w_missions, FULL_SCREEN_HEIGHT-1, i, c_ltgray, LINE_OXOX);

   if (i > 2 && i < FULL_SCREEN_HEIGHT-1) {
    mvwputch(w_missions, i, 0, c_ltgray, LINE_XOXO);
    mvwputch(w_missions, i, 30, c_ltgray, LINE_XOXO);
    mvwputch(w_missions, i, FULL_SCREEN_WIDTH-1, c_ltgray, LINE_XOXO);
   }
  }

  draw_tab(w_missions, 7, _("ACTIVE MISSIONS"), (tab == 0) ? true : false);
  draw_tab(w_missions, 30, _("COMPLETED MISSIONS"), (tab == 1) ? true : false);
  draw_tab(w_missions, 56, "FAILED MISSIONS", (tab == 2) ? true : false);

  mvwputch(w_missions, 2,  0, c_white, LINE_OXXO); // |^
  mvwputch(w_missions, 2, FULL_SCREEN_WIDTH-1, c_white, LINE_OOXX); // ^|

  mvwputch(w_missions, FULL_SCREEN_HEIGHT-1, 0, c_ltgray, LINE_XXOO); // |
  mvwputch(w_missions, FULL_SCREEN_HEIGHT-1, FULL_SCREEN_WIDTH-1, c_ltgray, LINE_XOOX); // _|

  mvwputch(w_missions, 2, 30, c_white, (tab == 1) ? LINE_XOXX : LINE_XXXX); // + || -|
  mvwputch(w_missions, FULL_SCREEN_HEIGHT-1, 30, c_white, LINE_XXOX); // _|_

  for (int i = 0; i < umissions.size(); i++) {
   mission *miss = find_mission(umissions[i]);
   nc_color col = c_white;
   if (i == u.active_mission && tab == 0)
    col = c_ltred;
   if (selection == i)
    mvwprintz(w_missions, 3 + i, 1, hilite(col), miss->name().c_str());
   else
    mvwprintz(w_missions, 3 + i, 1, col, miss->name().c_str());
  }

  if (selection >= 0 && selection < umissions.size()) {
   mission *miss = find_mission(umissions[selection]);
   mvwprintz(w_missions, 4, 31, c_white,
             miss->description.c_str());
   if (miss->deadline != 0)
    mvwprintz(w_missions, 5, 31, c_white, _("Deadline: %d (%d)"),
              miss->deadline, int(turn));
   mvwprintz(w_missions, 6, 31, c_white, _("Target: (%d, %d)   You: (%d, %d)"),
             miss->target.x, miss->target.y,
             (levx + int (MAPSIZE / 2)) / 2, (levy + int (MAPSIZE / 2)) / 2);
  } else {
   std::string nope;
   switch (tab) {
    case 0: nope = _("You have no active missions!"); break;
    case 1: nope = _("You haven't completed any missions!"); break;
    case 2: nope = _("You haven't failed any missions!"); break;
   }
   mvwprintz(w_missions, 4, 31, c_ltred, nope.c_str());
  }

  wrefresh(w_missions);
  input = get_input();
  switch (input) {
  case DirectionE:
   tab++;
   if (tab == 3)
    tab = 0;
   break;
  case DirectionW:
   tab--;
   if (tab < 0)
    tab = 2;
   break;
  case DirectionS:
   selection++;
   if (selection >= umissions.size())
    selection = 0;
   break;
  case DirectionN:
   selection--;
   if (selection < 0)
    selection = umissions.size() - 1;
   break;
  case Confirm:
   u.active_mission = selection;
   break;
  }

 } while (input != Cancel && input != Close);


 werase(w_missions);
 delwin(w_missions);
 refresh_all();
}

void game::draw()
{
    // Draw map
    werase(w_terrain);
    draw_ter();
    draw_footsteps();
    mon_info();

    // Draw Status
    draw_HP();
    werase(w_status);
    u.disp_status(w_status, this);

    if ( u.worn_with_flag("WATCH") ) {
        mvwprintz(w_status, 1, 41, c_white, turn.print_time().c_str());
    } else {
        std::vector<std::pair<char, nc_color> > vGlyphs;
        vGlyphs.push_back(std::make_pair('_', c_red));
        vGlyphs.push_back(std::make_pair('_', c_cyan));
        vGlyphs.push_back(std::make_pair('.', c_brown));
        vGlyphs.push_back(std::make_pair(',', c_blue));
        vGlyphs.push_back(std::make_pair('+', c_yellow));
        vGlyphs.push_back(std::make_pair('c', c_ltblue));
        vGlyphs.push_back(std::make_pair('*', c_yellow));
        vGlyphs.push_back(std::make_pair('C', c_white));
        vGlyphs.push_back(std::make_pair('+', c_yellow));
        vGlyphs.push_back(std::make_pair('c', c_ltblue));
        vGlyphs.push_back(std::make_pair('.', c_brown));
        vGlyphs.push_back(std::make_pair(',', c_blue));
        vGlyphs.push_back(std::make_pair('_', c_red));
        vGlyphs.push_back(std::make_pair('_', c_cyan));

        int iHour = turn.getHour();
        mvwprintz(w_status, 1, 41, c_white, "[");
        bool bAddTrail = false;

        for (int i=0; i < 14; i+=2) {
            if (iHour >= 8+i && iHour <= 13+(i/2)) {
                wputch(w_status, hilite(c_white), ' ');

            } else if (iHour >= 6+i && iHour <= 7+i) {
                wputch(w_status, hilite(vGlyphs[i].second), vGlyphs[i].first);
                bAddTrail = true;

            } else if (iHour >= (18+i)%24 && iHour <= (19+i)%24) {
                wputch(w_status, vGlyphs[i+1].second, vGlyphs[i+1].first);

            } else if (bAddTrail && iHour >= 6+(i/2)) {
                wputch(w_status, hilite(c_white), ' ');

            } else {
                wputch(w_status, c_white, ' ');
            }
        }

        wprintz(w_status, c_white, "]");
    }

    oter_id cur_ter = cur_om->ter((levx + int(MAPSIZE / 2)) / 2, (levy + int(MAPSIZE / 2)) / 2, levz);
    std::string tername = oterlist[cur_ter].name;
    werase(w_location);
    mvwprintz(w_location, 0,  0, oterlist[cur_ter].color, utf8_substr(tername, 0, 14).c_str());

    if (levz < 0) {
        mvwprintz(w_location, 0, 18, c_ltgray, _("Underground"));
    } else {
        mvwprintz(w_location, 0, 18, weather_data[weather].color, _(weather_data[weather].name.c_str()));
    }

    nc_color col_temp = c_blue;
    if (temperature >= 90) {
        col_temp = c_red;
    } else if (temperature >= 75) {
        col_temp = c_yellow;
    } else if (temperature >= 60) {
        col_temp = c_ltgreen;
    } else if (temperature >= 50) {
        col_temp = c_cyan;
    } else if (temperature >  32) {
        col_temp = c_ltblue;
    }

    wprintz(w_location, col_temp, (std::string(" ") + print_temperature(temperature)).c_str());
    wrefresh(w_location);

    //Safemode coloring
    mvwprintz(w_status, 0, 41, c_white, _("%s, day %d"), _(season_name[turn.get_season()].c_str()), turn.days() + 1);
    if (run_mode != 0 || autosafemode != 0) {
        int iPercent = ((turnssincelastmon*100)/OPTIONS[OPT_AUTOSAFEMODETURNS]);
        mvwprintz(w_status, 1, 51, (run_mode == 0) ? ((iPercent >= 25) ? c_green : c_red): c_green, "S");
        wprintz(w_status, (run_mode == 0) ? ((iPercent >= 50) ? c_green : c_red): c_green, "A");
        wprintz(w_status, (run_mode == 0) ? ((iPercent >= 75) ? c_green : c_red): c_green, "F");
        wprintz(w_status, (run_mode == 0) ? ((iPercent == 100) ? c_green : c_red): c_green, "E");
    }
    wrefresh(w_status);

    // Draw messages
    write_msg();
    if ( w_void_lines > 0 ) {
        if (m.graffiti_at(u.posx, u.posy).contents) {
            mvwprintz(w_void, 0, 1, c_white,_("Written here: "));
            wprintz(w_void, c_magenta,"%s", utf8_substr(*m.graffiti_at(u.posx, u.posy).contents, 0, STATUS_WIDTH-15 ).c_str() );
        } else {
            mvwprintw(w_void, 0, 0,"%s", std::string(STATUS_WIDTH, ' ').c_str());
        }
        wrefresh(w_void);
    }
}

bool game::isBetween(int test, int down, int up)
{
	if(test>down && test<up) return true;
	else return false;
}

void game::draw_ter(int posx, int posy)
{
 mapRain.clear();
// posx/posy default to -999
 if (posx == -999)
  posx = u.posx + u.view_offset_x;
 if (posy == -999)
  posy = u.posy + u.view_offset_y;
 m.build_map_cache(this);
 m.draw(this, w_terrain, point(posx, posy));

 // Draw monsters
 int distx, disty;
 for (int i = 0; i < z.size(); i++) {
  disty = abs(z[i].posy - posy);
  distx = abs(z[i].posx - posx);
  if (distx <= VIEWX && disty <= VIEWY && u_see(&(z[i]))) {
   z[i].draw(w_terrain, posx, posy, false);
   mapRain[VIEWY + z[i].posy - posy][VIEWX + z[i].posx - posx] = false;
  } else if (z[i].has_flag(MF_WARM) && distx <= VIEWX && disty <= VIEWY &&
           (u.has_active_bionic("bio_infrared") || u.has_trait(PF_INFRARED)))
   mvwputch(w_terrain, VIEWY + z[i].posy - posy, VIEWX + z[i].posx - posx,
            c_red, '?');
 }
 // Draw NPCs
 for (int i = 0; i < active_npc.size(); i++) {
  disty = abs(active_npc[i]->posy - posy);
  distx = abs(active_npc[i]->posx - posx);
  if (distx <= VIEWX && disty <= VIEWY &&
      u_see(active_npc[i]->posx, active_npc[i]->posy))
   active_npc[i]->draw(w_terrain, posx, posy, false);
 }
 if (u.has_active_bionic("bio_scent_vision")) {
  for (int realx = posx - VIEWX; realx <= posx + VIEWX; realx++) {
   for (int realy = posy - VIEWY; realy <= posy + VIEWY; realy++) {
    if (scent(realx, realy) != 0) {
     int tempx = posx - realx, tempy = posy - realy;
     if (!(isBetween(tempx, -2, 2) && isBetween(tempy, -2, 2))) {
      if (mon_at(realx, realy) != -1)
       mvwputch(w_terrain, realy + VIEWY - posy, realx + VIEWX - posx,
                c_white, '?');
      else
       mvwputch(w_terrain, realy + VIEWY - posy, realx + VIEWX - posx,
                c_magenta, '#');
     }
    }
   }
  }
 }
 wrefresh(w_terrain);
 if (u.has_disease("visuals") || (u.has_disease("hot_head") && u.disease_intensity("hot_head") != 1))
   hallucinate(posx, posy);
}

void game::refresh_all()
{
 m.reset_vehicle_cache();
 draw();
 draw_minimap();
 draw_HP();
 wrefresh(w_moninfo);
 wrefresh(w_messages);
 werase(w_void);
 wrefresh(w_void);
 refresh();
}

void game::draw_HP()
{
    werase(w_HP);
    int current_hp;
    nc_color color;
    std::string health_bar = "";
    for (int i = 0; i < num_hp_parts; i++) {
        current_hp = u.hp_cur[i];
        if (current_hp == u.hp_max[i]){
          color = c_green;
          health_bar = "|||||";
        } else if (current_hp > u.hp_max[i] * .9) {
          color = c_green;
          health_bar = "||||\\";
        } else if (current_hp > u.hp_max[i] * .8) {
          color = c_ltgreen;
          health_bar = "||||";
        } else if (current_hp > u.hp_max[i] * .7) {
          color = c_ltgreen;
          health_bar = "|||\\";
        } else if (current_hp > u.hp_max[i] * .6) {
          color = c_yellow;
          health_bar = "|||";
        } else if (current_hp > u.hp_max[i] * .5) {
          color = c_yellow;
          health_bar = "||\\";
        } else if (current_hp > u.hp_max[i] * .4) {
          color = c_ltred;
          health_bar = "||";
        } else if (current_hp > u.hp_max[i] * .3) {
          color = c_ltred;
          health_bar = "|\\";
        } else if (current_hp > u.hp_max[i] * .2) {
          color = c_red;
          health_bar = "|";
        } else if (current_hp > u.hp_max[i] * .1) {
          color = c_red;
          health_bar = "\\";
        } else if (current_hp > 0) {
          color = c_red;
          health_bar = ":";
        } else {
          color = c_ltgray;
          health_bar = "-----";
        }
        if (u.has_trait(PF_SELFAWARE)) {
            if (current_hp >= 100){
                mvwprintz(w_HP, i * 2 + 1, 0, color, "%d     ", current_hp);
            } else if (current_hp >= 10) {
                mvwprintz(w_HP, i * 2 + 1, 0, color, " %d    ", current_hp);
            } else {
                mvwprintz(w_HP, i * 2 + 1, 0, color, "  %d    ", current_hp);
            }
        } else {
            mvwprintz(w_HP, i * 2 + 1, 0, color, health_bar.c_str());

            //Add the trailing symbols for a not-quite-full health bar
            int bar_remainder = 5;
            while(bar_remainder > health_bar.size()){
                --bar_remainder;
                mvwprintz(w_HP, i * 2 + 1, bar_remainder, c_white, ".");
            }
        }
    }
    mvwprintz(w_HP,  0, 0, c_ltgray, _("HEAD:  "));
    mvwprintz(w_HP,  2, 0, c_ltgray, _("TORSO: "));
    mvwprintz(w_HP,  4, 0, c_ltgray, _("L ARM: "));
    mvwprintz(w_HP,  6, 0, c_ltgray, _("R ARM: "));
    mvwprintz(w_HP,  8, 0, c_ltgray, _("L LEG: "));
    mvwprintz(w_HP, 10, 0, c_ltgray, _("R LEG: "));
    mvwprintz(w_HP, 12, 0, c_ltgray, _("POW:   "));
    if (u.max_power_level == 0){
        mvwprintz(w_HP, 13, 0, c_ltgray, " --   ");
    } else {
        if (u.power_level == u.max_power_level){
            color = c_blue;
        } else if (u.power_level >= u.max_power_level * .5){
            color = c_ltblue;
        } else if (u.power_level > 0){
            color = c_yellow;
        } else {
            color = c_red;
        }
        if (u.power_level >= 100){
            mvwprintz(w_HP, 13, 0, color, "%d     ", u.power_level);
        } else if (u.power_level >= 10){
            mvwprintz(w_HP, 13, 0, color, " %d    ", u.power_level);
        } else {
            mvwprintz(w_HP, 13, 0, color, "  %d    ", u.power_level);
        }
    }
    wrefresh(w_HP);
}

void game::draw_minimap()
{
 // Draw the box
 werase(w_minimap);
 mvwputch(w_minimap, 0, 0, c_white, LINE_OXXO);
 mvwputch(w_minimap, 0, 6, c_white, LINE_OOXX);
 mvwputch(w_minimap, 6, 0, c_white, LINE_XXOO);
 mvwputch(w_minimap, 6, 6, c_white, LINE_XOOX);
 for (int i = 1; i < 6; i++) {
  mvwputch(w_minimap, i, 0, c_white, LINE_XOXO);
  mvwputch(w_minimap, i, 6, c_white, LINE_XOXO);
  mvwputch(w_minimap, 0, i, c_white, LINE_OXOX);
  mvwputch(w_minimap, 6, i, c_white, LINE_OXOX);
 }

 int cursx = (levx + int(MAPSIZE / 2)) / 2;
 int cursy = (levy + int(MAPSIZE / 2)) / 2;

 bool drew_mission = false;
 point targ(-1, -1);
 if (u.active_mission >= 0 && u.active_mission < u.active_missions.size())
  targ = find_mission(u.active_missions[u.active_mission])->target;
 else
  drew_mission = true;

 if (targ.x == -1)
  drew_mission = true;

 for (int i = -2; i <= 2; i++) {
  for (int j = -2; j <= 2; j++) {
   int omx = cursx + i;
   int omy = cursy + j;
   bool seen = false;
   oter_id cur_ter;
   long note_sym = 0;
   bool note = false;
   if (omx >= 0 && omx < OMAPX && omy >= 0 && omy < OMAPY) {
    cur_ter = cur_om->ter(omx, omy, levz);
    seen    = cur_om->seen(omx, omy, levz);
    if (cur_om->has_note(omx,omy,levz))
    {
        if (cur_om->note(omx,omy,levz)[1] == ':')
            note_sym = cur_om->note(omx,omy,levz)[0];
        note = true;
    }
   } else if ((omx < 0 || omx >= OMAPX) && (omy < 0 || omy >= OMAPY)) {
    if (omx < 0) omx += OMAPX;
    else         omx -= OMAPX;
    if (omy < 0) omy += OMAPY;
    else         omy -= OMAPY;
    cur_ter = om_diag->ter(omx, omy, levz);
    seen    = om_diag->seen(omx, omy, levz);
    if (om_diag->has_note(omx,omy,levz))
    {
        if (om_diag->note(omx,omy,levz)[1] == ':')
            note_sym = om_diag->note(omx,omy,levz)[0];
        note = true;
    }
   } else if (omx < 0 || omx >= OMAPX) {
    if (omx < 0) omx += OMAPX;
    else         omx -= OMAPX;
    cur_ter = om_hori->ter(omx, omy, levz);
    seen    = om_hori->seen(omx, omy, levz);
    if (om_hori->has_note(omx,omy,levz))
    {
        if (om_hori->note(omx,omy,levz)[1] == ':')
            note_sym = om_hori->note(omx,omy,levz)[0];
        note = true;
    }
   } else if (omy < 0 || omy >= OMAPY) {
    if (omy < 0) omy += OMAPY;
    else         omy -= OMAPY;
    cur_ter = om_vert->ter(omx, omy, levz);
    seen    = om_vert->seen(omx, omy, levz);
    if (om_vert->has_note(omx,omy,levz))
    {
        if (om_vert->note(omx,omy,levz)[1] == ':')
            note_sym = om_vert->note(omx,omy,levz)[0];
        note = true;
    }
   } else {
    dbg(D_ERROR) << "game:draw_minimap: No data loaded! omx: "
                 << omx << " omy: " << omy;
    debugmsg("No data loaded! omx: %d omy: %d", omx, omy);
   }
   nc_color ter_color = oterlist[cur_ter].color;
   long ter_sym = oterlist[cur_ter].sym;
   if (note)
   {
       ter_sym = note_sym ? note_sym : 'N';
       ter_color = c_yellow;
   }
   if (seen) {
    if (!drew_mission && targ.x == omx && targ.y == omy) {
     drew_mission = true;
     if (i != 0 || j != 0)
      mvwputch   (w_minimap, 3 + j, 3 + i, red_background(ter_color), ter_sym);
     else
      mvwputch_hi(w_minimap, 3,     3,     ter_color, ter_sym);
    } else if (i == 0 && j == 0)
     mvwputch_hi(w_minimap, 3,     3,     ter_color, ter_sym);
    else
     mvwputch   (w_minimap, 3 + j, 3 + i, ter_color, ter_sym);
   }
  }
 }

// Print arrow to mission if we have one!
 if (!drew_mission) {
  double slope;
  if (cursx != targ.x)
   slope = double(targ.y - cursy) / double(targ.x - cursx);
  if (cursx == targ.x || abs(slope) > 3.5 ) { // Vertical slope
   if (targ.y > cursy)
    mvwputch(w_minimap, 6, 3, c_red, '*');
   else
    mvwputch(w_minimap, 0, 3, c_red, '*');
  } else {
   int arrowx = 3, arrowy = 3;
   if (abs(slope) >= 1.) { // y diff is bigger!
    arrowy = (targ.y > cursy ? 6 : 0);
    arrowx = 3 + 3 * (targ.y > cursy ? slope : (0 - slope));
    if (arrowx < 0)
     arrowx = 0;
    if (arrowx > 6)
     arrowx = 6;
   } else {
    arrowx = (targ.x > cursx ? 6 : 0);
    arrowy = 3 + 3 * (targ.x > cursx ? slope : (0 - slope));
    if (arrowy < 0)
     arrowy = 0;
    if (arrowy > 6)
     arrowy = 6;
   }
   mvwputch(w_minimap, arrowy, arrowx, c_red, '*');
  }
 }

 wrefresh(w_minimap);
}

void game::hallucinate(const int x, const int y)
{
 for (int i = 0; i <= TERRAIN_WINDOW_WIDTH; i++) {
  for (int j = 0; j <= TERRAIN_WINDOW_HEIGHT; j++) {
   if (one_in(10)) {
    char ter_sym = terlist[m.ter(i + x - VIEWX + rng(-2, 2), j + y - VIEWY + rng(-2, 2))].sym;
    nc_color ter_col = terlist[m.ter(i + x - VIEWX + rng(-2, 2), j + y - VIEWY+ rng(-2, 2))].color;
    mvwputch(w_terrain, j, i, ter_col, ter_sym);
   }
  }
 }
 wrefresh(w_terrain);
}

float game::natural_light_level() const
{
 float ret = 0;

 if (levz >= 0) {
  ret = turn.sunlight();
  ret += weather_data[weather].light_modifier;
 }

 return std::max(0.0f, ret);
}

unsigned char game::light_level()
{
 //already found the light level for now?
 if(turn == latest_lightlevel_turn)
  return latest_lightlevel;

 int ret;
 if (levz < 0)	// Underground!
  ret = 1;
 else {
  ret = turn.sunlight();
  ret -= weather_data[weather].sight_penalty;
 }
 for (int i = 0; i < events.size(); i++) {
  // The EVENT_DIM event slowly dims the sky, then relights it
  // EVENT_DIM has an occurance date of turn + 50, so the first 25 dim it
  if (events[i].type == EVENT_DIM) {
   int turns_left = events[i].turn - int(turn);
   i = events.size();
   if (turns_left > 25)
    ret = (ret * (turns_left - 25)) / 25;
   else
    ret = (ret * (25 - turns_left)) / 25;
  }
 }
 if (ret < 8 && event_queued(EVENT_ARTIFACT_LIGHT))
  ret = 8;
 if(ret < 1)
  ret = 1;

 latest_lightlevel = ret;
 latest_lightlevel_turn = turn;
 return ret;
}

void game::reset_light_level()
{
 latest_lightlevel = 0;
 latest_lightlevel_turn = 0;
}

//Gets the next free ID, also used for player ID's.
int game::assign_npc_id()
{
 int ret = next_npc_id;
 next_npc_id++;
 return ret;
}

int game::assign_faction_id()
{
 int ret = next_faction_id;
 next_faction_id++;
 return ret;
}

faction* game::faction_by_id(int id)
{
 for (int i = 0; i < factions.size(); i++) {
  if (factions[i].id == id)
   return &(factions[i]);
 }
 return NULL;
}

faction* game::random_good_faction()
{
 std::vector<int> valid;
 for (int i = 0; i < factions.size(); i++) {
  if (factions[i].good >= 5)
   valid.push_back(i);
 }
 if (valid.size() > 0) {
  int index = valid[rng(0, valid.size() - 1)];
  return &(factions[index]);
 }
// No good factions exist!  So create one!
 faction newfac(assign_faction_id());
 do
  newfac.randomize();
 while (newfac.good < 5);
 newfac.id = factions.size();
 factions.push_back(newfac);
 return &(factions[factions.size() - 1]);
}

faction* game::random_evil_faction()
{
 std::vector<int> valid;
 for (int i = 0; i < factions.size(); i++) {
  if (factions[i].good <= -5)
   valid.push_back(i);
 }
 if (valid.size() > 0) {
  int index = valid[rng(0, valid.size() - 1)];
  return &(factions[index]);
 }
// No good factions exist!  So create one!
 faction newfac(assign_faction_id());
 do
  newfac.randomize();
 while (newfac.good > -5);
 newfac.id = factions.size();
 factions.push_back(newfac);
 return &(factions[factions.size() - 1]);
}

bool game::sees_u(int x, int y, int &t)
{
 // TODO: [lightmap] Apply default monster vison levels here
 //                  the light map should deal lighting from player or fires
 int range = light_level();

 // Set to max possible value if the player is lit brightly
 if (m.light_at(u.posx, u.posy) >= LL_LOW)
  range = DAYLIGHT_LEVEL;

 int mondex = mon_at(x,y);
 if (mondex != -1) {
  if(z[mondex].has_flag(MF_VIS10))
   range -= 50;
  else if(z[mondex].has_flag(MF_VIS20))
   range -= 40;
  else if(z[mondex].has_flag(MF_VIS30))
   range -= 30;
  else if(z[mondex].has_flag(MF_VIS40))
   range -= 20;
  else if(z[mondex].has_flag(MF_VIS50))
   range -= 10;
 }
 if( range <= 0)
  range = 1;

 return (!(u.has_active_bionic("bio_cloak") || u.has_active_bionic("bio_night") ||
           u.has_artifact_with(AEP_INVISIBLE)) && m.sees(x, y, u.posx, u.posy, range, t));
}

bool game::u_see(int x, int y)
{
 int wanted_range = rl_dist(u.posx, u.posy, x, y);

 bool can_see = false;
 if (wanted_range < u.clairvoyance())
  can_see = true;
 else if (wanted_range <= u.sight_range(light_level()) ||
          (wanted_range <= u.sight_range(DAYLIGHT_LEVEL) &&
            m.light_at(x, y) >= LL_LOW))
     can_see = m.pl_sees(u.posx, u.posy, x, y, wanted_range);
     if (u.has_active_bionic("bio_night") && wanted_range < 15 && wanted_range > u.sight_range(1))
        return false;

 return can_see;
}

bool game::u_see(monster *mon)
{
 int dist = rl_dist(u.posx, u.posy, mon->posx, mon->posy);
 if (u.has_trait(PF_ANTENNAE) && dist <= 3)
  return true;
 if (mon->has_flag(MF_DIGS) && !u.has_active_bionic("bio_ground_sonar") &&
     dist > 1)
  return false;	// Can't see digging monsters until we're right next to them

 return u_see(mon->posx, mon->posy);
}

bool game::pl_sees(player *p, monster *mon, int &t)
{
 // TODO: [lightmap] Allow npcs to use the lightmap
 if (mon->has_flag(MF_DIGS) && !p->has_active_bionic("bio_ground_sonar") &&
     rl_dist(p->posx, p->posy, mon->posx, mon->posy) > 1)
  return false;	// Can't see digging monsters until we're right next to them
 int range = p->sight_range(light_level());
 return m.sees(p->posx, p->posy, mon->posx, mon->posy, range, t);
}

point game::find_item(item *it)
{
 if (u.has_item(it))
  return point(u.posx, u.posy);
 point ret = m.find_item(it);
 if (ret.x != -1 && ret.y != -1)
  return ret;
 for (int i = 0; i < active_npc.size(); i++) {
  if (active_npc[i]->inv.has_item(it))
   return point(active_npc[i]->posx, active_npc[i]->posy);
 }
 return point(-999, -999);
}

void game::remove_item(item *it)
{
 point ret;
 if (it == &u.weapon) {
  u.remove_weapon();
  return;
 }
 if (!u.inv.remove_item(it).is_null()) {
  return;
 }
 for (int i = 0; i < u.worn.size(); i++) {
  if (it == &u.worn[i]) {
   u.worn.erase(u.worn.begin() + i);
   return;
  }
 }
 ret = m.find_item(it);
 if (ret.x != -1 && ret.y != -1) {
  for (int i = 0; i < m.i_at(ret.x, ret.y).size(); i++) {
   if (it == &m.i_at(ret.x, ret.y)[i]) {
    m.i_rem(ret.x, ret.y, i);
    return;
   }
  }
 }
 for (int i = 0; i < active_npc.size(); i++) {
  if (it == &active_npc[i]->weapon) {
   active_npc[i]->remove_weapon();
   return;
  }
  if (!active_npc[i]->inv.remove_item(it).is_null()) {
   return;
  }
  for (int j = 0; j < active_npc[i]->worn.size(); j++) {
   if (it == &active_npc[i]->worn[j]) {
    active_npc[i]->worn.erase(active_npc[i]->worn.begin() + j);
    return;
   }
  }
 }
}

bool vector_has(std::vector<int> vec, int test)
{
 for (int i = 0; i < vec.size(); i++) {
  if (vec[i] == test)
   return true;
 }
 return false;
}

void game::mon_info()
{
 werase(w_moninfo);
 int buff;
 int newseen = 0;
 const int iProxyDist = (OPTIONS[OPT_SAFEMODEPROXIMITY] <= 0) ? 60 : OPTIONS[OPT_SAFEMODEPROXIMITY];
// 7 0 1	unique_types uses these indices;
// 6 8 2	0-7 are provide by direction_from()
// 5 4 3	8 is used for local monsters (for when we explain them below)
 std::vector<int> unique_types[9];
// dangerous_types tracks whether we should print in red to warn the player
 bool dangerous[8];
 for (int i = 0; i < 8; i++)
  dangerous[i] = false;

 direction dir_to_mon, dir_to_npc;
 for (int i = 0; i < z.size(); i++) {
  if (u_see(&(z[i]))) {
   bool mon_dangerous = false;
   int j;
   if (z[i].attitude(&u) == MATT_ATTACK || z[i].attitude(&u) == MATT_FOLLOW) {
    if (sees_u(z[i].posx, z[i].posy, j))
     mon_dangerous = true;

    if (rl_dist(u.posx, u.posy, z[i].posx, z[i].posy) <= iProxyDist)
     newseen++;
   }

   dir_to_mon = direction_from(u.posx + u.view_offset_x, u.posy + u.view_offset_y,
                               z[i].posx, z[i].posy);
   int index = (abs(u.posx + u.view_offset_x - z[i].posx) <= VIEWX &&
                abs(u.posy + u.view_offset_y - z[i].posy) <= VIEWY) ?
                8 : dir_to_mon;
   if (mon_dangerous && index < 8)
    dangerous[index] = true;

   if (!vector_has(unique_types[dir_to_mon], z[i].type->id))
    unique_types[index].push_back(z[i].type->id);
  }
 }
 for (int i = 0; i < active_npc.size(); i++) {
  if (u_see(active_npc[i]->posx, active_npc[i]->posy)) { // TODO: NPC invis
   if (active_npc[i]->attitude == NPCATT_KILL)
    if (rl_dist(u.posx, u.posy, active_npc[i]->posx, active_npc[i]->posy) <= iProxyDist)
     newseen++;

   point npcp(active_npc[i]->posx, active_npc[i]->posy);
   dir_to_npc = direction_from ( u.posx + u.view_offset_x, u.posy + u.view_offset_y,
                                 npcp.x, npcp.y );
   int index = (abs(u.posx + u.view_offset_x - npcp.x) <= VIEWX &&
                abs(u.posy + u.view_offset_y - npcp.y) <= VIEWY) ?
                8 : dir_to_npc;
   unique_types[index].push_back(-1 - i);
  }
 }

 if (newseen > mostseen) {
  if (u.activity.type == ACT_REFILL_VEHICLE)
   cancel_activity_query(_("Monster Spotted!"));

  cancel_activity_query(_("Monster spotted!"));
  turnssincelastmon = 0;
  if (run_mode == 1)
   run_mode = 2;	// Stop movement!
 } else if (autosafemode && newseen == 0) { // Auto-safemode
  turnssincelastmon++;
  if(turnssincelastmon >= OPTIONS[OPT_AUTOSAFEMODETURNS] && run_mode == 0)
   run_mode = 1;
 }

 if (newseen == 0 && run_mode == 2)
     run_mode = 1;

 mostseen = newseen;
 nc_color tmpcol;
// Print the direction headings
// Reminder:
// 7 0 1	unique_types uses these indices;
// 6 8 2	0-7 are provide by direction_from()
// 5 4 3	8 is used for local monsters (for when we explain them below)
 mvwprintz(w_moninfo,  0,  0, (unique_types[7].empty() ?
           c_dkgray : (dangerous[7] ? c_ltred : c_ltgray)), _("NW:"));
 mvwprintz(w_moninfo,  0, 15, (unique_types[0].empty() ?
           c_dkgray : (dangerous[0] ? c_ltred : c_ltgray)), _("North:"));
 mvwprintz(w_moninfo,  0, 33, (unique_types[1].empty() ?
           c_dkgray : (dangerous[1] ? c_ltred : c_ltgray)), _("NE:"));
 mvwprintz(w_moninfo,  1,  0, (unique_types[6].empty() ?
           c_dkgray : (dangerous[6] ? c_ltred : c_ltgray)), _("West:"));
 mvwprintz(w_moninfo,  1, 31, (unique_types[2].empty() ?
           c_dkgray : (dangerous[2] ? c_ltred : c_ltgray)), _("East:"));
 mvwprintz(w_moninfo,  2,  0, (unique_types[5].empty() ?
           c_dkgray : (dangerous[5] ? c_ltred : c_ltgray)), _("SW:"));
 mvwprintz(w_moninfo,  2, 15, (unique_types[4].empty() ?
           c_dkgray : (dangerous[4] ? c_ltred : c_ltgray)), _("South:"));
 mvwprintz(w_moninfo,  2, 33, (unique_types[3].empty() ?
           c_dkgray : (dangerous[3] ? c_ltred : c_ltgray)), _("SE:"));

 for (int i = 0; i < 8; i++) {

  point pr;
  switch (i) {
   case 7: pr.y = 0; pr.x =  4; break;
   case 0: pr.y = 0; pr.x = 22; break;
   case 1: pr.y = 0; pr.x = 37; break;

   case 6: pr.y = 1; pr.x =  6; break;
   case 2: pr.y = 1; pr.x = 37; break;

   case 5: pr.y = 2; pr.x =  4; break;
   case 4: pr.y = 2; pr.x = 22; break;
   case 3: pr.y = 2; pr.x = 37; break;
  }

  for (int j = 0; j < unique_types[i].size() && j < 10; j++) {
   buff = unique_types[i][j];

   if (buff < 0) { // It's an NPC!
    switch (active_npc[(buff + 1) * -1]->attitude) {
     case NPCATT_KILL:   tmpcol = c_red;     break;
     case NPCATT_FOLLOW: tmpcol = c_ltgreen; break;
     case NPCATT_DEFEND: tmpcol = c_green;   break;
     default:            tmpcol = c_pink;    break;
    }
    mvwputch (w_moninfo, pr.y, pr.x, tmpcol, '@');

   } else // It's a monster!  easier.
    mvwputch (w_moninfo, pr.y, pr.x, mtypes[buff]->color, mtypes[buff]->sym);

   pr.x++;
  }
  if (unique_types[i].size() > 10) // Couldn't print them all!
   mvwputch (w_moninfo, pr.y, pr.x - 1, c_white, '+');
 } // for (int i = 0; i < 8; i++)

// Now we print their full names!

 bool listed_it[num_monsters]; // Don't list any twice!
 for (int i = 0; i < num_monsters; i++)
  listed_it[i] = false;

 point pr(0, 4);

// Start with nearby zombies--that's the most important
// We stop if pr.y hits 10--i.e. we're out of space
 for (int i = 0; i < unique_types[8].size() && pr.y < 12; i++) {
  buff = unique_types[8][i];
// buff < 0 means an NPC!  Don't list those.
  if (buff >= 0 && !listed_it[buff]) {
   listed_it[buff] = true;
   std::string name = mtypes[buff]->name;
// + 2 for the "Z "
   if (pr.x + 2 + name.length() >= 48) { // We're too long!
    pr.y++;
    pr.x = 0;
   }
   if (pr.y < 12) { // Don't print if we've overflowed
    mvwputch (w_moninfo, pr.y, pr.x, mtypes[buff]->color, mtypes[buff]->sym);
    nc_color danger = c_dkgray;
    if (mtypes[buff]->difficulty >= 30)
     danger = c_red;
    else if (mtypes[buff]->difficulty >= 16)
     danger = c_ltred;
    else if (mtypes[buff]->difficulty >= 8)
     danger = c_white;
    else if (mtypes[buff]->agro > 0)
     danger = c_ltgray;
    mvwprintz(w_moninfo, pr.y, pr.x + 2, danger, name.c_str());
   }
// +4 for the "Z " and two trailing spaces
   pr.x += 4 + name.length();
  }
 }
// Now, if there's space, the rest of the monsters!
 for (int j = 0; j < 8 && pr.y < 12; j++) {
  for (int i = 0; i < unique_types[j].size() && pr.y < 12; i++) {
   buff = unique_types[j][i];
// buff < 0 means an NPC!  Don't list those.
   if (buff >= 0 && !listed_it[buff]) {
    listed_it[buff] = true;
    std::string name = mtypes[buff]->name;
// + 2 for the "Z "
    if (pr.x + 2 + name.length() >= 48) { // We're too long!
     pr.y++;
     pr.x = 0;
    }
    if (pr.y < 12) { // Don't print if we've overflowed
     mvwputch (w_moninfo, pr.y, pr.x, mtypes[buff]->color, mtypes[buff]->sym);
     nc_color danger = c_dkgray;
     if (mtypes[buff]->difficulty >= 30)
      danger = c_red;
     else if (mtypes[buff]->difficulty >= 15)
      danger = c_ltred;
     else if (mtypes[buff]->difficulty >= 8)
      danger = c_white;
     else if (mtypes[buff]->agro > 0)
      danger = c_ltgray;
     mvwprintz(w_moninfo, pr.y, pr.x + 2, danger, name.c_str());
    }
// +3 for the "Z " and a trailing space
    pr.x += 3 + name.length();
   }
  }
 }

 wrefresh(w_moninfo);
 refresh();
}

void game::cleanup_dead()
{
 for (int i = 0; i < z.size(); i++) {
  if (z[i].dead || z[i].hp <= 0) {
   z.erase(z.begin() + i);
   i--;
  }
  if (last_target == i)
   last_target = -1;
  else if (last_target > i)
    last_target--;
 }

    //Cleanup any dead npcs.
    //This will remove the npc object, it is assumed that they have been transformed into
    //dead bodies before this.
    for (int i = 0; i < active_npc.size(); i++)
    {
        if (active_npc[i]->dead)
        {
            int npc_id = active_npc[i]->getID();
            active_npc.erase( active_npc.begin() + i );
            cur_om->remove_npc(npc_id);
            i--;
        }
    }
}

void game::monmove()
{
 cleanup_dead();
 for (int i = 0; i < z.size(); i++) {
  while (!z[i].dead && !z[i].can_move_to(this, z[i].posx, z[i].posy)) {
// If we can't move to our current position, assign us to a new one
   if (debugmon)
   {
    dbg(D_ERROR) << "game:monmove: " << z[i].name().c_str()
                 << " can't move to its location! (" << z[i].posx
                 << ":" << z[i].posy << "), "
                 << m.tername(z[i].posx, z[i].posy).c_str();
    debugmsg("%s can't move to its location! (%d:%d), %s", z[i].name().c_str(),
             z[i].posx, z[i].posy, m.tername(z[i].posx, z[i].posy).c_str());
   }
   bool okay = false;
   int xdir = rng(1, 2) * 2 - 3, ydir = rng(1, 2) * 2 - 3; // -1 or 1
   int startx = z[i].posx - 3 * xdir, endx = z[i].posx + 3 * xdir;
   int starty = z[i].posy - 3 * ydir, endy = z[i].posy + 3 * ydir;
   for (int x = startx; x != endx && !okay; x += xdir) {
    for (int y = starty; y != endy && !okay; y += ydir){
     if (z[i].can_move_to(this, x, y)) {
      z[i].posx = x;
      z[i].posy = y;
      okay = true;
     }
    }
   }
   if (!okay)
    z[i].dead = true;
  }

  if (!z[i].dead) {
   z[i].process_effects(this);
   if (z[i].hurt(0))
    kill_mon(i, false);
  }

  m.mon_in_field(z[i].posx, z[i].posy, this, &(z[i]));

  while (z[i].moves > 0 && !z[i].dead) {
   z[i].made_footstep = false;
   z[i].plan(this);	// Formulate a path to follow
   z[i].move(this);	// Move one square, possibly hit u
   z[i].process_triggers(this);
   m.mon_in_field(z[i].posx, z[i].posy, this, &(z[i]));
   if (z[i].hurt(0)) {	// Maybe we died...
    kill_mon(i, false);
    z[i].dead = true;
   }
  }

  if (!z[i].dead) {
   if (u.has_active_bionic("bio_alarm") && u.power_level >= 1 &&
       rl_dist(u.posx, u.posy, z[i].posx, z[i].posy) <= 5) {
    u.power_level--;
    add_msg(_("Your motion alarm goes off!"));
    cancel_activity_query(_("Your motion alarm goes off!"));
    if (u.has_disease("sleep") || u.has_disease("lying_down")) {
     u.rem_disease("sleep");
     u.rem_disease("lying_down");
    }
   }
// We might have stumbled out of range of the player; if so, kill us
   if (z[i].posx < 0 - (SEEX * MAPSIZE) / 6 ||
       z[i].posy < 0 - (SEEY * MAPSIZE) / 6 ||
       z[i].posx > (SEEX * MAPSIZE * 7) / 6 ||
       z[i].posy > (SEEY * MAPSIZE * 7) / 6   ) {
// Re-absorb into local group, if applicable
    int group = valid_group((mon_id)(z[i].type->id), levx, levy, levz);
    if (group != -1) {
     cur_om->zg[group].population++;
     if (cur_om->zg[group].population / (cur_om->zg[group].radius * cur_om->zg[group].radius) > 5 &&
         !cur_om->zg[group].diffuse )
      cur_om->zg[group].radius++;
    } else if (MonsterGroupManager::Monster2Group((mon_id)(z[i].type->id)) != "GROUP_NULL") {
     cur_om->zg.push_back(mongroup(MonsterGroupManager::Monster2Group((mon_id)(z[i].type->id)),
                                  levx, levy, levz, 1, 1));
    }
    z[i].dead = true;
   } else
    z[i].receive_moves();
  }
 }

 cleanup_dead();

// Now, do active NPCs.
 for (int i = 0; i < active_npc.size(); i++) {
  int turns = 0;
  if(active_npc[i]->hp_cur[hp_head] <= 0 || active_npc[i]->hp_cur[hp_torso] <= 0)
   active_npc[i]->die(this);
  else {
   active_npc[i]->reset(this);
   active_npc[i]->suffer(this);
   while (!active_npc[i]->dead && active_npc[i]->moves > 0 && turns < 10) {
    turns++;
    active_npc[i]->move(this);
    //build_monmap();
   }
   if (turns == 10) {
    add_msg(_("%s's brain explodes!"), active_npc[i]->name.c_str());
    active_npc[i]->die(this);
   }
  }
 }
 cleanup_dead();
}

void game::sound(int x, int y, int vol, std::string description)
{
 vol *= 1.5; // Scale it a little
// First, alert all monsters (that can hear) to the sound
 for (int i = 0; i < z.size(); i++) {
  if (z[i].can_hear()) {
   int dist = rl_dist(x, y, z[i].posx, z[i].posy);
   int volume = vol - (z[i].has_flag(MF_GOODHEARING) ? int(dist / 2) : dist);
   z[i].wander_to(x, y, volume);
   z[i].process_trigger(MTRIG_SOUND, volume);
  }
 }
// Loud sounds make the next spawn sooner!
 int spawn_range = int(MAPSIZE / 2) * SEEX;
 if (vol >= spawn_range) {
  int max = (vol - spawn_range);
  int min = int(max / 6);
  if (max > spawn_range * 4)
   max = spawn_range * 4;
  if (min > spawn_range * 4)
   min = spawn_range * 4;
  int change = rng(min, max);
  if (nextspawn < change)
   nextspawn = 0;
  else
   nextspawn -= change;
 }
// Next, display the sound as the player hears it
 if (description == "")
  return;	// No description (e.g., footsteps)
 if (u.has_disease("deaf"))
  return;	// We're deaf, can't hear it

 if (u.has_bionic("bio_ears"))
  vol *= 3.5;
 if (u.has_trait(PF_BADHEARING))
  vol *= .5;
 if (u.has_trait(PF_CANINE_EARS))
  vol *= 1.5;
 int dist = rl_dist(x, y, u.posx, u.posy);
 if (dist > vol)
  return;	// Too far away, we didn't hear it!
 if (u.has_disease("sleep") &&
     ((!u.has_trait(PF_HEAVYSLEEPER) && dice(2, 20) < vol - dist) ||
      ( u.has_trait(PF_HEAVYSLEEPER) && dice(3, 20) < vol - dist)   )) {
  u.rem_disease("sleep");
  add_msg(_("You're woken up by a noise."));
  return;
 }
 if (!u.has_bionic("bio_ears") && rng( (vol - dist) / 2, (vol - dist) ) >= 150) {
  int duration = (vol - dist - 130) / 4;
  if (duration > 40)
   duration = 40;
  u.add_disease("deaf", duration);
 }
 if (x != u.posx || y != u.posy) {
  if(u.activity.ignore_trivial != true) {
    if( cancel_activity_or_ignore_query(_("Heard %s!"),
                        (description == "" ? _("a noise") : description.c_str())) ) {
      u.activity.ignore_trivial = true;
    }
  }
 } else {
     u.volume += vol;
 }

// We need to figure out where it was coming from, relative to the player
 int dx = x - u.posx;
 int dy = y - u.posy;
// If it came from us, don't print a direction
 if (dx == 0 && dy == 0) {
  if (description[0] >= 'a' && description[0] <= 'z')
   description[0] += 'A' - 'a';	// Capitalize the sound
  add_msg("%s", description.c_str());
  return;
 }
 std::string direction = direction_name(direction_from(u.posx, u.posy, x, y));
 add_msg(_("From the %s you hear %s"), direction.c_str(), description.c_str());
}

// add_footstep will create a list of locations to draw monster
// footsteps. these will be more or less accurate depending on the
// characters hearing and how close they are
void game::add_footstep(int x, int y, int volume, int distance, monster* source)
{
 if (x == u.posx && y == u.posy)
  return;
 else if (u_see(x, y))
  return;
 int err_offset;
 if (volume / distance < 2)
  err_offset = 3;
 else if (volume / distance < 3)
  err_offset = 2;
 else
  err_offset = 1;
 if (u.has_bionic("bio_ears"))
  err_offset--;
 if (u.has_trait(PF_BADHEARING))
  err_offset++;

 int origx = x, origy = y;
 std::vector<point> point_vector;
 for (x = origx-err_offset; x <= origx+err_offset; x++)
 {
     for (y = origy-err_offset; y <= origy+err_offset; y++)
     {
         point_vector.push_back(point(x,y));
     }
 }
 footsteps.push_back(point_vector);
 footsteps_source.push_back(source);
 return;
}

// draws footsteps that have been created by monsters moving about
void game::draw_footsteps()
{
 for (int i = 0; i < footsteps.size(); i++) {
     if (!u_see(footsteps_source[i]->posx,footsteps_source[i]->posy))
     {
         std::vector<point> unseen_points;
         for (int j = 0; j < footsteps[i].size(); j++)
         {
             if (!u_see(footsteps[i][j].x,footsteps[i][j].y))
             {
                 unseen_points.push_back(point(footsteps[i][j].x,
                                               footsteps[i][j].y));
             }
         }

         if (unseen_points.size() > 0)
         {
             point selected = unseen_points[rng(0,unseen_points.size() - 1)];

             mvwputch(w_terrain,
                      VIEWY + selected.y - u.posy - u.view_offset_y,
                      VIEWX + selected.x - u.posx - u.view_offset_x,
                      c_yellow, '?');
         }
     }
 }
 footsteps.clear();
 footsteps_source.clear();
 wrefresh(w_terrain);
 return;
}

void game::explosion(int x, int y, int power, int shrapnel, bool has_fire)
{
 timespec ts;	// Timespec for the animation of the explosion
 ts.tv_sec = 0;
 ts.tv_nsec = EXPLOSION_SPEED;
 int radius = sqrt(double(power / 4));
 int dam;
 std::string junk;
 int noise = power * (has_fire ? 2 : 10);

 if (power >= 30)
  sound(x, y, noise, _("a huge explosion!"));
 else
  sound(x, y, noise, _("an explosion!"));
 for (int i = x - radius; i <= x + radius; i++) {
  for (int j = y - radius; j <= y + radius; j++) {
   if (i == x && j == y)
    dam = 3 * power;
   else
    dam = 3 * power / (rl_dist(x, y, i, j));
   if (m.has_flag(bashable, i, j))
    m.bash(i, j, dam, junk);
   if (m.has_flag(bashable, i, j))	// Double up for tough doors, etc.
    m.bash(i, j, dam, junk);
   if (m.is_destructable(i, j) && rng(25, 100) < dam)
    m.destroy(this, i, j, false);

   int mon_hit = mon_at(i, j), npc_hit = npc_at(i, j);
   if (mon_hit != -1 && !z[mon_hit].dead &&
       z[mon_hit].hurt(rng(dam / 2, dam * 1.5))) {
    if (z[mon_hit].hp < 0 - (z[mon_hit].type->size < 2? 1.5:3) * z[mon_hit].type->hp)
     explode_mon(mon_hit); // Explode them if it was big overkill
    else
     kill_mon(mon_hit); // TODO: player's fault?

    int vpart;
    vehicle *veh = m.veh_at(i, j, vpart);
    if (veh)
     veh->damage (vpart, dam, false);
   }

   if (npc_hit != -1) {
    active_npc[npc_hit]->hit(this, bp_torso, 0, rng(dam / 2, dam * 1.5), 0);
    active_npc[npc_hit]->hit(this, bp_head,  0, rng(dam / 3, dam),       0);
    active_npc[npc_hit]->hit(this, bp_legs,  0, rng(dam / 3, dam),       0);
    active_npc[npc_hit]->hit(this, bp_legs,  1, rng(dam / 3, dam),       0);
    active_npc[npc_hit]->hit(this, bp_arms,  0, rng(dam / 3, dam),       0);
    active_npc[npc_hit]->hit(this, bp_arms,  1, rng(dam / 3, dam),       0);
    if (active_npc[npc_hit]->hp_cur[hp_head]  <= 0 ||
        active_npc[npc_hit]->hp_cur[hp_torso] <= 0   ) {
     active_npc[npc_hit]->die(this, true);
    }
   }
   if (u.posx == i && u.posy == j) {
    add_msg(_("You're caught in the explosion!"));
    u.hit(this, bp_torso, 0, rng(dam / 2, dam * 1.5), 0);
    u.hit(this, bp_head,  0, rng(dam / 3, dam),       0);
    u.hit(this, bp_legs,  0, rng(dam / 3, dam),       0);
    u.hit(this, bp_legs,  1, rng(dam / 3, dam),       0);
    u.hit(this, bp_arms,  0, rng(dam / 3, dam),       0);
    u.hit(this, bp_arms,  1, rng(dam / 3, dam),       0);
   }
   if (has_fire) {
    m.add_field(this, i, j, fd_fire, dam / 10);
   }
  }
 }
// Draw the explosion
 for (int i = 1; i <= radius; i++) {
  mvwputch(w_terrain, y - i + VIEWY - u.posy - u.view_offset_y,
                      x - i + VIEWX - u.posx - u.view_offset_x, c_red, '/');
  mvwputch(w_terrain, y - i + VIEWY - u.posy - u.view_offset_y,
                      x + i + VIEWX - u.posx - u.view_offset_x, c_red,'\\');
  mvwputch(w_terrain, y + i + VIEWY - u.posy - u.view_offset_y,
                      x - i + VIEWX - u.posx - u.view_offset_x, c_red,'\\');
  mvwputch(w_terrain, y + i + VIEWY - u.posy - u.view_offset_y,
                      x + i + VIEWX - u.posx - u.view_offset_x, c_red, '/');
  for (int j = 1 - i; j < 0 + i; j++) {
   mvwputch(w_terrain, y - i + VIEWY - u.posy - u.view_offset_y,
                       x + j + VIEWX - u.posx - u.view_offset_x, c_red,'-');
   mvwputch(w_terrain, y + i + VIEWY - u.posy - u.view_offset_y,
                       x + j + VIEWX - u.posx - u.view_offset_x, c_red,'-');
   mvwputch(w_terrain, y + j + VIEWY - u.posy - u.view_offset_y,
                       x - i + VIEWX - u.posx - u.view_offset_x, c_red,'|');
   mvwputch(w_terrain, y + j + VIEWY - u.posy - u.view_offset_y,
                       x + i + VIEWX - u.posx - u.view_offset_x, c_red,'|');
  }
  wrefresh(w_terrain);
  nanosleep(&ts, NULL);
 }

// The rest of the function is shrapnel
 if (shrapnel <= 0)
  return;
 int sx, sy, t, tx, ty;
 std::vector<point> traj;
 ts.tv_sec = 0;
 ts.tv_nsec = BULLET_SPEED;	// Reset for animation of bullets
 for (int i = 0; i < shrapnel; i++) {
  sx = rng(x - 2 * radius, x + 2 * radius);
  sy = rng(y - 2 * radius, y + 2 * radius);
  if (m.sees(x, y, sx, sy, 50, t))
   traj = line_to(x, y, sx, sy, t);
  else
   traj = line_to(x, y, sx, sy, 0);
  dam = rng(20, 60);
  for (int j = 0; j < traj.size(); j++) {
   if (j > 0 && u_see(traj[j - 1].x, traj[j - 1].y))
    m.drawsq(w_terrain, u, traj[j - 1].x, traj[j - 1].y, false, true);
   if (u_see(traj[j].x, traj[j].y)) {
    mvwputch(w_terrain, traj[j].y + VIEWY - u.posy - u.view_offset_y,
                        traj[j].x + VIEWX - u.posx - u.view_offset_x, c_red, '`');
    wrefresh(w_terrain);
    nanosleep(&ts, NULL);
   }
   tx = traj[j].x;
   ty = traj[j].y;
   if (mon_at(tx, ty) != -1) {
    dam -= z[mon_at(tx, ty)].armor_cut();
    if (z[mon_at(tx, ty)].hurt(dam))
     kill_mon(mon_at(tx, ty));
   } else if (npc_at(tx, ty) != -1) {
    body_part hit = random_body_part();
    if (hit == bp_eyes || hit == bp_mouth || hit == bp_head)
     dam = rng(2 * dam, 5 * dam);
    else if (hit == bp_torso)
     dam = rng(1.5 * dam, 3 * dam);
    int npcdex = npc_at(tx, ty);
    active_npc[npcdex]->hit(this, hit, rng(0, 1), 0, dam);
    if (active_npc[npcdex]->hp_cur[hp_head] <= 0 ||
        active_npc[npcdex]->hp_cur[hp_torso] <= 0) {
     active_npc[npcdex]->die(this);
    }
   } else if (tx == u.posx && ty == u.posy) {
    body_part hit = random_body_part();
    int side = rng(0, 1);
    add_msg(_("Shrapnel hits your %s!"), body_part_name(hit, side).c_str());
    u.hit(this, hit, rng(0, 1), 0, dam);
   } else {
       std::set<std::string> shrapnel_effects;
       m.shoot(this, tx, ty, dam, j == traj.size() - 1, shrapnel_effects );
   }
  }
 }
}

void game::flashbang(int x, int y, bool player_immune)
{
 int dist = rl_dist(u.posx, u.posy, x, y), t;
 if (dist <= 8 && !player_immune) {
  if (!u.has_bionic("bio_ears"))
   u.add_disease("deaf", 40 - dist * 4);
  if (m.sees(u.posx, u.posy, x, y, 8, t))
   u.infect("blind", bp_eyes, (12 - dist) / 2, 10 - dist, this);
 }
 for (int i = 0; i < z.size(); i++) {
  dist = rl_dist(z[i].posx, z[i].posy, x, y);
  if (dist <= 4)
   z[i].add_effect(ME_STUNNED, 10 - dist);
  if (dist <= 8) {
   if (z[i].has_flag(MF_SEES) && m.sees(z[i].posx, z[i].posy, x, y, 8, t))
    z[i].add_effect(ME_BLIND, 18 - dist);
   if (z[i].has_flag(MF_HEARS))
    z[i].add_effect(ME_DEAF, 60 - dist * 4);
  }
 }
 sound(x, y, 12, _("a huge boom!"));
// TODO: Blind/deafen NPC
}

void game::shockwave(int x, int y, int radius, int force, int stun, int dam_mult, bool ignore_player)
{
  //borrowed code from game::explosion()
  timespec ts;	// Timespec for the animation of the explosion
  ts.tv_sec = 0;
  ts.tv_nsec = EXPLOSION_SPEED;
    for (int i = 1; i <= radius; i++) {
  mvwputch(w_terrain, y - i + VIEWY - u.posy - u.view_offset_y,
                      x - i + VIEWX - u.posx - u.view_offset_x, c_blue, '/');
  mvwputch(w_terrain, y - i + VIEWY - u.posy - u.view_offset_y,
                      x + i + VIEWX - u.posx - u.view_offset_x, c_blue,'\\');
  mvwputch(w_terrain, y + i + VIEWY - u.posy - u.view_offset_y,
                      x - i + VIEWX - u.posx - u.view_offset_x, c_blue,'\\');
  mvwputch(w_terrain, y + i + VIEWY - u.posy - u.view_offset_y,
                      x + i + VIEWX - u.posx - u.view_offset_x, c_blue, '/');
  for (int j = 1 - i; j < 0 + i; j++) {
   mvwputch(w_terrain, y - i + VIEWY - u.posy - u.view_offset_y,
                       x + j + VIEWX - u.posx - u.view_offset_x, c_blue,'-');
   mvwputch(w_terrain, y + i + VIEWY - u.posy - u.view_offset_y,
                       x + j + VIEWX - u.posx - u.view_offset_x, c_blue,'-');
   mvwputch(w_terrain, y + j + VIEWY - u.posy - u.view_offset_y,
                       x - i + VIEWX - u.posx - u.view_offset_x, c_blue,'|');
   mvwputch(w_terrain, y + j + VIEWY - u.posy - u.view_offset_y,
                       x + i + VIEWX - u.posx - u.view_offset_x, c_blue,'|');
  }
  wrefresh(w_terrain);
  nanosleep(&ts, NULL);
 }
 // end borrowed code from game::explosion()

    sound(x, y, force*force*dam_mult/2, _("Crack!"));
    for (int i = 0; i < z.size(); i++)
    {
        if (rl_dist(z[i].posx, z[i].posy, x, y) <= radius)
        {
            add_msg(_("%s is caught in the shockwave!"), z[i].name().c_str());
            knockback(x, y, z[i].posx, z[i].posy, force, stun, dam_mult);
        }
    }
    for (int i = 0; i < active_npc.size(); i++)
    {
        if (rl_dist(active_npc[i]->posx, active_npc[i]->posy, x, y) <= radius)
        {
            add_msg(_("%s is caught in the shockwave!"), active_npc[i]->name.c_str());
            knockback(x, y, active_npc[i]->posx, active_npc[i]->posy, force, stun, dam_mult);
        }
    }
    if (rl_dist(u.posx, u.posy, x, y) <= radius && !ignore_player)
    {
        add_msg(_("You're caught in the shockwave!"));
        knockback(x, y, u.posx, u.posy, force, stun, dam_mult);
    }
    return;
}

/* Knockback target at (tx,ty) by force number of tiles in direction from (sx,sy) to (tx,ty)
   stun > 0 indicates base stun duration, and causes impact stun; stun == -1 indicates only impact stun
   dam_mult multiplies impact damage, bash effect on impact, and sound level on impact */

void game::knockback(int sx, int sy, int tx, int ty, int force, int stun, int dam_mult)
{
    std::vector<point> traj;
    traj.clear();
    traj = line_to(sx, sy, tx, ty, 0);
    traj.insert(traj.begin(), point(sx, sy)); // how annoying, line_to() doesn't include the originating point!
    traj = continue_line(traj, force);
    traj.insert(traj.begin(), point(tx, ty)); // how annoying, continue_line() doesn't either!

    knockback(traj, force, stun, dam_mult);
    return;
}

/* Knockback target at traj.front() along line traj; traj should already have considered knockback distance.
   stun > 0 indicates base stun duration, and causes impact stun; stun == -1 indicates only impact stun
   dam_mult multiplies impact damage, bash effect on impact, and sound level on impact */

void game::knockback(std::vector<point>& traj, int force, int stun, int dam_mult)
{
    int tx = traj.front().x;
    int ty = traj.front().y;
    if (mon_at(tx, ty) == -1 && npc_at(tx, ty) == -1 && (u.posx != tx && u.posy != ty))
    {
        debugmsg(_("Nothing at (%d,%d) to knockback!"), tx, ty);
        return;
    }
    //add_msg("line from %d,%d to %d,%d",traj.front().x,traj.front().y,traj.back().x,traj.back().y);
    std::string junk;
    int force_remaining = 0;
    if (mon_at(tx, ty) != -1)
    {
        monster *targ = &z[mon_at(tx, ty)];
        if (stun > 0)
        {
            targ->add_effect(ME_STUNNED, stun);
            add_msg(_("%s was stunned for %d turn%s!"), targ->name().c_str(), stun, stun>1?"s":"");
        }
        for(int i = 1; i < traj.size(); i++)
        {
            if (m.move_cost(traj[i].x, traj[i].y) == 0 && !m.has_flag(liquid, traj[i].x, traj[i].y)) // oops, we hit a wall!
            {
                targ->posx = traj[i-1].x;
                targ->posy = traj[i-1].y;
                force_remaining = traj.size() - i;
                if (stun != 0)
                {
                    if (targ->has_effect(ME_STUNNED))
                    {
                        targ->add_effect(ME_STUNNED, force_remaining);
                        add_msg(_("%s was stunned AGAIN for %d turn%s!"),
                                targ->name().c_str(), force_remaining, force_remaining>1?_("s"):"");
                    }
                    else
                    {
                        targ->add_effect(ME_STUNNED, force_remaining);
                        add_msg(_("%s was stunned for %d turn%s!"),
                                targ->name().c_str(), force_remaining, force_remaining>1?_("s"):"");
                    }
                    add_msg(_("%s took %d damage!"), targ->name().c_str(), dam_mult*force_remaining);
                    targ->hp -= dam_mult*force_remaining;
                    if (targ->hp <= 0)
                        targ->die(this);
                }
                m.bash(traj[i].x, traj[i].y, 2*dam_mult*force_remaining, junk);
                sound(traj[i].x, traj[i].y, dam_mult*force_remaining*force_remaining/2, junk);
                break;
            }
            else if (mon_at(traj[i].x, traj[i].y) != -1 || npc_at(traj[i].x, traj[i].y) != -1 ||
                      (u.posx == traj[i].x && u.posy == traj[i].y))
            {
                targ->posx = traj[i-1].x;
                targ->posy = traj[i-1].y;
                force_remaining = traj.size() - i;
                if (stun != 0)
                {
                    if (targ->has_effect(ME_STUNNED))
                    {
                        targ->add_effect(ME_STUNNED, force_remaining);
                        add_msg(_("%s was stunned AGAIN for %d turn%s!"),
                                targ->name().c_str(), force_remaining, force_remaining>1?_("s"):"");
                    }
                    else
                    {
                        targ->add_effect(ME_STUNNED, force_remaining);
                        add_msg(_("%s was stunned for %d turn%s!"),
                                targ->name().c_str(), force_remaining, force_remaining>1?_("s"):"");
                    }
                }
                traj.erase(traj.begin(), traj.begin()+i);
                if (mon_at(traj.front().x, traj.front().y) != -1)
                    add_msg(_("%s collided with someTHING else and sent IT flying!"), targ->name().c_str());
                else if (npc_at(traj.front().x, traj.front().y) != -1)
                    add_msg(_("%s collided with someone else and sent %s flying!"), targ->name().c_str(),
                            active_npc[npc_at(traj.front().x, traj.front().y)]->male?_("him"):_("her"));
                else if (u.posx == traj.front().x && u.posy == traj.front().y)
                    add_msg(_("%s collided with you and sent you flying!"), targ->name().c_str());
                knockback(traj, force_remaining, stun, dam_mult);
                break;
            }
            targ->posx = traj[i].x;
            targ->posy = traj[i].y;
            if(m.has_flag(liquid, targ->posx, targ->posy) && !targ->has_flag(MF_SWIMS) &&
                !targ->has_flag(MF_AQUATIC) && !targ->has_flag(MF_FLIES) && !targ->dead)
            {
                targ->hurt(9999);
                if (u_see(targ))
                    add_msg(_("The %s drowns!"), targ->name().c_str());
            }
            if(!m.has_flag(liquid, targ->posx, targ->posy) && targ->has_flag(MF_AQUATIC) && !targ->dead)
            {
                targ->hurt(9999);
                if (u_see(targ))
                    add_msg(_("The %s flops around and dies!"), targ->name().c_str());
            }
        }
    }
    else if (npc_at(tx, ty) != -1)
    {
        npc *targ = active_npc[npc_at(tx, ty)];
        if (stun > 0)
        {
            targ->add_disease("stunned", stun);
            add_msg(_("%s was stunned for %d turn%s!"), targ->name.c_str(), stun, stun>1?_("s"):"");
        }
        for(int i = 1; i < traj.size(); i++)
        {
            if (m.move_cost(traj[i].x, traj[i].y) == 0 && !m.has_flag(liquid, traj[i].x, traj[i].y)) // oops, we hit a wall!
            {
                targ->posx = traj[i-1].x;
                targ->posy = traj[i-1].y;
                force_remaining = traj.size() - i;
                if (stun != 0)
                {
                    if (targ->has_disease("stunned"))
                    {
                        targ->add_disease("stunned", force_remaining);
                        if (targ->has_disease("stunned"))
                            add_msg(_("%s was stunned AGAIN for %d turn%s!"),
                                     targ->name.c_str(), force_remaining, force_remaining>1?_("s"):"");
                    }
                    else
                    {
                        targ->add_disease("stunned", force_remaining);
                        if (targ->has_disease("stunned"))
                            add_msg(_("%s was stunned for %d turns!"),
                                     targ->name.c_str(), force_remaining, force_remaining>1?_("s"):"");
                    }
                    add_msg(_("%s took %d damage! (before armor)"), targ->name.c_str(), dam_mult*force_remaining);
                    if (one_in(2)) targ->hit(this, bp_arms, 0, force_remaining*dam_mult, 0);
                    if (one_in(2)) targ->hit(this, bp_arms, 1, force_remaining*dam_mult, 0);
                    if (one_in(2)) targ->hit(this, bp_legs, 0, force_remaining*dam_mult, 0);
                    if (one_in(2)) targ->hit(this, bp_legs, 1, force_remaining*dam_mult, 0);
                    if (one_in(2)) targ->hit(this, bp_torso, 0, force_remaining*dam_mult, 0);
                    if (one_in(2)) targ->hit(this, bp_head, 0, force_remaining*dam_mult, 0);
                    if (one_in(2)) targ->hit(this, bp_hands, 0, force_remaining*dam_mult, 0);
                }
                m.bash(traj[i].x, traj[i].y, 2*dam_mult*force_remaining, junk);
                sound(traj[i].x, traj[i].y, dam_mult*force_remaining*force_remaining/2, junk);
                break;
            }
            else if (mon_at(traj[i].x, traj[i].y) != -1 || npc_at(traj[i].x, traj[i].y) != -1 ||
                      (u.posx == traj[i].x && u.posy == traj[i].y))
            {
                targ->posx = traj[i-1].x;
                targ->posy = traj[i-1].y;
                force_remaining = traj.size() - i;
                if (stun != 0)
                {
                    if (targ->has_disease("stunned"))
                    {
                        add_msg(_("%s was stunned AGAIN for %d turn%s!"),
                                 targ->name.c_str(), force_remaining, force_remaining>1?_("s"):"");
                    }
                    else
                    {
                        add_msg(_("%s was stunned for %d turn%s!"),
                                 targ->name.c_str(), force_remaining, force_remaining>1?_("s"):"");
                    }
                    targ->add_disease("stunned", force_remaining);
                }
                traj.erase(traj.begin(), traj.begin()+i);
                if (mon_at(traj.front().x, traj.front().y) != -1)
                    add_msg(_("%s collided with someTHING else and sent IT flying!"), targ->name.c_str());
                else if (npc_at(traj.front().x, traj.front().y) != -1)
                    add_msg(_("%s collided with someone else and sent %s flying!"), targ->name.c_str(),
                            active_npc[npc_at(traj.front().x, traj.front().y)]->male?_("him"):_("her"));
                else if (u.posx == traj.front().x && u.posy == traj.front().y)
                    add_msg(_("%s collided with you and sent you flying!"), targ->name.c_str());
                knockback(traj, force_remaining, stun, dam_mult);
                break;
            }
            targ->posx = traj[i].x;
            targ->posy = traj[i].y;
        }
    }
    else if (u.posx == tx && u.posy == ty)
    {
        if (stun > 0)
        {
            u.add_disease("stunned", stun);
            add_msg(_("You were stunned for %d turns!"), stun);
        }
        for(int i = 1; i < traj.size(); i++)
        {
            if (m.move_cost(traj[i].x, traj[i].y) == 0 && !m.has_flag(liquid, traj[i].x, traj[i].y)) // oops, we hit a wall!
            {
                u.posx = traj[i-1].x;
                u.posy = traj[i-1].y;
                force_remaining = traj.size() - i;
                if (stun != 0)
                {
                    if (u.has_disease("stunned"))
                    {
                        add_msg(_("You were stunned AGAIN for %d turns!"), force_remaining);
                    }
                    else
                    {
                        add_msg(_("You were stunned for %d turns!"), force_remaining);
                    }
                    u.add_disease("stunned", force_remaining);
                    if (one_in(2)) u.hit(this, bp_arms, 0, force_remaining*dam_mult, 0);
                    if (one_in(2)) u.hit(this, bp_arms, 1, force_remaining*dam_mult, 0);
                    if (one_in(2)) u.hit(this, bp_legs, 0, force_remaining*dam_mult, 0);
                    if (one_in(2)) u.hit(this, bp_legs, 1, force_remaining*dam_mult, 0);
                    if (one_in(2)) u.hit(this, bp_torso, 0, force_remaining*dam_mult, 0);
                    if (one_in(2)) u.hit(this, bp_head, 0, force_remaining*dam_mult, 0);
                    if (one_in(2)) u.hit(this, bp_hands, 0, force_remaining*dam_mult, 0);
                }
                m.bash(traj[i].x, traj[i].y, 2*dam_mult*force_remaining, junk);
                sound(traj[i].x, traj[i].y, dam_mult*force_remaining*force_remaining/2, junk);
                break;
            }
            else if (mon_at(traj[i].x, traj[i].y) != -1 || npc_at(traj[i].x, traj[i].y) != -1)
            {
                u.posx = traj[i-1].x;
                u.posy = traj[i-1].y;
                force_remaining = traj.size() - i;
                if (stun != 0)
                {
                    if (u.has_disease("stunned"))
                    {
                        add_msg(_("You were stunned AGAIN for %d turns!"), force_remaining);
                    }
                    else
                    {
                        add_msg(_("You were stunned for %d turns!"), force_remaining);
                    }
                    u.add_disease("stunned", force_remaining);
                }
                traj.erase(traj.begin(), traj.begin()+i);
                if (mon_at(traj.front().x, traj.front().y) != -1)
                    add_msg(_("You collided with someTHING else and sent IT flying!"));
                else if (npc_at(traj.front().x, traj.front().y) != -1)
                    add_msg(_("You collided with someone else and sent %s flying!"),
                            active_npc[npc_at(traj.front().x, traj.front().y)]->male?_("him"):_("her"));
                knockback(traj, force_remaining, stun, dam_mult);
                break;
            }
            if(m.has_flag(liquid, u.posx, u.posy) && force_remaining < 1)
            {
                plswim(u.posx, u.posy);
            }
            else
            {
                u.posx = traj[i].x;
                u.posy = traj[i].y;
            }
        }
    }
    return;
}

void game::use_computer(int x, int y)
{
 if (u.has_trait(PF_ILLITERATE)) {
  add_msg(_("You can not read a computer screen!"));
  return;
 }

 if (u.has_trait(PF_HYPEROPIC) && !u.is_wearing("glasses_reading")
     && !u.is_wearing("glasses_bifocal")) {
  add_msg(_("You'll need to put on reading glasses before you can see the screen."));
  return;
 }

 computer* used = m.computer_at(x, y);

 if (used == NULL) {
  dbg(D_ERROR) << "game:use_computer: Tried to use computer at (" << x
               << ", " << y << ") - none there";
  debugmsg("Tried to use computer at (%d, %d) - none there", x, y);
  return;
 }

 used->use(this);

 refresh_all();
}

void game::resonance_cascade(int x, int y)
{
 int maxglow = 100 - 5 * trig_dist(x, y, u.posx, u.posy);
 int minglow =  60 - 5 * trig_dist(x, y, u.posx, u.posy);
 mon_id spawn;
 monster invader;
 if (minglow < 0)
  minglow = 0;
 if (maxglow > 0)
  u.add_disease("teleglow", rng(minglow, maxglow) * 100);
 int startx = (x < 8 ? 0 : x - 8), endx = (x+8 >= SEEX*3 ? SEEX*3 - 1 : x + 8);
 int starty = (y < 8 ? 0 : y - 8), endy = (y+8 >= SEEY*3 ? SEEY*3 - 1 : y + 8);
 for (int i = startx; i <= endx; i++) {
  for (int j = starty; j <= endy; j++) {
   switch (rng(1, 80)) {
   case 1:
   case 2:
    emp_blast(i, j);
    break;
   case 3:
   case 4:
   case 5:
    for (int k = i - 1; k <= i + 1; k++) {
     for (int l = j - 1; l <= j + 1; l++) {
      field_id type;
      switch (rng(1, 7)) {
       case 1: type = fd_blood;
       case 2: type = fd_bile;
       case 3:
       case 4: type = fd_slime;
       case 5: type = fd_fire;
       case 6:
       case 7: type = fd_nuke_gas;
      }
      if (!one_in(3))
	   m.add_field(this, k, l, type, 3);
     }
    }
    break;
   case  6:
   case  7:
   case  8:
   case  9:
   case 10:
    m.tr_at(i, j) = tr_portal;
    break;
   case 11:
   case 12:
    m.tr_at(i, j) = tr_goo;
    break;
   case 13:
   case 14:
   case 15:
    spawn = MonsterGroupManager::GetMonsterFromGroup("GROUP_NETHER", &mtypes);
    invader = monster(mtypes[spawn], i, j);
    z.push_back(invader);
    break;
   case 16:
   case 17:
   case 18:
    m.destroy(this, i, j, true);
    break;
   case 19:
    explosion(i, j, rng(1, 10), rng(0, 1) * rng(0, 6), one_in(4));
    break;
   }
  }
 }
}

void game::scrambler_blast(int x, int y)
{
 int mondex = mon_at(x, y);
 if (mondex != -1) {
  if (z[mondex].has_flag(MF_ELECTRONIC))
    z[mondex].make_friendly();
   add_msg(_("The %s sparks and begins searching for a target!"), z[mondex].name().c_str());
 }
}
void game::emp_blast(int x, int y)
{
 int rn;
 if (m.has_flag(console, x, y)) {
  add_msg(_("The %s is rendered non-functional!"), m.tername(x, y).c_str());
  m.ter_set(x, y, t_console_broken);
  return;
 }
// TODO: More terrain effects.
 switch (m.ter(x, y)) {
 case t_card_science:
 case t_card_military:
  rn = rng(1, 100);
  if (rn > 92 || rn < 40) {
   add_msg(_("The card reader is rendered non-functional."));
   m.ter_set(x, y, t_card_reader_broken);
  }
  if (rn > 80) {
   add_msg(_("The nearby doors slide open!"));
   for (int i = -3; i <= 3; i++) {
    for (int j = -3; j <= 3; j++) {
     if (m.ter(x + i, y + j) == t_door_metal_locked)
      m.ter_set(x + i, y + j, t_floor);
    }
   }
  }
  if (rn >= 40 && rn <= 80)
   add_msg(_("Nothing happens."));
  break;
 }
 int mondex = mon_at(x, y);
 if (mondex != -1) {
  if (z[mondex].has_flag(MF_ELECTRONIC)) {
   add_msg(_("The EMP blast fries the %s!"), z[mondex].name().c_str());
   int dam = dice(10, 10);
   if (z[mondex].hurt(dam))
    kill_mon(mondex); // TODO: Player's fault?
   else if (one_in(6))
    z[mondex].make_friendly();
  } else
   add_msg(_("The %s is unaffected by the EMP blast."), z[mondex].name().c_str());
 }
 if (u.posx == x && u.posy == y) {
  if (u.power_level > 0) {
   add_msg(_("The EMP blast drains your power."));
   int max_drain = (u.power_level > 40 ? 40 : u.power_level);
   u.charge_power(0 - rng(1 + max_drain / 3, max_drain));
  }
// TODO: More effects?
 }
// Drain any items of their battery charge
 for (int i = 0; i < m.i_at(x, y).size(); i++) {
  if (m.i_at(x, y)[i].is_tool() &&
      (dynamic_cast<it_tool*>(m.i_at(x, y)[i].type))->ammo == "battery")
   m.i_at(x, y)[i].charges = 0;
 }
// TODO: Drain NPC energy reserves
}

int game::npc_at(int x, int y)
{
 for (int i = 0; i < active_npc.size(); i++) {
  if (active_npc[i]->posx == x && active_npc[i]->posy == y && !active_npc[i]->dead)
   return i;
 }
 return -1;
}

int game::npc_by_id(int id)
{
 for (int i = 0; i < active_npc.size(); i++) {
  if (active_npc[i]->getID() == id)
   return i;
 }
 return -1;
}

int game::mon_at(int x, int y)
{
 for (int i = 0; i < z.size(); i++) {
  if (z[i].posx == x && z[i].posy == y) {
   if (z[i].dead)
    return -1;
   else
    return i;
  }
 }
 return -1;
}

bool game::is_empty(int x, int y)
{
 return ((m.move_cost(x, y) > 0 || m.has_flag(liquid, x, y)) &&
         npc_at(x, y) == -1 && mon_at(x, y) == -1 &&
         (u.posx != x || u.posy != y));
}

bool game::is_in_sunlight(int x, int y)
{
 return (m.is_outside(x, y) && light_level() >= 40 &&
         (weather == WEATHER_CLEAR || weather == WEATHER_SUNNY));
}

void game::kill_mon(int index, bool u_did_it)
{
 if (index < 0 || index >= z.size()) {
  dbg(D_ERROR) << "game:kill_mon: Tried to kill monster " << index
               << "! (" << z.size() << " in play)";
  if (debugmon)  debugmsg("Tried to kill monster %d! (%d in play)", index, z.size());
  return;
 }
 if (!z[index].dead) {
  z[index].dead = true;
  if (u_did_it) {
   if (z[index].has_flag(MF_GUILT)) {
    mdeath tmpdeath;
    tmpdeath.guilt(this, &(z[index]));
   }
   if (z[index].type->species != species_hallu)
    kills[z[index].type->id]++;	// Increment our kill counter
  }
  for (int i = 0; i < z[index].inv.size(); i++)
   m.add_item(z[index].posx, z[index].posy, z[index].inv[i]);
  z[index].die(this);
 }
}

void game::explode_mon(int index)
{
 if (index < 0 || index >= z.size()) {
  dbg(D_ERROR) << "game:explode_mon: Tried to explode monster " << index
               << "! (" << z.size() << " in play)";
  debugmsg("Tried to explode monster %d! (%d in play)", index, z.size());
  return;
 }
 if (!z[index].dead) {
  z[index].dead = true;
  kills[z[index].type->id]++;	// Increment our kill counter
// Send body parts and blood all over!
  mtype* corpse = z[index].type;
  if (corpse->mat == "flesh" || corpse->mat == "veggy") { // No chunks otherwise
   int num_chunks;
   switch (corpse->size) {
    case MS_TINY:   num_chunks =  1; break;
    case MS_SMALL:  num_chunks =  2; break;
    case MS_MEDIUM: num_chunks =  4; break;
    case MS_LARGE:  num_chunks =  8; break;
    case MS_HUGE:   num_chunks = 16; break;
   }
   itype_id meat;
   if (corpse->has_flag(MF_POISON)) {
    if (corpse->mat == "flesh")
     meat = "meat_tainted";
    else
     meat = "veggy_tainted";
   } else {
    if (corpse->mat == "flesh")
     meat = "meat";
    else
     meat = "veggy";
   }

   int posx = z[index].posx, posy = z[index].posy;
   for (int i = 0; i < num_chunks; i++) {
    int tarx = posx + rng(-3, 3), tary = posy + rng(-3, 3);
    std::vector<point> traj = line_to(posx, posy, tarx, tary, 0);

    bool done = false;
    for (int j = 0; j < traj.size() && !done; j++) {
     tarx = traj[j].x;
     tary = traj[j].y;
// Choose a blood type and place it
     field_id blood_type = fd_blood;
     if (corpse->dies == &mdeath::boomer)
      blood_type = fd_bile;
     else if (corpse->dies == &mdeath::acid)
      blood_type = fd_acid;

      m.add_field(this, tarx, tary, blood_type, 1);

     if (m.move_cost(tarx, tary) == 0) {
      std::string tmp = "";
      if (m.bash(tarx, tary, 3, tmp))
       sound(tarx, tary, 18, tmp);
      else {
       if (j > 0) {
        tarx = traj[j - 1].x;
        tary = traj[j - 1].y;
       }
       done = true;
      }
     }
    }
    m.spawn_item(tarx, tary, meat, turn);
   }
  }
 }

 // there WAS an erasure of the monster here, but it caused issues with loops
 // we should structure things so that z.erase is only called in specified cleanup
 // functions

 if (last_target == index)
  last_target = -1;
 else if (last_target > index)
   last_target--;
}

void game::revive_corpse(int x, int y, int n)
{
    if (m.i_at(x, y).size() <= n)
    {
        debugmsg("Tried to revive a non-existent corpse! (%d, %d), #%d of %d", x, y, n, m.i_at(x, y).size());
        return;
    }
    item* it = &m.i_at(x, y)[n];
    revive_corpse(x, y, it);
    m.i_rem(x, y, n);
}

void game::revive_corpse(int x, int y, item *it)
{
    if (it->type->id != "corpse" || it->corpse == NULL)
    {
        debugmsg("Tried to revive a non-corpse.");
        return;
    }
    int burnt_penalty = it->burnt;
    monster mon(it->corpse, x, y);
    mon.speed = int(mon.speed * .8) - burnt_penalty / 2;
    mon.hp    = int(mon.hp    * .7) - burnt_penalty;
    if (it->damage > 0)
    {
        mon.speed /= it->damage + 1;
        mon.hp /= it->damage + 1;
    }
    mon.no_extra_death_drops = true;
    z.push_back(mon);
}

void game::open()
{
    int openx, openy;
    if (!choose_adjacent(_("Open"), openx, openy))
        return;

    u.moves -= 100;
    bool didit = false;

    int vpart;
    vehicle *veh = m.veh_at(openx, openy, vpart);
    if (veh && veh->part_flag(vpart, vpf_openable)) {
        if (veh->parts[vpart].open) {
            add_msg(_("That door is already open."));
            u.moves += 100;
        } else {
            veh->parts[vpart].open = 1;
            veh->insides_dirty = true;
        }
        return;
    }

    if (m.is_outside(u.posx, u.posy))
        didit = m.open_door(openx, openy, false);
    else
        didit = m.open_door(openx, openy, true);

    if (!didit) {
        switch(m.ter(openx, openy)) {
        case t_door_locked:
        case t_door_locked_interior:
        case t_door_locked_alarm:
        case t_door_bar_locked:
            add_msg(_("The door is locked!"));
            break;	// Trying to open a locked door uses the full turn's movement
        case t_door_o:
            add_msg(_("That door is already open."));
            u.moves += 100;
            break;
        default:
            add_msg(_("No door there."));
            u.moves += 100;
        }
    }
}

void game::close()
{
    int closex, closey;
    if (!choose_adjacent(_("Close"), closex, closey))
        return;

    bool didit = false;

    int vpart;
    vehicle *veh = m.veh_at(closex, closey, vpart);
    if (mon_at(closex, closey) != -1)
        add_msg(_("There's a %s in the way!"),
                z[mon_at(closex, closey)].name().c_str());
    else if (veh && veh->part_flag(vpart, vpf_openable) &&
             veh->parts[vpart].open) {
        veh->parts[vpart].open = 0;
        veh->insides_dirty = true;
        didit = true;
    } else if (m.i_at(closex, closey).size() > 0)
        add_msg(_("There's %s in the way!"), m.i_at(closex, closey).size() == 1 ?
                m.i_at(closex, closey)[0].tname(this).c_str() : _("some stuff"));
    else if (closex == u.posx && closey == u.posy)
        add_msg(_("There's some buffoon in the way!"));
    else if (m.ter(closex, closey) == t_window_domestic &&
             m.is_outside(u.posx, u.posy))  {
        add_msg(_("You cannot close the curtains from outside. You must be inside the building."));
    } else if (m.has_furn(closex, closey) &&
               m.furn(closex, closey) != f_canvas_door_o &&
               m.furn(closex, closey) != f_skin_door_o) {
       add_msg(_("There's a %s in the way!"), m.furnname(closex, closey).c_str());
    } else
        didit = m.close_door(closex, closey, true);

    if (didit)
        u.moves -= 90;
}

void game::smash()
{
    const int move_cost = (u.weapon.is_null() ? 80 : u.weapon.attack_time() * 0.8);
    bool didit = false;
    std::string bashsound, extra;
    int smashskill = int(u.str_cur / 2.5 + u.weapon.type->melee_dam);
    int smashx, smashy;

    if (!choose_adjacent(_("Smash"), smashx, smashy))
        return;

    const int full_pulp_threshold = 4;
    std::list<item*> corpses;
    for (int i = 0; i < m.i_at(smashx, smashy).size(); ++i)
    {
        item *it = &m.i_at(smashx, smashy)[i];
        if (it->type->id == "corpse" && it->damage < full_pulp_threshold)
        {
            corpses.push_back(it);
        }
    }
    if (corpses.size() > 0)
    {
        add_msg(_("You swing at the corpse%s."), corpses.size() > 1 ? _("s") : "");

        // numbers logic: a str 8 character with a butcher knife (4 bash, 18 cut)
        // should have at least a 50% chance of damaging an intact zombie corpse (75 volume).
        // a str 8 character with a baseball bat (28 bash, 0 cut) should have around a 25% chance.

        int cut_power = u.weapon.type->melee_cut;
        // stabbing weapons are a lot less effective at pulping
        if (u.weapon.has_flag("STAB") || u.weapon.has_flag("SPEAR"))
        {
            cut_power /= 2;
        }
        double pulp_power = sqrt((double)(u.str_cur + u.weapon.type->melee_dam)) * sqrt((double)(cut_power + 1));
        pulp_power *= 20; // constant multiplier to get the chance right
        int rn = rng(0, pulp_power);
        while (rn > 0 && !corpses.empty())
        {
            item *it = corpses.front();
            corpses.pop_front();
            int damage = rn / it->volume();
            if (damage + it->damage > full_pulp_threshold)
            {
                damage = full_pulp_threshold - it->damage;
            }
            rn -= (damage + 1) * it->volume(); // slight efficiency loss to swing

            // chance of a critical success, higher chance for small critters
            // comes AFTER the loss of power from the above calculation
            if (one_in(it->volume()))
            {
                damage++;
            }

            if (damage > 0)
            {
                add_msg(_("You %sdamage the %s!"), (damage > 1 ? _("greatly ") : ""), it->tname().c_str());
                it->damage += damage;
                if (it->damage >= 4)
                {
                    add_msg(_("The corpse is now thoroughly pulped."));
                    it->damage = 4;
                    // TODO mark corpses as inactive when appropriate
                }
                // Splatter some blood around
                for (int x = smashx - 1; x <= smashx + 1; x++) {
                    for (int y = smashy - 1; y <= smashy + 1; y++) {
                        if (!one_in(damage+1)) {
                             m.add_field(this, x, y, fd_blood, 1);
                        }
                    }
                }
            }
        }
        u.moves -= move_cost;
        return; // don't smash terrain if we've smashed a corpse
    }
    else
    {
        didit = m.bash(smashx, smashy, smashskill, bashsound);
    }

    if (didit)
    {
        if (extra != "")
        {
            add_msg(extra.c_str());
        }
        sound(smashx, smashy, 18, bashsound);
        // TODO: Move this elsewhere, like maybe into the map on-break code
        if (m.has_flag(alarmed, smashx, smashy) &&
            !event_queued(EVENT_WANTED))
        {
            sound(smashx, smashy, 40, _("An alarm sounds!"));
            add_event(EVENT_WANTED, int(turn) + 300, 0, levx, levy);
        }
        u.moves -= move_cost;
        if (u.skillLevel("melee") == 0)
        {
            u.practice(turn, "melee", rng(0, 1) * rng(0, 1));
        }
        if (u.weapon.made_of("glass") &&
            rng(0, u.weapon.volume() + 3) < u.weapon.volume())
        {
            add_msg(_("Your %s shatters!"), u.weapon.tname(this).c_str());
            for (int i = 0; i < u.weapon.contents.size(); i++)
            {
                m.add_item(u.posx, u.posy, u.weapon.contents[i]);
            }
            sound(u.posx, u.posy, 24, "");
            u.hit(this, bp_hands, 1, 0, rng(0, u.weapon.volume()));
            if (u.weapon.volume() > 20)
            {
                // Hurt left arm too, if it was big
                u.hit(this, bp_hands, 0, 0, rng(0, u.weapon.volume() * .5));
            }
            u.remove_weapon();
        }
    }
    else
    {
        add_msg(_("There's nothing there!"));
    }
}

void game::use_item(char chInput)
{
 char ch;
 if (chInput == '.')
  ch = inv(_("Use item:"));
 else
  ch = chInput;

 if (ch == ' ') {
  add_msg(_("Never mind."));
  return;
 }
 last_action += ch;
 u.use(this, ch);
}

void game::use_wielded_item()
{
  u.use_wielded(this);
}

bool game::choose_adjacent(std::string verb, int &x, int &y)
{
    refresh_all();
    std::string query_text = verb + _(" where? (Direction button)");
    mvwprintw(w_terrain, 0, 0, query_text.c_str());
    wrefresh(w_terrain);
    DebugLog() << "calling get_input() for " << verb << "\n";
    InputEvent input = get_input();
    last_action += input;
    if (input == Cancel || input == Close)
        return false;
    else
        get_direction(x, y, input);
    if (x == -2 || y == -2) {
        add_msg(_("Invalid direction."));
        return false;
    }
    x += u.posx;
    y += u.posy;
    return true;
}

bool game::vehicle_near ()
{
 for (int dx = -1; dx <= 1; dx++) {
  for (int dy = -1; dy <= 1; dy++) {
   if (m.veh_at(u.posx + dx, u.posy + dy))
    return true;
  }
 }
 return false;
}

bool game::pl_refill_vehicle (vehicle &veh, int part, bool test)
{
    if (!veh.part_flag(part, vpf_fuel_tank))
        return false;
    item* it = NULL;
    item *p_itm = NULL;
    int min_charges = -1;
    bool i_cont = false;

    std::string ftype = veh.part_info(part).fuel_type;
    itype_id itid = default_ammo(ftype);
    if (u.weapon.is_container() && u.weapon.contents.size() > 0 &&
        u.weapon.contents[0].type->id == itid)
    {
        it = &u.weapon;
        p_itm = &u.weapon.contents[0];
        min_charges = u.weapon.contents[0].charges;
        i_cont = true;
    }
    else if (u.weapon.type->id == itid)
    {
        it = &u.weapon;
        p_itm = it;
        min_charges = u.weapon.charges;
    }
    else
    {
        it = &u.inv.item_or_container(itid);
        if (!it->is_null())
        {
            if (it->type->id == itid)
            {
                p_itm = it;
            }
            else
            {
                //ah, must be a container of the thing
                p_itm = &(it->contents[0]);
                i_cont = true;
            }
            min_charges = p_itm->charges;
        }
    }
    if (it->is_null())
        return false;
    else if (test)
        return true;

    int fuel_per_charge = 1;
    if( ftype == "plutonium" ) { fuel_per_charge = 1000; }
    else if( ftype == "plasma" ) { fuel_per_charge = 100; }
    int max_fuel = veh.part_info(part).size;
    int dch = (max_fuel - veh.parts[part].amount) / fuel_per_charge;
    if (dch < 1)
        dch = 1;
    bool rem_itm = min_charges <= dch;
    int used_charges = rem_itm? min_charges : dch;
    veh.parts[part].amount += used_charges * fuel_per_charge;
    if (veh.parts[part].amount > max_fuel)
        veh.parts[part].amount = max_fuel;

    add_msg (_("You %s %s's %s%s."), ftype == "battery" ? _("recharge") : _("refill"), veh.name.c_str(),
             ftype == "battery" ? _("battery") : (ftype == "plutonium" ? _("reactor") : _("fuel tank")),
             veh.parts[part].amount == max_fuel? _(" to its maximum") : "");

    p_itm->charges -= used_charges;
    if (rem_itm)
    {
        if (i_cont)
        {
            it->contents.erase(it->contents.begin());
        }
        else if (&u.weapon == it)
        {
            u.remove_weapon();
        }
        else
        {
            u.inv.remove_item_by_letter(it->invlet);
        }
    }
    return true;
}

void game::handbrake ()
{
 vehicle *veh = m.veh_at (u.posx, u.posy);
 if (!veh)
  return;
 add_msg (_("You pull a handbrake."));
 veh->cruise_velocity = 0;
 if (veh->last_turn != 0 && rng (15, 60) * 100 < abs(veh->velocity)) {
  veh->skidding = true;
  add_msg (_("You lose control of %s."), veh->name.c_str());
  veh->turn (veh->last_turn > 0? 60 : -60);
 } else if (veh->velocity < 0)
  veh->stop();
 else {
  veh->velocity = veh->velocity / 2 - 10*100;
  if (veh->velocity < 0)
      veh->stop();
 }
 u.moves = 0;
}

void game::exam_vehicle(vehicle &veh, int examx, int examy, int cx, int cy)
{
    veh_interact vehint;
    vehint.cx = cx;
    vehint.cy = cy;
    vehint.exec(this, &veh, examx, examy);
//    debugmsg ("exam_vehicle cmd=%c %d", vehint.sel_cmd, (int) vehint.sel_cmd);
    if (vehint.sel_cmd != ' ')
    {                                                        // TODO: different activity times
        u.activity = player_activity(ACT_VEHICLE,
                                     vehint.sel_cmd == 'f' || vehint.sel_cmd == 's' ||
                                     vehint.sel_cmd == 'c' ? 200 : 20000,
                                     (int) vehint.sel_cmd, 0, "");
        u.activity.values.push_back (veh.global_x());    // values[0]
        u.activity.values.push_back (veh.global_y());    // values[1]
        u.activity.values.push_back (vehint.cx);   // values[2]
        u.activity.values.push_back (vehint.cy);   // values[3]
        u.activity.values.push_back (-vehint.ddx - vehint.cy);   // values[4]
        u.activity.values.push_back (vehint.cx - vehint.ddy);   // values[5]
        u.activity.values.push_back (vehint.sel_part); // values[6]
        u.activity.values.push_back (vehint.sel_type); // int. might make bitmask
        u.moves = 0;
    }
    refresh_all();
}

// A gate handle is adjacent to a wall section, and next to that wall section on one side or
// another is the gate.  There may be a handle on the other side, but this is optional.
// The gate continues until it reaches a non-floor tile, so they can be arbitrary length.
//
//   |  !|!  -++-++-  !|++++-
//   +   +      !      +
//   +   +   -++-++-   +
//   +   +             +
//   +   +   !|++++-   +
//  !|   |!        !   |
//
// The terrain type of the handle is passed in, and that is used to determine the type of
// the wall and gate.
void game::open_gate( game *g, const int examx, const int examy, const enum ter_id handle_type ) {

 enum ter_id v_wall_type;
 enum ter_id h_wall_type;
 enum ter_id door_type;
 enum ter_id floor_type;
 const char *pull_message;
 const char *open_message;
 const char *close_message;

 switch(handle_type) {
 case t_gates_mech_control:
  v_wall_type = t_wall_v;
  h_wall_type = t_wall_h;
  door_type   = t_door_metal_locked;
  floor_type  = t_floor;
  pull_message = _("You turn the handle...");
  open_message = _("The gate is opened!");
  close_message = _("The gate is closed!");
  break;

 case t_gates_control_concrete:
  v_wall_type = t_concrete_v;
  h_wall_type = t_concrete_h;
  door_type   = t_door_metal_locked;
  floor_type  = t_floor;
  pull_message = _("You turn the handle...");
  open_message = _("The gate is opened!");
  close_message = _("The gate is closed!");
  break;

 case t_barndoor:
  v_wall_type = t_wall_wood;
  h_wall_type = t_wall_wood;
  door_type   = t_door_metal_locked;
  floor_type  = t_dirtfloor;
  pull_message = _("You pull the rope...");
  open_message = _("The barn doors opened!");
  close_message = _("The barn doors closed!");
  break;

 case t_palisade_pulley:
  v_wall_type = t_palisade;
  h_wall_type = t_palisade;
  door_type   = t_palisade_gate;
  floor_type  = t_palisade_gate_o;
  pull_message = _("You pull the rope...");
  open_message = _("The palisade gate swings open!");
  close_message = _("The palisade gate swings closed with a crash!");
  break;

  default: return; // No matching gate type
 }

 g->add_msg(pull_message);
 g->u.moves -= 900;

 bool open = false;
 bool close = false;

 for (int wall_x = -1; wall_x <= 1; wall_x++) {
   for (int wall_y = -1; wall_y <= 1; wall_y++) {
     for (int gate_x = -1; gate_x <= 1; gate_x++) {
       for (int gate_y = -1; gate_y <= 1; gate_y++) {
         if ((wall_x + wall_y == 1 || wall_x + wall_y == -1) &&  // make sure wall not diagonally opposite to handle
             (gate_x + gate_y == 1 || gate_x + gate_y == -1) &&  // same for gate direction
            ((wall_y != 0 && (g->m.ter(examx+wall_x, examy+wall_y) == h_wall_type)) ||  //horizontal orientation of the gate
             (wall_x != 0 && (g->m.ter(examx+wall_x, examy+wall_y) == v_wall_type)))) { //vertical orientation of the gate

           int cur_x = examx+wall_x+gate_x;
           int cur_y = examy+wall_y+gate_y;

           if (!close && (g->m.ter(examx+wall_x+gate_x, examy+wall_y+gate_y) == door_type)) {  //opening the gate...
             open = true;
             while (g->m.ter(cur_x, cur_y) == door_type) {
               g->m.ter_set(cur_x, cur_y, floor_type);
               cur_x = cur_x+gate_x;
               cur_y = cur_y+gate_y;
             }
           }

           if (!open && (g->m.ter(examx+wall_x+gate_x, examy+wall_y+gate_y) == floor_type)) {  //closing the gate...
             close = true;
             while (g->m.ter(cur_x, cur_y) == floor_type) {
               g->m.ter_set(cur_x, cur_y, door_type);
               cur_x = cur_x+gate_x;
               cur_y = cur_y+gate_y;
             }
           }
         }
       }
     }
   }
 }

 if(open){
   g->add_msg(open_message);
 } else if(close){
   g->add_msg(close_message);
 } else {
   add_msg(_("Nothing happens."));
 }
}

void game::moving_vehicle_dismount(int tox, int toy)
{
    int vpart;
    vehicle *veh = m.veh_at(u.posx, u.posy, vpart);
    if (!veh) {
        debugmsg("Tried to exit non-existent vehicle.");
        return;
    }
    if (u.posx == tox && u.posy == toy) {
        debugmsg("Need somewhere to dismount towards.");
        return;
    }
    int d = (45 * (direction_from(u.posx, u.posy, tox, toy)) - 90) % 360;
    add_msg(_("You dive from the %s."), veh->name.c_str());
    m.unboard_vehicle(this, u.posx, u.posy);
    u.moves -= 200;
    // Dive three tiles in the direction of tox and toy
    fling_player_or_monster(&u, 0, d, 30, true);
    // Hit the ground according to vehicle speed
    if (!m.has_flag(swimmable, u.posx, u.posy)) {
        if (veh->velocity > 0)
            fling_player_or_monster(&u, 0, veh->face.dir(), veh->velocity / (float)100);
        else
            fling_player_or_monster(&u, 0, veh->face.dir() + 180, -(veh->velocity) / (float)100);
    }
    return;
}

void game::control_vehicle()
{
    int veh_part;
    vehicle *veh = m.veh_at(u.posx, u.posy, veh_part);

    if (veh && veh->player_in_control(&u)) {
        std::string message = veh->use_controls();
        if (!message.empty())
            add_msg(message.c_str());
    } else if (veh && veh->part_with_feature(veh_part, vpf_controls) >= 0
                   && u.in_vehicle) {
        u.controlling_vehicle = true;
        add_msg(_("You take control of the %s."), veh->name.c_str());
    } else {
        int examx, examy;
        if (!choose_adjacent(_("Control vehicle"), examx, examy))
            return;
        veh = m.veh_at(examx, examy, veh_part);
        if (!veh) {
            add_msg(_("No vehicle there."));
            return;
        }
        if (veh->part_with_feature(veh_part, vpf_controls) < 0) {
            add_msg(_("No controls there."));
            return;
        }
        std::string message = veh->use_controls();
        if (!message.empty())
            add_msg(message.c_str());
    }
}

void game::examine()
{
 int examx, examy;
 if (!choose_adjacent(_("Examine"), examx, examy))
    return;

 int veh_part = 0;
 vehicle *veh = m.veh_at (examx, examy, veh_part);
 if (veh) {
  int vpcargo = veh->part_with_feature(veh_part, vpf_cargo, false);
  int vpkitchen = veh->part_with_feature(veh_part, vpf_kitchen, true);
  if ((vpcargo >= 0 && veh->parts[vpcargo].items.size() > 0) || vpkitchen >= 0)
   pickup(examx, examy, 0);
  else if (u.in_vehicle)
   add_msg (_("You can't do that while onboard."));
  else if (abs(veh->velocity) > 0)
   add_msg (_("You can't do that on moving vehicle."));
  else
   exam_vehicle (*veh, examx, examy);
 }

 if (m.has_flag(console, examx, examy)) {
  use_computer(examx, examy);
  return;
 }
 const furn_t *xfurn_t = &furnlist[m.furn(examx,examy)];
 const ter_t *xter_t = &terlist[m.ter(examx,examy)];
 iexamine xmine;

 if (m.has_furn(examx, examy))
   (xmine.*xfurn_t->examine)(this,&u,&m,examx,examy);
 else
   (xmine.*xter_t->examine)(this,&u,&m,examx,examy);

 bool none = true;
 if (xter_t->examine != &iexamine::none || xfurn_t->examine != &iexamine::none)
   none = false;

 if (m.has_flag(sealed, examx, examy)) {
   if (none) add_msg(_("The %s is firmly sealed."), m.name(examx, examy).c_str());
 } else {
   //examx,examy has no traps, is a container and doesn't have a special examination function
  if (m.tr_at(examx, examy) == tr_null && m.i_at(examx, examy).size() == 0 && m.has_flag(container, examx, examy) && none)
   add_msg(_("It is empty."));
  else
   if (!veh)pickup(examx, examy, 0);
 }
  //check for disarming traps last to avoid disarming query black box issue.
 if(m.tr_at(examx, examy) != tr_null) xmine.trap(this,&u,&m,examx,examy);

}

#define ADVINVOFS 7
// abstract of selected origin which can be inventory, or  map tile / vehicle storage / aggregate
struct advanced_inv_area {
    const int id;
    const int hscreenx;
    const int hscreeny;
    const int offx;
    const int offy;
    int x;
    int y;
    const std::string name;
    const std::string shortname;
    bool canputitems;
    vehicle *veh;
    int vstor;
    int size;
    std::string desc;
    int volume, weight;
    int max_size, max_volume;
};

// for printing items in environment
struct advanced_inv_listitem {
    int idx;
    int area;
    item *it;
    std::string name;
    int stacks;
    int volume;
    int weight;
    int cat;
};

// left/right listwindows
struct advanced_inv_pane {
    int pos;
    int area, offx, offy, size, vstor;  // quick lookup later
    int index, max_page, max_index, page;
    std::string area_string;
    int sortby;
    int issrc;
    vehicle *veh;
    WINDOW *window;
    std::vector<advanced_inv_listitem> items;
    int numcats;
};

int getsquare(int c , int &off_x, int &off_y, std::string &areastring, advanced_inv_area *squares) {
    int ret=-1;
    if (!( c >= 0 && c <= 10 )) return ret;
    ret=c;
    off_x = squares[ret].offx;
    off_y = squares[ret].offy;
    areastring = squares[ret].name;
    return ret;
}

int getsquare(char c , int &off_x, int &off_y, std::string &areastring, advanced_inv_area *squares) {
    int ret=-1;
    switch(c)
    {
        case '0':
        case 'I':
            ret=0;
            break;
        case '1':
        case 'B':
            ret=1;
            break;
        case '2':
        case 'J':
            ret=2;
            break;
        case '3':
        case 'N':
            ret=3;
            break;
        case '4':
        case 'H':
            ret=4;
            break;
        case '5':
        case 'G':
            ret=5;
            break;
        case '6':
        case 'L':
            ret=6;
            break;
        case '7':
        case 'Y':
            ret=7;
            break;
        case '8':
        case 'K':
            ret=8;
            break;
        case '9':
        case 'U':
            ret=9;
            break;
        case 'a':
            ret=10;
            break;
        default :
            return -1;
    }
    return getsquare(ret,off_x,off_y,areastring, squares);
}

void advprintItems(advanced_inv_pane &pane, advanced_inv_area* squares, bool active, game* g)
{
    std::vector<advanced_inv_listitem> &items = pane.items;
    WINDOW* window = pane.window;
    int page = pane.page;
    int selected_index = pane.index;
    bool isinventory = ( pane.area == 0 );
    bool isall = ( pane.area == 10 );
    int itemsPerPage;
    itemsPerPage = getmaxy( window ) - ADVINVOFS; // fixme
    int columns = getmaxx( window );
    int rightcol = columns - 8;
    int amount_column = columns - 15;
    nc_color norm = active ? c_white : c_dkgray;
    std::string spaces(getmaxx(window)-4, ' ');
    bool compact=(TERMX<=100);

    if(isinventory) {
        mvwprintz( window, 4, rightcol, c_ltgreen, "%3d %3d", g->u.weight_carried(), g->u.volume_carried() );
    } else {
        int hrightcol=rightcol; // intentionally -not- shifting rightcol since heavy items are rare, and we're stingy on screenspace
        if ( squares[pane.area].weight > 999 ) { // this is potentially the total of 9 tiles
          hrightcol--;
          if ( squares[pane.area].weight > 9999 ) { // not uncommon
            hrightcol--;
            if ( squares[pane.area].weight > 99999 ) { // hohum. time to consider tile destruction and sinkholes elsewhere?
              hrightcol--;
            }
          }
        }
        if ( squares[pane.area].volume > 999 ) { // pile 'o dead bears
          hrightcol--;
          if ( squares[pane.area].volume > 9999 ) { // theoretical limit; 1024*9
            hrightcol--;
          }
        }

        mvwprintz( window, 4, hrightcol, norm, "%3d %3d", squares[pane.area].weight, squares[pane.area].volume);
    }

    mvwprintz( window, 5, ( compact ? 1 : 4 ), c_ltgray, _("Name (charges)") );
    mvwprintz( window, 5, rightcol - 7, c_ltgray, _("%s weight vol"), ( isinventory ? _("amt") : ( isall ? _("src") : "   " ) ) );

    for(int i = page * itemsPerPage , x = 0 ; i < items.size() && x < itemsPerPage ; i++ ,x++) {
      if ( items[i].volume == -8 ) { // I'm a header!
        mvwprintz(window,6+x,( columns - items[i].name.size()-6 )/2,c_cyan, "[%s]", items[i].name.c_str() );
      } else {
        nc_color thiscolor = active ? items[i].it->color(&g->u) : norm;
        nc_color thiscolordark = c_dkgray;

        if(active && selected_index == x)
        {
            thiscolor = hilite(thiscolor);
            thiscolordark = hilite(thiscolordark);
            if ( compact ) {
                mvwprintz(window,6+x,1,thiscolor, "  %s", spaces.c_str());
            } else {
                mvwprintz(window,6+x,1,thiscolor, ">>%s", spaces.c_str());
            }
        }

        mvwprintz(window, 6 + x, ( compact ? 1 : 4 ), thiscolor, "%s", items[i].it->tname(g).c_str() );

        if(items[i].it->charges > 0) {
            wprintz(window, thiscolor, " (%d)",items[i].it->charges);
        } else if(items[i].it->contents.size() == 1 && items[i].it->contents[0].charges > 0) {
            wprintz(window, thiscolor, " (%d)",items[i].it->contents[0].charges);
        }

        if( isinventory && items[i].stacks > 1 ) {
            mvwprintz(window, 6 + x, amount_column, thiscolor, "[%d]", items[i].stacks);
        } else if ( isall ) {
            mvwprintz(window, 6 + x, amount_column, thiscolor, "%s", squares[items[i].area].shortname.c_str());
        }
//mvwprintz(window, 6 + x, amount_column-3, thiscolor, "%d", items[i].cat);
        int xrightcol=rightcol;
        if ( items[i].weight > 999 ) { // rare. bear = 2000
          xrightcol--;
          if ( items[i].weight > 9999 ) { // anything beyond this is excessive. Enjoy your clear plastic bottle of neutronium
            xrightcol--;
          }
        }
        if ( items[i].volume > 999 ) { // does not exist, but can fit in 1024 tile limit
          xrightcol--;
          if ( items[i].volume > 9999 ) { // oh hey what about z levels. best give up now
            xrightcol--;
          }
        }
        mvwprintz(window, 6 + x, xrightcol, (items[i].weight > 0 ? thiscolor : thiscolordark),
            "%3d", items[i].weight );

        wprintz(window, (items[i].volume > 0 ? thiscolor : thiscolordark), " %3d", items[i].volume );
      }
    }


}

// should probably move to an adv_inv_pane class

enum advanced_inv_sortby {
    SORTBY_NONE = 1 , SORTBY_NAME, SORTBY_WEIGHT, SORTBY_VOLUME, SORTBY_CHARGES, SORTBY_CATEGORY, NUM_SORTBY
};

struct advanced_inv_sort_case_insensitive_less : public std::binary_function< char,char,bool > {
    bool operator () (char x, char y) const {
        return toupper( static_cast< unsigned char >(x)) < toupper( static_cast< unsigned char >(y));
    }
};

struct advanced_inv_sorter {
    int sortby;
    advanced_inv_sorter(int sort) { sortby=sort; };
    bool operator()(const advanced_inv_listitem& d1, const advanced_inv_listitem& d2) {
        if ( sortby != SORTBY_NAME ) {
            switch(sortby) {
                case SORTBY_WEIGHT: {
                    if ( d1.weight != d2.weight ) return d1.weight > d2.weight;
                    break;
                }
                case SORTBY_VOLUME: {
                    if ( d1.volume != d2.volume ) return d1.volume > d2.volume;
                    break;
                }
                case SORTBY_CHARGES: {
                    if ( d1.it->charges != d2.it->charges ) return d1.it->charges > d2.it->charges;
                    break;
                }
                case SORTBY_CATEGORY: {
                    if ( d1.cat != d2.cat ) {
                      return d1.cat < d2.cat;
                    } else if ( d1.volume == -8 ) {
                      return true;
                    } else if ( d2.volume == -8 ) {
                      return false;
                    }
                    break;
                }
                default: return d1.idx > d2.idx; break;
            };
        }
        // secondary sort by name
        std::string n1=d1.name;
        std::string n2=d2.name;
        return std::lexicographical_compare( n1.begin(), n1.end(),
            n2.begin(), n2.end(), advanced_inv_sort_case_insensitive_less() );
    };
};

void advanced_inv_menu_square(advanced_inv_area* squares, uimenu *menu ) {
    int ofs=-25-4;
    int sel=menu->selected+1;
    for ( int i=1; i < 10; i++ ) {
        char key=(char)(i+48);
        char bracket[3]="[]";
        if ( squares[i].vstor >= 0 ) strcpy(bracket,"<>");
        bool canputitems=( squares[i].canputitems && menu->entries[i-1].enabled ? true : false);
        nc_color bcolor = ( canputitems ? ( sel == i ? h_cyan : c_cyan ) : c_dkgray );
        nc_color kcolor = ( canputitems ? ( sel == i ? h_ltgreen : c_ltgreen ) : c_dkgray );
        mvwprintz(menu->window,squares[i].hscreenx+5,squares[i].hscreeny+ofs, bcolor, "%c", bracket[0]);
        wprintz(menu->window, kcolor, "%c", key);
        wprintz(menu->window, bcolor, "%c", bracket[1]);
    }
}

void advanced_inv_print_header(advanced_inv_area* squares, advanced_inv_pane &pane, int sel=-1 )
{
    WINDOW* window=pane.window;
    int area=pane.area;
    int wwidth=getmaxx(window);
    int ofs=wwidth-25-2-14;
    for ( int i=0; i < 11; i++ ) {
        char key=( i == 0 ? 'I' : ( i == 10 ? 'A' : (char)(i+48) ) );
        char bracket[3]="[]";
        if ( squares[i].vstor >= 0 ) strcpy(bracket,"<>");
        nc_color bcolor = ( squares[i].canputitems ? ( area == i || ( area == 10 && i != 0 ) ? c_cyan : c_ltgray ) : c_red );
        nc_color kcolor = ( squares[i].canputitems ? ( area == i ? c_ltgreen : ( i == sel ? c_cyan : c_ltgray ) ) : c_red );
        mvwprintz(window,squares[i].hscreenx,squares[i].hscreeny+ofs, bcolor, "%c", bracket[0]);
        wprintz(window, kcolor, "%c", key);
        wprintz(window, bcolor, "%c", bracket[1]);
    }
}

void advanced_inv_update_area( advanced_inv_area &area, game *g ) {
    int i = area.id;
    player u = g->u;
    area.x = g->u.posx+area.offx;
    area.y = g->u.posy+area.offy;
    area.size = 0;
    area.veh = NULL;
    area.vstor = -1;
    area.desc = "";
    if( i > 0 && i < 10 ) {
        int vp = 0;
        area.veh = g->m.veh_at( u.posx+area.offx,u.posy+area.offy, vp );
        if ( area.veh ) {
            area.vstor = area.veh->part_with_feature(vp, vpf_cargo, false);
        }
        if ( area.vstor >= 0 ) {
            area.desc = area.veh->name;
            area.canputitems=true;
            area.size = area.veh->parts[area.vstor].items.size();
            area.max_size = MAX_ITEM_IN_VEHICLE_STORAGE;
            area.max_volume = area.veh->max_volume(area.vstor);
        } else {
            area.canputitems=(!(g->m.has_flag(noitem,u.posx+area.offx,u.posy+area.offy)) && !(g->m.has_flag(sealed,u.posx+area.offx,u.posy+area.offy) ));
            area.size = g->m.i_at(u.posx+area.offx,u.posy+area.offy).size();
            area.max_size = MAX_ITEM_IN_SQUARE;
            area.max_volume = g->m.max_volume(u.posx+area.offx,u.posy+area.offy);
            if (g->m.graffiti_at(u.posx+area.offx,u.posy+area.offy).contents) {
                area.desc = g->m.graffiti_at(u.posx+area.offx,u.posy+area.offy).contents->c_str();
            }
        }
    } else if ( i == 0 ) {
        area.size=u.inv.size();
        area.canputitems=true;
    } else {
        area.desc = _("All 9 squares");
        area.canputitems=true;
    }
    area.volume=0; // must update in main function
    area.weight=0; // must update in main function
}

int advanced_inv_getinvcat(item *it) {
    if ( it->is_gun() ) return 0;
    if ( it->is_ammo() ) return 1;
    if ( it->is_weap() ) return 2;
    if ( it->is_tool() ) return 3;
    if ( it->is_armor() ) return 4;
    if ( it->is_food_container() ) return 5;
    if ( it->is_food() ) {
        it_comest* comest = dynamic_cast<it_comest*>(it->type);
        return ( comest->comesttype != "MED" ? 5 : 6 );
    }
    if ( it->is_book() ) return 7;
    if (it->is_gunmod() || it->is_bionic()) return 8;
    return 9;
}

void game::advanced_inv()
{
    u.inv.sort();
    u.inv.restack(&u);

    const int head_height = 5;
    const int min_w_height = 10;
    const int min_w_width = FULL_SCREEN_WIDTH;
    const int max_w_width = 120;

    const int left = 0;  // readability, should be #define..
    const int right = 1;
    const int isinventory = 0;
    const int isall = 10;
    std::string sortnames[8] = { "-none-", _("none"), _("name"), _("weight"), _("volume"), _("charges"), _("category"), "-" };
    std::string invcats[10] = { _("guns"), _("ammo"), _("weapons"), _("tools"), _("clothing"), _("food"), _("drugs"), _("books"), _("mods"), _("other") };
    bool checkshowmsg=false;
    bool showmsg=false;

    int itemsPerPage = 10;
    int w_height = (TERMY<min_w_height+head_height) ? min_w_height : TERMY-head_height;
    int w_width = (TERMX<min_w_width) ? min_w_width : (TERMX>max_w_width) ? max_w_width : (int)TERMX;

    int headstart = 0; //(TERMY>w_height)?(TERMY-w_height)/2:0;
    int colstart = (TERMX > w_width) ? (TERMX - w_width)/2 : 0;
    WINDOW *head = newwin(head_height,w_width, headstart, colstart);
    WINDOW *left_window = newwin(w_height,w_width/2, headstart+head_height,colstart);
    WINDOW *right_window = newwin(w_height,w_width/2, headstart+head_height,colstart+w_width/2);

    itemsPerPage=getmaxy(left_window)-ADVINVOFS;
    // todo: awaiting ui::menu // last_tmpdest=-1;
    bool exit = false;
    bool redraw = true;
    bool recalc = true;
    int lastCh = 0;

    advanced_inv_area squares[11] = {
        {0, 2, 25, 0, 0, 0, 0, _("Inventory"), "IN", false, NULL, -1, 0, "", 0, 0, 0, 0 },
        {1, 3, 30, -1, 1, 0, 0, _("South West"), "SW", false, NULL, -1, 0, "", 0, 0, 0, 0 },
        {2, 3, 33, 0, 1, 0, 0, _("South"), "S", false, NULL, -1, 0, "", 0, 0, 0, 0 },
        {3, 3, 36, 1, 1, 0, 0, _("South East"), "SE", false, NULL, -1, 0, "", 0, 0, 0, 0 },
        {4, 2, 30, -1, 0, 0, 0, _("West"), "W", false, NULL, -1, 0, "", 0, 0, 0, 0 },
        {5, 2, 33, 0, 0, 0, 0, _("Directly below you"), "DN", false, NULL, -1, 0, "", 0, 0, 0, 0 },
        {6, 2, 36, 1, 0, 0, 0, _("East"), "E", false, NULL, -1, 0, "", 0, 0, 0, 0 },
        {7, 1, 30, -1, -1, 0, 0, _("North West"), "NW", false, NULL, -1, 0, "", 0, 0, 0, 0 },
        {8, 1, 33, 0, -1, 0, 0, _("North"), "N", false, NULL, -1, 0, "", 0, 0, 0, 0 },
        {9, 1, 36, 1, -1, 0, 0, _("North East"), "NE", false, NULL, -1, 0, "", 0, 0, 0, 0 },
        {10, 3, 25, 0, 0, 0, 0, _("Surrounding area"), "AL", false, NULL, -1, 0, "", 0, 0, 0, 0 }
    };

    for ( int i = 0; i < 11; i++ ) {
        advanced_inv_update_area(squares[i], this);
    }


    std::vector<advanced_inv_listitem> listitem_stub;
    advanced_inv_pane panes[2] = {
        {0,  5, 0, 0, 0, -1,  0, 0, 0, 0,  _("Initializing..."), 1, 0, NULL, NULL, listitem_stub, 0},
        {1,  isinventory, 0, 0, 0, -1,  0, 0, 0, 0,  _("Initializing..."), 1, 0, NULL, NULL, listitem_stub, 0},
    };

    panes[left].sortby = uistate.adv_inv_leftsort;
    panes[right].sortby = uistate.adv_inv_rightsort;
    panes[left].area = uistate.adv_inv_leftarea;
    panes[right].area = uistate.adv_inv_rightarea;
    bool moved=( uistate.adv_inv_last_coords.x != u.posx || uistate.adv_inv_last_coords.y != u.posy );
    if ( !moved || panes[left].area == isinventory ) {
        panes[left].index = uistate.adv_inv_leftindex;
        panes[left].page = uistate.adv_inv_leftpage;
    }
    if ( !moved || panes[right].area == isinventory ) {
        panes[right].index = uistate.adv_inv_rightindex;
        panes[right].page = uistate.adv_inv_rightpage;
    }

    panes[left].window = left_window;
    panes[right].window = right_window;

    int src = left; // the active screen , 0 for left , 1 for right.
    int dest = right;
    int max_inv = inv_chars.size() - u.worn.size() - ( u.is_armed() || u.weapon.is_style() ? 1 : 0 );

    while(!exit)
    {
        dest = (src==left ? right : left);
        if ( recalc ) redraw=true;
        if(redraw)
        {
            max_inv = inv_chars.size() - u.worn.size() - ( u.is_armed() || u.weapon.is_style() ? 1 : 0 );
            for (int i = 0; i < 2; i++) {
                int idest = (i==left ? right : left);

                // calculate the offset.
                getsquare(panes[i].area, panes[i].offx, panes[i].offy, panes[i].area_string, squares);

                if(recalc) {

                    panes[i].items.clear();
                    bool hascat[10]={false,false,false,false,false,false,false,false,false,false};
                    panes[i].numcats=0;
                    int avolume=0;
                    int aweight=0;
                    if(panes[i].area == isinventory) {

                        invslice stacks = u.inv.slice(0, u.inv.size());
                        for( int x = 0; x < stacks.size(); ++x ) {
                            item& item = stacks[x]->front();
                            advanced_inv_listitem it;
                            it.idx=x;
                            // todo: for the love of gods create a u.inv.stack_by_int()
                            int size = u.inv.stack_by_letter(item.invlet).size();
                            if ( size < 1 ) size = 1;
                            it.name=item.tname(this);
                            it.stacks=size;
                            it.weight=item.weight() * size;
                            it.volume=item.volume() * size;
                            it.cat=advanced_inv_getinvcat(&item);
                            it.it=&item;
                            it.area=panes[i].area;
                            if( !hascat[it.cat] ) {
                                hascat[it.cat]=true;
                                panes[i].numcats++;
                                if(panes[i].sortby == SORTBY_CATEGORY) {
                                    advanced_inv_listitem itc;
                                    itc.idx=-8; itc.stacks=-8; itc.weight=-8; itc.volume=-8;
                                    itc.cat=it.cat; itc.name=invcats[it.cat];
                                    itc.area=panes[i].area;
                                    panes[i].items.push_back(itc);
                                }
                            }
                            avolume+=it.volume;
                            aweight+=it.weight;
                            panes[i].items.push_back(it);
                        }
                    } else {

                        int s1 = panes[i].area;
                        int s2 = panes[i].area;
                        if ( panes[i].area == isall ) {
                            s1 = 1;
                            s2 = 9;
                        }
                        for(int s = s1; s <= s2; s++) {
                            int savolume=0;
                            int saweight=0;
                            advanced_inv_update_area(squares[s], this);
                            //mvprintw(s+(i*10), 0, "%d %d                                   ",i,s);
                            if( panes[idest].area != s && squares[s].canputitems ) {
                                std::vector<item>& items = squares[s].vstor >= 0 ?
                                    squares[s].veh->parts[squares[s].vstor].items :
                                    m.i_at(squares[s].x , squares[s].y );
                                for(int x = 0; x < items.size() ; x++) {
                                    advanced_inv_listitem it;
                                    it.idx=x;
                                    it.name=items[x].tname(this);
                                    it.stacks=1;
                                    it.weight=items[x].weight();
                                    it.volume=items[x].volume();
                                    it.cat=advanced_inv_getinvcat(&items[x]);
                                    it.it=&items[x];
                                    it.area=s;
                                    if( ! hascat[it.cat] ) {
                                        hascat[it.cat]=true;
                                        panes[i].numcats++;
                                        if(panes[i].sortby == SORTBY_CATEGORY) {
                                            advanced_inv_listitem itc;
                                            itc.idx=-8; itc.stacks=-8; itc.weight=-8; itc.volume=-8;
                                            itc.cat=it.cat; itc.name=invcats[it.cat]; itc.area=s;
                                            panes[i].items.push_back(itc);
                                        }
                                    }

                                    savolume+=it.volume;
                                    saweight+=it.weight;
                                    panes[i].items.push_back(it);

                                } // for(int x = 0; x < items.size() ; x++)

                            } // if( panes[idest].area != s && squares[s].canputitems )
                            avolume+=savolume;
                            aweight+=saweight;
                        } // for(int s = s1; s <= s2; s++)

                    } // if(panes[i].area ?? isinventory)

                    advanced_inv_update_area(squares[panes[i].area], this);

                    squares[panes[i].area].volume = avolume;
                    squares[panes[i].area].weight = aweight;

                    panes[i].veh = squares[panes[i].area].veh; // <--v-- todo deprecate
                    panes[i].vstor = squares[panes[i].area].vstor;
                    panes[i].size = panes[i].items.size();

                    // sort the stuff
                    switch(panes[i].sortby) {
                        case SORTBY_NONE:
                            if ( i != isinventory ) {
                                std::sort( panes[i].items.begin(), panes[i].items.end(), advanced_inv_sorter(SORTBY_NONE) );
                            }
                            break;
                        default:
                            std::sort( panes[i].items.begin(), panes[i].items.end(), advanced_inv_sorter( panes[i].sortby ) );
                            break;
                    }
                }

                // paginate (not sure why)
                panes[i].max_page = (int)ceil(panes[i].size/(itemsPerPage+0.0)); //(int)ceil(panes[i].size/20.0);
                panes[i].max_index = panes[i].page == (-1 + panes[i].max_page) ? ((panes[i].size % itemsPerPage)==0?itemsPerPage:panes[i].size % itemsPerPage) : itemsPerPage;
                // check if things are out of bound
                panes[i].index = (panes[i].index >= panes[i].max_index) ? panes[i].max_index - 1 : panes[i].index;


                panes[i].page = panes[i].max_page == 0 ? 0 : ( panes[i].page >= panes[i].max_page ? panes[i].max_page - 1 : panes[i].page);

                if( panes[i].sortby == SORTBY_CATEGORY && panes[i].items.size() > 0 ) {
                  int lpos = panes[i].index + (panes[i].page * itemsPerPage);
                  if ( lpos < panes[i].items.size() && panes[i].items[lpos].volume == -8 ) {
                     panes[i].index += ( panes[i].index+1 >= itemsPerPage ? -1 : 1 );
                  }
                }

                // draw the stuff
                werase(panes[i].window);



                advprintItems( panes[i], squares, (src == i), this );

                int sel=-1;
                if ( panes[i].size > 0 ) sel = panes[i].items[panes[i].index].area;

                advanced_inv_print_header(squares,panes[i], sel );
                // todo move --v to --^
                mvwprintz(panes[i].window,1,2,src == i ? c_cyan : c_ltgray, "%s", panes[i].area_string.c_str());
                mvwprintz(panes[i].window, 2, 2, src == i ? c_green : c_dkgray , "%s", squares[panes[i].area].desc.c_str() );

            }

            recalc=false;

            werase(head);
            {
                wborder(head,LINE_XOXO,LINE_XOXO,LINE_OXOX,LINE_OXOX,LINE_OXXO,LINE_OOXX,LINE_XXOO,LINE_XOOX);
                int line=1;
                if( checkshowmsg || showmsg ) {
                  for (int i = messages.size() - 1; i >= 0 && line < 4; i--) {
                    std::string mes = messages[i].message;
                    if (messages[i].count > 1) {
                      std::stringstream mesSS;
                      mesSS << mes << " x " << messages[i].count;
                      mes = mesSS.str();
                    }
                    nc_color col = c_dkgray;
                    if (int(messages[i].turn) >= curmes) {
                       col = c_ltred;
                       showmsg=true;
                    } else {
                       col = c_ltgray;
                    }
                    if ( showmsg ) mvwprintz(head, line, 2, col, mes.c_str());
                    line++;
                  }
                }
                if ( ! showmsg ) {
                  mvwprintz(head,0,w_width-18,c_white,_("< [?] show log >"));
                  mvwprintz(head,1,2, c_white, _("hjkl or arrow keys to move cursor, [m]ove item between panes,"));
                  mvwprintz(head,2,2, c_white, _("1-9 (or GHJKLYUBNI) to select square for active tab, 0 for inventory,"));
                  mvwprintz(head,3,2, c_white, _("[e]xamine item,  [s]ort display, [q]uit/exit this screen."));
                } else {
                  mvwprintz(head,0,w_width-19,c_white,"< [?] show help >");
                }
            }

            if(panes[src].max_page > 1 ) {
                mvwprintz(panes[src].window, 4, 2, c_ltblue, _("[<] page %d of %d [>]"), panes[src].page+1, panes[src].max_page);
            }
            redraw = false;
        }

        int list_pos = panes[src].index + (panes[src].page * itemsPerPage);
        int item_pos = panes[src].size > 0 ? panes[src].items[list_pos].idx : 0;
        // todo move
        for (int i = 0; i < 2; i++) {
            if ( src == i ) {
                wattron(panes[i].window, c_cyan);
            }
            wborder(panes[i].window,LINE_XOXO,LINE_XOXO,LINE_OXOX,LINE_OXOX,LINE_OXXO,LINE_OOXX,LINE_XXOO,LINE_XOOX);
            mvwprintw(panes[i].window, 0, 3, _("< [s]ort: %s >"), sortnames[ ( panes[i].sortby <= 6 ? panes[i].sortby : 0 ) ].c_str() );
            int max=( panes[i].area == isinventory ? max_inv : MAX_ITEM_IN_SQUARE );
            if ( panes[i].area == isall ) max *= 9;
            int fmtw=7 + ( panes[i].size > 99 ? 3 : panes[i].size > 9 ? 2 : 1 ) + ( max > 99 ? 3 : max > 9 ? 2 : 1 );
            mvwprintw(panes[i].window,0 ,(w_width/2)-fmtw,"< %d/%d >", panes[i].size, max );
            if ( src == i ) {
                wattroff(panes[i].window, c_white);
            }
        }

        wrefresh(head);
        wrefresh(panes[left].window);
        wrefresh(panes[right].window);

        int changex = -1;
        int changey = 0;
        bool donothing = false;


        int c = lastCh ? lastCh : getch();
        lastCh = 0;
        int changeSquare;

        if(c == 'i')
            c = (char)'0';

        if(c == 'a' ) c = (char)'a';

        changeSquare = getsquare((char)c, panes[src].offx, panes[src].offy, panes[src].area_string, squares);

        if(changeSquare != -1)
        {
            if(panes[left].area == changeSquare || panes[right].area == changeSquare) // do nthing
            {
                lastCh = (int)popup_getkey(_("same square!"));
                if(lastCh == 'q' || lastCh == KEY_ESCAPE || lastCh == ' ' ) lastCh=0;
            }
            else if(squares[changeSquare].canputitems)
            {
                panes[src].area = changeSquare;
                panes[src].page = 0;
                panes[src].index = 0;
            }
            else
            {
                popup(_("You can't put items there"));
            }
            recalc = true;
        }
        else if('m' == c || 'M' == c)
        {
            // If the active screen has no item.
            if( panes[src].size == 0 ) {
                continue;
            } else if ( item_pos == -8 ) {
                continue; // category header
            }
            int destarea = panes[dest].area;
            if ( panes[dest].area == isall || 'M' == c ) {
                // popup("Choose a specific square in the destination window.");  continue;
                bool valid=false;
                uimenu m; /* using new uimenu class */
                m.text=_("Select destination");
                m.pad_left=9; /* free space for advanced_inv_menu_square */
                char buf[1024];

                for(int i=1; i < 10; i++) {
                    buf[0]=0;
                    int safe=snprintf(buf,128, "%2d/%d%s", squares[i].size, MAX_ITEM_IN_SQUARE, (squares[i].size >= MAX_ITEM_IN_SQUARE ? _(" (FULL)") : "" ) );
                    if ( safe >= 128 || safe < 0 ) {
                        popup(_(":-O this shouldn't happen (BUG)")); return;
                    }
                    std::string prefix = buf;
                    m.entries.push_back( uimenu_entry( /* std::vector<uimenu_entry> */
                        i, /* return value */
                        (squares[i].canputitems && i != panes[src].area), /* enabled */
                        i+48, /* hotkey */
                        prefix + " " +
                          squares[i].name + " " +
                          ( squares[i].vstor >= 0 ? squares[i].veh->name : "" ) /* entry text */
                    ) );
                }

                m.selected=uistate.adv_inv_last_popup_dest-1; // selected keyed to uimenu.entries, which starts at 0;
                m.show(); // generate and show window.
                while ( m.ret == UIMENU_INVALID && m.keypress != 'q' && m.keypress != KEY_ESCAPE ) {
                    advanced_inv_menu_square(squares, &m ); // render a fancy ascii grid at the left of the menu
                    m.query(false); // query, but don't loop
                }
                if ( m.ret >= 0 && m.ret <= 9 ) { // is it a square?
                    if ( m.ret == panes[src].area ) { // should never happen, but sanity checks keep developers sane.
                        popup(_("Can't move stuff to the same place."));
                    } else if ( ! squares[m.ret].canputitems ) { // this was also disabled in it's uimenu_entry
                        popup(_("Invalid. Like the menu said."));
                    } else {
                        destarea = m.ret;
                        valid=true;
                        uistate.adv_inv_last_popup_dest=m.ret;
                    }
                }
                if ( ! valid ) continue;
            }
// from inventory
            if(panes[src].area == isinventory) {

                int max = (squares[destarea].max_size - squares[destarea].size);
                int volmax = max;
                int free_volume = ( squares[ destarea ].vstor >= 0 ?
                    squares[ destarea ].veh->free_volume( squares[ destarea ].vstor ) :
                    m.free_volume ( squares[ destarea ].x, squares[ destarea ].y )
                ) * 100;
                // TODO figure out a better way to get the item. Without invlets.
                item* it = &u.inv.slice(item_pos, 1).front()->front();
                std::list<item>& stack = u.inv.stack_by_letter(it->invlet);

                int amount = 1;
                int volume = it->volume() * 100; // sigh

                bool askamount = false;
                if ( stack.size() > 1) {
                    amount = stack.size();
                    askamount = true;
                } else if ( it->count_by_charges() ) {
                    amount = it->charges;
                    volume = it->type->volume;
                    askamount = true;
                }

                if ( volume > 0 && volume * amount > free_volume ) {
                    volmax = int( free_volume / volume );
                    if ( volmax == 0 ) {
                        popup(_("Destination area is full. Remove some items first."));
                        continue;
                    }
                    if ( stack.size() > 1) {
                        max = ( volmax < max ? volmax : max );
                    } else if ( it->count_by_charges() ) {
                        max = volmax;
                    }
                } else if ( it->count_by_charges() ) {
                    max = amount;
                }
                if ( max == 0 ) {
                    popup(_("Destination area has too many items. Remove some first."));
                    continue;
                }
                if ( askamount ) {
                    std::string popupmsg=_("How many do you want to move? (0 to cancel)");
                    if(amount > max) {
                        popupmsg=_("Destination can only hold ") + helper::to_string(max) + _("! Move how many? (0 to cancel) ");
                    }
                    // fixme / todo make popup take numbers only (m = accept, q = cancel)
                    amount = helper::to_int(
                        string_input_popup( popupmsg, 20,
                             helper::to_string(
                                 ( amount > max ? max : amount )
                             )
                        )
                    );
                }
                recalc=true;
                if(stack.size() > 1) { // if the item is stacked
                    if ( amount != 0 && amount <= stack.size() ) {
                        amount = amount > max ? max : amount;
                        std::list<item> moving_items = u.inv.remove_partial_stack(it->invlet,amount);
                        bool chargeback=false;
                        int moved=0;
                        for(std::list<item>::iterator iter = moving_items.begin();
                            iter != moving_items.end();
                            ++iter)
                        {

                          if ( chargeback == true ) {
                                u.i_add(*iter,this);
                          } else {
                            if(squares[destarea].vstor >= 0) {
                                if(squares[destarea].veh->add_item(squares[destarea].vstor,*iter) == false) {
                                    // testme
                                    u.i_add(*iter,this);
                                    popup(_("Destination full. %d / %d moved. Please report a bug if items have vanished."),moved,amount);
                                    chargeback=true;
                                }
                            } else {
                                if(m.add_item_or_charges(squares[destarea].x, squares[destarea].y, *iter, 0) == false) {
                                    // testme
                                    u.i_add(*iter,this);
                                    popup(_("Destination full. %d / %d moved. Please report a bug if items have vanished."),moved,amount);
                                    chargeback=true;
                                }
                            }
                            moved++;
                          }
                        }
                        if ( moved != 0 ) u.moves -= 100;
                    }
                } else if(it->count_by_charges()) {
                    if(amount != 0 && amount <= it->charges ) {

                        item moving_item = u.inv.remove_item_by_charges(it->invlet,amount);

                        if (squares[destarea].vstor>=0) {
                            if(squares[destarea].veh->add_item(squares[destarea].vstor,moving_item) == false) {
                                // fixme add item back
                                u.i_add(moving_item,this);
                                popup(_("Destination full. Please report a bug if items have vanished."));
                                continue;
                            }
                        } else {
                            if ( m.add_item_or_charges(squares[destarea].x, squares[destarea].y, moving_item, 0) == false ) {
                                // fixme add item back
                                u.i_add(moving_item,this);
                                popup(_("Destination full. Please report a bug if items have vanished."));
                                continue;
                            }
                        }
                        u.moves -= 100;
                    }
                } else {
                    item moving_item = u.inv.remove_item_by_letter(it->invlet);
                    if(squares[destarea].vstor>=0) {
                        if(squares[destarea].veh->add_item(squares[destarea].vstor, moving_item) == false) {
                           // fixme add item back (test)
                           u.i_add(moving_item,this);
                           popup(_("Destination full. Please report a bug if items have vanished."));
                           continue;
                        }
                    } else {
                        if(m.add_item_or_charges(squares[destarea].x, squares[destarea].y, moving_item) == false) {
                           // fixme add item back (test)
                           u.i_add(moving_item,this);
                           popup(_("Destination full. Please report a bug if items have vanished."));
                           continue;
                        }
                    }
                    u.moves -= 100;
                }
// from map / vstor
            } else {
                int s;
                if(panes[src].area == isall) {
                    s = panes[src].items[list_pos].area;
                    // todo: phase out these vars? ---v // temp_fudge pending tests/cleanup
                    panes[src].offx = squares[s].offx;
                    panes[src].offy = squares[s].offy;
                    panes[src].vstor = squares[s].vstor;
                    panes[src].veh = squares[s].veh;
                    recalc = true;
                } else {
                    s = panes[src].area;
                }
                if ( s == destarea ) {
                    popup(_("Source area is the same as destination (%s)."),squares[destarea].name.c_str());
                    continue;
                }

                std::vector<item> src_items = squares[s].vstor >= 0 ?
                    squares[s].veh->parts[squares[s].vstor].items :
                    m.i_at(squares[s].x,squares[s].y);
                if(src_items[item_pos].made_of(LIQUID))
                {
                    popup(_("You can't pick up a liquid."));
                    continue;
                }
                else // from veh/map
                {
                    if ( destarea == isinventory ) // if destination is inventory
                    {
                        if(!u.can_pickVolume(src_items[item_pos].volume()))
                        {
                            popup(_("There's no room in your inventory."));
                            continue;
                        }
                        else if(!u.can_pickWeight(src_items[item_pos].weight()))
                        {
                            popup(_("This is too heavy!"));
                            continue;
                        }
                        else if(squares[destarea].size >= max_inv)
                        {
                            popup(_("Too many itens"));
                            continue;
                        }
                    }

                    recalc=true;

                    item new_item = src_items[item_pos];

                    if(destarea == isinventory) {
                        new_item.invlet = nextinv;
                        advance_nextinv();
                        u.i_add(new_item,this);
                        u.moves -= 100;
                    } else if (squares[destarea].vstor >= 0) {
                        if( squares[destarea].veh->add_item( squares[destarea].vstor, new_item ) == false) {
                            popup(_("Destination area is full. Remove some items first"));
                            continue;
                        }
                    } else {
                        if ( m.add_item_or_charges(squares[destarea].x, squares[destarea].y, new_item, 0 ) == false ) {
                            popup(_("Destination area is full. Remove some items first"));
                            continue;
                        }
                    }
                    if(panes[src].vstor>=0) {
                        panes[src].veh->remove_item (panes[src].vstor, item_pos);
                    } else {
                        m.i_rem(u.posx+panes[src].offx,u.posy+panes[src].offy, item_pos);
                    }
                }
            }
        } else if('?' == c) {
            showmsg=(!showmsg);
            checkshowmsg=false;
            redraw=true;
        } else if('s' == c) {
            // int ch = uimenu(true, "Sort by... ", "Unsorted (recently added first)", "name", "weight", "volume", "charges", NULL );
            redraw=true;
            uimenu sm; /* using new uimenu class */
            sm.text=_("Sort by... ");
            sm.entries.push_back(uimenu_entry(SORTBY_NONE, true, 'u', _("Unsorted (recently added first)") ));
            sm.entries.push_back(uimenu_entry(SORTBY_NAME, true, 'n', sortnames[SORTBY_NAME]));
            sm.entries.push_back(uimenu_entry(SORTBY_WEIGHT, true, 'w', sortnames[SORTBY_WEIGHT]));
            sm.entries.push_back(uimenu_entry(SORTBY_VOLUME, true, 'v', sortnames[SORTBY_VOLUME]));
            sm.entries.push_back(uimenu_entry(SORTBY_CHARGES, true, 'x', sortnames[SORTBY_CHARGES]));
            sm.entries.push_back(uimenu_entry(SORTBY_CATEGORY, true, 'c', sortnames[SORTBY_CATEGORY]));
            sm.selected=panes[src].sortby-1; /* pre-select current sort. uimenu.selected is entries[index] (starting at 0), not return value */
            sm.query(); /* calculate key and window variables, generate window, and loop until we get a valid answer */
            if(sm.ret < 1) continue; /* didn't get a valid answer =[ */
            panes[src].sortby = sm.ret;

            if ( src == left ) {
                uistate.adv_inv_leftsort=sm.ret;
            } else {
                uistate.adv_inv_rightsort=sm.ret;
            }
            recalc = true;
        }
        else if('e' == c)
        {
            if(panes[src].size == 0) {
                continue;
            } else if ( item_pos == -8 ) {
                continue; // category header
            }
            item *it = panes[src].items[list_pos].it;
            int ret=0;
            if(panes[src].area == isinventory ) {
                char pleaseDeprecateMe=it->invlet;
                ret=inventory_item_menu(pleaseDeprecateMe, 0, w_width/2
                   // fixme: replace compare_split_screen_popup which requires y=0 for item menu to function right
                   // colstart + ( src == left ? w_width/2 : 0 ), 50
                );
                recalc=true;
                checkshowmsg=true;
            } else {
                std::vector<iteminfo> vThisItem, vDummy, vMenu;
                it->info(true, &vThisItem, this);
                vThisItem.push_back(iteminfo(_("DESCRIPTION"), "\n----------\n"));
                vThisItem.push_back(iteminfo(_("DESCRIPTION"), _("\n\n\n\n\n [up / page up] previous\n [down / page down] next")));
                ret=compare_split_screen_popup( 1 + colstart + ( src == isinventory ? w_width/2 : 0 ),
                    (w_width/2)-2, 0, it->tname(this), vThisItem, vDummy );
            }
            if ( ret == KEY_NPAGE || ret == KEY_DOWN ) {
                changey += 1;
                lastCh='e';
            } else if ( ret == KEY_PPAGE || ret == KEY_UP ) {
                changey += -1;
                lastCh='e';
            }
            redraw = true;
        }
        else if( 'q' == c || KEY_ESCAPE == c || ' ' == c )
        {
            exit = true;
        }
        else if('>' == c || KEY_NPAGE == c)
        {
            panes[src].page++;
            if( panes[src].page >= panes[src].max_page ) panes[src].page = 0;
            redraw = true;
        }
        else if('<' == c || KEY_PPAGE == c)
        {
            panes[src].page--;
            if( panes[src].page < 0 ) panes[src].page = panes[src].max_page;
            redraw = true;
        }
        else
        {
            switch(c)
            {
                case 'j':
                case KEY_DOWN:
                    changey = 1;
                    break;
                case 'k':
                case KEY_UP:
                    changey = -1;
                    break;
                case 'h':
                case KEY_LEFT:
                    changex = 0;
                    break;
                case 'l':
                case KEY_RIGHT:
                    changex = 1;
                    break;
                case '\t':
                    changex = dest;
                    break;
                default :
                    donothing = true;
                    break;
            }
        }
        if(!donothing)
        {
          if ( changey != 0 ) {
            for ( int l=2; l > 0; l-- ) {
              panes[src].index += changey;
              if ( panes[src].index < 0 ) {
                  panes[src].page--;
                  if( panes[src].page < 0 ) {
                    panes[src].page = panes[src].max_page-1;
                    panes[src].index = panes[src].items.size() - 1 - ( panes[src].page * itemsPerPage );
                  } else {
                    panes[src].index = itemsPerPage; // corrected at the start of next iteration
                  }
              } else if ( panes[src].index >= panes[src].max_index ) {
                  panes[src].page++;
                  if( panes[src].page >= panes[src].max_page ) panes[src].page = 0;
                  panes[src].index = 0;
              }
              int lpos=panes[src].index + (panes[src].page * itemsPerPage);
              if ( lpos < panes[src].items.size() && panes[src].items[lpos].volume != -8 ) {
                  l=0;
              }

            }
            redraw = true;
          }
          if ( changex >= 0 ) {
            src = changex;
            redraw = true;
          }
        }
    }

    uistate.adv_inv_last_coords.x = u.posx;
    uistate.adv_inv_last_coords.y = u.posy;
    uistate.adv_inv_leftarea = panes[left].area;
    uistate.adv_inv_rightarea = panes[right].area;
    uistate.adv_inv_leftindex = panes[left].index;
    uistate.adv_inv_leftpage = panes[left].page;
    uistate.adv_inv_rightindex = panes[right].index;
    uistate.adv_inv_rightpage = panes[right].page;

    werase(head);
    werase(panes[left].window);
    werase(panes[right].window);
    delwin(head);
    delwin(panes[left].window);
    delwin(panes[right].window);
    refresh_all();
}

//Shift player by one tile, look_around(), then restore previous position.
//represents carfully peeking around a corner, hence the large move cost.
void game::peek()
{
    int prevx, prevy, peekx, peeky;

    if (!choose_adjacent(_("Peek"), peekx, peeky))
        return;

    if (m.move_cost(peekx, peeky) == 0)
        return;

    u.moves -= 200;
    prevx = u.posx;
    prevy = u.posy;
    u.posx = peekx;
    u.posy = peeky;
    look_around();
    u.posx = prevx;
    u.posy = prevy;
}
////////////////////////////////////////////////////////////////////////////////////////////
point game::look_debug(point coords) {
  draw_ter();
  int lx = u.posx + u.view_offset_x, ly = u.posy + u.view_offset_y;

  int mx, my;
  int ch;
  int nextch=0;
  InputEvent input;

  std::string padding=std::string(46,' ');

  const int lookHeight=TERMY-12+VIEW_OFFSET_Y;
  WINDOW* w_look = newwin(lookHeight+1, 48, 12+VIEW_OFFSET_Y, VIEWX * 2 + 8+VIEW_OFFSET_X);
  wborder(w_look, LINE_XOXO, LINE_XOXO, LINE_OXOX, LINE_OXOX,
                  LINE_OXXO, LINE_OOXX, LINE_XXOO, LINE_XOOX );
  mvwprintz(w_look, 1, 1, c_white, _("Looking Around"));
  wrefresh(w_look);
  bool skip=false;

  int pter=-1;
/* variables used by currently inactive debug code.
  int fsel=-1;
  int fset=-1;
*/
  int trsel=-1;
  int trset=-1;
  do {
    if (nextch!=0) {
      ch=nextch;
      nextch=0;skip=false;
      if(ch) input = get_input(ch);
    } else if ( skip ) {
      skip = false;
      input=Nothing;
      ch=0;
    } else {
      ch=(int)getch();
      if(ch) input = get_input(ch);
    }
    get_direction(mx, my, input);
    if (mx != -2 && my != -2) {	// Directional key pressed
      lx += mx;
      ly += my;
    }

    werase(w_terrain);
    draw_ter(lx, ly);
    mvwprintz(w_look, 0, 2 ,c_ltgray, "< %d,%d >",lx,ly);
    for (int i = 1; i < lookHeight; i++) {
      mvwprintz(w_look, i, 1, c_white, padding.c_str());
    }

    // Debug helper 2, child of debug helper
    int veh_part = 0;
    vehicle *veh = m.veh_at(lx, ly, veh_part);
    int veh_in=-1;
    if(veh) veh_in=veh->is_inside(veh_part);

    int off=1;
    int boff=lookHeight-1;

    int tter=m.ter(lx, ly);
    ter_t terrain_type = terlist[m.ter(lx, ly)];
    furn_t furniture_type = furnlist[m.furn(lx, ly)];

    mvwputch(w_look, off, 2, terrain_type.color, terrain_type.sym);
    mvwprintw(w_look, off, 4, _("%d: %s; movecost %d"), m.ter(lx, ly),
         terrain_type.name.c_str(),
         terrain_type.movecost
    );
    off++; // 2

    mvwputch(w_look, off, 2, furniture_type.color, furniture_type.sym);
    mvwprintw(w_look, off, 4, _("%d: %s; movecost %d movestr %d"), m.furn(lx, ly),
         furniture_type.name.c_str(),
         furniture_type.movecost,
         furniture_type.move_str_req
    );
    off++; // 3

    mvwprintw(w_look, off, 2, _("dist: %d u_see: %d light: %d v_in: %d"), rl_dist(u.posx, u.posy, lx, ly), u_see(lx, ly), m.light_at(lx,ly), veh_in );
    off++; // 3

    std::string extras="";
    if(veh_in >= 0) extras+=_(" [vehicle]");
    if(m.has_flag(indoors, lx, ly)) extras+=_(" [indoors]");
    if(m.has_flag(supports_roof, lx, ly)) extras+=_(" [roof]");

    mvwprintw(w_look, off, 1, "%s %s", m.features(lx, ly).c_str(),extras.c_str());
    off++;

    field curfield = m.field_at(lx, ly);
    if (curfield.fieldCount() > 0) {
		field_entry *cur = NULL;
		for(std::vector<field_entry*>::iterator field_list_it = curfield.getFieldStart(); field_list_it != curfield.getFieldEnd(); ++field_list_it){
			cur = (*field_list_it);
			if(cur == NULL) continue;
			mvwprintz(w_look, off, 1, fieldlist[cur->getFieldType()].color[cur->getFieldDensity()-1], _("field: %s (%d) density %d age %d"),
				fieldlist[cur->getFieldType()].name[cur->getFieldDensity()-1].c_str(), cur->getFieldType(), cur->getFieldDensity(), cur->getFieldAge()
			);
			off++; // 4ish
		}
    }

    trap_id curtrap=m.tr_at(lx, ly);
    if (curtrap != tr_null) {
       mvwprintz(w_look, off, 1, traps[curtrap]->color, _("trap: %s (%d)"),
           traps[curtrap]->name.c_str(), curtrap
       );
       off++; // 5
    }

    int dex = mon_at(lx, ly);
    if (dex != -1) {
        z[mon_at(lx, ly)].draw(w_terrain, lx, ly, true);
        z[mon_at(lx, ly)].print_info(this, w_look);
        off+=6;
    } else if (npc_at(lx, ly) != -1) {
        active_npc[npc_at(lx, ly)]->draw(w_terrain, lx, ly, true);
        active_npc[npc_at(lx, ly)]->print_info(w_look);
        off+=6;
    } else if (veh) {
        mvwprintw(w_look, off, 1, _("There is a %s there. Parts:"), veh->name.c_str());
        off++;
        veh->print_part_desc(w_look, off, 48, veh_part);
        off+=6;
        m.drawsq(w_terrain, u, lx, ly, true, true, lx, ly);
    } else {
        m.drawsq(w_terrain, u, lx, ly, true, true, lx, ly);
    }

    if (!m.has_flag(container, lx, ly) && m.i_at(lx, ly).size() > 0)
    {
        mvwprintw(w_look, off, 1, _("There is a %s there."),
                  m.i_at(lx, ly)[0].tname(this).c_str()); off++;
        if (m.i_at(lx, ly).size() > 1) {
            mvwprintw(w_look, off, 1, _("There are %d other items there as well."),m.i_at(lx, ly).size()-1); off++;
        }
    }


    if (m.graffiti_at(lx, ly).contents)
      mvwprintw(w_look, off, 1, _("Graffiti: %s"), m.graffiti_at(lx, ly).contents->c_str()); off++;

    mvwprintw(w_look, boff, 1, _("[t] add trap, [f] add field effect")); boff--;
    mvwprintw(w_look, boff, 1, _("[g] edit m_ter")); boff--;

    wrefresh(w_look);
    wrefresh(w_terrain);

    if(ch == 'g') {
      ///////////////////////////////////////////
      ///// tile edit
      int pwh=TERMY;
      int pww=48;
      int pwy=0;
      int pwx=VIEWX * 2 + 8+VIEW_OFFSET_X;

      WINDOW* w_pickter = newwin(pwh, pww, pwy, pwx);
      wborder(w_pickter, LINE_XOXO, LINE_XOXO, LINE_OXOX, LINE_OXOX,
                 LINE_OXXO, LINE_OOXX, LINE_XXOO, LINE_XOOX );
      wrefresh(w_pickter);

      int pickh=pwh-2;
      int pickw=pww-2;
      int cur_t=0;

      if( pter < 0 ) pter=tter;
      int lastpter=pter;
      int xmax=pickw; //int(pickw/2);
      int ymax=int(num_terrain_types/xmax);
      int subch=0;
      point pterp=point(-1,-1);
      point lastpterp=point(-1,-1);
      point tterp=point(-1,-1);

      do {
            cur_t=0;
            for (int y=2; y < pickh && cur_t < num_terrain_types; y+=2) {
              for (int x=2; x < pickw && cur_t < num_terrain_types; x++,cur_t++) {

                 ter_t ttype = terlist[cur_t];
                 mvwputch(w_pickter, y, x, ttype.color, ttype.sym);

                 if(cur_t == pter) {
                    pterp=point(x,y);
                 } else if(cur_t == lastpter) {
                    lastpterp=point(x,y);
                 } else if (cur_t == tter) {
                    tterp=point(x,y);
                 }
              }
            }

            mvwputch(w_pickter, lastpterp.y+1, lastpterp.x-1, c_ltgreen, ' ');
            mvwputch(w_pickter, lastpterp.y-1, lastpterp.x+1, c_ltgreen, ' ');
            mvwputch(w_pickter, lastpterp.y+1, lastpterp.x+1, c_ltgreen, ' ');
            mvwputch(w_pickter, lastpterp.y-1, lastpterp.x-1, c_ltgreen, ' ');

            mvwputch(w_pickter, tterp.y+1, tterp.x, c_ltgray, '^');
            mvwputch(w_pickter, tterp.y-1, tterp.x, c_ltgray, 'v');

            mvwputch(w_pickter, pterp.y+1, pterp.x-1, c_ltgreen, LINE_XXOO);
            mvwputch(w_pickter, pterp.y-1, pterp.x+1, c_ltgreen, LINE_OOXX);
            mvwputch(w_pickter, pterp.y+1, pterp.x+1, c_ltgreen, LINE_XOOX);
            mvwputch(w_pickter, pterp.y-1, pterp.x-1, c_ltgreen, LINE_OXXO);

            wborder(w_pickter, LINE_XOXO, LINE_XOXO, LINE_OXOX, LINE_OXOX,
                 LINE_OXXO, LINE_OOXX, LINE_XXOO, LINE_XOOX );

            ter_t pttype = terlist[pter];

            mvwprintz(w_pickter, 0, 2, c_white, "< %d: %s >-----------",pter,pttype.name.c_str());
            int off=ymax*3;
            for (int i=off;i < 3; i++) {
              mvwprintw(w_pickter, i, 1, "%s",padding.c_str());
            }
              mvwprintz(w_pickter, off, 2, c_white, _("movecost %d"),pttype.movecost);
              //mvwprintw(w_pickter, off+1, 2, "%s", m.features(lx, ly).c_str());
              std::string extras="";
              if(pttype.flags & mfb(indoors)) extras+=_("[indoors] ");
              if(pttype.flags & mfb(supports_roof)) extras+=_("[roof] ");
              mvwprintw(w_pickter, off+2, 2, "%s", extras.c_str());

            wrefresh(w_pickter);
            ///////////////////////
            /// 0: 0 1 2 3
            /// 1: 4 5 6 7
            /// 3: 8 9
            subch=(int)getch();
            lastpter=pter;
            if( subch == KEY_LEFT ) {
                pter=(pter-1 >= 0 ? pter-1 : num_terrain_types - 1);
            } else if( subch == KEY_RIGHT ) {
                pter=(pter+1 < num_terrain_types ? pter+1 : 0 );
            } else if( subch == KEY_UP ) {
                pter=( pter-xmax+2 > 0 ? pter-xmax+2 : 0 );
            } else if( subch == KEY_DOWN ) {
                pter=( pter + xmax-2 < num_terrain_types ? pter+xmax-2 : num_terrain_types - 1);
            } else if( subch == 't' ) {
                nextch=subch;
            }
      } while (subch == KEY_UP || subch == KEY_DOWN || subch == KEY_LEFT || subch == KEY_RIGHT );

      werase(w_pickter);
      delwin(w_pickter);
      refresh_all();
      if( ( subch == KEY_ENTER || subch == '\n' || subch == 'g' ) && pter != tter) {
          ter_t tset = terlist[pter];
          m.ter_set(lx, ly, (ter_id)pter);
      }
      skip = true;


    } else if ( ch == 'f' ) {
      ///////////////////////////////////////////
      ///// field edit
		///This needs some serious rework for the new system. Disabled for now.
      /*int pwh=lookHeight-1;int pww=48;int pwy=0;int pwx=VIEWX * 2 + 8+VIEW_OFFSET_X;
      WINDOW* w_pickfield = newwin(pwh, pww, pwy, pwx);
      wborder(w_pickfield, LINE_XOXO, LINE_XOXO, LINE_OXOX, LINE_OXOX,
                 LINE_OXXO, LINE_OOXX, LINE_XXOO, LINE_XOOX );
      int fmax=pwh-4;
      int fshift=0;
      int subch=0;
      if ( fsel == -1 ) fsel=curfield.type;
      std::string fids[num_fields];
      fids[0]="-clear-";
      fids[fd_fire_vent]="fire_vent";
      fids[fd_push_items]="push_items";
      fids[fd_shock_vent]="shock_vent";
      fids[fd_acid_vent]="acid_vent";
      do {
        if( fsel < fshift ) {
            fshift=fsel;
        } else if ( fsel > fshift+fmax ) {
            fshift=fsel-fmax;
        }
            field_t ftype;
            std::string fnam;
            for ( int f=fshift; f<=fshift+fmax; f++ ) {
                  mvwprintz(w_pickfield, f+1-fshift, 1, c_white, "%s", padding.c_str());
                  if ( f < num_fields ) {
                      ftype = fieldlist[f];
                      fnam = ( ftype.name[0].size() == 0 ? fids[f] : ftype.name[0] );
                      mvwprintz(w_pickfield, f+1-fshift, 2, (fsel==f ? h_white : ( curfield.type == f ? c_green : c_ltgray ) ), "%d %s",f,fnam.c_str());
                  }
            }
            wrefresh(w_pickfield);

            subch=(int)getch();
            if(subch==KEY_UP) {
                fsel--;
            } else if (subch==KEY_DOWN) {
                fsel++;
            }
            if( fsel < 0 ) {
                fsel = num_fields-1;
            } else if ( fsel >= num_fields ) {
                fsel = 0;
            }

      } while (subch == KEY_UP || subch == KEY_DOWN || subch == KEY_LEFT || subch == KEY_RIGHT );
      if( ( subch == KEY_ENTER || subch == '\n' || subch == 'f' ) && curfield.type != fsel ) {
            if ( fsel == 0 ) {
                  fset=fsel;
                  m.remove_field(lx, ly);
            } else if ( fset < num_fields-1 ) {
                  int num=uimenu(false,"density?","1","2","3","-cancel-",NULL);
                  if(num<1 || num>3) {
                      nextch='t';
                  } else if ( curfield.type != fsel && num != curfield.density ) {
                      fset=fsel;
                      m.remove_field(lx, ly);
                      m.add_field(this, lx, ly, field_id(fset), num);
                  }
            }
      }
      werase(w_pickfield);
      wrefresh(w_pickfield);
      delwin(w_pickfield);
      wrefresh(w_look);
      skip = true;
	  */
    } else if ( ch == 't' ) {
      ///////////////////////////////////////////
      ///// trap edit
      int pwh=lookHeight-1;int pww=48;int pwy=0;int pwx=VIEWX * 2 + 8+VIEW_OFFSET_X;

      WINDOW* w_picktrap = newwin(pwh, pww, pwy, pwx);
      wborder(w_picktrap, LINE_XOXO, LINE_XOXO, LINE_OXOX, LINE_OXOX,
                 LINE_OXXO, LINE_OOXX, LINE_XXOO, LINE_XOOX );
      //
      int tmax=pwh-4;
      int tshift=0;
      int subch=0;
      if ( trsel == -1 ) trsel=curtrap;
      std::string trids[num_trap_types];
      trids[0]=_("-clear-");
      do {
        if( trsel < tshift ) {
            tshift=trsel;
        } else if ( trsel > tshift+tmax ) {
            tshift=trsel-tmax;
        }
            std::string tnam;
            for ( int t=tshift; t<=tshift+tmax; t++ ) {
                  mvwprintz(w_picktrap, t+1-tshift, 1, c_white, "%s", padding.c_str());
                  if ( t < num_trap_types ) {
                      tnam = ( traps[t]->name.size() == 0 ? trids[t] : traps[t]->name );
                      mvwputch(w_picktrap, t+1-tshift, 2, traps[t]->color, traps[t]->sym);
                      mvwprintz(w_picktrap, t+1-tshift, 4, (trsel==t ? h_white : ( curtrap == t ? c_green : c_ltgray ) ), "%d %s", t, tnam.c_str() );
                  }
            }
            wrefresh(w_picktrap);

            subch=(int)getch();
            if(subch==KEY_UP) {
                trsel--;
            } else if (subch==KEY_DOWN) {
                trsel++;
            }
            if( trsel < 0 ) {
                trsel = num_trap_types-1;
            } else if ( trsel >= num_trap_types ) {
                trsel = 0;
            }

      } while (subch == KEY_UP || subch == KEY_DOWN || subch == KEY_LEFT || subch == KEY_RIGHT );
      if( ( subch == KEY_ENTER || subch == '\n' || subch == 't' ) && curtrap != trsel ) {
          if ( trsel == 0 ) {
              trset=trsel;
              m.add_trap(lx, ly, trap_id(trset));
          } else if ( trsel < num_trap_types-1 ) {
              trset=trsel;
              m.add_trap(lx, ly, trap_id(trset));
          }
      }
      werase(w_picktrap);
      wrefresh(w_picktrap);

      delwin(w_picktrap);
      wrefresh(w_look);
      skip = true;
      //
    }
  } while (input != Close && input != Cancel && input != Confirm);
  if (input == Confirm) return point(lx, ly);
  return point(-1, -1);
}

////////////////////////////////////////////////////////////////////////////////////////////
point game::look_around()
{
 draw_ter();
 int lx = u.posx + u.view_offset_x, ly = u.posy + u.view_offset_y;
 int mx, my;
 InputEvent input;
 const int lookHeight=TERMY-12+VIEW_OFFSET_Y;
 WINDOW* w_look = newwin(lookHeight+1, 48, 12+VIEW_OFFSET_Y, VIEWX * 2 + 8+VIEW_OFFSET_X);
 wborder(w_look, LINE_XOXO, LINE_XOXO, LINE_OXOX, LINE_OXOX,
                 LINE_OXXO, LINE_OOXX, LINE_XXOO, LINE_XOOX );
 mvwprintz(w_look, 1, 1, c_white, _("Looking Around"));
 mvwprintz(w_look, 2, 1, c_white, _("Use directional keys to move the cursor"));
 mvwprintz(w_look, 3, 1, c_white, _("to a nearby square."));
 wrefresh(w_look);
 do {
  werase(w_terrain);
  draw_ter(lx, ly);
  for (int i = 1; i < 12; i++) {
   for (int j = 1; j < 47; j++)
    mvwputch(w_look, i, j, c_white, ' ');
  }

  // Debug helper
  //mvwprintw(w_look, 6, 1, "Items: %d", m.i_at(lx, ly).size() );
  int junk;
  int veh_part = 0;
  int off = 4;
  vehicle *veh = m.veh_at(lx, ly, veh_part);
  if (u_see(lx, ly)) {
   std::string tile = m.tername(lx, ly);
   if (m.has_furn(lx, ly))
    tile += "; " + m.furnname(lx, ly);

   if (m.move_cost(lx, ly) == 0)
    mvwprintw(w_look, 1, 1, _("%s; Impassable"), tile.c_str());
   else
    mvwprintw(w_look, 1, 1, _("%s; Movement cost %d"), tile.c_str(),
                                                    m.move_cost(lx, ly) * 50);
   mvwprintw(w_look, 2, 1, "%s", m.features(lx, ly).c_str());

   field tmpfield = m.field_at(lx, ly);

   if (tmpfield.fieldCount() > 0) {
		field_entry *cur = NULL;
		for(std::vector<field_entry*>::iterator field_list_it = tmpfield.getFieldStart(); field_list_it != tmpfield.getFieldEnd(); ++field_list_it){
			cur = (*field_list_it);
			if(cur == NULL) continue;
			mvwprintz(w_look, off, 1, fieldlist[cur->getFieldType()].color[cur->getFieldDensity()-1], "%s",
				fieldlist[cur->getFieldType()].name[cur->getFieldDensity()-1].c_str());
			off++; // 4ish
		}
    }
   //if (tmpfield.type != fd_null)
   // mvwprintz(w_look, 4, 1, fieldlist[tmpfield.type].color[tmpfield.density-1],
   //           "%s", fieldlist[tmpfield.type].name[tmpfield.density-1].c_str());

   if (m.tr_at(lx, ly) != tr_null &&
       u.per_cur - u.encumb(bp_eyes) >= traps[m.tr_at(lx, ly)]->visibility)
    mvwprintz(w_look, ++off, 1, traps[m.tr_at(lx, ly)]->color, "%s",
              traps[m.tr_at(lx, ly)]->name.c_str());

   int dex = mon_at(lx, ly);
   if (dex != -1 && u_see(&(z[dex])))
   {
       z[mon_at(lx, ly)].draw(w_terrain, lx, ly, true);
       z[mon_at(lx, ly)].print_info(this, w_look);
       if (!m.has_flag(container, lx, ly))
       {
           if (m.i_at(lx, ly).size() > 1)
           {
               mvwprintw(w_look, 3, 1, _("There are several items there."));
           }
           else if (m.i_at(lx, ly).size() == 1)
           {
               mvwprintw(w_look, 3, 1, _("There is an item there."));
           }
       } else {
           mvwprintw(w_look, 3, 1, _("You cannot see what is inside of it."));
       }
   }
   else if (npc_at(lx, ly) != -1)
   {
       active_npc[npc_at(lx, ly)]->draw(w_terrain, lx, ly, true);
       active_npc[npc_at(lx, ly)]->print_info(w_look);
       if (!m.has_flag(container, lx, ly))
       {
           if (m.i_at(lx, ly).size() > 1)
           {
               mvwprintw(w_look, 3, 1, _("There are several items there."));
           }
           else if (m.i_at(lx, ly).size() == 1)
           {
               mvwprintw(w_look, 3, 1, _("There is an item there."));
           }
       } else {
           mvwprintw(w_look, 3, 1, _("You cannot see what is inside of it."));
       }
   }
   else if (veh)
   {
       mvwprintw(w_look, 3, 1, _("There is a %s there. Parts:"), veh->name.c_str());
       veh->print_part_desc(w_look, ++off, 48, veh_part);
       m.drawsq(w_terrain, u, lx, ly, true, true, lx, ly);
   }
   else if (!m.has_flag(container, lx, ly) && m.i_at(lx, ly).size() > 0)
   {
       mvwprintw(w_look, 3, 1, _("There is a %s there."),
                 m.i_at(lx, ly)[0].tname(this).c_str());
       if (m.i_at(lx, ly).size() > 1)
       {
           mvwprintw(w_look, ++off, 1, _("There are other items there as well."));
       }
       m.drawsq(w_terrain, u, lx, ly, true, true, lx, ly);
   } else if (m.has_flag(container, lx, ly)) {
       mvwprintw(w_look, 3, 1, _("You cannot see what is inside of it."));
       m.drawsq(w_terrain, u, lx, ly, true, false, lx, ly);
   }
   else if (lx == u.posx + u.view_offset_x && ly == u.posy + u.view_offset_y)
   {
       int x,y;
       x = getmaxx(w_terrain)/2 - u.view_offset_x;
       y = getmaxy(w_terrain)/2 - u.view_offset_y;
       mvwputch_inv(w_terrain, y, x, u.color(), '@');

       mvwprintw(w_look, 1, 1, _("You (%s)"), u.name.c_str());
       if (veh) {
           mvwprintw(w_look, 3, 1, _("There is a %s there. Parts:"), veh->name.c_str());
           veh->print_part_desc(w_look, 4, 48, veh_part);
           m.drawsq(w_terrain, u, lx, ly, true, true, lx, ly);
   }

   }
   else
   {
       m.drawsq(w_terrain, u, lx, ly, true, true, lx, ly);
   }
  } else if (u.sight_impaired() &&
              m.light_at(lx, ly) == LL_BRIGHT &&
              rl_dist(u.posx, u.posy, lx, ly) < u.unimpaired_range() &&
              m.sees(u.posx, u.posy, lx, ly, u.unimpaired_range(), junk)) {
   if (u.has_disease("boomered"))
    mvwputch_inv(w_terrain, ly - u.posy + VIEWY, lx - u.posx + VIEWX, c_pink, '#');
   else
    mvwputch_inv(w_terrain, ly - u.posy + VIEWY, lx - u.posx + VIEWX, c_ltgray, '#');
   mvwprintw(w_look, 1, 1, _("Bright light."));
  } else {
   mvwputch(w_terrain, VIEWY, VIEWX, c_white, 'x');
   mvwprintw(w_look, 1, 1, _("Unseen."));
  }
  if (m.graffiti_at(lx, ly).contents)
   mvwprintw(w_look, ++off + 1, 1, _("Graffiti: %s"), m.graffiti_at(lx, ly).contents->c_str());
  wrefresh(w_look);
  wrefresh(w_terrain);

  DebugLog() << __FUNCTION__ << "calling get_input() \n";
  input = get_input();
  if (!u_see(lx, ly))
   mvwputch(w_terrain, ly - u.posy + VIEWY, lx - u.posx + VIEWX, c_black, ' ');
  get_direction(mx, my, input);
  if (mx != -2 && my != -2) {	// Directional key pressed
   lx += mx;
   ly += my;
  }
 } while (input != Close && input != Cancel && input != Confirm);

 werase(w_look);
 delwin(w_look);
 if (input == Confirm)
  return point(lx, ly);
 return point(-1, -1);
}

bool game::list_items_match(std::string sText, std::string sPattern)
{
 size_t iPos;

 do {
  iPos = sPattern.find(",");

  if (sText.find((iPos == std::string::npos) ? sPattern : sPattern.substr(0, iPos)) != std::string::npos)
   return true;

  if (iPos != std::string::npos)
   sPattern = sPattern.substr(iPos+1, sPattern.size());

 } while(iPos != std::string::npos);

 return false;
}

std::vector<map_item_stack> game::find_nearby_items(int iSearchX, int iSearchY)
{
    std::vector<item> here;
    std::map<std::string, map_item_stack> temp_items;
    std::vector<map_item_stack> ret;

    // Go through each nearby square one-by-one and make note of the items
    for (int iRow = (iSearchY * -1); iRow <= iSearchY; iRow++)
    {
        for (int iCol = (iSearchX * -1); iCol <= iSearchX; iCol++)
        {
            if (u_see(u.posx + iCol, u.posy + iRow) &&
               (!m.has_flag(container, u.posx + iCol, u.posy + iRow) ||
               (rl_dist(u.posx, u.posy, u.posx + iCol, u.posy + iRow) == 1 && !m.has_flag(sealed, u.posx + iCol, u.posy + iRow))))
            {
                temp_items.clear();
                here.clear();
                here = m.i_at(u.posx + iCol, u.posy + iRow);

                for (int i = 0; i < here.size(); i++)
                {
                    const std::string name = here[i].tname(this);
                    if (temp_items.find(name) == temp_items.end())
                    {
                        temp_items[name] = map_item_stack(here[i], iCol, iRow);
                    }
                    else
                    {
                        temp_items[name].count++;
                    }
                }
                for (std::map<std::string, map_item_stack>::iterator iter = temp_items.begin();
                     iter != temp_items.end();
                     ++iter)
                {
                    ret.push_back(iter->second);
                }
            }
        }
    }
    return ret;
}


std::vector<map_item_stack> game::filter_item_stacks(std::vector<map_item_stack> stack, std::string filter)
{
    std::vector<map_item_stack> ret;

    std::string sFilterPre = "";
    std::string sFilterTemp = filter;
    if (sFilterTemp != "" && filter.substr(0, 1) == "-")
    {
        sFilterPre = "-";
        sFilterTemp = sFilterTemp.substr(1, sFilterTemp.size()-1);
    }

    for (std::vector<map_item_stack>::iterator iter = stack.begin(); iter != stack.end(); ++iter)
    {
        std::string name = iter->example.tname(this);
        if (sFilterTemp == "" || ((sFilterPre != "-" && list_items_match(name, sFilterTemp)) ||
                                  (sFilterPre == "-" && !list_items_match(name, sFilterTemp))))
        {
            ret.push_back(*iter);
        }
    }
    return ret;
}

std::string game::ask_item_filter(WINDOW* window, int rows)
{
    for (int i = 0; i < rows-1; i++)
    {
        mvwprintz(window, i, 1, c_black, "%s", "\
                                                     ");
    }
    mvwprintz(window, 2, 2, c_white, "%s", _("How to use the filter:"));
    mvwprintz(window, 3, 2, c_white, "%s", _("Example: pi  will match any itemname with pi in it."));
    mvwprintz(window, 5, 2, c_white, "%s", _("Seperate multiple items with ,"));
    mvwprintz(window, 6, 2, c_white, "%s", _("Example: back,flash,aid, ,band"));
    //TODO: fix up the filter code so that "-" applies to each comma-separated bit
    //or, failing that, make the description sound more like what the current behavior does
    mvwprintz(window, 8, 2, c_white, "%s", _("To exclude certain items, place a - in front"));
    mvwprintz(window, 9, 2, c_white, "%s", _("Example: -pipe,chunk,steel"));
    wrefresh(window);
    return string_input_popup("Filter:", 55, sFilter);
}


void game::draw_trail_to_square(std::vector<point>& vPoint, int x, int y)
{
    //Remove previous trail, if any
    for (int i = 0; i < vPoint.size(); i++)
    {
        m.drawsq(w_terrain, u, vPoint[i].x, vPoint[i].y, false, true);
    }

    //Draw new trail
    vPoint = line_to(u.posx, u.posy, u.posx + x, u.posy + y, 0);
    for (int i = 1; i < vPoint.size(); i++)
    {
        m.drawsq(w_terrain, u, vPoint[i-1].x, vPoint[i-1].y, true, true);
    }

    mvwputch(w_terrain, vPoint[vPoint.size()-1].y + VIEWY - u.posy - u.view_offset_y,
                        vPoint[vPoint.size()-1].x + VIEWX - u.posx - u.view_offset_x, c_white, 'X');

    wrefresh(w_terrain);
}

//helper method so we can keep list_items shorter
void game::reset_item_list_state(WINDOW* window, int height)
{
    for (int i = 1; i < TERMX; i++)
    {
        if (i < 55)
        {
            mvwputch(window, 0, i, c_ltgray, LINE_OXOX); // -
            mvwputch(window, TERMY-height-1-VIEW_OFFSET_Y*2, i, c_ltgray, LINE_OXOX); // -
        }

        if (i < TERMY-height-VIEW_OFFSET_Y*2)
        {
            mvwputch(window, i, 0, c_ltgray, LINE_XOXO); // |
            mvwputch(window, i, 54, c_ltgray, LINE_XOXO); // |
        }
    }

    mvwputch(window, 0,  0, c_ltgray, LINE_OXXO); // |^
    mvwputch(window, 0, 54, c_ltgray, LINE_OOXX); // ^|

    mvwputch(window, TERMY-height-1-VIEW_OFFSET_Y*2,  0, c_ltgray, LINE_XXXO); // |-
    mvwputch(window, TERMY-height-1-VIEW_OFFSET_Y*2, 54, c_ltgray, LINE_XOXX); // -|

    int iTempStart = 6;
    if (sFilter != "")
    {
        iTempStart = 10;
        mvwprintz(window, TERMY-height-1-VIEW_OFFSET_Y*2, 2, c_ltgreen, " %s", "R");
        wprintz(window, c_white, "%s", _("eset "));
    }

    mvwprintz(window, TERMY-height-1-VIEW_OFFSET_Y*2, iTempStart, c_ltgreen, " %s", "E");
    wprintz(window, c_white, "%s", _("xamine "));

    mvwprintz(window, TERMY-height-1-VIEW_OFFSET_Y*2, iTempStart + 10, c_ltgreen, " %s", "C");
    wprintz(window, c_white, "%s", _("ompare "));

    mvwprintz(window, TERMY-height-1-VIEW_OFFSET_Y*2, iTempStart + 20, c_ltgreen, " %s", "F");
    wprintz(window, c_white, "%s", _("ilter "));

    mvwprintz(window, TERMY-height-1-VIEW_OFFSET_Y*2, iTempStart + 29, c_ltgreen, " %s", "+/-");
    wprintz(window, c_white, "%s", _(":Priority "));

    refresh_all();
}

//returns the first non prority items.
int game::list_filter_high_priority(std::vector<map_item_stack> &stack, std::string prorities)
{
    //TODO:optimize if necessary
    std::vector<map_item_stack> tempstack; // temp
    for(int i = 0 ; i < stack.size() ; i++)
    {
        std::string name = stack[i].example.tname(this);
        if(prorities == "" || !list_items_match(name,prorities))
        {
            tempstack.push_back(stack[i]);
            stack.erase(stack.begin()+i);
            i--;
        }
    }
    int id = stack.size();
    for(int i = 0 ; i < tempstack.size() ; i++)
    {
        stack.push_back(tempstack[i]);
    }
    return id;
}
int game::list_filter_low_priority(std::vector<map_item_stack> &stack, int start,std::string prorities)
{
    //TODO:optimize if necessary
    std::vector<map_item_stack> tempstack; // temp
    for(int i = start ; i < stack.size() ; i++)
    {
        std::string name = stack[i].example.tname(this);
        if(prorities != "" && list_items_match(name,prorities))
        {
            tempstack.push_back(stack[i]);
            stack.erase(stack.begin()+i);
            i--;
        }
    }
    int id = stack.size();
    for(int i = 0 ; i < tempstack.size() ; i++)
    {
        stack.push_back(tempstack[i]);
    }
    return id;
}

void game::list_items()
{
    int iInfoHeight = 12;
    WINDOW* w_items = newwin(TERMY-iInfoHeight-VIEW_OFFSET_Y*2, 55, VIEW_OFFSET_Y, TERRAIN_WINDOW_WIDTH + VIEW_OFFSET_X);
    WINDOW* w_item_info = newwin(iInfoHeight-1, 53, TERMY-iInfoHeight-VIEW_OFFSET_Y, TERRAIN_WINDOW_WIDTH+1+VIEW_OFFSET_X);
    WINDOW* w_item_info_border = newwin(iInfoHeight, 55, TERMY-iInfoHeight-VIEW_OFFSET_Y, TERRAIN_WINDOW_WIDTH+VIEW_OFFSET_X);

    //Area to search +- of players position. TODO: Use Perception
    const int iSearchX = 12 + ((VIEWX > 12) ? ((VIEWX-12)/2) : 0);
    const int iSearchY = 12 + ((VIEWY > 12) ? ((VIEWY-12)/2) : 0);

    //this stores the items found, along with the coordinates
    std::vector<map_item_stack> ground_items = find_nearby_items(iSearchX, iSearchY);
    //this stores only those items that match our filter
    std::vector<map_item_stack> filtered_items = (sFilter != "" ?
                                                  filter_item_stacks(ground_items, sFilter) :
                                                  ground_items);
    int highPEnd = list_filter_high_priority(filtered_items,list_item_upvote);
    int lowPStart = list_filter_low_priority(filtered_items,highPEnd,list_item_downvote);
    const int iItemNum = ground_items.size();

    const int iStoreViewOffsetX = u.view_offset_x;
    const int iStoreViewOffsetY = u.view_offset_y;

    int iActive = 0; // Item index that we're looking at
    const int iMaxRows = TERMY-iInfoHeight-2-VIEW_OFFSET_Y*2;
    int iStartPos = 0;
    int iActiveX = 0;
    int iActiveY = 0;
    int iLastActiveX = -1;
    int iLastActiveY = -1;
    std::vector<point> vPoint;
    InputEvent input = Undefined;
    long ch = 0; //this is a long because getch returns a long
    bool reset = true;
    bool refilter = true;
    int iFilter = 0;
    bool bStopDrawing = false;
    do
    {
        if (ground_items.size() > 0)
        {
            u.view_offset_x = 0;
            u.view_offset_y = 0;

            if (ch == 'I' || ch == 'c' || ch == 'C')
            {
                compare(iActiveX, iActiveY);
                reset = true;
                refresh_all();
            }
            else if (ch == 'f' || ch == 'F')
            {
                sFilter = ask_item_filter(w_item_info, iInfoHeight);
                reset = true;
                refilter = true;
            }
            else if (ch == 'r' || ch == 'R')
            {
                sFilter = "";
                filtered_items = ground_items;
                iLastActiveX = -1;
                iLastActiveY = -1;
                reset = true;
                refilter = true;
            }
            else if ((ch == 'e' || ch == 'E') && filtered_items.size())
            {
                item oThisItem = filtered_items[iActive].example;
                std::vector<iteminfo> vThisItem, vDummy;

                oThisItem.info(true, &vThisItem);
                compare_split_screen_popup(0, 50, TERMY-VIEW_OFFSET_Y*2, oThisItem.tname(this), vThisItem, vDummy);

                getch(); // wait until the user presses a key to wipe the screen
                iLastActiveX = -1;
                iLastActiveY = -1;
                reset = true;
            }
            else if(ch == '+')
            {
                std::string temp = string_input_popup(_("High Priority:"), 55, list_item_upvote);
                list_item_upvote = temp;
                refilter = true;
                reset = true;
            }
            else if(ch == '-')
            {
                std::string temp = string_input_popup(_("Low Priority:"), 55, list_item_downvote);
                list_item_downvote = temp;
                refilter = true;
                reset = true;
            }
            if (refilter)
            {
                filtered_items = filter_item_stacks(ground_items, sFilter);
                highPEnd = list_filter_high_priority(filtered_items,list_item_upvote);
                lowPStart = list_filter_low_priority(filtered_items,highPEnd,list_item_downvote);
                iActive = 0;
                iLastActiveX = -1;
                iLastActiveY = -1;
                refilter = false;
            }
            if (reset)
            {
                reset_item_list_state(w_items, iInfoHeight);
                reset = false;
            }

            bStopDrawing = false;

            // we're switching on input here, whereas above it was if/else clauses on a char
            switch(input)
            {
                case DirectionN:
                    iActive--;
                    if (iActive < 0)
                    {
                        iActive = 0;
                        bStopDrawing = true;
                    }
                    break;
                case DirectionS:
                    iActive++;
                    if (iActive >= iItemNum - iFilter)
                    {
                        iActive = iItemNum - iFilter-1;
                        bStopDrawing = true;
                    }
                    break;
            }

            if (!bStopDrawing)
            {
                if (iItemNum - iFilter > iMaxRows)
                {
                    iStartPos = iActive - (iMaxRows - 1) / 2;

                    if (iStartPos < 0)
                    {
                        iStartPos = 0;
                    }
                    else if (iStartPos + iMaxRows > iItemNum - iFilter)
                    {
                        iStartPos = iItemNum - iFilter - iMaxRows;
                    }
                }

                for (int i = 0; i < iMaxRows; i++)
                {
                    mvwprintz(w_items, 1 + i, 1, c_black, "%s", "\
                                                     ");
                }

                int iNum = 0;
                iFilter = ground_items.size() - filtered_items.size();
                iActiveX = 0;
                iActiveY = 0;
                std::string sActiveItemName;
                item activeItem;
                std::stringstream sText;
                bool high = true;
                bool low = false;
                int index = 0;
                for (std::vector<map_item_stack>::iterator iter = filtered_items.begin() ;
                     iter != filtered_items.end();
                     ++iter,++index)
                {
                    if(index == highPEnd)
                    {
                        high = false;
                    }
                    if(index == lowPStart)
                    {
                        low = true;
                    }
                    if (iNum >= iStartPos && iNum < iStartPos + ((iMaxRows > iItemNum) ? iItemNum : iMaxRows) )
                    {
                        if (iNum == iActive)
                        {
                            iActiveX = iter->x;
                            iActiveY = iter->y;
                            sActiveItemName = iter->example.tname(this);
                            activeItem = iter->example;
                        }
                        sText.str("");
                        sText << iter->example.tname(this);
                        if (iter->count > 1)
                        {
                            sText << " " << "[" << iter->count << "]";
                        }
                        mvwprintz(w_items, 1 + iNum - iStartPos, 2,
                                  ((iNum == iActive) ? c_ltgreen : (high ? c_yellow : (low ? c_red : c_white))),
                                  "%s", (sText.str()).c_str());
                        mvwprintz(w_items, 1 + iNum - iStartPos, 48,
                                  ((iNum == iActive) ? c_ltgreen : c_ltgray), "%*d %s",
                                  ((iItemNum > 9) ? 2 : 1), trig_dist(0, 0, iter->x, iter->y),
                                  direction_name_short(direction_from(0, 0, iter->x, iter->y)).c_str()
                                 );
                     }
                     iNum++;
                }

                mvwprintz(w_items, 0, 23 + ((iItemNum - iFilter > 9) ? 0 : 1),
                          c_ltgreen, " %*d", ((iItemNum - iFilter > 9) ? 2 : 1), iActive+1);
                wprintz(w_items, c_white, " / %*d ", ((iItemNum - iFilter > 9) ? 2 : 1), iItemNum - iFilter);

                werase(w_item_info);
                fold_and_print(w_item_info,1,1,53-3, c_white, "%s", activeItem.info().c_str());

                for (int j=0; j < iInfoHeight-1; j++)
                {
                    mvwputch(w_item_info_border, j, 0, c_ltgray, LINE_XOXO);
                }

                for (int j=0; j < iInfoHeight-1; j++)
                {
                    mvwputch(w_item_info_border, j, 54, c_ltgray, LINE_XOXO);
                }

                for (int j=0; j < 54; j++)
                {
                    mvwputch(w_item_info_border, iInfoHeight-1, j, c_ltgray, LINE_OXOX);
                }

                mvwputch(w_item_info_border, iInfoHeight-1, 0, c_ltgray, LINE_XXOO);
                mvwputch(w_item_info_border, iInfoHeight-1, 54, c_ltgray, LINE_XOOX);

                //Only redraw trail/terrain if x/y position changed
                if (iActiveX != iLastActiveX || iActiveY != iLastActiveY)
                {
                    iLastActiveX = iActiveX;
                    iLastActiveY = iActiveY;

                    draw_trail_to_square(vPoint, iActiveX, iActiveY);
                }

                wrefresh(w_items);
                wrefresh(w_item_info_border);
                wrefresh(w_item_info);
            }

            refresh();
            ch = getch();
            input = get_input(ch);
        }
        else
        {
            add_msg(_("You dont see any items around you!"));
            ch = ' ';
            input = Close;
        }
    }
    while (input != Close && input != Cancel);

    u.view_offset_x = iStoreViewOffsetX;
    u.view_offset_y = iStoreViewOffsetY;

    werase(w_items);
    werase(w_item_info);
    werase(w_item_info_border);
    delwin(w_items);
    delwin(w_item_info);
    delwin(w_item_info_border);
    refresh_all(); // TODO - figure out what precisely needs refreshing, rather than the whole screen
}

// Pick up items at (posx, posy).
void game::pickup(int posx, int posy, int min)
{
 //min == -1 is Autopickup

 item_exchanges_since_save += 1; // Keeping this simple.
 write_msg();
 if (u.weapon.type->id == "bio_claws_weapon") {
  add_msg(_("You cannot pick up items with your claws out!"));
  return;
 }
 bool weight_is_okay = (u.weight_carried() <= u.weight_capacity() * .25);
 bool volume_is_okay = (u.volume_carried() <= u.volume_capacity() -  2);
 bool from_veh = false;
 int veh_part = 0;
 int k_part = 0;
 vehicle *veh = m.veh_at (posx, posy, veh_part);
 if (min != -1 && veh) {
  k_part = veh->part_with_feature(veh_part, vpf_kitchen);
  veh_part = veh->part_with_feature(veh_part, vpf_cargo, false);
  from_veh = veh && veh_part >= 0 &&
             veh->parts[veh_part].items.size() > 0 &&
             query_yn(_("Get items from %s?"), veh->part_info(veh_part).name);

  if (!from_veh && k_part >= 0) {
    if (veh->fuel_left("water")) {
      if (query_yn(_("Have a drink?"))) {
        veh->drain("water", 1);

        item water(itypes["water_clean"], 0);
        u.eat(this, u.inv.add_item(water).invlet);
        u.moves -= 250;
      }
    } else {
      add_msg(_("The water tank is empty."));
    }
  }
 }
 if ((!from_veh) && m.i_at(posx, posy).size() == 0)
 {
     return;
 }
 // Not many items, just grab them
 if ((from_veh ? veh->parts[veh_part].items.size() : m.i_at(posx, posy).size() ) <= min && min != -1)
 {
  int iter = 0;
  item newit = from_veh ? veh->parts[veh_part].items[0] : m.i_at(posx, posy)[0];
  if (newit.made_of(LIQUID)) {
   add_msg(_("You can't pick up a liquid!"));
   return;
  }
  if (newit.invlet == 0) {
   newit.invlet = nextinv;
   advance_nextinv();
  }
  while (iter <= inv_chars.size() && u.has_item(newit.invlet) &&
         !u.i_at(newit.invlet).stacks_with(newit)) {
   newit.invlet = nextinv;
   iter++;
   advance_nextinv();
  }
  if (iter > inv_chars.size()) {
   add_msg(_("You're carrying too many items!"));
   return;
  } else if (u.weight_carried() + newit.weight() > u.weight_capacity()) {
   add_msg(_("The %s is too heavy!"), newit.tname(this).c_str());
   decrease_nextinv();
  } else if (u.volume_carried() + newit.volume() > u.volume_capacity()) {
   if (u.is_armed()) {
    if (!u.weapon.has_flag("NO_UNWIELD")) {
     if (newit.is_armor() && // Armor can be instantly worn
         query_yn(_("Put on the %s?"), newit.tname(this).c_str())) {
      if(u.wear_item(this, &newit)){
       if (from_veh)
        veh->remove_item (veh_part, 0);
       else
        m.i_clear(posx, posy);
      }
     } else if (query_yn(_("Drop your %s and pick up %s?"),
                u.weapon.tname(this).c_str(), newit.tname(this).c_str())) {
      if (from_veh)
       veh->remove_item (veh_part, 0);
      else
       m.i_clear(posx, posy);
      m.add_item_or_charges(posx, posy, u.remove_weapon(), 1);
      u.wield(this, u.i_add(newit, this).invlet);
      u.moves -= 100;
      add_msg(_("Wielding %c - %s"), newit.invlet, newit.tname(this).c_str());
     } else
      decrease_nextinv();
    } else {
     add_msg(_("There's no room in your inventory for the %s, and you can't\
 unwield your %s."), newit.tname(this).c_str(), u.weapon.tname(this).c_str());
     decrease_nextinv();
    }
   } else {
    u.wield(this, u.i_add(newit, this).invlet);
    if (from_veh)
     veh->remove_item (veh_part, 0);
    else
     m.i_clear(posx, posy);
    u.moves -= 100;
    add_msg(_("Wielding %c - %s"), newit.invlet, newit.tname(this).c_str());
   }
  } else if (!u.is_armed() &&
             (u.volume_carried() + newit.volume() > u.volume_capacity() - 2 ||
              newit.is_weap() || newit.is_gun())) {
   u.weapon = newit;
   if (from_veh)
    veh->remove_item (veh_part, 0);
   else
    m.i_clear(posx, posy);
   u.moves -= 100;
   add_msg(_("Wielding %c - %s"), newit.invlet, newit.tname(this).c_str());
  } else {
   newit = u.i_add(newit, this);
   if (from_veh)
    veh->remove_item (veh_part, 0);
   else
    m.i_clear(posx, posy);
   u.moves -= 100;
   add_msg("%c - %s", newit.invlet, newit.tname(this).c_str());
  }
  if (weight_is_okay && u.weight_carried() >= u.weight_capacity() * .25)
   add_msg(_("You're overburdened!"));
  if (volume_is_okay && u.volume_carried() > u.volume_capacity() - 2) {
   add_msg(_("You struggle to carry such a large volume!"));
  }
  return;
 }

 // Otherwise, we have Autopickup, 2 or more items and should list them, etc.
 #ifdef MAXLISTHEIGHT
  int maxmaxitems=TERMY-15;
 #else
  int maxmaxitems=MONINFO_HEIGHT+MESSAGES_HEIGHT - 3;
 #endif
  if(maxmaxitems > TERMY - 15) maxmaxitems=TERMY - 15;

 const int minmaxitems=9;

 std::vector <item> here = from_veh? veh->parts[veh_part].items : m.i_at(posx, posy);
 std::vector<bool> getitem;
 getitem.resize(here.size(), false);

 int maxitems=here.size();
 maxitems=(maxitems < minmaxitems ? minmaxitems : (maxitems > maxmaxitems ? maxmaxitems : maxitems ));
 // maxitems=9; // old behavior
 int pickupHeight=maxitems+3;

 WINDOW* w_pickup = newwin(pickupHeight, 48, VIEW_OFFSET_Y, VIEWX * 2 + 8 + VIEW_OFFSET_X);
 WINDOW* w_item_info = newwin(12, 48, TERMY-12, VIEWX * 2 + 8 + VIEW_OFFSET_X);
 int ch = ' ';
 int start = 0, cur_it, iter;
 int new_weight = u.weight_carried(), new_volume = u.volume_carried();
 bool update = true;
 mvwprintw(w_pickup, 0,  0, _("PICK UP (, = all)"));
 int selected=0;
 int last_selected=-1;

 if (min == -1) { //Auto Pickup, select matching items
    if (OPTIONS[OPT_AUTO_PICKUP] && (!OPTIONS[OPT_AUTO_PICKUP_SAFEMODE] || mostseen == 0)) {
        //Loop through Items lowest Volume first
        bool bPickup = false;

        for(int iVol=0, iNumChecked = 0; iNumChecked < here.size(); iVol++) {
            for (int i = 0; i < here.size(); i++) {
                bPickup = false;
                if (here[i].volume() == iVol) {
                    iNumChecked++;

                    //Auto Pickup all items with 0 Volume and Weight
                    if (OPTIONS[OPT_AUTO_PICKUP_ZERO]) {
                        if (here[i].volume() == 0 && here[i].weight() == 0) {
                            bPickup = true;
                        }
                    }

                    //Check the Pickup Rules
                    for (int j=0; j < vAutoPickupRules[0].size(); j++) {
                        if (vAutoPickupRules[0][j].bActive && vAutoPickupRules[0][j].sRule != "") {
                            if (auto_pickup_match(here[i].tname(this), vAutoPickupRules[0][j].sRule)) {
                                if (vAutoPickupRules[0][j].bExclude) { //Maybe we find an exclusion rule
                                    bPickup = false;
                                    break;
                                }

                                bPickup = true;
                            }
                        }
                    }
                }


                if (bPickup) {
                    getitem[i] = bPickup;
                    //mapPickup[here[i].tname(this)]++;
                }
            }
        }
    }
 } else {
 // Now print the two lists; those on the ground and about to be added to inv
 // Continue until we hit return or space
  do {
   static const std::string pickup_chars = "abcdefghijklmnopqrstuvwxyzABCDEFGHIJKLMNOPQRSTUVWXYZ0123456789:;";
   size_t idx=-1;
   for (int i = 1; i < pickupHeight; i++) {
     mvwprintw(w_pickup, i, 0, "                                                ");
   }
   if ((ch == '<' || ch == KEY_PPAGE) && start > 0) {
    start -= maxitems;
    selected = start;
    mvwprintw(w_pickup, maxitems + 2, 0, "         ");
   } else if ((ch == '>' || ch == KEY_NPAGE) && start + maxitems < here.size()) {
    start += maxitems;
    selected = start;
    mvwprintw(w_pickup, maxitems + 2, pickupHeight, "            ");
   } else if ( ch == KEY_UP ) {
       selected--;
       if ( selected < 0 ) {
           selected = here.size()-1;
           start = (int)( here.size() / maxitems ) * maxitems;
           if (start >= here.size()-1) start -= maxitems;
       } else if ( selected < start ) {
           start -= maxitems;
       }
   } else if ( ch == KEY_DOWN ) {
       selected++;
       if ( selected >= here.size() ) {
           selected=0;
           start=0;
       } else if ( selected >= start + maxitems ) {
           start+=maxitems;
       }
   } else if ( selected >= 0 && (
                  ( ch == KEY_RIGHT && !getitem[selected]) ||
                  ( ch == KEY_LEFT && getitem[selected] )
             ) ) {
       idx = selected;
   } else if ( ch == '`' ) {
       std::string ext = string_input_popup(_("Enter 2 letters (case sensitive):"), 2);
       if(ext.size() == 2) {
            int p1=pickup_chars.find(ext.at(0));
            int p2=pickup_chars.find(ext.at(1));
            if ( p1 != -1 && p2 != -1 ) {
                 idx=pickup_chars.size() + ( p1 * pickup_chars.size() ) + p2;
            }
       }
   } else {
       idx = pickup_chars.find(ch);
   }

   if ( idx < here.size()) {
    getitem[idx] = ( ch == KEY_RIGHT ? true : ( ch == KEY_LEFT ? false : !getitem[idx] ) );
    if ( ch != KEY_RIGHT && ch != KEY_LEFT) {
       selected = idx;
       start = (int)( idx / maxitems ) * maxitems;
    }

    if (getitem[idx]) {
        new_weight += here[idx].weight();
        new_volume += here[idx].volume();
    } else {
        new_weight -= here[idx].weight();
        new_volume -= here[idx].volume();
    }
    update = true;
   }

   if ( selected != last_selected ) {
       last_selected = selected;
       werase(w_item_info);
       if ( selected >= 0 && selected <= here.size()-1 ) {
           fold_and_print(w_item_info,1,2,48-3, c_ltgray, "%s",  here[selected].info().c_str());
       }
       wborder(w_item_info, LINE_XOXO, LINE_XOXO, LINE_OXOX, LINE_OXOX,
                            LINE_OXXO, LINE_OOXX, LINE_XXOO, LINE_XOOX );
       mvwprintw(w_item_info, 0, 2, "< %s >", here[selected].tname(this).c_str() );
       wrefresh(w_item_info);
   }

   if (ch == ',') {
    int count = 0;
    for (int i = 0; i < here.size(); i++) {
     if (getitem[i])
      count++;
     else {
      new_weight += here[i].weight();
      new_volume += here[i].volume();
     }
     getitem[i] = true;
    }
    if (count == here.size()) {
     for (int i = 0; i < here.size(); i++)
      getitem[i] = false;
     new_weight = u.weight_carried();
     new_volume = u.volume_carried();
    }
    update = true;
   }
   for (cur_it = start; cur_it < start + maxitems; cur_it++) {
    mvwprintw(w_pickup, 1 + (cur_it % maxitems), 0,
              "                                        ");
    if (cur_it < here.size()) {
     nc_color icolor=here[cur_it].color(&u);
     if(cur_it == selected) {
         icolor=hilite(icolor);
     }

     if (cur_it < pickup_chars.size() ) {
        mvwputch(w_pickup, 1 + (cur_it % maxitems), 0, icolor, char(pickup_chars[cur_it]));
     } else {
        int p=cur_it - pickup_chars.size();
        int p1=p / pickup_chars.size();
        int p2=p % pickup_chars.size();
        mvwprintz(w_pickup, 1 + (cur_it % maxitems), 0, icolor, "`%c%c",char(pickup_chars[p1]),char(pickup_chars[p2]));
     }
     if (getitem[cur_it])
      wprintz(w_pickup, c_ltblue, " + ");
     else
      wprintw(w_pickup, " - ");
     wprintz(w_pickup, icolor, here[cur_it].tname(this).c_str());
     if (here[cur_it].charges > 0)
      wprintz(w_pickup, icolor, " (%d)", here[cur_it].charges);
    }
   }
   mvwprintw(w_pickup, maxitems + 1, 0, _("[left] Unmark    [up/dn] Scroll    [right] Mark"));
   if (start > 0)
    mvwprintw(w_pickup, maxitems + 2, 0, _("[pgup] Prev"));
   mvwprintw(w_pickup, maxitems + 2, 20, _("[,] All"));
   if (cur_it < here.size())
    mvwprintw(w_pickup, maxitems + 2, 36, _("[pgdn] Next"));
   if (update) {		// Update weight & volume information
    update = false;
    mvwprintw(w_pickup, 0,  7, "                           ");
    mvwprintz(w_pickup, 0,  9,
              (new_weight >= u.weight_capacity() * .25 ? c_red : c_white),
              _("Wgt %d"), new_weight);
    wprintz(w_pickup, c_white, "/%d", int(u.weight_capacity() * .25));
    mvwprintz(w_pickup, 0, 22,
              (new_volume > u.volume_capacity() - 2 ? c_red : c_white),
              _("Vol %d"), new_volume);
    wprintz(w_pickup, c_white, "/%d", u.volume_capacity() - 2);
   }
   wrefresh(w_pickup);
 /* No longer using
   ch = input();
    because it pulls a: case KEY_DOWN:  return 'j';
 */
   ch = (int)getch();

  } while (ch != ' ' && ch != '\n' && ch != KEY_ESCAPE);
  if (ch != '\n') {
   werase(w_pickup);
   wrefresh(w_pickup);
   werase(w_item_info);
   wrefresh(w_item_info);
   delwin(w_pickup);
   delwin(w_item_info);
   add_msg(_("Never mind."));
   return;
  }
 }

 // At this point we've selected our items, now we add them to our inventory
 int curmit = 0;
 bool got_water = false;	// Did we try to pick up water?
 bool offered_swap = false;
 std::map<std::string, int> mapPickup;
 for (int i = 0; i < here.size(); i++) {
  iter = 0;
  // This while loop guarantees the inventory letter won't be a repeat. If it
  // tries all 52 letters, it fails and we don't pick it up.
  if (getitem[i] && here[i].made_of(LIQUID))
   got_water = true;
  else if (getitem[i]) {
   iter = 0;
   while (iter < inv_chars.size() && (here[i].invlet == 0 ||
                        (u.has_item(here[i].invlet) &&
                         !u.i_at(here[i].invlet).stacks_with(here[i]))) ) {
    here[i].invlet = nextinv;
    iter++;
    advance_nextinv();
   }
   if (iter == inv_chars.size()) {
    add_msg(_("You're carrying too many items!"));
    werase(w_pickup);
    wrefresh(w_pickup);
    delwin(w_pickup);
    return;
   } else if (u.weight_carried() + here[i].weight() > u.weight_capacity()) {
    add_msg(_("The %s is too heavy!"), here[i].tname(this).c_str());
    decrease_nextinv();
   } else if (u.volume_carried() + here[i].volume() > u.volume_capacity()) {
    if (u.is_armed()) {
     if (!u.weapon.has_flag("NO_UNWIELD")) {
      if (here[i].is_armor() && // Armor can be instantly worn
          query_yn(_("Put on the %s?"), here[i].tname(this).c_str())) {
       if(u.wear_item(this, &(here[i])))
       {
        if (from_veh)
         veh->remove_item (veh_part, curmit);
        else
         m.i_rem(posx, posy, curmit);
        curmit--;
       }
      } else if (!offered_swap) {
       if (query_yn(_("Drop your %s and pick up %s?"),
                u.weapon.tname(this).c_str(), here[i].tname(this).c_str())) {
        if (from_veh)
         veh->remove_item (veh_part, curmit);
        else
         m.i_rem(posx, posy, curmit);
        m.add_item_or_charges(posx, posy, u.remove_weapon(), 1);
        u.wield(this, u.i_add(here[i], this).invlet);
        mapPickup[here[i].tname(this)]++;
        curmit--;
        u.moves -= 100;
        add_msg(_("Wielding %c - %s"), u.weapon.invlet, u.weapon.tname(this).c_str());
       }
       offered_swap = true;
      } else
       decrease_nextinv();
     } else {
      add_msg(_("There's no room in your inventory for the %s, and you can't\
  unwield your %s."), here[i].tname(this).c_str(), u.weapon.tname(this).c_str());
      decrease_nextinv();
     }
    } else {
     u.wield(this, u.i_add(here[i], this).invlet);
     mapPickup[here[i].tname(this)]++;
     if (from_veh)
      veh->remove_item (veh_part, curmit);
     else
      m.i_rem(posx, posy, curmit);
     curmit--;
     u.moves -= 100;
    }
   } else if (!u.is_armed() &&
            (u.volume_carried() + here[i].volume() > u.volume_capacity() - 2 ||
              here[i].is_weap() || here[i].is_gun())) {
    u.weapon = here[i];
    if (from_veh)
     veh->remove_item (veh_part, curmit);
    else
     m.i_rem(posx, posy, curmit);
    u.moves -= 100;
    curmit--;
   } else {
    u.i_add(here[i], this);
    mapPickup[here[i].tname(this)]++;
    if (from_veh)
     veh->remove_item (veh_part, curmit);
    else
     m.i_rem(posx, posy, curmit);
    u.moves -= 100;
    curmit--;
   }
  }
  curmit++;
 }

 if (min == -1) { //Auto pickup item message
     if (mapPickup.size() > 0) {
        std::stringstream sTemp;

        for (std::map<std::string, int>::iterator iter = mapPickup.begin(); iter != mapPickup.end(); ++iter) {
            if (sTemp.str() != "") {
                sTemp << ", ";
            }

            sTemp << iter->second << " " << iter->first;
        }

        add_msg((_("You pick up: ") + sTemp.str()).c_str());
     }
 }

 if (got_water)
  add_msg(_("You can't pick up a liquid!"));
 if (weight_is_okay && u.weight_carried() >= u.weight_capacity() * .25)
  add_msg(_("You're overburdened!"));
 if (volume_is_okay && u.volume_carried() > u.volume_capacity() - 2) {
  add_msg(_("You struggle to carry such a large volume!"));
 }
 werase(w_pickup);
 wrefresh(w_pickup);
 werase(w_item_info);
 wrefresh(w_item_info);
 delwin(w_pickup);
 delwin(w_item_info);
}

// Handle_liquid returns false if we didn't handle all the liquid.
bool game::handle_liquid(item &liquid, bool from_ground, bool infinite)
{
 if (!liquid.made_of(LIQUID)) {
  dbg(D_ERROR) << "game:handle_liquid: Tried to handle_liquid a non-liquid!";
  debugmsg("Tried to handle_liquid a non-liquid!");
  return false;
 }
 if (liquid.type->id == "gasoline" && vehicle_near() && query_yn(_("Refill vehicle?"))) {
  int vx = u.posx, vy = u.posy;
  refresh_all();
  if (choose_adjacent(_("Refill vehicle"), vx, vy)) {
   vehicle *veh = m.veh_at (vx, vy);
   if (veh) {
    ammotype ftype = "gasoline";
    int fuel_cap = veh->fuel_capacity(ftype);
    int fuel_amnt = veh->fuel_left(ftype);
    if (fuel_cap < 1)
     add_msg (_("This vehicle doesn't use %s."), ammo_name(ftype).c_str());
    else if (fuel_amnt == fuel_cap)
     add_msg (_("Already full."));
    else if (from_ground && query_yn(_("Pump until full?"))) {
     u.assign_activity(this, ACT_REFILL_VEHICLE, 2 * (fuel_cap - fuel_amnt));
     u.activity.placement = point(vx, vy);
    } else { // Not pump
     veh->refill ("gasoline", liquid.charges);
     add_msg (_("You refill %s with %s%s."), veh->name.c_str(),
              ammo_name(ftype).c_str(),
              veh->fuel_left(ftype) >= fuel_cap? _(" to its maximum") : "");
     u.moves -= 100;
     return true;
    }
   } else // if (veh)
    add_msg (_("There isn't any vehicle there."));
   return false;
  } // if (choose_adjacent("Refill vehicle", vx, vy))

 } else { // Not filling vehicle

   // Ask to pour rotten liquid (milk!) from the get-go
  if (!from_ground && liquid.rotten(this) &&
      query_yn(_("Pour %s on the ground?"), liquid.tname(this).c_str())) {
   m.add_item_or_charges(u.posx, u.posy, liquid, 1);
   return true;
  }

  std::stringstream text;
  text << _("Container for ") << liquid.tname(this);
  char ch = inv_type(text.str().c_str(), IC_CONTAINER);
  if (!u.has_item(ch)) {
    // No container selected (escaped, ...), ask to pour
    // we asked to pour rotten already
   if (!from_ground && !liquid.rotten(this) &&
       query_yn(_("Pour %s on the ground?"), liquid.tname(this).c_str())) {
    m.add_item_or_charges(u.posx, u.posy, liquid, 1);
    return true;
   }
   return false;
  }

  item *cont = &(u.i_at(ch));
  if (cont == NULL || cont->is_null()) {
    // Container is null, ask to pour.
    // we asked to pour rotten already
   if (!from_ground && !liquid.rotten(this) &&
       query_yn(_("Pour %s on the ground?"), liquid.tname(this).c_str())) {
    m.add_item_or_charges(u.posx, u.posy, liquid, 1);
    return true;
   }
   add_msg(_("Never mind."));
   return false;

  } else if (liquid.is_ammo() && (cont->is_tool() || cont->is_gun())) {
// for filling up chainsaws, jackhammers and flamethrowers
   ammotype ammo = "NULL";
   int max = 0;

   if (cont->is_tool()) {
    it_tool* tool = dynamic_cast<it_tool*>(cont->type);
    ammo = tool->ammo;
    max = tool->max_charges;
   } else {
    it_gun* gun = dynamic_cast<it_gun*>(cont->type);
    ammo = gun->ammo;
    max = gun->clip;
   }

   ammotype liquid_type = liquid.ammo_type();

   if (ammo != liquid_type) {
    add_msg(_("Your %s won't hold %s."), cont->tname(this).c_str(),
                                      liquid.tname(this).c_str());
    return false;
   }

   if (max <= 0 || cont->charges >= max) {
    add_msg(_("Your %s can't hold any more %s."), cont->tname(this).c_str(),
                                               liquid.tname(this).c_str());
    return false;
   }

   if (cont->charges > 0 && cont->curammo->id != liquid.type->id) {
    add_msg(_("You can't mix loads in your %s."), cont->tname(this).c_str());
    return false;
   }

   add_msg(_("You pour %s into your %s."), liquid.tname(this).c_str(),
                                        cont->tname(this).c_str());
   cont->curammo = dynamic_cast<it_ammo*>(liquid.type);
   if (infinite)
    cont->charges = max;
   else {
    cont->charges += liquid.charges;
    if (cont->charges > max) {
     int extra = cont->charges - max;
     cont->charges = max;
     liquid.charges = extra;
     add_msg(_("There's some left over!"));
     return false;
    }
   }
   return true;

  } else if (!cont->is_container()) {
   add_msg(_("That %s won't hold %s."), cont->tname(this).c_str(),
                                     liquid.tname(this).c_str());
   return false;
  } else        // filling up normal containers
    {
      // first, check if liquid types are compatible
      if (!cont->contents.empty())
      {
        if  (cont->contents[0].type->id != liquid.type->id)
        {
          add_msg(_("You can't mix loads in your %s."), cont->tname(this).c_str());
          return false;
        }
      }

      // ok, liquids are compatible.  Now check what the type of liquid is
      // this will determine how much the holding container can hold

      it_container* container = dynamic_cast<it_container*>(cont->type);
      int holding_container_charges;

      if (liquid.type->is_food())
      {
        it_comest* tmp_comest = dynamic_cast<it_comest*>(liquid.type);
        holding_container_charges = container->contains * tmp_comest->charges;
      }
      else if (liquid.type->is_ammo())
      {
        it_ammo* tmp_ammo = dynamic_cast<it_ammo*>(liquid.type);
        holding_container_charges = container->contains * tmp_ammo->count;
      }
      else
        holding_container_charges = container->contains;

      // if the holding container is NOT empty
      if (!cont->contents.empty())
      {
        // case 1: container is completely full
        if (cont->contents[0].charges == holding_container_charges)
        {
          add_msg(_("Your %s can't hold any more %s."), cont->tname(this).c_str(),
                                                   liquid.tname(this).c_str());
          return false;
        }

        // case 2: container is half full

        if (infinite)
        {
          cont->contents[0].charges = holding_container_charges;
          add_msg(_("You pour %s into your %s."), liquid.tname(this).c_str(),
                                        cont->tname(this).c_str());
          return true;
        }
        else // Container is finite, not empty and not full, add liquid to it
        {
          add_msg(_("You pour %s into your %s."), liquid.tname(this).c_str(),
                    cont->tname(this).c_str());
          cont->contents[0].charges += liquid.charges;
          if (cont->contents[0].charges > holding_container_charges)
          {
            int extra = cont->contents[0].charges - holding_container_charges;
            cont->contents[0].charges = holding_container_charges;
            liquid.charges = extra;
            add_msg(_("There's some left over!"));
            // Why not try to find another container here?
            return false;
          }
          return true;
        }
      }
      else  // pouring into an empty container
      {
        if (!cont->has_flag("WATERTIGHT"))  // invalid container types
        {
          add_msg(_("That %s isn't water-tight."), cont->tname(this).c_str());
          return false;
        }
        else if (!(cont->has_flag("SEALS")))
        {
          add_msg(_("You can't seal that %s!"), cont->tname(this).c_str());
          return false;
        }
        // pouring into a valid empty container
        int default_charges = 1;

        if (liquid.is_food())
        {
          it_comest* comest = dynamic_cast<it_comest*>(liquid.type);
          default_charges = comest->charges;
        }
        else if (liquid.is_ammo())
        {
          it_ammo* ammo = dynamic_cast<it_ammo*>(liquid.type);
          default_charges = ammo->count;
        }

        if (infinite) // if filling from infinite source, top it to max
          liquid.charges = container->contains * default_charges;
        else if (liquid.charges > container->contains * default_charges)
        {
          add_msg(_("You fill your %s with some of the %s."), cont->tname(this).c_str(),
                                                    liquid.tname(this).c_str());
          u.inv.unsort();
          int oldcharges = liquid.charges - container->contains * default_charges;
          liquid.charges = container->contains * default_charges;
          cont->put_in(liquid);
          liquid.charges = oldcharges;
          return false;
        }
        cont->put_in(liquid);
        return true;
      }
    }
    return false;
  }
 return true;
}

void game::drop(char chInput)
{
 std::vector<item> dropped;

 if (chInput == '.')
  dropped = multidrop();
 else {
  if (u.inv.item_by_letter(chInput).is_null()) {
   dropped.push_back(u.i_rem(chInput));
  } else {
   dropped.push_back(u.inv.remove_item_by_letter(chInput));
  }
 }

 if (dropped.size() == 0) {
  add_msg(_("Never mind."));
  return;
 }

 item_exchanges_since_save += dropped.size();

 itype_id first = itype_id(dropped[0].type->id);
 bool same = true;
 for (int i = 1; i < dropped.size() && same; i++) {
  if (dropped[i].type->id != first)
   same = false;
 }

 int veh_part = 0;
 bool to_veh = false;
 vehicle *veh = m.veh_at(u.posx, u.posy, veh_part);
 if (veh) {
  veh_part = veh->part_with_feature (veh_part, vpf_cargo);
  to_veh = veh_part >= 0;
 }
 if (dropped.size() == 1 || same) {
  if (to_veh)
   add_msg(_("You put your %s%s in the %s's %s."), dropped[0].tname(this).c_str(),
          (dropped.size() == 1 ? "" : _("s")), veh->name.c_str(),
          veh->part_info(veh_part).name);
  else
   add_msg("You drop your %s%s.", dropped[0].tname(this).c_str(),
          (dropped.size() == 1 ? "" : _("s")));
 } else {
  if (to_veh)
   add_msg(_("You put several items in the %s's %s."), veh->name.c_str(),
           veh->part_info(veh_part).name);
  else
   add_msg(_("You drop several items."));
 }

 if (to_veh) {
  bool vh_overflow = false;
  for (int i = 0; i < dropped.size(); i++) {
   vh_overflow = vh_overflow || !veh->add_item (veh_part, dropped[i]);
   if (vh_overflow)
    m.add_item_or_charges(u.posx, u.posy, dropped[i], 1);
  }
  if (vh_overflow)
   add_msg (_("The trunk is full, so some items fall on the ground."));
 } else {
  for (int i = 0; i < dropped.size(); i++)
   m.add_item_or_charges(u.posx, u.posy, dropped[i], 1);
 }
}

void game::drop_in_direction()
{
 int dirx, diry;
 if (!choose_adjacent(_("Drop"), dirx, diry))
  return;

 int veh_part = 0;
 bool to_veh = false;
 vehicle *veh = m.veh_at(dirx, diry, veh_part);
 if (veh) {
  veh_part = veh->part_with_feature (veh_part, vpf_cargo);
  to_veh = veh->type != veh_null && veh_part >= 0;
 }

 if (m.has_flag(noitem, dirx, diry) || m.has_flag(sealed, dirx, diry)) {
  add_msg(_("You can't place items there!"));
  return;
 }

 std::string verb = (m.move_cost(dirx, diry) == 0 ? _("put") : _("drop"));
 std::string prep = (m.move_cost(dirx, diry) == 0 ? _("in")  : _("on")  );

 std::vector<item> dropped = multidrop();

 if (dropped.size() == 0) {
  add_msg(_("Never mind."));
  return;
 }

 item_exchanges_since_save += dropped.size();

 itype_id first = itype_id(dropped[0].type->id);
 bool same = true;
 for (int i = 1; i < dropped.size() && same; i++) {
  if (dropped[i].type->id != first)
   same = false;
 }
 if (dropped.size() == 1 || same)
 {
  if (to_veh)
   add_msg(_("You put your %s%s in the %s's %s."), dropped[0].tname(this).c_str(),
          (dropped.size() == 1 ? "" : _("s")), veh->name.c_str(),
          veh->part_info(veh_part).name);
  else
   add_msg(_("You %s your %s%s %s the %s."), verb.c_str(),
           dropped[0].tname(this).c_str(),
           (dropped.size() == 1 ? "" : _("s")), prep.c_str(),
           m.name(dirx, diry).c_str());
 } else {
  if (to_veh)
   add_msg(_("You put several items in the %s's %s."), veh->name.c_str(),
           veh->part_info(veh_part).name);
  else
   add_msg(_("You %s several items %s the %s."), verb.c_str(), prep.c_str(),
           m.name(dirx, diry).c_str());
 }
 if (to_veh) {
  bool vh_overflow = false;
  for (int i = 0; i < dropped.size(); i++) {
   vh_overflow = vh_overflow || !veh->add_item (veh_part, dropped[i]);
   if (vh_overflow)
    m.add_item_or_charges(dirx, diry, dropped[i], 1);
  }
  if (vh_overflow)
   add_msg (_("The trunk is full, so some items fall on the ground."));
 } else {
  for (int i = 0; i < dropped.size(); i++)
   m.add_item_or_charges(dirx, diry, dropped[i], 1);
 }
}

void game::reassign_item(char ch)
{
 if (ch == '.') {
     ch = inv(_("Reassign item:"));
 }
 if (ch == ' ') {
  add_msg(_("Never mind."));
  return;
 }
 if (!u.has_item(ch)) {
  add_msg(_("You do not have that item."));
  return;
 }
 char newch = popup_getkey(_("%c - %s; enter new letter."), ch,
                           u.i_at(ch).tname().c_str());
 if (inv_chars.find(newch) == std::string::npos) {
  add_msg(_("%c is not a valid inventory letter."), newch);
  return;
 }
 item* change_from = &(u.i_at(ch));
 if (u.has_item(newch)) {
  item* change_to = &(u.i_at(newch));
  change_to->invlet = ch;
  add_msg("%c - %s", ch, change_to->tname().c_str());
 }
 change_from->invlet = newch;
 add_msg("%c - %s", newch, change_from->tname().c_str());
}

void game::plthrow(char chInput)
{
 char ch;

 if (chInput != '.') {
  ch = chInput;
 } else {
  ch = inv(_("Throw item:"));
 }

 int range = u.throw_range(u.lookup_item(ch));
 if (range < 0) {
  add_msg(_("You don't have that item."));
  return;
 } else if (range == 0) {
  add_msg(_("That is too heavy to throw."));
  return;
 }
 item thrown = u.i_at(ch);
  if( std::find(unreal_itype_ids.begin(), unreal_itype_ids.end(),
    thrown.type->id) != unreal_itype_ids.end()) {
  add_msg(_("That's part of your body, you can't throw that!"));
  return;
 }

 m.draw(this, w_terrain, point(u.posx, u.posy));

 std::vector <monster> mon_targets;
 std::vector <int> targetindices;
 int passtarget = -1;
 for (int i = 0; i < z.size(); i++) {
   if (u_see(&(z[i]))) {
     z[i].draw(w_terrain, u.posx, u.posy, true);
     if(rl_dist( u.posx, u.posy, z[i].posx, z[i].posy ) <= range) {
       mon_targets.push_back(z[i]);
       targetindices.push_back(i);
       if (i == last_target) {
	 passtarget = mon_targets.size() - 1;
       }
     }
   }
 }

 int x = u.posx;
 int y = u.posy;

 // target() sets x and y, or returns false if we canceled (by pressing Esc)
 std::vector <point> trajectory = target(x, y, u.posx - range, u.posy - range,
					 u.posx + range, u.posy + range,
					 mon_targets, passtarget, &thrown);
 if (trajectory.size() == 0)
  return;
 if (passtarget != -1)
  last_target = targetindices[passtarget];
 u.i_rem(ch);
 u.moves -= 125;
 u.practice(turn, "throw", 10);

 throw_item(u, x, y, thrown, trajectory);
}

void game::plfire(bool burst)
{
 char reload_invlet = 0;
 if (!u.weapon.is_gun())
  return;
 vehicle *veh = m.veh_at(u.posx, u.posy);
 if (veh && veh->player_in_control(&u) && u.weapon.is_two_handed(&u)) {
  add_msg (_("You need a free arm to drive!"));
  return;
 }
 if (u.weapon.has_flag("CHARGE") && !u.weapon.active) {
  if (u.has_charges("UPS_on", 1) || u.has_charges("UPS_off", 1) ||
      u.has_charges("adv_UPS_on", 1) || u.has_charges("adv_UPS_off", 1)) {
   add_msg(_("Your %s starts charging."), u.weapon.tname().c_str());
   u.weapon.charges = 0;
   u.weapon.curammo = dynamic_cast<it_ammo*>(itypes["charge_shot"]);
   u.weapon.active = true;
   return;
  } else {
   add_msg(_("You need a charged UPS."));
   return;
  }
 }

 if ((u.weapon.has_flag("STR8_DRAW")  && u.str_cur <  4) ||
     (u.weapon.has_flag("STR10_DRAW") && u.str_cur <  5) ||
     (u.weapon.has_flag("STR12_DRAW") && u.str_cur <  6)   ) {
  add_msg(_("You're not strong enough to draw the bow!"));
  return;
 }

 if (u.weapon.has_flag("RELOAD_AND_SHOOT") && u.weapon.charges == 0) {
  reload_invlet = u.weapon.pick_reload_ammo(u, true);
  if (reload_invlet == 0) {
   add_msg(_("Out of ammo!"));
   return;
  }

  u.weapon.reload(u, reload_invlet);
  u.moves -= u.weapon.reload_time(u);
  refresh_all();
 }

 if (u.weapon.num_charges() == 0 && !u.weapon.has_flag("RELOAD_AND_SHOOT")) {
  add_msg(_("You need to reload!"));
  return;
 }
 if (u.weapon.has_flag("FIRE_100") && u.weapon.num_charges() < 100) {
  add_msg(_("Your %s needs 100 charges to fire!"), u.weapon.tname().c_str());
  return;
 }
 if (u.weapon.has_flag("USE_UPS") && !u.has_charges("UPS_off", 5) &&
     !u.has_charges("UPS_on", 5) && !u.has_charges("adv_UPS_off", 53) &&
     !u.has_charges("adv_UPS_on", 3)) {
  add_msg(_("You need a UPS with at least 5 charges or an advanced UPS with at least 3 charged to fire that!"));
  return;
 }

 int range = u.weapon.range(&u);

 m.draw(this, w_terrain, point(u.posx, u.posy));

// Populate a list of targets with the zombies in range and visible
 std::vector <monster> mon_targets;
 std::vector <int> targetindices;
 int passtarget = -1;
 for (int i = 0; i < z.size(); i++) {
   if (u_see(&(z[i]))) {
     z[i].draw(w_terrain, u.posx, u.posy, true);
     if(rl_dist( u.posx, u.posy, z[i].posx, z[i].posy ) <= range) {
       mon_targets.push_back(z[i]);
       targetindices.push_back(i);
       if (i == last_target) {
	 passtarget = mon_targets.size() - 1;
       }
     }
   }
 }

 int x = u.posx;
 int y = u.posy;

 // target() sets x and y, and returns an empty vector if we canceled (Esc)
 std::vector <point> trajectory = target(x, y, u.posx - range, u.posy - range,
					 u.posx + range, u.posy + range,
					 mon_targets, passtarget, &u.weapon);

 draw_ter(); // Recenter our view
 if (trajectory.size() == 0) {
  if(u.weapon.has_flag("RELOAD_AND_SHOOT"))
  {
      u.moves += u.weapon.reload_time(u);
      unload(u.weapon);
      u.moves += u.weapon.reload_time(u) / 2; // unloading time
  }
  return;
 }
 if (passtarget != -1) { // We picked a real live target
  last_target = targetindices[passtarget]; // Make it our default for next time
  z[targetindices[passtarget]].add_effect(ME_HIT_BY_PLAYER, 100);
 }

 if (u.weapon.has_flag("USE_UPS")) {
  if (u.has_charges("adv_UPS_off", 3))
   u.use_charges("adv_UPS_off", 3);
  else if (u.has_charges("adv_UPS_on", 3))
   u.use_charges("adv_UPS_on", 3);
  else if (u.has_charges("UPS_off", 5))
   u.use_charges("UPS_off", 5);
  else if (u.has_charges("UPS_on", 5))
   u.use_charges("UPS_on", 5);
 }
 if (u.weapon.mode == "MODE_BURST")
  burst = true;

// Train up our skill
 it_gun* firing = dynamic_cast<it_gun*>(u.weapon.type);
 int num_shots = 1;
 if (burst)
  num_shots = u.weapon.burst_size();
 if (num_shots > u.weapon.num_charges())
   num_shots = u.weapon.num_charges();
 if (u.skillLevel(firing->skill_used) == 0 ||
     (firing->ammo != "BB" && firing->ammo != "nail"))
     u.practice(turn, firing->skill_used, 4 + (num_shots / 2));
 if (u.skillLevel("gun") == 0 ||
     (firing->ammo != "BB" && firing->ammo != "nail"))
     u.practice(turn, "gun", 5);

 fire(u, x, y, trajectory, burst);
}

void game::butcher()
{
 if (u.in_vehicle)
 {
     add_msg(_("You can't butcher while driving!"));
     return;
 }
 std::vector<int> corpses;
 for (int i = 0; i < m.i_at(u.posx, u.posy).size(); i++) {
  if (m.i_at(u.posx, u.posy)[i].type->id == "corpse")
   corpses.push_back(i);
 }
 if (corpses.size() == 0) {
  add_msg(_("There are no corpses here to butcher."));
  return;
 }
 int factor = u.butcher_factor();
 if (factor == 999) {
  add_msg(_("You don't have a sharp item to butcher with."));
  return;
 }
// We do it backwards to prevent the deletion of a corpse from corrupting our
// vector of indices.
 for (int i = corpses.size() - 1; i >= 0; i--) {
  mtype *corpse = m.i_at(u.posx, u.posy)[corpses[i]].corpse;
  if (query_yn(_("Butcher the %s corpse?"), corpse->name.c_str())) {
   int time_to_cut;
   switch (corpse->size) {	// Time in turns to cut up te corpse
    case MS_TINY:   time_to_cut =  2; break;
    case MS_SMALL:  time_to_cut =  5; break;
    case MS_MEDIUM: time_to_cut = 10; break;
    case MS_LARGE:  time_to_cut = 18; break;
    case MS_HUGE:   time_to_cut = 40; break;
   }
   time_to_cut *= 100;	// Convert to movement points
   time_to_cut += factor * 5;	// Penalty for poor tool
   if (time_to_cut < 250)
    time_to_cut = 250;
   u.assign_activity(this, ACT_BUTCHER, time_to_cut, corpses[i]);
   u.moves = 0;
   return;
  }
 }
}

void game::complete_butcher(int index)
{
 // corpses can disappear (rezzing!), so check for that
 if (m.i_at(u.posx, u.posy).size() <= index || m.i_at(u.posx, u.posy)[index].typeId() != "corpse") {
  add_msg(_("There's no corpse to butcher!"));
  return;
 }
 mtype* corpse = m.i_at(u.posx, u.posy)[index].corpse;
 std::vector<item> contents = m.i_at(u.posx, u.posy)[index].contents;
 int age = m.i_at(u.posx, u.posy)[index].bday;
 m.i_rem(u.posx, u.posy, index);
 int factor = u.butcher_factor();
 int pieces, pelts, bones, sinews, feathers;
 double skill_shift = 0.;

 int sSkillLevel = u.skillLevel("survival");

 switch (corpse->size) {
  case MS_TINY:   pieces =  1; pelts =  1; bones = 1; sinews = 1; feathers = 2;  break;
  case MS_SMALL:  pieces =  2; pelts =  3; bones = 4; sinews = 4; feathers = 6;  break;
  case MS_MEDIUM: pieces =  4; pelts =  6; bones = 9; sinews = 9; feathers = 11; break;
  case MS_LARGE:  pieces =  8; pelts = 10; bones = 14;sinews = 14; feathers = 17;break;
  case MS_HUGE:   pieces = 16; pelts = 18; bones = 21;sinews = 21; feathers = 24;break;
 }

 skill_shift += rng(0, sSkillLevel - 3);
 skill_shift += rng(0, u.dex_cur - 8) / 4;
 if (u.str_cur < 4)
  skill_shift -= rng(0, 5 * (4 - u.str_cur)) / 4;
 if (factor > 0)
  skill_shift -= rng(0, factor / 5);

 int practice = 4 + pieces;
 if (practice > 20)
  practice = 20;
 u.practice(turn, "survival", practice);

 pieces += int(skill_shift);
 if (skill_shift < 5)  {	// Lose some pelts and bones
  pelts += (skill_shift - 5);
  bones += (skill_shift - 2);
  sinews += (skill_shift - 8);
  feathers += (skill_shift - 1);
 }

 if (bones > 0) {
  if (corpse->has_flag(MF_BONES)) {
    m.spawn_item(u.posx, u.posy, "bone", age, bones);
   add_msg(_("You harvest some usable bones!"));
  } else if (corpse->mat == "veggy") {
    m.spawn_item(u.posx, u.posy, "plant_sac", age, bones);
   add_msg(_("You harvest some fluid bladders!"));
  }
 }

 if (sinews > 0) {
  if (corpse->has_flag(MF_BONES)) {
    m.spawn_item(u.posx, u.posy, "sinew", age, sinews);
   add_msg(_("You harvest some usable sinews!"));
  } else if (corpse->mat == "veggy") {
    m.spawn_item(u.posx, u.posy, "plant_fibre", age, sinews);
   add_msg(_("You harvest some plant fibres!"));
  }
 }

 if ((corpse->has_flag(MF_FUR) || corpse->has_flag(MF_LEATHER)) &&
     pelts > 0) {
  add_msg(_("You manage to skin the %s!"), corpse->name.c_str());
  int fur = 0;
  int leather = 0;

  if (corpse->has_flag(MF_FUR) && corpse->has_flag(MF_LEATHER)) {
   fur = rng(0, pelts);
   leather = pelts - fur;
  } else if (corpse->has_flag(MF_FUR)) {
   fur = pelts;
  } else {
   leather = pelts;
  }

  if(fur) m.spawn_item(u.posx, u.posy, "fur", age, fur);
  if(leather) m.spawn_item(u.posx, u.posy, "leather", age, leather);
 }

 if (feathers > 0) {
  if (corpse->has_flag(MF_FEATHER)) {
    m.spawn_item(u.posx, u.posy, "feather", age, feathers);
   add_msg(_("You harvest some feathers!"));
  }
 }

 //Add a chance of CBM recovery. For shocker and cyborg corpses.
 if (corpse->has_flag(MF_CBM)) {
  //As long as the factor is above -4 (the sinew cutoff), you will be able to extract cbms
  if(skill_shift >= 0){
   add_msg(_("You discover a CBM in the %s!"), corpse->name.c_str());
   //To see if it spawns a battery
   if(rng(0,1) == 1){ //The battery works
    m.spawn_item(u.posx, u.posy, "bio_power_storage", age);
   }else{//There is a burnt out CBM
    m.spawn_item(u.posx, u.posy, "burnt_out_bionic", age);
   }
  }
  if(skill_shift >= 0){
   //To see if it spawns a random additional CBM
   if(rng(0,1) == 1){ //The CBM works
    Item_tag bionic_item = item_controller->id_from("bionics");
    m.spawn_item(u.posx, u.posy, bionic_item, age);
   }else{//There is a burnt out CBM
    m.spawn_item(u.posx, u.posy, "burnt_out_bionic", age);
   }
  }
 }

 // Recover hidden items
 for (int i = 0; i < contents.size(); i++) {
   if ((skill_shift + 10) * 5 > rng(0,100)) {
     add_msg(_("You discover a %s in the %s!"), contents[i].tname().c_str(), corpse->name.c_str());
     m.add_item(u.posx, u.posy, contents[i]);
   } else if (contents[i].is_bionic()){
     m.spawn_item(u.posx, u.posy, "burnt_out_bionic", age);
   }
 }

 if (pieces <= 0)
  add_msg(_("Your clumsy butchering destroys the meat!"));
 else {
  itype_id meat;
  if (corpse->has_flag(MF_POISON)) {
    if (corpse->mat == "flesh")
     meat = "meat_tainted";
    else
     meat = "veggy_tainted";
  } else {
   if (corpse->mat == "flesh" || corpse->mat == "hflesh")
    if(corpse->has_flag(MF_HUMAN))
     meat = "human_flesh";
    else
     meat = "meat";
   else
    meat = "veggy";
  }
  item tmpitem=item_controller->create(meat, age);
  tmpitem.corpse=dynamic_cast<mtype*>(corpse);
  while ( pieces > 0 ) {
    pieces--;
    m.add_item(u.posx, u.posy, tmpitem);
  }
  add_msg(_("You butcher the corpse."));
 }
}

void game::forage()
{
  int veggy_chance = rng(1, 20);

  if (veggy_chance < u.skillLevel("survival"))
  {
    add_msg(_("You found some wild veggies!"));
    u.practice(turn, "survival", 10);
    m.spawn_item(u.activity.placement.x, u.activity.placement.y, "veggy_wild", turn, 0);
    m.ter_set(u.activity.placement.x, u.activity.placement.y, t_dirt);
  }
  else
  {
    add_msg(_("You didn't find anything."));
    if (u.skillLevel("survival") < 7)
        u.practice(turn, "survival", rng(3, 6));
    else
        u.practice(turn, "survival", 1);
    if (one_in(2))
        m.ter_set(u.activity.placement.x, u.activity.placement.y, t_dirt);
  }
}

void game::eat(char chInput)
{
 char ch;
 if (u.has_trait(PF_RUMINANT) && m.ter(u.posx, u.posy) == t_underbrush &&
     query_yn(_("Eat underbrush?"))) {
  u.moves -= 400;
  u.hunger -= 10;
  m.ter_set(u.posx, u.posy, t_grass);
  add_msg(_("You eat the underbrush."));
  return;
 }
 if (chInput == '.')
  ch = inv_type(_("Consume item:"), IC_COMESTIBLE);
 else
  ch = chInput;

 if (ch == ' ') {
  add_msg(_("Never mind."));
  return;
 }

 if (!u.has_item(ch)) {
  add_msg(_("You don't have item '%c'!"), ch);
  return;
 }
 u.eat(this, u.lookup_item(ch));
}

void game::wear(char chInput)
{
 char ch;
 if (chInput == '.')
  ch = inv_type(_("Wear item:"), IC_ARMOR);
 else
  ch = chInput;

 if (ch == ' ') {
  add_msg(_("Never mind."));
  return;
 }
 u.wear(this, ch);
}

void game::takeoff(char chInput)
{
 char ch;
 if (chInput == '.')
  ch = inv_type(_("Take off item:"), IC_NULL);
 else
  ch = chInput;

 if (u.takeoff(this, ch))
  u.moves -= 250; // TODO: Make this variable
 else
  add_msg(_("Invalid selection."));
}

void game::reload(char chInput)
{
 //Quick and dirty hack
 //Save old weapon in temp variable
 //Wield item that should be unloaded
 //Reload weapon
 //Put unloaded item back into inventory
 //Wield old weapon
 bool bSwitch = false;
 item oTempWeapon;
 item inv_it = u.inv.item_by_letter(chInput);

 if (u.weapon.invlet != chInput && !inv_it.is_null()) {
  oTempWeapon = u.weapon;
  u.weapon = inv_it;
  u.inv.remove_item_by_letter(chInput);
  bSwitch = true;
 }

 if (bSwitch || u.weapon.invlet == chInput) {
  reload();
  u.activity.moves_left = 0;
  monmove();
  process_activity();
 }

 if (bSwitch) {
  u.inv.push_back(u.weapon);
  u.weapon = oTempWeapon;
 }
}

void game::reload()
{
 if (u.weapon.is_gun()) {
  if (u.weapon.has_flag("RELOAD_AND_SHOOT")) {
   add_msg(_("Your %s does not need to be reloaded; it reloads and fires in a \
single action."), u.weapon.tname().c_str());
   return;
  }
  if (u.weapon.ammo_type() == "NULL") {
   add_msg(_("Your %s does not reload normally."), u.weapon.tname().c_str());
   return;
  }
  if (u.weapon.charges == u.weapon.clip_size()) {
      int alternate_magazine = -1;
      for (int i = 0; i < u.weapon.contents.size(); i++)
      {
          if ((u.weapon.contents[i].is_gunmod() &&
               (u.weapon.contents[i].typeId() == "spare_mag" &&
                u.weapon.contents[i].charges < (dynamic_cast<it_gun*>(u.weapon.type))->clip)) ||
              ((u.weapon.contents[i].has_flag("MODE_AUX") &&
                u.weapon.contents[i].charges < u.weapon.contents[i].clip_size())))
          {
              alternate_magazine = i;
          }
      }
      if(alternate_magazine == -1) {
          add_msg(_("Your %s is fully loaded!"), u.weapon.tname(this).c_str());
          return;
      }
  }
  char invlet = u.weapon.pick_reload_ammo(u, true);
  if (invlet == 0) {
   add_msg(_("Out of ammo!"));
   return;
  }
  u.assign_activity(this, ACT_RELOAD, u.weapon.reload_time(u), -1, invlet);
  u.moves = 0;
 } else if (u.weapon.is_tool()) {
  it_tool* tool = dynamic_cast<it_tool*>(u.weapon.type);
  if (tool->ammo == "NULL") {
   add_msg(_("You can't reload a %s!"), u.weapon.tname(this).c_str());
   return;
  }
  char invlet = u.weapon.pick_reload_ammo(u, true);
  if (invlet == 0) {
// Reload failed
   add_msg(_("Out of %s!"), ammo_name(tool->ammo).c_str());
   return;
  }
  u.assign_activity(this, ACT_RELOAD, u.weapon.reload_time(u), -1, invlet);
  u.moves = 0;
 } else if (!u.is_armed())
  add_msg(_("You're not wielding anything."));
 else
  add_msg(_("You can't reload a %s!"), u.weapon.tname(this).c_str());
 refresh_all();
}

// Unload a containter, gun, or tool
// If it's a gun, some gunmods can also be loaded
void game::unload(char chInput)
{	// this is necessary to prevent re-selection of the same item later
    item it = (u.inv.remove_item_by_letter(chInput));
    if (!it.is_null())
    {
        unload(it);
        u.i_add(it, this);
    }
    else
    {
        item ite;
        if (u.weapon.invlet == chInput) {	// item is wielded as weapon.
            if (std::find(martial_arts_itype_ids.begin(), martial_arts_itype_ids.end(), u.weapon.type->id) != martial_arts_itype_ids.end()){
                return; //ABORT!
            } else {
                ite = u.weapon;
                u.weapon = item(itypes["null"], 0); //ret_null;
                unload(ite);
                u.weapon = ite;
                return;
            }
        } else {	//this is that opportunity for reselection where the original container is worn, see issue #808
            item& itm = u.i_at(chInput);
            if (!itm.is_null())
            {
                unload(itm);
            }
        }
    }
}

void game::unload(item& it)
{
    if ( it.has_flag("NO_UNLOAD") ||
         (!it.is_gun() && it.contents.size() == 0 && (!it.is_tool() || it.ammo_type() == "NULL")) )
    {
        add_msg(_("You can't unload a %s!"), it.tname(this).c_str());
        return;
    }
    int spare_mag = -1;
    int has_m203 = -1;
    int has_shotgun = -1;
    if (it.is_gun()) {
        spare_mag = it.has_gunmod ("spare_mag");
        has_m203 = it.has_gunmod ("m203");
        has_shotgun = it.has_gunmod ("u_shotgun");
    }
    if (it.is_container() ||
        (it.charges == 0 &&
         (spare_mag == -1 || it.contents[spare_mag].charges <= 0) &&
         (has_m203 == -1 || it.contents[has_m203].charges <= 0) &&
         (has_shotgun == -1 || it.contents[has_shotgun].charges <= 0)))
    {
        if (it.contents.size() == 0)
        {
            if (it.is_gun())
            {
                add_msg(_("Your %s isn't loaded, and is not modified."),
                        it.tname(this).c_str());
            }
            else
            {
                add_msg(_("Your %s isn't charged.") , it.tname(this).c_str());
            }
            return;
        }
        // Unloading a container!
        u.moves -= 40 * it.contents.size();
        std::vector<item> new_contents;	// In case we put stuff back
        while (it.contents.size() > 0)
        {
            item content = it.contents[0];
            int iter = 0;
// Pick an inventory item for the contents
            while ((content.invlet == 0 || u.has_item(content.invlet)) && iter < inv_chars.size())
            {
                content.invlet = nextinv;
                advance_nextinv();
                iter++;
            }
            if (content.made_of(LIQUID))
            {
                if (!handle_liquid(content, false, false))
                {
                    new_contents.push_back(content);// Put it back in (we canceled)
                }
            } else {
                if (u.volume_carried() + content.volume() <= u.volume_capacity() &&
                    u.weight_carried() + content.weight() <= u.weight_capacity() &&
                    iter < inv_chars.size())
                {
                    add_msg(_("You put the %s in your inventory."), content.tname(this).c_str());
                    u.i_add(content, this);
                } else {
                    add_msg(_("You drop the %s on the ground."), content.tname(this).c_str());
                    m.add_item_or_charges(u.posx, u.posy, content, 1);
                }
            }
            it.contents.erase(it.contents.begin());
        }
        it.contents = new_contents;
        return;
    }
// Unloading a gun or tool!
 u.moves -= int(it.reload_time(u) / 2);

 // Default to unloading the gun, but then try other alternatives.
 item* weapon = &it;
 if (weapon->is_gun()) {	// Gun ammo is combined with existing items
  // If there's an active gunmod, unload it first.
  item* active_gunmod = weapon->active_gunmod();
  if (active_gunmod != NULL && active_gunmod->charges > 0)
   weapon = active_gunmod;
  // Then try and unload a spare magazine if there is one.
  else if (spare_mag != -1 && weapon->contents[spare_mag].charges > 0)
   weapon = &weapon->contents[spare_mag];
  // Then try the grenade launcher
  else if (has_m203 != -1 && weapon->contents[has_m203].charges > 0)
   weapon = &weapon->contents[has_m203];
  // Then try an underslung shotgun
  else if (has_shotgun != -1 && weapon->contents[has_shotgun].charges > 0)
   weapon = &weapon->contents[has_shotgun];
 }

 item newam;

 if (weapon->curammo != NULL) {
  newam = item(weapon->curammo, turn);
 } else {
  newam = item(itypes[default_ammo(weapon->ammo_type())], turn);
 }
 if(weapon->typeId() == "adv_UPS_off" || weapon->typeId() == "adv_UPS_on") {
    int chargesPerPlutonium = 500;
    int chargesRemoved = weapon->charges - (weapon-> charges % chargesPerPlutonium);;
    int plutoniumRemoved = chargesRemoved / chargesPerPlutonium;
    if(chargesRemoved < weapon->charges) {
        add_msg(_("You can't remove partially depleted plutonium!"));
    }
    if(plutoniumRemoved > 0) {
        add_msg(_("You remove %i plutonium from the advanced UPS"), plutoniumRemoved);
        newam.charges = plutoniumRemoved;
        weapon->charges -= chargesRemoved;
    } else { return; }
 } else {
    newam.charges = weapon->charges;
    weapon->charges = 0;
 }

 if (newam.made_of(LIQUID)) {
  if (!handle_liquid(newam, false, false))
   weapon->charges += newam.charges;	// Put it back in
 } else if(newam.charges > 0) {
  int iter = 0;
  while ((newam.invlet == 0 || u.has_item(newam.invlet)) && iter < inv_chars.size()) {
   newam.invlet = nextinv;
   advance_nextinv();
   iter++;
  }
  if (u.weight_carried() + newam.weight() < u.weight_capacity() &&
      u.volume_carried() + newam.volume() < u.volume_capacity() && iter < inv_chars.size()) {
   u.i_add(newam, this);
  } else {
   m.add_item_or_charges(u.posx, u.posy, newam, 1);
  }
 }
 // null the curammo, but only if we did empty the item
 if (weapon->charges == 0) {
  weapon->curammo = NULL;
 }
}

void game::wield(char chInput)
{
 if (u.weapon.has_flag("NO_UNWIELD")) {
// Bionics can't be unwielded
  add_msg(_("You cannot unwield your %s."), u.weapon.tname(this).c_str());
  return;
 }
 char ch;
 if (chInput == '.') {
  if (u.styles.empty())
   ch = inv(_("Wield item:"));
  else
   ch = inv(_("Wield item: Press - to choose a style"));
 } else
  ch = chInput;

 bool success = false;
 if (ch == '-')
  success = u.wield(this, -3);
 else
  success = u.wield(this, u.lookup_item(ch));

 if (success)
  u.recoil = 5;
}

void game::read()
{
 char ch = inv_type(_("Read:"), IC_BOOK);
 u.read(this, ch);
}

void game::chat()
{
    if (active_npc.size() == 0)
    {
        add_msg(_("You talk to yourself for a moment."));
        return;
    }

    std::vector<npc*> available;

    for (int i = 0; i < active_npc.size(); i++)
    {
        if (u_see(active_npc[i]->posx, active_npc[i]->posy) && rl_dist(u.posx, u.posy, active_npc[i]->posx, active_npc[i]->posy) <= 24)
        {
            available.push_back(active_npc[i]);
        }
    }

    if (available.size() == 0)
    {
        add_msg(_("There's no-one close enough to talk to."));
        return;
    }
    else if (available.size() == 1)
    {
        available[0]->talk_to_u(this);
    }
    else
    {
        std::vector<std::string> npcs;

        for (int i = 0; i < available.size(); i++)
        {
            npcs.push_back(available[i]->name);
        }
        npcs.push_back(_("Cancel"));

        int npc_choice = menu_vec(true, _("Who do you want to talk to?"), npcs) - 1;

        if(npc_choice >= 0 && npc_choice < available.size())
        {
            available[npc_choice]->talk_to_u(this);
        }
    }
    u.moves -= 100;
}

void game::pldrive(int x, int y) {
 if (run_mode == 2) { // Monsters around and we don't wanna run
   add_msg(_("Monster spotted--run mode is on! "
           "(%s to turn it off or %s to ignore monster.)"),
           press_x(ACTION_TOGGLE_SAFEMODE).c_str(),
           from_sentence_case(press_x(ACTION_IGNORE_ENEMY)).c_str());
  return;
 }
 int part = -1;
 vehicle *veh = m.veh_at (u.posx, u.posy, part);
 if (!veh) {
  dbg(D_ERROR) << "game:pldrive: can't find vehicle! Drive mode is now off.";
  debugmsg ("game::pldrive error: can't find vehicle! Drive mode is now off.");
  u.in_vehicle = false;
  return;
 }
 int pctr = veh->part_with_feature (part, vpf_controls);
 if (pctr < 0) {
  add_msg (_("You can't drive the vehicle from here. You need controls!"));
  return;
 }

 int thr_amount = 10 * 100;
 if (veh->cruise_on)
  veh->cruise_thrust (-y * thr_amount);
 else {
  veh->thrust (-y);
 }
 veh->turn (15 * x);
 if (veh->skidding && veh->valid_wheel_config()) {
  if (rng (0, 100) < u.dex_cur + u.skillLevel("driving") * 2) {
   add_msg (_("You regain control of the %s."), veh->name.c_str());
   veh->velocity = veh->forward_velocity();
   veh->skidding = false;
   veh->move.init (veh->turn_dir);
  }
 }
 // Don't spend turns to adjust cruise speed.
 if( x != 0 || !veh->cruise_on ){ u.moves = 0; }

 if (x != 0 && veh->velocity != 0 && one_in(4))
     u.practice(turn, "driving", 1);
}

void game::plmove(int x, int y)
{
 if (run_mode == 2) { // Monsters around and we don't wanna run
   add_msg(_("Monster spotted--safe mode is on! \
(%s to turn it off or %s to ignore monster.)"),
           press_x(ACTION_TOGGLE_SAFEMODE).c_str(),
           from_sentence_case(press_x(ACTION_IGNORE_ENEMY)).c_str());
  return;
 }
 if (u.has_disease("stunned")) {
  x = rng(u.posx - 1, u.posx + 1);
  y = rng(u.posy - 1, u.posy + 1);
 } else {
  x += u.posx;
  y += u.posy;

  if (moveCount % 60 == 0) {
   if (u.has_bionic("bio_torsionratchet")) {
    u.charge_power(1);
   }
  }
 }

 dbg(D_PEDANTIC_INFO) << "game:plmove: From ("<<u.posx<<","<<u.posy<<") to ("<<x<<","<<y<<")";

// Check if our movement is actually an attack on a monster
 int mondex = mon_at(x, y);
 bool displace = false;	// Are we displacing a monster?
 if (mondex != -1) {
  if (z[mondex].friendly == 0) {
   int udam = u.hit_mon(this, &z[mondex]);
   char sMonSym = '%';
   nc_color cMonColor = z[mondex].type->color;
   if (z[mondex].hurt(udam))
    kill_mon(mondex, true);
   else
    sMonSym = z[mondex].symbol();
   hit_animation(x - u.posx + VIEWX - u.view_offset_x,
                 y - u.posy + VIEWY - u.view_offset_y,
                 red_background(cMonColor), sMonSym);
   return;
  } else
   displace = true;
 }
// If not a monster, maybe there's an NPC there
 int npcdex = npc_at(x, y);
 if (npcdex != -1) {
	 if(!active_npc[npcdex]->is_enemy()){
		if (!query_yn(_("Really attack %s?"), active_npc[npcdex]->name.c_str())) {
				if (active_npc[npcdex]->is_friend()) {
					add_msg(_("%s moves out of the way."), active_npc[npcdex]->name.c_str());
					active_npc[npcdex]->move_away_from(this, u.posx, u.posy);
				}

				return;	// Cancel the attack
		} else {
			active_npc[npcdex]->hit_by_player = true; //The NPC knows we started the fight, used for morale penalty.
		}
	 }

	 u.hit_player(this, *active_npc[npcdex]);
	 active_npc[npcdex]->make_angry();
	 if (active_npc[npcdex]->hp_cur[hp_head]  <= 0 ||
		 active_npc[npcdex]->hp_cur[hp_torso] <= 0   ) {
			 active_npc[npcdex]->die(this, true);
	 }
	 return;
 }

// Otherwise, actual movement, zomg
 if (u.has_disease("amigara")) {
  int curdist = 999, newdist = 999;
  for (int cx = 0; cx < SEEX * MAPSIZE; cx++) {
   for (int cy = 0; cy < SEEY * MAPSIZE; cy++) {
    if (m.ter(cx, cy) == t_fault) {
     int dist = rl_dist(cx, cy, u.posx, u.posy);
     if (dist < curdist)
      curdist = dist;
     dist = rl_dist(cx, cy, x, y);
     if (dist < newdist)
      newdist = dist;
    }
   }
  }
  if (newdist > curdist) {
   add_msg(_("You cannot pull yourself away from the faultline..."));
   return;
  }
 }

 if (u.has_disease("in_pit")) {
  if (rng(0, 40) > u.str_cur + int(u.dex_cur / 2)) {
   add_msg(_("You try to escape the pit, but slip back in."));
   u.moves -= 100;
   return;
  } else {
   add_msg(_("You escape the pit!"));
   u.rem_disease("in_pit");
  }
 }
 if (u.has_disease("downed")) {
  if (rng(0, 40) > u.dex_cur + int(u.str_cur / 2)) {
   add_msg(_("You struggle to stand."));
   u.moves -= 100;
   return;
  } else {
   add_msg(_("You stand up."));
   u.rem_disease("downed");
   u.moves -= 100;
   return;
  }
 }

 int vpart0 = -1, vpart1 = -1, dpart = -1;
 vehicle *veh0 = m.veh_at(u.posx, u.posy, vpart0);
 vehicle *veh1 = m.veh_at(x, y, vpart1);
 bool veh_closed_door = false;
 if (veh1) {
  dpart = veh1->part_with_feature (vpart1, vpf_openable);
  veh_closed_door = dpart >= 0 && !veh1->parts[dpart].open;
 }

 if (veh0 && abs(veh0->velocity) > 100) {
  if (!veh1) {
   if (query_yn(_("Dive from moving vehicle?"))) {
    moving_vehicle_dismount(x, y);
   }
   return;
  } else if (veh1 != veh0) {
   add_msg(_("There is another vehicle in the way."));
   return;
  } else if (veh1->part_with_feature(vpart1, vpf_boardable) < 0) {
   add_msg(_("That part of the vehicle is currently unsafe."));
   return;
  }
 }


 if (m.move_cost(x, y) > 0) { // move_cost() of 0 = impassible (e.g. a wall)
  if (u.underwater)
   u.underwater = false;

  //Ask for EACH bad field, maybe not? Maybe say "theres X bad shit in there don't do it."
  field_entry *cur = NULL;
  field tmpfld = m.field_at(x, y);
	for(std::vector<field_entry*>::iterator field_list_it = tmpfld.getFieldStart(); field_list_it != tmpfld.getFieldEnd(); ++field_list_it){
		cur = (*field_list_it);
		if(cur == NULL) continue;
		if (cur->is_dangerous() &&
			!query_yn(_("Really step into that %s?"), cur->name().c_str()))
			return;
	}



// no need to query if stepping into 'benign' traps
/*
  if (m.tr_at(x, y) != tr_null &&
      u.per_cur - u.encumb(bp_eyes) >= traps[m.tr_at(x, y)]->visibility &&
      !query_yn("Really step onto that %s?",traps[m.tr_at(x, y)]->name.c_str()))
   return;
*/

  if (m.tr_at(x, y) != tr_null &&
      u.per_cur - u.encumb(bp_eyes) >= traps[m.tr_at(x, y)]->visibility)
      {
        if (!traps[m.tr_at(x, y)]->is_benign())
                  if (!query_yn(_("Really step onto that %s?"),traps[m.tr_at(x, y)]->name.c_str()))
             return;
      }

// Calculate cost of moving
  bool diag = trigdist && u.posx != x && u.posy != y;
  u.moves -= u.run_cost(m.combined_movecost(u.posx, u.posy, x, y), diag);

// Adjust recoil down
  if (u.recoil > 0) {
    if (int(u.str_cur / 2) + u.skillLevel("gun") >= u.recoil)
    u.recoil = 0;
   else {
     u.recoil -= int(u.str_cur / 2) + u.skillLevel("gun");
    u.recoil = int(u.recoil / 2);
   }
  }
  if ((!u.has_trait(PF_PARKOUR) && m.move_cost(x, y) > 2) ||
      ( u.has_trait(PF_PARKOUR) && m.move_cost(x, y) > 4    ))
  {
   if (veh1 && m.move_cost(x,y) != 2)
    add_msg(_("Moving past this %s is slow!"), veh1->part_info(vpart1).name);
   else
    add_msg(_("Moving past this %s is slow!"), m.name(x, y).c_str());
  }
  if (m.has_flag(rough, x, y) && (!u.in_vehicle)) {
   if (one_in(5) && u.armor_bash(bp_feet) < rng(2, 5)) {
    add_msg(_("You hurt your feet on the %s!"), m.tername(x, y).c_str());
    u.hit(this, bp_feet, 0, 0, 1);
    u.hit(this, bp_feet, 1, 0, 1);
   }
  }
  if (m.has_flag(sharp, x, y) && !one_in(3) && !one_in(40 - int(u.dex_cur/2))
      && (!u.in_vehicle)) {
   if (!u.has_trait(PF_PARKOUR) || one_in(4)) {
    body_part bp = random_body_part();
    int side = rng(0, 1);
    add_msg(_("You cut your %s on the %s!"), body_part_name(bp, side).c_str(), m.tername(x, y).c_str());
    u.hit(this, bp, side, 0, rng(1, 4));
   }
  }
  if (!u.has_artifact_with(AEP_STEALTH) && !u.has_trait(PF_LEG_TENTACLES)) {
   if (u.has_trait(PF_LIGHTSTEP))
    sound(x, y, 2, "");	// Sound of footsteps may awaken nearby monsters
   else
    sound(x, y, 6, "");	// Sound of footsteps may awaken nearby monsters
  }
  if (one_in(20) && u.has_artifact_with(AEP_MOVEMENT_NOISE))
   sound(x, y, 40, _("You emit a rattling sound."));
// If we moved out of the nonant, we need update our map data
  if (m.has_flag(swimmable, x, y) && u.has_disease("onfire")) {
   add_msg(_("The water puts out the flames!"));
   u.rem_disease("onfire");
  }
// displace is set at the top of this function.
  if (displace) { // We displaced a friendly monster!
// Immobile monsters can't be displaced.
   if (z[mondex].has_flag(MF_IMMOBILE)) {
// ...except that turrets can be picked up.
// TODO: Make there a flag, instead of hard-coded to mon_turret
    if (z[mondex].type->id == mon_turret) {
     if (query_yn(_("Deactivate the turret?"))) {
      z.erase(z.begin() + mondex);
      u.moves -= 100;
      m.spawn_item(x, y, "bot_turret", turn);
     }
     return;
    } else {
     add_msg(_("You can't displace your %s."), z[mondex].name().c_str());
     return;
    }
   }
   z[mondex].move_to(this, u.posx, u.posy);
   add_msg(_("You displace the %s."), z[mondex].name().c_str());
  }
  if (x < SEEX * int(MAPSIZE / 2) || y < SEEY * int(MAPSIZE / 2) ||
      x >= SEEX * (1 + int(MAPSIZE / 2)) || y >= SEEY * (1 + int(MAPSIZE / 2)))
   update_map(x, y);

// If the player is in a vehicle, unboard them from the current part
  if (u.in_vehicle)
   m.unboard_vehicle(this, u.posx, u.posy);

// Move the player
  u.posx = x;
  u.posy = y;

  //Autopickup
  pickup(u.posx, u.posy, -1);

// If the new tile is a boardable part, board it
  if (veh1 && veh1->part_with_feature(vpart1, vpf_boardable) >= 0)
   m.board_vehicle(this, u.posx, u.posy, &u);

  if (m.tr_at(x, y) != tr_null) { // We stepped on a trap!
   trap* tr = traps[m.tr_at(x, y)];
   if (!u.avoid_trap(tr)) {
    trapfunc f;
    (f.*(tr->act))(this, x, y);
   }
  }

// Some martial art styles have special effects that trigger when we move
  if(u.weapon.type->id == "style_capoeira"){
    if (u.disease_level("attack_boost") < 2)
     u.add_disease("attack_boost", 2, 2, 2);
    if (u.disease_level("dodge_boost") < 2)
     u.add_disease("dodge_boost", 2, 2, 2);
  } else if(u.weapon.type->id == "style_ninjutsu"){
    u.add_disease("attack_boost", 2, 1, 3);
  } else if(u.weapon.type->id == "style_crane"){
    if (!u.has_disease("dodge_boost"))
     u.add_disease("dodge_boost", 1, 3, 3);
  } else if(u.weapon.type->id == "style_leopard"){
    u.add_disease("attack_boost", 2, 1, 4);
  } else if(u.weapon.type->id == "style_dragon"){
    if (!u.has_disease("damage_boost"))
     u.add_disease("damage_boost", 2, 3, 3);
  } else if(u.weapon.type->id == "style_lizard"){
    bool wall = false;
    for (int wallx = x - 1; wallx <= x + 1 && !wall; wallx++) {
     for (int wally = y - 1; wally <= y + 1 && !wall; wally++) {
      if (m.has_flag(supports_roof, wallx, wally))
       wall = true;
     }
    }
    if (wall)
     u.add_disease("attack_boost", 2, 2, 8);
    else
     u.rem_disease("attack_boost");
  }

// List items here
  if (!u.has_disease("blind") && m.i_at(x, y).size() <= 3 &&
                                  m.i_at(x, y).size() != 0) {
   std::string buff = _("You see here ");
   for (int i = 0; i < m.i_at(x, y).size(); i++) {
    buff += m.i_at(x, y)[i].tname(this);
    if (i + 2 < m.i_at(x, y).size())
     buff += _(", ");
    else if (i + 1 < m.i_at(x, y).size())
     buff += _(", and ");
   }
   buff += _(".");
   add_msg(buff.c_str());
  } else if (m.i_at(x, y).size() != 0)
   add_msg(_("There are many items here."));
  if (veh1 && veh1->part_with_feature(vpart1, vpf_controls) >= 0
           && u.in_vehicle)
      add_msg(_("There are vehicle controls here.  %s to drive."),
              press_x(ACTION_CONTROL_VEHICLE).c_str() );

 } else if (!m.has_flag(swimmable, x, y) && u.has_active_bionic("bio_probability_travel")) { //probability travel through walls but not water
  int tunneldist = 0;
  // tile is impassable
  while((m.move_cost(x + tunneldist*(x - u.posx), y + tunneldist*(y - u.posy)) == 0 &&
         // but allow water tiles
         !m.has_flag(swimmable, x + tunneldist*(x - u.posx), y + tunneldist*(y - u.posy))) ||
         // a monster is there
         ((mon_at(x + tunneldist*(x - u.posx), y + tunneldist*(y - u.posy)) != -1 ||
           // so keep tunneling
           npc_at(x + tunneldist*(x - u.posx), y + tunneldist*(y - u.posy)) != -1) &&
          // assuming we've already started
          tunneldist > 0))
  {
      tunneldist += 1; //add 1 to tunnel distance for each impassable tile in the line
      if(tunneldist * 10 > u.power_level) //oops, not enough energy! Tunneling costs 10 bionic power per impassable tile
      {
          add_msg(_("You try to quantum tunnel through the barrier but are reflected! Try again with more energy!"));
          tunneldist = 0; //we didn't tunnel anywhere
          break;
      }
      if(tunneldist > 24)
      {
          add_msg(_("It's too dangerous to tunnel that far!"));
          tunneldist = 0;
          break;    //limit maximum tunneling distance
      }
  }
  if(tunneldist) //you tunneled
  {
    u.power_level -= (tunneldist * 10); //tunneling costs 10 bionic power per impassable tile
    u.moves -= 100; //tunneling costs 100 moves
    u.posx += (tunneldist + 1) * (x - u.posx); //move us the number of tiles we tunneled in the x direction, plus 1 for the last tile
    u.posy += (tunneldist + 1) * (y - u.posy); //ditto for y
    add_msg(_("You quantum tunnel through the %d-tile wide barrier!"), tunneldist);
  }
  else //or you couldn't tunnel due to lack of energy
  {
      u.power_level -= 10; //failure is expensive!
  }

 } else if (veh_closed_door) { // move_cost <= 0
  veh1->parts[dpart].open = 1;
  veh1->insides_dirty = true;
  u.moves -= 100;
  add_msg (_("You open the %s's %s."), veh1->name.c_str(),
                                    veh1->part_info(dpart).name);

 } else if (m.has_flag(swimmable, x, y)) { // Dive into water!
// Requires confirmation if we were on dry land previously
  if ((m.has_flag(swimmable, u.posx, u.posy) &&
      m.move_cost(u.posx, u.posy) == 0) || query_yn(_("Dive into the water?"))) {
   if (m.move_cost(u.posx, u.posy) > 0 && u.swim_speed() < 500)
     add_msg(_("You start swimming.  %s to dive underwater."),
             press_x(ACTION_MOVE_DOWN).c_str());
   plswim(x, y);
  }

 } else { // Invalid move
  if (u.has_disease("blind") || u.has_disease("stunned")) {
// Only lose movement if we're blind
   add_msg(_("You bump into a %s!"), m.name(x, y).c_str());
   u.moves -= 100;
  } else if (m.open_door(x, y, !m.is_outside(u.posx, u.posy)))
   u.moves -= 100;
  else if (m.ter(x, y) == t_door_locked || m.ter(x, y) == t_door_locked_alarm || m.ter(x, y) == t_door_locked_interior) {
   u.moves -= 100;
   add_msg(_("That door is locked!"));
  }
  else if (m.ter(x, y) == t_door_bar_locked) {
   u.moves -= 80;
   add_msg(_("You rattle the bars but the door is locked!"));
  }
 }
}

void game::plswim(int x, int y)
{
 if (x < SEEX * int(MAPSIZE / 2) || y < SEEY * int(MAPSIZE / 2) ||
     x >= SEEX * (1 + int(MAPSIZE / 2)) || y >= SEEY * (1 + int(MAPSIZE / 2)))
  update_map(x, y);
 bool diagonal=( x != u.posx && y != u.posy );
 u.posx = x;
 u.posy = y;
 if (!m.has_flag(swimmable, x, y)) {
  dbg(D_ERROR) << "game:plswim: Tried to swim in "
               << m.tername(x, y).c_str() << "!";
  debugmsg("Tried to swim in %s!", m.tername(x, y).c_str());
  return;
 }
 if (u.has_disease("onfire")) {
  add_msg(_("The water puts out the flames!"));
  u.rem_disease("onfire");
 }
 int movecost = u.swim_speed();
 u.practice(turn, "swimming", 1);
 if (movecost >= 500) {
  if (!u.underwater) {
   add_msg(_("You sink%s!"), (movecost >= 400 ? _(" like a rock") : ""));
   u.underwater = true;
   u.oxygen = 30 + 2 * u.str_cur;
  }
 }
 if (u.oxygen <= 5 && u.underwater) {
  if (movecost < 500)
    popup(_("You need to breathe! (%s to surface.)"),
          press_x(ACTION_MOVE_UP).c_str());
  else
   popup(_("You need to breathe but you can't swim!  Get to dry land, quick!"));
 }
 u.moves -= (movecost > 200 ? 200 : movecost)  * (trigdist && diagonal ? 1.41 : 1 );
 u.inv.rust_iron_items();
}

void game::fling_player_or_monster(player *p, monster *zz, const int& dir, float flvel, bool controlled)
{
    int steps = 0;
    bool is_u = p && (p == &u);
    int dam1, dam2;

    bool is_player;
    if (p)
        is_player = true;
    else
    if (zz)
        is_player = false;
    else
    {
     dbg(D_ERROR) << "game:fling_player_or_monster: "
                     "neither player nor monster";
     debugmsg ("game::fling neither player nor monster");
     return;
    }

    tileray tdir(dir);
    std::string sname, snd;
    if (p)
    {
        if (is_u)
            sname = std::string (_("You are"));
        else
            sname = p->name + _(" is");
    }
    else
        sname = zz->name() + _(" is");
    int range = flvel / 10;
    int x = (is_player? p->posx : zz->posx);
    int y = (is_player? p->posy : zz->posy);
    while (range > 0)
    {
        tdir.advance();
        x = (is_player? p->posx : zz->posx) + tdir.dx();
        y = (is_player? p->posy : zz->posy) + tdir.dy();
        std::string dname;
        bool thru = true;
        bool slam = false;
        int mondex = mon_at(x, y);
        dam1 = flvel / 3 + rng (0, flvel * 1 / 3);
        if (controlled)
            dam1 = std::max(dam1 / 2 - 5, 0);
        if (mondex >= 0)
        {
            slam = true;
            dname = z[mondex].name();
            dam2 = flvel / 3 + rng (0, flvel * 1 / 3);
            if (z[mondex].hurt(dam2))
             kill_mon(mondex, false);
            else
             thru = false;
            if (is_player)
             p->hitall (this, dam1, 40);
            else
                zz->hurt(dam1);
        } else if (m.move_cost(x, y) == 0 && !m.has_flag(swimmable, x, y)) {
            slam = true;
            int vpart;
            vehicle *veh = m.veh_at(x, y, vpart);
            dname = veh ? veh->part_info(vpart).name : m.tername(x, y).c_str();
            if (m.has_flag(bashable, x, y))
                thru = m.bash(x, y, flvel, snd);
            else
                thru = false;
            if (snd.length() > 0)
                add_msg (_("You hear a %s"), snd.c_str());
            if (is_player)
                p->hitall (this, dam1, 40);
            else
                zz->hurt (dam1);
            flvel = flvel / 2;
        }
        if (slam && dam1)
            add_msg (_("%s slammed against the %s for %d damage!"), sname.c_str(), dname.c_str(), dam1);
        if (thru)
        {
            if (is_player)
            {
                p->posx = x;
                p->posy = y;
            }
            else
            {
                zz->posx = x;
                zz->posy = y;
            }
        }
        else
            break;
        range--;
        steps++;
        timespec ts;   // Timespec for the animation
        ts.tv_sec = 0;
        ts.tv_nsec = BILLION / 20;
        nanosleep (&ts, 0);
    }

    if (!m.has_flag(swimmable, x, y))
    {
        // fall on ground
        dam1 = rng (flvel / 3, flvel * 2 / 3) / 2;
        if (controlled)
            dam1 = std::max(dam1 / 2 - 5, 0);
        if (is_player)
        {
            int dex_reduce = p->dex_cur < 4? 4 : p->dex_cur;
            dam1 = dam1 * 8 / dex_reduce;
            if (p->has_trait(PF_PARKOUR))
            {
                dam1 /= 2;
            }
            if (dam1 > 0)
            {
                p->hitall (this, dam1, 40);
            }
        } else {
            zz->hurt (dam1);
        }
        if (is_u)
        {
            if (dam1 > 0)
            {
                add_msg (_("You fall on the ground for %d damage."), dam1);
            } else if (!controlled) {
                add_msg (_("You land on the ground."));
            }
        }
    }
    else if (is_u)
    {
        if (controlled)
            add_msg (_("You dive into water."));
        else
            add_msg (_("You fall into water."));
    }
}

void game::vertical_move(int movez, bool force)
{
// > and < are used for diving underwater.
 if (m.move_cost(u.posx, u.posy) == 0 && m.has_flag(swimmable, u.posx, u.posy)){
  if (movez == -1) {
   if (u.underwater) {
    add_msg(_("You are already underwater!"));
    return;
   }
   if (u.worn_with_flag("FLOATATION")) {
    add_msg(_("You can't dive while wearing a flotation device."));
    return;
   }
   u.underwater = true;
   u.oxygen = 30 + 2 * u.str_cur;
   add_msg(_("You dive underwater!"));
  } else {
   if (u.swim_speed() < 500) {
    u.underwater = false;
    add_msg(_("You surface."));
   } else
    add_msg(_("You can't surface!"));
  }
  return;
 }
// Force means we're going down, even if there's no staircase, etc.
// This happens with sinkholes and the like.
 if (!force && ((movez == -1 && !m.has_flag(goes_down, u.posx, u.posy)) ||
                (movez ==  1 && !m.has_flag(goes_up,   u.posx, u.posy)) ||
                !m.ter(u.posx, u.posy) == t_elevator )) {
  add_msg(_("You can't go %s here!"), (movez == -1 ? _("down") : _("up")));
  return;
 }

 map tmpmap(&traps);
 tmpmap.load(this, levx, levy, levz + movez, false);
// Find the corresponding staircase
 int stairx = -1, stairy = -1;
 bool rope_ladder = false;
 if (force) {
  stairx = u.posx;
  stairy = u.posy;
 } else { // We need to find the stairs.
  int best = 999;
   for (int i = u.posx - SEEX * 2; i <= u.posx + SEEX * 2; i++) {
    for (int j = u.posy - SEEY * 2; j <= u.posy + SEEY * 2; j++) {
    if (rl_dist(u.posx, u.posy, i, j) <= best &&
        ((movez == -1 && tmpmap.has_flag(goes_up, i, j)) ||
         (movez == 1 && (tmpmap.has_flag(goes_down, i, j) ||
                         tmpmap.ter(i, j) == t_manhole_cover)) ||
         ((movez == 2 || movez == -2) && tmpmap.ter(i, j) == t_elevator))) {
     stairx = i;
     stairy = j;
     best = rl_dist(u.posx, u.posy, i, j);
    }
   }
  }

  if (stairx == -1 || stairy == -1) { // No stairs found!
   if (movez < 0) {
    if (tmpmap.move_cost(u.posx, u.posy) == 0) {
     popup(_("Halfway down, the way down becomes blocked off."));
     return;
    } else if (u.has_amount("rope_30", 1)) {
     if (query_yn(_("There is a sheer drop halfway down. Climb your rope down?"))){
      rope_ladder = true;
      u.use_amount("rope_30", 1);
     } else
      return;
    } else if (!query_yn(_("There is a sheer drop halfway down.  Jump?")))
     return;
   }
   stairx = u.posx;
   stairy = u.posy;
  }
 }

 bool replace_monsters = false;
// Replace the stair monsters if we just came back
 if (abs(monstairx - levx) <= 1 && abs(monstairy - levy) <= 1 &&
     monstairz == levz + movez)
  replace_monsters = true;

 if (!force) {
  monstairx = levx;
  monstairy = levy;
  monstairz = levz;
 }
 // Despawn monsters, only push them onto the stair monster list if we're taking stairs.
 despawn_monsters( abs(movez) == 1 && !force );
 z.clear();

// Figure out where we know there are up/down connectors
 std::vector<point> discover;
 for (int x = 0; x < OMAPX; x++) {
  for (int y = 0; y < OMAPY; y++) {
   if (cur_om->seen(x, y, levz) &&
       ((movez ==  1 && oterlist[ cur_om->ter(x, y, levz) ].known_up) ||
        (movez == -1 && oterlist[ cur_om->ter(x, y, levz) ].known_down) ))
    discover.push_back( point(x, y) );
  }
 }

 int z_coord = levz + movez;
 // Fill in all the tiles we know about (e.g. subway stations)
 for (int i = 0; i < discover.size(); i++) {
  int x = discover[i].x, y = discover[i].y;
  cur_om->seen(x, y, z_coord) = true;
  if (movez ==  1 && !oterlist[ cur_om->ter(x, y, z_coord) ].known_down &&
      !cur_om->has_note(x, y, z_coord))
   cur_om->add_note(x, y, z_coord, _("AUTO: goes down"));
  if (movez == -1 && !oterlist[ cur_om->ter(x, y, z_coord) ].known_up &&
      !cur_om->has_note(x, y, z_coord))
   cur_om->add_note(x, y, z_coord, _("AUTO: goes up"));
 }

 levz += movez;
 u.moves -= 100;
 m.clear_vehicle_cache();
 m.vehicle_list.clear();
 m.load(this, levx, levy, levz);
 u.posx = stairx;
 u.posy = stairy;
 if (rope_ladder)
  m.ter_set(u.posx, u.posy, t_rope_up);
 if (m.ter(stairx, stairy) == t_manhole_cover) {
  m.spawn_item(stairx + rng(-1, 1), stairy + rng(-1, 1), "manhole_cover", 0);
  m.ter_set(stairx, stairy, t_manhole);
 }

 if (replace_monsters)
  replace_stair_monsters();

 m.spawn_monsters(this);

 if (force) {	// Basically, we fell.
  if (u.has_trait(PF_WINGS_BIRD))
   add_msg(_("You flap your wings and flutter down gracefully."));
  else {
   int dam = int((u.str_max / 4) + rng(5, 10)) * rng(1, 3);//The bigger they are
   dam -= rng(u.dodge(this), u.dodge(this) * 3);
   if (dam <= 0)
    add_msg(_("You fall expertly and take no damage."));
   else {
    add_msg(_("You fall heavily, taking %d damage."), dam);
    u.hurtall(dam);
   }
  }
 }

 if (m.tr_at(u.posx, u.posy) != tr_null) { // We stepped on a trap!
  trap* tr = traps[m.tr_at(u.posx, u.posy)];
  if (force || !u.avoid_trap(tr)) {
   trapfunc f;
   (f.*(tr->act))(this, u.posx, u.posy);
  }
 }

 set_adjacent_overmaps(true);
 refresh_all();
}


void game::update_map(int &x, int &y)
{
 int shiftx = 0, shifty = 0;
 int olevx = 0, olevy = 0;
 while (x < SEEX * int(MAPSIZE / 2)) {
  x += SEEX;
  shiftx--;
 }
 while (x >= SEEX * (1 + int(MAPSIZE / 2))) {
  x -= SEEX;
  shiftx++;
 }
 while (y < SEEY * int(MAPSIZE / 2)) {
  y += SEEY;
  shifty--;
 }
 while (y >= SEEY * (1 + int(MAPSIZE / 2))) {
  y -= SEEY;
  shifty++;
 }
 m.shift(this, levx, levy, levz, shiftx, shifty);
 levx += shiftx;
 levy += shifty;
 if (levx < 0) {
  levx += OMAPX * 2;
  olevx = -1;
 } else if (levx > OMAPX * 2 - 1) {
  levx -= OMAPX * 2;
  olevx = 1;
 }
 if (levy < 0) {
  levy += OMAPY * 2;
  olevy = -1;
 } else if (levy > OMAPY * 2 - 1) {
  levy -= OMAPY * 2;
  olevy = 1;
 }
 if (olevx != 0 || olevy != 0) {
  cur_om->save();
  cur_om = &overmap_buffer.get(this, cur_om->pos().x + olevx, cur_om->pos().y + olevy);
 }
 set_adjacent_overmaps();

 // Shift monsters if we're actually shifting
 if(shiftx || shifty)
  despawn_monsters(false, shiftx, shifty);

 // Shift NPCs
 for (int i = 0; i < active_npc.size(); i++) {
  active_npc[i]->shift(shiftx, shifty);
  if (active_npc[i]->posx < 0 - SEEX * 2 ||
      active_npc[i]->posy < 0 - SEEX * 2 ||
      active_npc[i]->posx >     SEEX * (MAPSIZE + 2) ||
      active_npc[i]->posy >     SEEY * (MAPSIZE + 2)   ) {
   active_npc[i]->mapx = levx + (active_npc[i]->posx / SEEX);
   active_npc[i]->mapy = levy + (active_npc[i]->posy / SEEY);
   active_npc[i]->posx %= SEEX;
   active_npc[i]->posy %= SEEY;
    //don't remove them from the overmap list.
   active_npc.erase(active_npc.begin() + i); //Remove the npc from the active list. It remains in the overmap list.
   i--;
  }
 }
    // Check for overmap saved npcs that should now come into view.
    // Put those in the active list.
    load_npcs();
 // Spawn monsters if appropriate
 m.spawn_monsters(this);	// Static monsters
 if (turn >= nextspawn)
  spawn_mon(shiftx, shifty);
// Shift scent
 unsigned int newscent[SEEX * MAPSIZE][SEEY * MAPSIZE];
 for (int i = 0; i < SEEX * MAPSIZE; i++) {
  for (int j = 0; j < SEEY * MAPSIZE; j++)
   newscent[i][j] = scent(i + (shiftx * SEEX), j + (shifty * SEEY));
 }
 for (int i = 0; i < SEEX * MAPSIZE; i++) {
  for (int j = 0; j < SEEY * MAPSIZE; j++)
   scent(i, j) = newscent[i][j];

 }
 // Make sure map cache is consistent since it may have shifted.
 m.build_map_cache(this);
// Update what parts of the world map we can see
 update_overmap_seen();
 draw_minimap();
}

void game::set_adjacent_overmaps(bool from_scratch)
{
 bool do_h = false, do_v = false, do_d = false;
 int hori_disp = (levx > OMAPX) ? 1 : -1;
 int vert_disp = (levy > OMAPY) ? 1 : -1;
 int diag_posx = cur_om->pos().x + hori_disp;
 int diag_posy = cur_om->pos().y + vert_disp;

 if(!om_hori || om_hori->pos().x != diag_posx || om_hori->pos().y != cur_om->pos().y || from_scratch)
  do_h = true;
 if(!om_vert || om_vert->pos().x != cur_om->pos().x || om_vert->pos().y != diag_posy || from_scratch)
  do_v = true;
 if(!om_diag || om_diag->pos().x != diag_posx || om_diag->pos().y != diag_posy || from_scratch)
  do_d = true;

 if(do_h){
  om_hori = &overmap_buffer.get(this, diag_posx, cur_om->pos().y);
 }
 if(do_v){
  om_vert = &overmap_buffer.get(this, cur_om->pos().x, diag_posy);
 }
 if(do_d){
  om_diag = &overmap_buffer.get(this, diag_posx, diag_posy);
 }
}

void game::update_overmap_seen()
{
 int omx = (levx + int(MAPSIZE / 2)) / 2, omy = (levy + int(MAPSIZE / 2)) / 2;
 int dist = u.overmap_sight_range(light_level());
 cur_om->seen(omx, omy, levz) = true; // We can always see where we're standing
 if (dist == 0)
  return; // No need to run the rest!
 for (int x = omx - dist; x <= omx + dist; x++) {
  for (int y = omy - dist; y <= omy + dist; y++) {
   std::vector<point> line = line_to(omx, omy, x, y, 0);
   int sight_points = dist;
   int cost = 0;
   for (int i = 0; i < line.size() && sight_points >= 0; i++) {
    int lx = line[i].x, ly = line[i].y;
    if (lx >= 0 && lx < OMAPX && ly >= 0 && ly < OMAPY)
     cost = oterlist[cur_om->ter(lx, ly, levz)].see_cost;
    else if ((lx < 0 || lx >= OMAPX) && (ly < 0 || ly >= OMAPY)) {
     if (lx < 0) lx += OMAPX;
     else        lx -= OMAPX;
     if (ly < 0) ly += OMAPY;
     else        ly -= OMAPY;
     cost = oterlist[om_diag->ter(lx, ly, levz)].see_cost;
    } else if (lx < 0 || lx >= OMAPX) {
     if (lx < 0) lx += OMAPX;
     else        lx -= OMAPX;
     cost = oterlist[om_hori->ter(lx, ly, levz)].see_cost;
    } else if (ly < 0 || ly >= OMAPY) {
     if (ly < 0) ly += OMAPY;
     else        ly -= OMAPY;
     cost = oterlist[om_vert->ter(lx, ly, levz)].see_cost;
    }
    sight_points -= cost;
   }
   if (sight_points >= 0) {
    int tmpx = x, tmpy = y;
    if (tmpx >= 0 && tmpx < OMAPX && tmpy >= 0 && tmpy < OMAPY)
     cur_om->seen(tmpx, tmpy, levz) = true;
    else if ((tmpx < 0 || tmpx >= OMAPX) && (tmpy < 0 || tmpy >= OMAPY)) {
     if (tmpx < 0) tmpx += OMAPX;
     else          tmpx -= OMAPX;
     if (tmpy < 0) tmpy += OMAPY;
     else          tmpy -= OMAPY;
     om_diag->seen(tmpx, tmpy, levz) = true;
    } else if (tmpx < 0 || tmpx >= OMAPX) {
     if (tmpx < 0) tmpx += OMAPX;
     else          tmpx -= OMAPX;
     om_hori->seen(tmpx, tmpy, levz) = true;
    } else if (tmpy < 0 || tmpy >= OMAPY) {
     if (tmpy < 0) tmpy += OMAPY;
     else          tmpy -= OMAPY;
     om_vert->seen(tmpx, tmpy, levz) = true;
    }
   }
  }
 }
}

point game::om_location()
{
 point ret;
 ret.x = int( (levx + int(MAPSIZE / 2)) / 2);
 ret.y = int( (levy + int(MAPSIZE / 2)) / 2);
 return ret;
}

void game::replace_stair_monsters()
{
 for (int i = 0; i < coming_to_stairs.size(); i++)
  z.push_back(coming_to_stairs[i].mon);
 coming_to_stairs.clear();
}

void game::update_stair_monsters()
{
 if (abs(levx - monstairx) > 1 || abs(levy - monstairy) > 1)
  return;

 for (int i = 0; i < coming_to_stairs.size(); i++) {
  coming_to_stairs[i].count--;
  if (coming_to_stairs[i].count <= 0) {
   int startx = rng(0, SEEX * MAPSIZE - 1), starty = rng(0, SEEY * MAPSIZE - 1);
   bool found_stairs = false;
   for (int x = 0; x < SEEX * MAPSIZE && !found_stairs; x++) {
    for (int y = 0; y < SEEY * MAPSIZE && !found_stairs; y++) {
     int sx = (startx + x) % (SEEX * MAPSIZE),
         sy = (starty + y) % (SEEY * MAPSIZE);
     if (m.has_flag(goes_up, sx, sy) || m.has_flag(goes_down, sx, sy)) {
      found_stairs = true;
      int mposx = sx, mposy = sy;
      int tries = 0;
      while (!is_empty(mposx, mposy) && tries < 10) {
       mposx = sx + rng(-2, 2);
       mposy = sy + rng(-2, 2);
       tries++;
      }
      if (tries < 10) {
       coming_to_stairs[i].mon.posx = sx;
       coming_to_stairs[i].mon.posy = sy;
       z.push_back( coming_to_stairs[i].mon );
       if (u_see(sx, sy))
        add_msg(_("A %s comes %s the %s!"), coming_to_stairs[i].mon.name().c_str(),
                (m.has_flag(goes_up, sx, sy) ? _("down") : _("up")),
                m.tername(sx, sy).c_str());
      }
     }
    }
   }
   coming_to_stairs.erase(coming_to_stairs.begin() + i);
   i--;
  }
 }
 if (coming_to_stairs.empty()) {
  monstairx = -1;
  monstairy = -1;
  monstairz = 999;
 }
}

void game::despawn_monsters(const bool stairs, const int shiftx, const int shifty)
{
 for (unsigned int i = 0; i < z.size(); i++) {
  // If either shift argument is non-zero, we're shifting.
  if(shiftx != 0 || shifty != 0) {
   z[i].shift(shiftx, shifty);
   if (z[i].posx >= 0 - SEEX             && z[i].posy >= 0 - SEEX &&
       z[i].posx <= SEEX * (MAPSIZE + 1) && z[i].posy <= SEEY * (MAPSIZE + 1))
     // We're inbounds, so don't despawn after all.
     continue;
  }

  if (stairs && z[i].will_reach(this, u.posx, u.posy)) {
   int turns = z[i].turns_to_reach(this, u.posx, u.posy);
   if (turns < 999)
    coming_to_stairs.push_back( monster_and_count(z[i], 1 + turns) );
  } else if ( (z[i].spawnmapx != -1) ||
      ((stairs || shiftx != 0 || shifty != 0) && z[i].friendly != 0 ) ) {
    // translate shifty relative coordinates to submapx, submapy, subtilex, subtiley
    real_coords rc(levx, levy, z[i].posx, z[i].posy); // this is madness
    z[i].spawnmapx = rc.sub.x;
    z[i].spawnmapy = rc.sub.y;
    z[i].spawnposx = rc.sub_pos.x;
    z[i].spawnposy = rc.sub_pos.y;

    tinymap tmp(&traps);
    tmp.load(this, z[i].spawnmapx, z[i].spawnmapy, levz, false);
    tmp.add_spawn(&(z[i]));
    tmp.save(cur_om, turn, z[i].spawnmapx, z[i].spawnmapy, levz);
  } else {
   	// No spawn site, so absorb them back into a group.
   int group = valid_group((mon_id)(z[i].type->id), levx + shiftx, levy + shifty, levz);
   if (group != -1) {
    cur_om->zg[group].population++;
    if (cur_om->zg[group].population / (cur_om->zg[group].radius * cur_om->zg[group].radius) > 5 &&
        !cur_om->zg[group].diffuse)
     cur_om->zg[group].radius++;
   }
  }
  // Shifting needs some cleanup for despawned monsters since they won't be cleared afterwards.
  if(shiftx != 0 || shifty != 0) {
    z.erase(z.begin()+i);
    i--;
  }
 }
}

void game::spawn_mon(int shiftx, int shifty)
{
 int nlevx = levx + shiftx;
 int nlevy = levy + shifty;
 int group;
 int monx, mony;
 int dist;
 int pop, rad;
 int iter;
 int t;
 // Create a new NPC?
 if (OPTIONS[OPT_RANDOM_NPC] && one_in(100 + 15 * cur_om->npcs.size())) {
  npc * tmp = new npc();
  tmp->normalize(this);
  tmp->randomize(this);
  //tmp->stock_missions(this);
  tmp->spawn_at(cur_om, levx, levy, levz);
  tmp->place_near(this, SEEX * 2 * (tmp->mapx - levx) + rng(0 - SEEX, SEEX), SEEY * 2 * (tmp->mapy - levy) + rng(0 - SEEY, SEEY));
  tmp->form_opinion(&u);
  //tmp->attitude = NPCATT_TALK; //Form opinion seems to set the attitude.
  tmp->mission = NPC_MISSION_NULL;
  int mission_index = reserve_random_mission(ORIGIN_ANY_NPC,
                                             om_location(), tmp->getID());
  if (mission_index != -1)
  tmp->chatbin.missions.push_back(mission_index);
  active_npc.push_back(tmp);
 }

// Now, spawn monsters (perhaps)
 monster zom;
 for (int i = 0; i < cur_om->zg.size(); i++) { // For each valid group...
 	if (cur_om->zg[i].posz != levz) { continue; } // skip other levels - hack
  group = 0;
  if(cur_om->zg[i].diffuse)
   dist = rl_dist(nlevx, nlevy, cur_om->zg[i].posx, cur_om->zg[i].posy);
  else
   dist = trig_dist(nlevx, nlevy, cur_om->zg[i].posx, cur_om->zg[i].posy);
  pop = cur_om->zg[i].population;
  rad = cur_om->zg[i].radius;
  if (dist <= rad) {
// (The area of the group's territory) in (population/square at this range)
// chance of adding one monster; cap at the population OR 16
   while ( (cur_om->zg[i].diffuse ?
            long( pop) :
            long((1.0 - double(dist / rad)) * pop) )
	  > rng(0, (rad * rad)) &&
          rng(0, MAPSIZE * 4) > group && group < pop && group < MAPSIZE * 3)
    group++;

   cur_om->zg[i].population -= group;
   // Reduce group radius proportionally to remaining
   // population to maintain a minimal population density.
   if (cur_om->zg[i].population / (cur_om->zg[i].radius * cur_om->zg[i].radius) < 1.0 &&
       !cur_om->zg[i].diffuse)
     cur_om->zg[i].radius--;

   if (group > 0) // If we spawned some zombies, advance the timer
    nextspawn += rng(group * 4 + z.size() * 4, group * 10 + z.size() * 10);

   for (int j = 0; j < group; j++) {	// For each monster in the group...
     mon_id type = MonsterGroupManager::GetMonsterFromGroup( cur_om->zg[i].type, &mtypes,
                                                             &group, (int)turn );
     zom = monster(mtypes[type]);
     iter = 0;
     do {
      monx = rng(0, SEEX * MAPSIZE - 1);
      mony = rng(0, SEEY * MAPSIZE - 1);
      if (shiftx == 0 && shifty == 0) {
       if (one_in(2))
        shiftx = 1 - 2 * rng(0, 1);
       else
        shifty = 1 - 2 * rng(0, 1);
      }
      if (shiftx == -1)
       monx = (SEEX * MAPSIZE) / 6;
      else if (shiftx == 1)
       monx = (SEEX * MAPSIZE * 5) / 6;
      if (shifty == -1)
       mony = (SEEY * MAPSIZE) / 6;
      if (shifty == 1)
       mony = (SEEY * MAPSIZE * 5) / 6;
      monx += rng(-5, 5);
      mony += rng(-5, 5);
      iter++;

     } while ((!zom.can_move_to(this, monx, mony) || !is_empty(monx, mony) ||
               m.sees(u.posx, u.posy, monx, mony, SEEX, t) || !m.is_outside(monx, mony) ||
               rl_dist(u.posx, u.posy, monx, mony) < 8) && iter < 50);
     if (iter < 50) {
      zom.spawn(monx, mony);
      z.push_back(zom);
     }
   }	// Placing monsters of this group is done!
   if (cur_om->zg[i].population <= 0) { // Last monster in the group spawned...
    cur_om->zg.erase(cur_om->zg.begin() + i); // ...so remove that group
    i--;	// And don't increment i.
   }
  }
 }
}

int game::valid_group(mon_id type, int x, int y, int z_coord)
{
 std::vector <int> valid_groups;
 std::vector <int> semi_valid;	// Groups that're ALMOST big enough
 int dist;
 for (int i = 0; i < cur_om->zg.size(); i++) {
 	if (cur_om->zg[i].posz != z_coord) { continue; }
  dist = trig_dist(x, y, cur_om->zg[i].posx, cur_om->zg[i].posy);
  if (dist < cur_om->zg[i].radius) {
   if(MonsterGroupManager::IsMonsterInGroup(cur_om->zg[i].type, type)) {
     valid_groups.push_back(i);
   }
  } else if (dist < cur_om->zg[i].radius + 3) {
   if(MonsterGroupManager::IsMonsterInGroup(cur_om->zg[i].type, type)) {
     semi_valid.push_back(i);
   }
  }
 }
 if (valid_groups.size() == 0) {
  if (semi_valid.size() == 0)
   return -1;
  else {
// If there's a group that's ALMOST big enough, expand that group's radius
// by one and absorb into that group.
   int semi = rng(0, semi_valid.size() - 1);
   if (!cur_om->zg[semi_valid[semi]].diffuse)
    cur_om->zg[semi_valid[semi]].radius++;
   return semi_valid[semi];
  }
 }
 return valid_groups[rng(0, valid_groups.size() - 1)];
}

void game::wait()
{
 char ch = menu(true, _("Wait for how long?"), _("5 Minutes"), _("30 Minutes"), _("1 hour"),
                _("2 hours"), _("3 hours"), _("6 hours"), _("Exit"), NULL);
 int time = 0;
 if (ch == 7)
  return;
 switch (ch) {
  case 1: time =   5000; break;
  case 2: time =  30000; break;
  case 3: time =  60000; break;
  case 4: time = 120000; break;
  case 5: time = 180000; break;
  case 6: time = 360000; break;
  default: return;
 }
 u.assign_activity(this, ACT_WAIT, time, 0);
 u.moves = 0;
}

void game::gameover()
{
 erase();
 gamemode->game_over(this);
 mvprintw(0, 35, _("GAME OVER"));
 inv(_("Inventory:"));
}

bool game::game_quit() { return (uquit == QUIT_MENU); }

bool game::game_error() { return (uquit == QUIT_ERROR); }

void game::write_msg()
{
 werase(w_messages);
 int maxlength = FULL_SCREEN_WIDTH - (SEEX * 2 + 10);	// Matches size of w_messages
 int line = 7;
 for (int i = messages.size() - 1; i >= 0 && line < 8; i--) {
  std::string mes = messages[i].message;
  if (messages[i].count > 1) {
   std::stringstream mesSS;
   mesSS << mes << " x " << messages[i].count;
   mes = mesSS.str();
  }
// Split the message into many if we must!
  nc_color col = c_dkgray;
  if (int(messages[i].turn) >= curmes)
    col = c_ltred;
  else if (int(messages[i].turn) + 5 >= curmes)
    col = c_ltgray;
  std::vector<std::string> folded = foldstring(mes, maxlength);
  for(int j=folded.size()-1; j>=0 && line>=0; j--, line--) {
    mvwprintz(w_messages, line, 0, col, folded[j].c_str());
  }
 }
 curmes = int(turn);
 wrefresh(w_messages);
}

void game::msg_buffer()
{
 WINDOW *w = newwin(FULL_SCREEN_HEIGHT, FULL_SCREEN_WIDTH,
                     (TERMY > FULL_SCREEN_HEIGHT) ? (TERMY-FULL_SCREEN_HEIGHT)/2 : 0,
                     (TERMX > FULL_SCREEN_WIDTH) ? (TERMX-FULL_SCREEN_WIDTH)/2 : 0);

 int offset = 0;
 InputEvent input;
 do {
  werase(w);
  wborder(w, LINE_XOXO, LINE_XOXO, LINE_OXOX, LINE_OXOX,
             LINE_OXXO, LINE_OOXX, LINE_XXOO, LINE_XOOX );
  mvwprintz(w, FULL_SCREEN_HEIGHT-1, 32, c_red, _("Press q to return"));

  int line = 1;
  int lasttime = -1;
  int i;
  for (i = 1; i <= 20 && line <= FULL_SCREEN_HEIGHT-2 && offset + i <= messages.size(); i++) {
   game_message *mtmp = &(messages[ messages.size() - (offset + i) ]);
   calendar timepassed = turn - mtmp->turn;

   if (int(timepassed) > lasttime) {
    mvwprintz(w, line, 3, c_ltblue, _("%s ago:"),
              timepassed.textify_period().c_str());
    line++;
    lasttime = int(timepassed);
   }

   if (line <= FULL_SCREEN_HEIGHT-2) { // Print the actual message... we may have to split it
    std::string mes = mtmp->message;
    if (mtmp->count > 1) {
     std::stringstream mesSS;
     mesSS << mes << " x " << mtmp->count;
     mes = mesSS.str();
    }
// Split the message into many if we must!
    std::vector<std::string> folded = foldstring(mes, FULL_SCREEN_WIDTH-2);
    for(int j=0; j<folded.size() && line <= FULL_SCREEN_HEIGHT-2; j++, line++) {
     mvwprintz(w, line, 1, c_ltgray, folded[j].c_str());
    }
   } // if (line <= 23)
  } //for (i = 1; i <= 10 && line <= 23 && offset + i <= messages.size(); i++)
  if (offset > 0)
   mvwprintz(w, FULL_SCREEN_HEIGHT-1, 27, c_magenta, "^^^");
  if (offset + i < messages.size())
   mvwprintz(w, FULL_SCREEN_HEIGHT-1, 51, c_magenta, "vvv");
  wrefresh(w);

  DebugLog() << __FUNCTION__ << "calling get_input() \n";
  input = get_input();
  int dirx = 0, diry = 0;

  get_direction(dirx, diry, input);
  if (diry == -1 && offset > 0)
   offset--;
  if (diry == 1 && offset < messages.size())
   offset++;

 } while (input != Close && input != Cancel && input != Confirm);

 werase(w);
 delwin(w);
 refresh_all();
}

void game::teleport(player *p)
{
 if (p == NULL)
  p = &u;
 int newx, newy, tries = 0;
 bool is_u = (p == &u);

 p->add_disease("teleglow", 300);
 do {
  newx = p->posx + rng(0, SEEX * 2) - SEEX;
  newy = p->posy + rng(0, SEEY * 2) - SEEY;
  tries++;
 } while (tries < 15 && !is_empty(newx, newy));
 bool can_see = (is_u || u_see(newx, newy));
 std::string You = (is_u ? _("You") : p->name);
 if (p->in_vehicle)
   m.unboard_vehicle (this, p->posx, p->posy);
 p->posx = newx;
 p->posy = newy;
 if (tries == 15) {
  if (m.move_cost(newx, newy) == 0) {	// TODO: If we land in water, swim
   if (can_see)
    add_msg(_("%s teleport%s into the middle of a %s!"), You.c_str(),
            (is_u ? "" : _("s")), m.name(newx, newy).c_str());
   p->hurt(this, bp_torso, 0, 500);
  } else if (mon_at(newx, newy) != -1) {
   int i = mon_at(newx, newy);
   if (can_see)
    add_msg(_("%s teleport%s into the middle of a %s!"), You.c_str(),
            (is_u ? "" : _("s")), z[i].name().c_str());
   explode_mon(i);
  }
 }
 if (is_u)
  update_map(u.posx, u.posy);
}

void game::nuke(int x, int y)
{
	// TODO: nukes hit above surface, not z = 0
    if (x < 0 || y < 0 || x >= OMAPX || y >= OMAPY)
        return;
    int mapx = x * 2, mapy = y * 2;
    map tmpmap(&traps);
    tmpmap.load(this, mapx, mapy, 0, false);
    for (int i = 0; i < SEEX * 2; i++)
    {
        for (int j = 0; j < SEEY * 2; j++)
        {
            if (!one_in(10))
                tmpmap.ter_set(i, j, t_rubble);
            if (one_in(3))
                tmpmap.add_field(NULL, i, j, fd_nuke_gas, 3);
            tmpmap.radiation(i, j) += rng(20, 80);
        }
    }
    tmpmap.save(cur_om, turn, mapx, mapy, 0);
    cur_om->ter(x, y, 0) = ot_crater;
    //Kill any npcs on that omap location.
    for(int i = 0; i < cur_om->npcs.size();i++)
        if(cur_om->npcs[i]->mapx/2== x && cur_om->npcs[i]->mapy/2 == y && cur_om->npcs[i]->omz == 0)
            cur_om->npcs[i]->marked_for_death = true;
}

std::vector<faction *> game::factions_at(int x, int y)
{
 std::vector<faction *> ret;
 for (int i = 0; i < factions.size(); i++) {
  if (factions[i].omx == cur_om->pos().x && factions[i].omy == cur_om->pos().y &&
      trig_dist(x, y, factions[i].mapx, factions[i].mapy) <= factions[i].size)
   ret.push_back(&(factions[i]));
 }
 return ret;
}

nc_color sev(int a)
{
 switch (a) {
  case 0: return c_cyan;
  case 1: return c_ltcyan;
  case 2: return c_ltblue;
  case 3: return c_blue;
  case 4: return c_ltgreen;
  case 5: return c_green;
  case 6: return c_yellow;
  case 7: return c_pink;
  case 8: return c_ltred;
  case 9: return c_red;
  case 10: return c_magenta;
  case 11: return c_brown;
  case 12: return c_cyan_red;
  case 13: return c_ltcyan_red;
  case 14: return c_ltblue_red;
  case 15: return c_blue_red;
  case 16: return c_ltgreen_red;
  case 17: return c_green_red;
  case 18: return c_yellow_red;
  case 19: return c_pink_red;
  case 20: return c_magenta_red;
  case 21: return c_brown_red;
 }
 return c_dkgray;
}

void game::display_scent()
{
 int div = 1 + query_int(_("Sensitivity"));
 draw_ter();
 for (int x = u.posx - getmaxx(w_terrain)/2; x <= u.posx + getmaxx(w_terrain)/2; x++) {
  for (int y = u.posy - getmaxy(w_terrain)/2; y <= u.posy + getmaxy(w_terrain)/2; y++) {
   int sn = scent(x, y) / (div * 2);
   mvwprintz(w_terrain, getmaxy(w_terrain)/2 + y - u.posy, getmaxx(w_terrain)/2 + x - u.posx, sev(sn/10), "%d",
             sn % 10);
  }
 }
 wrefresh(w_terrain);
 getch();
}

void game::init_autosave()
{
 moves_since_last_save = 0;
 item_exchanges_since_save = 0;
 last_save_timestamp = time(NULL);
}

/* Currently unused.
int game::autosave_timeout()
{
 if (!OPTIONS[OPT_AUTOSAVE])
  return -1; // -1 means block instead of timeout

 const double upper_limit = 60 * 1000;
 const double lower_limit = 5 * 1000;
 const double range = upper_limit - lower_limit;

 // Items exchanged
 const double max_changes = 20.0;
 const double max_moves = 500.0;

 double move_multiplier = 0.0;
 double changes_multiplier = 0.0;

 if( moves_since_last_save < max_moves )
  move_multiplier = 1 - (moves_since_last_save / max_moves);

 if( item_exchanges_since_save < max_changes )
  changes_multiplier = 1 - (item_exchanges_since_save / max_changes);

 double ret = lower_limit + (range * move_multiplier * changes_multiplier);
 return ret;
}
*/

void game::quicksave(){
    if(!moves_since_last_save && !item_exchanges_since_save){return;}//Don't autosave if the player hasn't done anything since the last autosave/quicksave,
    add_msg(_("Saving game, this may take a while"));

    time_t now = time(NULL);    //timestamp for start of saving procedure

    //perform save
    save();
    save_factions_missions_npcs();
    save_artifacts();
    save_maps();

    //Now reset counters for autosaving, so we don't immediately autosave after a quicksave or autosave.
    moves_since_last_save = 0;
    item_exchanges_since_save = 0;
    last_save_timestamp = now;
}

void game::autosave(){
    //Don't autosave if the min-autosave interval has not passed since the last autosave/quicksave.
    if(time(NULL) < last_save_timestamp + (60 * OPTIONS[OPT_AUTOSAVE_MINUTES])){return;}
    quicksave();    //Driving checks are handled by quicksave()
}

void intro()
{
 int maxx, maxy;
 getmaxyx(stdscr, maxy, maxx);
 WINDOW* tmp = newwin(FULL_SCREEN_HEIGHT, FULL_SCREEN_WIDTH, 0, 0);
 while (maxy < FULL_SCREEN_HEIGHT || maxx < FULL_SCREEN_WIDTH) {
  werase(tmp);
  wprintw(tmp, _("\
Whoa. Whoa. Hey. This game requires a minimum terminal size of %dx%d. I'm\n\
sorry if your graphical terminal emulator went with the woefully-diminutive\n\
%dx%d as its default size, but that just won't work here.  Now stretch the\n\
window until you've got it at the right size (or bigger).\n"),
          FULL_SCREEN_WIDTH, FULL_SCREEN_HEIGHT, maxx, maxy);
  wgetch(tmp);
  getmaxyx(stdscr, maxy, maxx);
 }
 werase(tmp);
 wrefresh(tmp);
 delwin(tmp);
 erase();
}

// (Press X (or Y)|Try) to Z
std::string game::press_x(action_id act)
{
    return press_x(act,_("Press "),"",_("Try"));
}
std::string game::press_x(action_id act, std::string key_bound, std::string key_unbound)
{
    return press_x(act,key_bound,"",key_unbound);
}
std::string game::press_x(action_id act, std::string key_bound_pre, std::string key_bound_suf, std::string key_unbound)
{
    std::vector<char> keys = keys_bound_to( action_id(act) );
    if (keys.empty()) {
        return key_unbound;
    } else {
        std::string keyed = key_bound_pre.append("");
        for (int j = 0; j < keys.size(); j++) {
            if (keys[j] == '\'' || keys[j] == '"'){
                if (j < keys.size() - 1) {
                    keyed += keys[j]; keyed += _(" or ");
                } else {
                    keyed += keys[j];
                }
            } else {
                if (j < keys.size() - 1) {
                    keyed += "'"; keyed += keys[j]; keyed += _("' or ");
                } else {
                    if (keys[j] == '_') {
                        keyed += _("'_' (underscore)");
                    } else {
                        keyed += "'"; keyed += keys[j]; keyed += "'";
                    }
                }
            }
        }
        return keyed.append(key_bound_suf.c_str());
    }
}
// ('Z'ing|zing) (\(X( or Y))\))
std::string game::press_x(action_id act, std::string act_desc)
{
    bool key_after=false;
    bool z_ing=false;
    char zing = tolower(act_desc.at(0));
    std::vector<char> keys = keys_bound_to( action_id(act) );
    if (keys.empty()) {
        return act_desc;
    } else {
        std::string keyed = ("");
        for (int j = 0; j < keys.size(); j++) {
            if (tolower(keys[j])==zing) {
                if (z_ing) {
                    keyed.replace(1,1,1,act_desc.at(0));
                    if (key_after) {
                        keyed += _(" or '");
                        keyed += (islower(act_desc.at(0)) ? toupper(act_desc.at(0))
                                                          : tolower(act_desc.at(0)));
                        keyed += "'";
                    } else {
                        keyed +=" ('";
                        keyed += (islower(act_desc.at(0)) ? toupper(act_desc.at(0))
                                                          : tolower(act_desc.at(0)));
                        keyed += "'";
                        key_after=true;
                    }
                } else {
                    std::string uhh="";
                    if (keys[j] == '\'' || keys[j] == '"'){
                        uhh+="("; uhh+=keys[j]; uhh+=")";
                    } else {
                        uhh+="'"; uhh+=keys[j]; uhh+="'";
                    }
                    if(act_desc.length()>1) {
                        uhh+=act_desc.substr(1);
                    }
                    if (keys[j] == '_') {
                        uhh += _(" (underscore)");
                    }
                    keyed.insert(0,uhh);
                    z_ing=true;
                }
            } else {
                if (key_after) {
                    if (keys[j] == '\'' || keys[j] == '"'){
                        keyed += _(" or "); keyed += keys[j];
                    } else if (keys[j] == '_') {
                        keyed += _("or '_' (underscore)");
                    } else {
                        keyed+=_(" or '"); keyed+=keys[j]; keyed+="'";
                    }
                } else {
                    if (keys[j] == '\'' || keys[j] == '"'){
                        keyed += " ("; keyed += keys[j];
                    } else if (keys[j] == '_') {
                        keyed += _(" ('_' (underscore)");
                    } else {
                        keyed += " ('"; keyed+=keys[j]; keyed+="'";
                    }
                   key_after=true;
                }
            }
        }
        if (!z_ing) {
            keyed.insert(0,act_desc);
        }
        if (key_after) {
            keyed+=")";
        }
        return keyed;
    }
}<|MERGE_RESOLUTION|>--- conflicted
+++ resolved
@@ -1866,48 +1866,6 @@
    break;
 
   case ACTION_SLEEP:
-<<<<<<< HEAD
-     if (veh_ctrl) {
-       add_msg(_("Vehicle control has moved, %s"),
-       press_x(ACTION_CONTROL_VEHICLE, _("new binding is "),
-               _("new default binding is '^'.")).c_str());
-     } else {
-       uimenu as_m;
-       as_m.text=_("Are you sure you want to sleep?");
-       as_m.entries.push_back(uimenu_entry(0, true, (OPTIONS[OPT_FORCE_YN]?'Y':'y'),
-           _("Yes.") ));
-       if (OPTIONS[OPT_SAVESLEEP]) {
-         as_m.entries.push_back(uimenu_entry(1,
-             (moves_since_last_save || item_exchanges_since_save),
-             (OPTIONS[OPT_FORCE_YN]?'S':'s'),
-             _("Yes, and save game before sleeping.") ));
-       }
-       as_m.entries.push_back(uimenu_entry(2, true, (OPTIONS[OPT_FORCE_YN]?'N':'n'),
-           _("No.") ));
-       as_m.query(); /* calculate key and window variables, generate window, and loop until we get a valid answer */
-       switch (as_m.ret) {
-       case 1:  // Yes, I do want to save game before sleeping.
-         {
-           quicksave();
-         }
-       case 0:  // Yes, I do want to sleep.
-         {
-           u.try_to_sleep(this);
-           u.moves = 0;
-           break;
-         }
-       default:  // No, I do not want to sleep.
-         {  /*// Do we tell the player if they could anyways?
-           if (u.can_sleep(this)) {
-             //add_msg("You could sleep now.");
-           } else {
-             add_msg("You can't sleep now.");
-           }*/
-         }
-       }
-     }
-     break;
-=======
     if (veh_ctrl) {
         add_msg("Vehicle control has moved, %s",
         press_x(ACTION_CONTROL_VEHICLE, "new binding is ", "new default binding is '^'.").c_str());
@@ -1970,7 +1928,6 @@
         }
     }
     break;
->>>>>>> 1d863b20
 
   case ACTION_CONTROL_VEHICLE:
    control_vehicle();
