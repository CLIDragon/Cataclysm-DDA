#include "game.h"
#include "rng.h"
#include "input.h"
#include "keypress.h"
#include "output.h"
#include "skill.h"
#include "line.h"
#include "computer.h"
#include "veh_interact.h"
#include "options.h"
#include "auto_pickup.h"
#include "mapbuffer.h"
#include "debug.h"
#include "bodypart.h"
#include "map.h"
#include "output.h"
#include "uistate.h"
#include "item_factory.h"
#include "helper.h"
#include "text_snippets.h"
#include "catajson.h"
#include "artifact.h"
#include "overmapbuffer.h"
#include "trap.h"
#include "mapdata.h"
#include "catacharset.h"
#include "translations.h"
#include <map>
#include <set>
#include <algorithm>
#include <string>
#include <fstream>
#include <sstream>
#include <math.h>
#include <vector>
#ifndef _MSC_VER
#include <unistd.h>
#include <dirent.h>
#endif
#include <sys/stat.h>
#include "debug.h"
#include "artifactdata.h"

#if (defined _WIN32 || defined __WIN32__)
#include <windows.h>
#include <tchar.h>
#endif

#ifdef _MSC_VER
// MSVC doesn't have c99-compatible "snprintf", so do what picojson does and use _snprintf_s instead
#define snprintf _snprintf_s
#endif

#define dbg(x) dout((DebugLevel)(x),D_GAME) << __FILE__ << ":" << __LINE__ << ": "
void intro();
nc_color sev(int a);	// Right now, ONLY used for scent debugging....

//The one and only game instance
game *g;

uistatedata uistate;

// This is the main game set-up process.
game::game() :
 w_terrain(NULL),
 w_minimap(NULL),
 w_HP(NULL),
 w_messages(NULL),
 w_location(NULL),
 w_status(NULL),
 w_status2(NULL),
 om_hori(NULL),
 om_vert(NULL),
 om_diag(NULL),
 gamemode(NULL)
{
 dout() << "Game initialized.";

 try {
 if(!json_good())
  throw (std::string)"Failed to initialize a static variable";
 // Gee, it sure is init-y around here!
 init_npctalk();
 init_materials();
 init_artifacts();
 init_weather();
 init_overmap();
 init_fields();
 init_faction_data();
 init_morale();
 init_traits();
 init_skills();
 init_professions();
 init_bionics();              // Set up bionics                   (SEE bionics.cpp)
 init_itypes();	              // Set up item types                (SEE itypedef.cpp)
 SNIPPET.load();
 item_controller->init(this); //Item manager
 init_mtypes();	              // Set up monster types             (SEE mtypedef.cpp)
 init_monitems();             // Set up the items monsters carry  (SEE monitemsdef.cpp)
 init_traps();                // Set up the trap types            (SEE trapdef.cpp)
 init_recipes();              // Set up crafting reciptes         (SEE crafting.cpp)
 init_mongroups();            // Set up monster groupings         (SEE mongroupdef.cpp)
 init_missions();             // Set up mission templates         (SEE missiondef.cpp)
 init_construction();         // Set up constructables            (SEE construction.cpp)
 init_mutations();
 init_vehicles();             // Set up vehicles                  (SEE veh_typedef.cpp)
 init_autosave();             // Set up autosave
 init_diseases();             // Set up disease lookup table
 } catch(std::string &error_message)
 {
     uquit = QUIT_ERROR;
     if(!error_message.empty())
        debugmsg(error_message.c_str());
     return;
 }
 load_keyboard_settings();
 moveCount = 0;

 gamemode = new special_game;	// Nothing, basically.
}

game::~game()
{
 delete gamemode;
 itypes.clear();
 for (int i = 0; i < mtypes.size(); i++)
  delete mtypes[i];
 delwin(w_terrain);
 delwin(w_minimap);
 delwin(w_HP);
 delwin(w_messages);
 delwin(w_location);
 delwin(w_status);
 delwin(w_status2);
}

void game::init_skills() throw (std::string)
{
    try
    {
    Skill::skills = Skill::loadSkills();
    }
    catch (std::string &error_message)
    {
        throw;
    }
}

// Fixed window sizes
#define MINIMAP_HEIGHT 7
#define MINIMAP_WIDTH 7

void game::init_ui(){
    clear();	// Clear the screen
    intro();	// Print an intro screen, make sure we're at least 80x25

    const int sidebarWidth = (OPTIONS["SIDEBAR_STYLE"] == "Narrow") ? 45 : 55;

    #if (defined TILES || defined _WIN32 || defined __WIN32__)
        TERMX = sidebarWidth + (OPTIONS["VIEWPORT_X"] * 2 + 1);
        TERMY = OPTIONS["VIEWPORT_Y"] * 2 + 1;
        VIEWX = (OPTIONS["VIEWPORT_X"] > 60) ? 60 : OPTIONS["VIEWPORT_X"];
        VIEWY = (OPTIONS["VIEWPORT_Y"] > 60) ? 60 : OPTIONS["VIEWPORT_Y"];

        // If we've chosen the narrow sidebar, we might need to make the
        // viewport wider to fill an 80-column window.
        while (TERMX < FULL_SCREEN_WIDTH) {
            TERMX += 2;
            VIEWX += 1;
        }

        VIEW_OFFSET_X = (OPTIONS["VIEWPORT_X"] > 60) ? OPTIONS["VIEWPORT_X"]-60 : 0;
        VIEW_OFFSET_Y = (OPTIONS["VIEWPORT_Y"] > 60) ? OPTIONS["VIEWPORT_Y"]-60 : 0;
        TERRAIN_WINDOW_WIDTH  = (VIEWX * 2) + 1;
        TERRAIN_WINDOW_HEIGHT = (VIEWY * 2) + 1;
    #else
        getmaxyx(stdscr, TERMY, TERMX);

        //make sure TERRAIN_WINDOW_WIDTH and TERRAIN_WINDOW_HEIGHT are uneven
        if (TERMX%2 == 1) {
            TERMX--;
        }

        if (TERMY%2 == 0) {
            TERMY--;
        }

        TERRAIN_WINDOW_WIDTH = (TERMX - sidebarWidth > 121) ? 121 : TERMX - sidebarWidth;
        TERRAIN_WINDOW_HEIGHT = (TERMY > 121) ? 121 : TERMY;

        VIEW_OFFSET_X = (TERMX - sidebarWidth > 121) ? (TERMX - sidebarWidth - 121)/2 : 0;
        VIEW_OFFSET_Y = (TERMY > 121) ? (TERMY - 121)/2 : 0;

        VIEWX = (TERRAIN_WINDOW_WIDTH - 1) / 2;
        VIEWY = (TERRAIN_WINDOW_HEIGHT - 1) / 2;
    #endif

    if (VIEWX < 12) {
        VIEWX = 12;
    }

    if (VIEWY < 12) {
        VIEWY = 12;
    }

    // Set up the main UI windows.
    w_terrain = newwin(TERRAIN_WINDOW_HEIGHT, TERRAIN_WINDOW_WIDTH, VIEW_OFFSET_Y, VIEW_OFFSET_X);
    werase(w_terrain);

    int minimapX, minimapY; // always MINIMAP_WIDTH x MINIMAP_HEIGHT in size
    int hpX, hpY, hpW, hpH;
    int messX, messY, messW, messH;
    int locX, locY, locW, locH;
    int statX, statY, statW, statH;
    int stat2X, stat2Y, stat2W, stat2H;

    switch ((int)(OPTIONS["SIDEBAR_STYLE"] == "Narrow")) {
        case 0: // standard
            minimapX = 0;
            minimapY = 0;
            messX = MINIMAP_WIDTH;
            messY = 0;
            messW = sidebarWidth - messX;
            messH = 20;
            hpX = 0;
            hpY = MINIMAP_HEIGHT;
            hpH = 14;
            hpW = 7;
            locX = MINIMAP_WIDTH;
            locY = messY + messH;
            locH = 1;
            locW = sidebarWidth - locX;
            statX = 0;
            statY = locY + locH;
            statH = 4;
            statW = sidebarWidth;

            // The default style only uses one status window.
            // The second status window needs to consume the void at the bottom
            // of the sidebar.
            stat2X = 0;
            stat2Y = statY + statH;
            stat2H = TERMY - stat2Y;
            stat2W = sidebarWidth;

            break;


        case 1: // narrow

            // First, figure out how large each element will be.

            hpH         = 7;
            hpW         = 14;

            statH       = 7;
            statW       = sidebarWidth - MINIMAP_WIDTH - hpW;

            locH        = 1;
            locW        = sidebarWidth;

            stat2H      = 2;
            stat2W      = sidebarWidth;

            messH       = TERMY - (statH + locH + stat2H);
            messW       = sidebarWidth;


            // Now position the elements relative to each other.

            minimapX = 0;
            minimapY = 0;

            hpX = minimapX + MINIMAP_WIDTH;
            hpY = 0;

            locX = 0;
            locY = minimapY + MINIMAP_HEIGHT;

            statX = hpX + hpW;
            statY = 0;

            stat2X = 0;
            stat2Y = locY + locH;

            messX = 0;
            messY = stat2Y + stat2H;

            break;
    }

    int _y = VIEW_OFFSET_Y;
    int _x = TERMX - VIEW_OFFSET_X - sidebarWidth;

    w_minimap = newwin(MINIMAP_HEIGHT, MINIMAP_WIDTH, _y + minimapY, _x + minimapX);
    werase(w_minimap);

    w_HP = newwin(hpH, hpW, _y + hpY, _x + hpX);
    werase(w_HP);

    w_messages = newwin(messH, messW, _y + messY, _x + messX);
    werase(w_messages);

    w_location = newwin(locH, locW, _y + locY, _x + locX);
    werase(w_location);

    w_status = newwin(statH, statW, _y + statY, _x + statX);
    werase(w_status);

    w_status2 = newwin(stat2H, stat2W, _y + stat2Y, _x + stat2X);
    werase(w_status2);
}

void game::setup()
{
 u = player();
 m = map(&traps); // Init the root map with our vectors
 z.reserve(1000); // Reserve some space

// Even though we may already have 'd', nextinv will be incremented as needed
 nextinv = 'd';
 next_npc_id = 1;
 next_faction_id = 1;
 next_mission_id = 1;
// Clear monstair values
 monstairx = -1;
 monstairy = -1;
 monstairz = -1;
 last_target = -1;	// We haven't targeted any monsters yet
 curmes = 0;		// We haven't read any messages yet
 uquit = QUIT_NO;	// We haven't quit the game
 debugmon = false;	// We're not printing debug messages

 weather = WEATHER_CLEAR; // Start with some nice weather...
 // Weather shift in 30
 nextweather = HOURS(OPTIONS["INITIAL_TIME"]) + MINUTES(30);

 turnssincelastmon = 0; //Auto safe mode init
 autosafemode = OPTIONS["AUTOSAFEMODE"];

 footsteps.clear();
 footsteps_source.clear();
 z.clear();
 coming_to_stairs.clear();
 active_npc.clear();
 factions.clear();
 active_missions.clear();
 items_dragged.clear();
 messages.clear();
 events.clear();

 turn.set_season(SUMMER);    // ... with winter conveniently a long ways off

 for (int i = 0; i < num_monsters; i++)	// Reset kill counts to 0
  kills[i] = 0;
// Set the scent map to 0
 for (int i = 0; i < SEEX * MAPSIZE; i++) {
  for (int j = 0; j < SEEX * MAPSIZE; j++)
   grscent[i][j] = 0;
 }

 load_auto_pickup(false); // Load global auto pickup rules
 vSCT.clear(); //Reset SCT

 if (opening_screen()) {// Opening menu
// Finally, draw the screen!
  refresh_all();
  draw();
 }
}

// Set up all default values for a new game
void game::start_game()
{
 turn = HOURS(OPTIONS["INITIAL_TIME"]);
 run_mode = (OPTIONS["SAFEMODE"] ? 1 : 0);
 mostseen = 0;	// ...and mostseen is 0, we haven't seen any monsters yet.

 popup_nowait(_("Please wait as we build your world"));
// Init some factions.
 if (!load_master())	// Master data record contains factions.
  create_factions();
 cur_om = &overmap_buffer.get(this, 0, 0);	// We start in the (0,0,0) overmap.

// Find a random house on the map, and set us there.
 cur_om->first_house(levx, levy);
 levx -= int(int(MAPSIZE / 2) / 2);
 levy -= int(int(MAPSIZE / 2) / 2);
 levz = 0;
// Start the overmap with out immediate neighborhood visible
 for (int i = -15; i <= 15; i++) {
  for (int j = -15; j <= 15; j++)
   cur_om->seen(levx + i, levy + j, 0) = true;
 }
// Convert the overmap coordinates to submap coordinates
 levx = levx * 2 - 1;
 levy = levy * 2 - 1;
 set_adjacent_overmaps(true);
// Init the starting map at this location.
 m.load(this, levx, levy, levz);
// Start us off somewhere in the shelter.
 u.posx = SEEX * int(MAPSIZE / 2) + 5;
 u.posy = SEEY * int(MAPSIZE / 2) + 6;
 u.str_cur = u.str_max;
 u.per_cur = u.per_max;
 u.int_cur = u.int_max;
 u.dex_cur = u.dex_max;
 nextspawn = int(turn);
 temperature = 65; // Springtime-appropriate?
 u.next_climate_control_check=0;  // Force recheck at startup
 u.last_climate_control_ret=false;

 //Reset character pickup rules
 vAutoPickupRules[2].clear();
 //Load NPCs. Set nearby npcs to active.
 load_npcs();
 //spawn the monsters
 m.spawn_monsters(this);	// Static monsters
 //Put some NPCs in there!
 create_starting_npcs();

 MAPBUFFER.set_dirty();
}

void game::create_factions()
{
 int num = dice(4, 3);
 faction tmp(0);
 tmp.make_army();
 factions.push_back(tmp);
 for (int i = 0; i < num; i++) {
  tmp = faction(assign_faction_id());
  tmp.randomize();
  tmp.likes_u = 100;
  tmp.respects_u = 100;
  tmp.known_by_u = true;
  factions.push_back(tmp);
 }
}

//Make any nearby overmap npcs active, and put them in the right location.
void game::load_npcs()
{
    for (int i = 0; i < cur_om->npcs.size(); i++)
    {

        if (square_dist(levx + int(MAPSIZE / 2), levy + int(MAPSIZE / 2),
              cur_om->npcs[i]->mapx, cur_om->npcs[i]->mapy) <=
              int(MAPSIZE / 2) + 1 && !cur_om->npcs[i]->is_active(this))
        {
            int dx = cur_om->npcs[i]->mapx - levx, dy = cur_om->npcs[i]->mapy - levy;
            if (debugmon)debugmsg("game::load_npcs: Spawning static NPC, %d:%d (%d:%d)", levx, levy, cur_om->npcs[i]->mapx, cur_om->npcs[i]->mapy);

            npc * temp = cur_om->npcs[i];

            if (temp->posx == -1 || temp->posy == -1)
            {
                dbg(D_ERROR) << "game::load_npcs: Static NPC with no fine location "
                    "data (" << temp->posx << ":" << temp->posy << ").";
                debugmsg("game::load_npcs Static NPC with no fine location data (%d:%d) New loc data (%d:%d).",
                         temp->posx, temp->posy, SEEX * 2 * (temp->mapx - levx) + rng(0 - SEEX, SEEX),
                         SEEY * 2 * (temp->mapy - levy) + rng(0 - SEEY, SEEY));
                temp->posx = SEEX * 2 * (temp->mapx - levx) + rng(0 - SEEX, SEEX);
                temp->posy = SEEY * 2 * (temp->mapy - levy) + rng(0 - SEEY, SEEY);
            } else {
                if (debugmon) debugmsg("game::load_npcs Static NPC fine location %d:%d (%d:%d)", temp->posx, temp->posy, temp->posx + dx * SEEX, temp->posy + dy * SEEY);
                temp->posx += dx * SEEX;
                temp->posy += dy * SEEY;
            }

        //check if the loaded position doesn't already contain an object, monster or npc.
        //If it isn't free, spiralsearch for a free spot.
        temp->place_near(this, temp->posx, temp->posy);

        //In the rare case the npc was marked for death while it was on the overmap. Kill it.
        if (temp->marked_for_death)
            temp->die(this, false);
        else
            active_npc.push_back(temp);
        }
    }
}

void game::create_starting_npcs()
{
 if(!OPTIONS["STATIC_NPC"])
 	return; //Do not generate a starting npc.
 npc * tmp = new npc();
 tmp->normalize(this);
 tmp->randomize(this, (one_in(2) ? NC_DOCTOR : NC_NONE));
 tmp->spawn_at(cur_om, levx, levy, levz); //spawn the npc in the overmap.
 tmp->place_near(this, SEEX * int(MAPSIZE / 2) + SEEX, SEEY * int(MAPSIZE / 2) + 6);
 tmp->form_opinion(&u);
 tmp->attitude = NPCATT_NULL;
 tmp->mission = NPC_MISSION_SHELTER; //This sets the npc mission. This NPC remains in the shelter.
 tmp->chatbin.first_topic = TALK_SHELTER;
 tmp->chatbin.missions.push_back(
     reserve_random_mission(ORIGIN_OPENER_NPC, om_location(), tmp->getID()) ); //one random shelter mission/

 active_npc.push_back(tmp);
}

void game::cleanup_at_end(){
    write_msg();
    if (uquit == QUIT_DIED || uquit == QUIT_SUICIDE || uquit == QUIT_SAVED)
	{
		// Save the factions's, missions and set the NPC's overmap coords
		// Npcs are saved in the overmap.
		save_factions_missions_npcs(); //missions need to be saved as they are global for all saves.

		// save artifacts.
		save_artifacts();

		// and the overmap, and the local map.
		save_maps(); //Omap also contains the npcs who need to be saved.
	}

    // Clear the future weather for future projects
    future_weather.clear();

    if (uquit == QUIT_DIED)
    {
        popup_top(_("Game over! Press spacebar..."));
    }
    if (uquit == QUIT_DIED || uquit == QUIT_SUICIDE)
    {
        death_screen();
        write_memorial_file();
        if (OPTIONS["DELETE_WORLD"] == "Yes" ||
            (OPTIONS["DELETE_WORLD"] == "Query" && query_yn(_("Delete saved world?"))))
        {
            delete_save();
            MAPBUFFER.reset();
            MAPBUFFER.make_volatile();
        }
        if(gamemode)
        {
            delete gamemode;
            gamemode = new special_game;	// null gamemode or something..
        }
    }
    overmap_buffer.clear();
}

// MAIN GAME LOOP
// Returns true if game is over (death, saved, quit, etc)
bool game::do_turn()
{
 if (is_game_over()) {
  cleanup_at_end();
  return true;
 }
// Actual stuff
 gamemode->per_turn(this);
 turn.increment();
 process_events();
 process_missions();
 if (turn.hours() == 0 && turn.minutes() == 0 && turn.seconds() == 0) // Midnight!
  cur_om->process_mongroups();

// Check if we've overdosed... in any deadly way.
 if (u.stim > 250) {
  add_msg(_("You have a sudden heart attack!"));
  u.hp_cur[hp_torso] = 0;
 } else if (u.stim < -200 || u.pkill > 240) {
  add_msg(_("Your breathing stops completely."));
  u.hp_cur[hp_torso] = 0;
 }
// Check if we're starving or have starved
    if (u.hunger > 2999) {
     switch (u.hunger) {
         case 3000: if (turn % 10 == 0)
          add_msg(_("You haven't eaten in over a week!")); break;
         case 4000: if (turn % 10 == 0)
          add_msg(_("You are STARVING!")); break;
         case 5000: if (turn % 10 == 0)
          add_msg(_("Food...")); break;
         case 6000:
          add_msg(_("You have starved to death."));
          u.hp_cur[hp_torso] = 0;
          break;
     }
    }
// Check if we're dying of thirst
    if (u.thirst > 599) {
     switch (u.thirst) {
         case  600: if (turn % 10 == 0)
          add_msg(_("You haven't had anything to drink in 2 days!")); break;
         case  800: if (turn % 10 == 0)
          add_msg(_("You are THIRSTY!")); break;
         case 1000: if (turn % 10 == 0)
          add_msg(_("4 days... no water..")); break;
         case 1200:
          add_msg(_("You have died of dehydration."));
          u.hp_cur[hp_torso] = 0;
          break;
     }
    }
// Check if we're falling asleep
    if (u.fatigue > 599) {
     switch (u.fatigue) {
         case  600: if (turn % 10 == 0)
          add_msg(_("You haven't slept in 2 days!")); break;
         case  800: if (turn % 10 == 0)
          add_msg(_("Anywhere would be a good place to sleep...")); break;
         case 1000:
          add_msg(_("Surivor sleep now."));
          u.fatigue -= 10;
          u.try_to_sleep(this);
          break;
     }
    }

 if (turn % 50 == 0) {	// Hunger, thirst, & fatigue up every 5 minutes
  if ((!u.has_trait(PF_LIGHTEATER) || !one_in(3)) &&
      (!u.has_bionic("bio_recycler") || turn % 300 == 0))
   u.hunger++;
  if ((!u.has_bionic("bio_recycler") || turn % 100 == 0) &&
      (!u.has_trait(PF_PLANTSKIN) || !one_in(5)))
   u.thirst++;
  u.fatigue++;
  if (u.fatigue == 192 && !u.has_disease("lying_down") &&
      !u.has_disease("sleep")) {
   if (u.activity.type == ACT_NULL)
     add_msg(_("You're feeling tired.  %s to lie down for sleep."),
             press_x(ACTION_SLEEP).c_str());
   else
    cancel_activity_query(_("You're feeling tired."));
  }
  if (u.stim < 0)
   u.stim++;
  if (u.stim > 0)
   u.stim--;
  if (u.pkill > 0)
   u.pkill--;
  if (u.pkill < 0)
   u.pkill++;
  if (u.has_bionic("bio_solar") && is_in_sunlight(u.posx, u.posy))
   u.charge_power(1);
 }
 if (turn % 300 == 0) {	// Pain up/down every 30 minutes
  if (u.pain > 0)
   u.pain -= 1 + int(u.pain / 10);
  else if (u.pain < 0)
   u.pain++;
// Mutation healing effects
  if (u.has_trait(PF_FASTHEALER2) && one_in(5))
   u.healall(1);
  if (u.has_trait(PF_REGEN) && one_in(2))
   u.healall(1);
  if (u.has_trait(PF_ROT2) && one_in(5))
   u.hurtall(1);
  if (u.has_trait(PF_ROT3) && one_in(2))
   u.hurtall(1);

  if (u.radiation > 1 && one_in(3))
   u.radiation--;
  u.get_sick(this);
 }

// Auto-save if autosave is enabled
 if (OPTIONS["AUTOSAVE"] &&
     turn % ((int)OPTIONS["AUTOSAVE_TURNS"] * 10) == 0)
     autosave();

 update_weather();

// The following happens when we stay still; 10/40 minutes overdue for spawn
 if ((!u.has_trait(PF_INCONSPICUOUS) && turn > nextspawn +  100) ||
     ( u.has_trait(PF_INCONSPICUOUS) && turn > nextspawn +  400)   ) {
  spawn_mon(-1 + 2 * rng(0, 1), -1 + 2 * rng(0, 1));
  nextspawn = turn;
 }

 process_activity();
 if(u.moves > 0) {
     while (u.moves > 0) {
          cleanup_dead();
          if (!u.has_disease("sleep") && u.activity.type == ACT_NULL)
              draw();

          if(handle_action()) {
              ++moves_since_last_save;
              u.action_taken();
          }

          if (is_game_over()) {
              cleanup_at_end();
              return true;
          }
     }
 } else {
     handle_key_blocking_activity();
 }
 update_scent();
 m.vehmove(this);
 m.process_fields(this);
 m.process_active_items(this);
 m.step_in_field(u.posx, u.posy, this);

 monmove();
 update_stair_monsters();
 u.reset(this);
 u.process_active_items(this);
 u.suffer(this);

 if (levz >= 0) {
  weather_effect weffect;
  (weffect.*(weather_data[weather].effect))(this);
 }

 if (u.has_disease("sleep") && int(turn) % 300 == 0) {
  draw();
  refresh();
 }

 u.update_bodytemp(this);

 rustCheck();
 if (turn % 10 == 0)
  u.update_morale();
 return false;
}

void game::rustCheck()
{
    for (std::vector<Skill*>::iterator aSkill = ++Skill::skills.begin();
         aSkill != Skill::skills.end(); ++aSkill) {
        if (u.rust_rate() <= rng(0, 1000)) continue;
        bool charged_bio_mem = u.has_bionic("bio_memory") && u.power_level > 0;
        int oldSkillLevel = u.skillLevel(*aSkill);

        if (u.skillLevel(*aSkill).rust(turn, charged_bio_mem))
        {
            u.power_level--;
        }
        int newSkill =u.skillLevel(*aSkill);
        if (newSkill < oldSkillLevel)
        {
            add_msg(_("Your skill in %s has reduced to %d!"),
                    (*aSkill)->name().c_str(), newSkill);
        }
    }
}

void game::process_events()
{
 for (int i = 0; i < events.size(); i++) {
  events[i].per_turn(this);
  if (events[i].turn <= int(turn)) {
   events[i].actualize(this);
   events.erase(events.begin() + i);
   i--;
  }
 }
}

void game::process_activity()
{
 it_book* reading;
 bool no_recipes;
 if (u.activity.type != ACT_NULL) {
  if (int(turn) % 150 == 0)
   draw();
  if (u.activity.type == ACT_WAIT) {	// Based on time, not speed
   u.activity.moves_left -= 100;
   u.pause(this);
  } else if (u.activity.type == ACT_REFILL_VEHICLE) {
   vehicle *veh = m.veh_at( u.activity.placement.x, u.activity.placement.y );
   if (!veh) {  // Vehicle must've moved or something!
    u.activity.moves_left = 0;
    return;
   }
   for(int i = -1; i <= 1; i++) {
    for(int j = -1; j <= 1; j++) {
     if(m.ter(u.posx + i, u.posy + j) == t_gas_pump) {
      for (int n = 0; n < m.i_at(u.posx + i, u.posy + j).size(); n++) {
       if (m.i_at(u.posx + i, u.posy + j)[n].type->id == "gasoline") {
        item* gas = &(m.i_at(u.posx + i, u.posy + j)[n]);
        int lack = (veh->fuel_capacity("gasoline") - veh->fuel_left("gasoline")) < 200 ?
                   (veh->fuel_capacity("gasoline") - veh->fuel_left("gasoline")) : 200;
        if (gas->charges > lack) {
         veh->refill ("gasoline", lack);
         gas->charges -= lack;
         u.activity.moves_left -= 100;
        } else {
         add_msg(_("With a clang and a shudder, the gasoline pump goes silent."));
         veh->refill ("gasoline", gas->charges);
         m.i_at(u.posx + i, u.posy + j).erase(m.i_at(u.posx + i, u.posy + j).begin() + n);
         u.activity.moves_left = 0;
        }
        i = 2; j = 2;
        break;
       }
      }
     }
    }
   }
   u.pause(this);
  } else {
   u.activity.moves_left -= u.moves;
   u.moves = 0;
  }

  if (u.activity.moves_left <= 0) {	// We finished our activity!

   switch (u.activity.type) {

   case ACT_RELOAD:
    if (u.weapon.reload(u, u.activity.invlet))
     if (u.weapon.is_gun() && u.weapon.has_flag("RELOAD_ONE")) {
      add_msg(_("You insert a cartridge into your %s."),
              u.weapon.tname(this).c_str());
      if (u.recoil < 8)
       u.recoil = 8;
      if (u.recoil > 8)
       u.recoil = (8 + u.recoil) / 2;
     } else {
      add_msg(_("You reload your %s."), u.weapon.tname(this).c_str());
      u.recoil = 6;
     }
    else
     add_msg(_("Can't reload your %s."), u.weapon.tname(this).c_str());
    break;

   case ACT_READ:
    if (u.activity.index == -2)
     reading = dynamic_cast<it_book*>(u.weapon.type);
    else
     reading = dynamic_cast<it_book*>(u.inv.item_by_letter(u.activity.invlet).type);

    if (reading->fun != 0) {
     std::stringstream morale_text;
     u.add_morale(MORALE_BOOK, reading->fun * 5, reading->fun * 15, 60, 30,
                  true, reading);
    }

    no_recipes = true;
    if (reading->recipes.size() > 0)
    {
        bool recipe_learned = false;

        recipe_learned = u.try_study_recipe(this, reading);
        if (!u.studied_all_recipes(reading))
        {
            no_recipes = false;
        }

        // for books that the player cannot yet read due to skill level or have no skill component,
        // but contain lower level recipes, break out once recipe has been studied
        if (reading->type == NULL || (u.skillLevel(reading->type) < (int)reading->req))
        {
            if (recipe_learned)
                add_msg(_("The rest of the book is currently still beyond your understanding."));
            break;
        }
    }

    if (u.skillLevel(reading->type) < (int)reading->level) {
     int originalSkillLevel = u.skillLevel(reading->type);
     int min_ex = reading->time / 10 + u.int_cur / 4,
         max_ex = reading->time /  5 + u.int_cur / 2 - originalSkillLevel;
     if (min_ex < 1)
     {
         min_ex = 1;
     }
     if (max_ex < 2)
     {
         max_ex = 2;
     }
     if (max_ex > 10)
     {
         max_ex = 10;
     }
     if (max_ex < min_ex)
     {
         max_ex = min_ex;
     }

     min_ex *= originalSkillLevel + 1;
     max_ex *= originalSkillLevel + 1;

     u.skillLevel(reading->type).readBook(min_ex, max_ex, turn, reading->level);

     add_msg(_("You learn a little about %s! (%d%%%%)"), reading->type->name().c_str(),
             u.skillLevel(reading->type).exercise());

     if (u.skillLevel(reading->type) == originalSkillLevel && (u.activity.continuous || query_yn(_("Study %s?"), reading->type->name().c_str()))) {
      u.cancel_activity();
      if (u.activity.index == -2) {
       u.read(this,u.weapon.invlet);
      } else {
       u.read(this,u.activity.invlet);
      }
      if (u.activity.type != ACT_NULL) {
       u.activity.continuous = true;
       return;
      }
     }

     u.activity.continuous = false;

     if (u.skillLevel(reading->type) > originalSkillLevel)
      add_msg(_("You increase %s to level %d."),
              reading->type->name().c_str(),
              (int)u.skillLevel(reading->type));

     if (u.skillLevel(reading->type) == (int)reading->level) {
      if (no_recipes) {
       add_msg(_("You can no longer learn from %s."), reading->name.c_str());
      } else {
       add_msg(_("Your skill level won't improve, but %s has more recipes for you."), reading->name.c_str());
      }
     }
    }
    break;

   case ACT_WAIT:
    u.activity.continuous = false;
    add_msg(_("You finish waiting."));
    break;

   case ACT_CRAFT:
   case ACT_LONGCRAFT:
    complete_craft();
    break;

   case ACT_DISASSEMBLE:
    complete_disassemble();
    break;

   case ACT_BUTCHER:
    complete_butcher(u.activity.index);
    break;

   case ACT_FORAGE:
    forage();
    break;

   case ACT_BUILD:
    complete_construction();
    break;

   case ACT_TRAIN:
    if (u.activity.index < 0) {
     add_msg(_("You learn %s."), martial_arts_itype_ids[0 - u.activity.index].c_str());
     u.styles.push_back( martial_arts_itype_ids[0 - u.activity.index] );
    } else {
     Skill* skill = Skill::skill(u.activity.name);
     int skillLevel = u.skillLevel(skill);
     u.skillLevel(skill).level(skillLevel + 1);
     add_msg(_("You finish training %s to level %d."),
             skill->name().c_str(),
             (int)u.skillLevel(skill));
    }
    break;

   case ACT_VEHICLE:
    complete_vehicle (this);
    break;
   }

   bool act_veh = (u.activity.type == ACT_VEHICLE);
   bool act_longcraft = (u.activity.type == ACT_LONGCRAFT);
   u.activity.type = ACT_NULL;
   if (act_veh) {
    if (u.activity.values.size() < 7)
    {
     dbg(D_ERROR) << "game:process_activity: invalid ACT_VEHICLE values: "
                  << u.activity.values.size();
     debugmsg ("process_activity invalid ACT_VEHICLE values:%d",
                u.activity.values.size());
    }
    else {
     vehicle *veh = m.veh_at(u.activity.values[0], u.activity.values[1]);
     if (veh) {
      exam_vehicle(*veh, u.activity.values[0], u.activity.values[1],
                         u.activity.values[2], u.activity.values[3]);
      return;
     } else
     {
      dbg(D_ERROR) << "game:process_activity: ACT_VEHICLE: vehicle not found";
      debugmsg ("process_activity ACT_VEHICLE: vehicle not found");
     }
    }
   } else if (act_longcraft) {
    if (making_would_work(u.lastrecipe))
     make_all_craft(u.lastrecipe);
   }
  }
 }
}

void game::cancel_activity()
{
 u.cancel_activity();
}

bool game::cancel_activity_or_ignore_query(const char* reason, ...) {
  if(u.activity.type == ACT_NULL) return false;
  char buff[1024];
  va_list ap;
  va_start(ap, reason);
  vsprintf(buff, reason, ap);
  va_end(ap);
  std::string s(buff);

  bool force_uc = OPTIONS["FORCE_CAPITAL_YN"];
  int ch=(int)' ';

  std::string verbs[NUM_ACTIVITIES] = {
    _("whatever"),
    _("reloading"), _("reading"), _("waiting"), _("crafting"), _("crafting"),
    _("disassembly"), _("butchering"), _("foraging"), _("construction"), _("construction"), _("pumping gas"),
    _("training")
  };
  do {
    ch=popup_getkey(_("%s Stop %s? (Y)es, (N)o, (I)gnore further distractions and finish."),
      s.c_str(), verbs[u.activity.type].c_str() );
  } while (ch != '\n' && ch != ' ' && ch != KEY_ESCAPE &&
    ch != 'Y' && ch != 'N' && ch != 'I' &&
    (force_uc || (ch != 'y' && ch != 'n' && ch != 'i'))
  );
  if (ch == 'Y' || ch == 'y') {
    u.cancel_activity();
  } else if (ch == 'I' || ch == 'i' ) {
    return true;
  }
  return false;
}

void game::cancel_activity_query(const char* message, ...)
{
 char buff[1024];
 va_list ap;
 va_start(ap, message);
 vsprintf(buff, message, ap);
 va_end(ap);
 std::string s(buff);

 bool doit = false;;
 std::string verbs[NUM_ACTIVITIES] = {
    _("whatever"),
    _("reloading"), _("reading"), _("waiting"), _("crafting"), _("crafting"),
    _("disassembly"), _("butchering"), _("foraging"), _("construction"), _("construction"), _("pumping gas"),
    _("training")
 };

 if(ACT_NULL==u.activity.type)
 {
  doit = false;
 }
 else
 {
   if (query_yn(_("%s Stop %s?"), s.c_str(), verbs[u.activity.type].c_str()))
    doit = true;
 }

 if (doit)
  u.cancel_activity();
}

void game::update_weather()
{
    season_type season;
    // Default to current weather, and update to the furthest future weather if any.
    weather_segment prev_weather = {temperature, weather, nextweather};
    if( !future_weather.empty() )
    {
        prev_weather = future_weather.back();
    }

    while( prev_weather.deadline < turn + HOURS(MAX_FUTURE_WEATHER) )
    {
        weather_segment new_weather;
        // Pick a new weather type (most likely the same one)
        int chances[NUM_WEATHER_TYPES];
        int total = 0;
        season = prev_weather.deadline.get_season();
        for (int i = 0; i < NUM_WEATHER_TYPES; i++) {
            // Reduce the chance for freezing-temp-only weather to 0 if it's above freezing
            // and vice versa.
            if ((weather_data[i].avg_temperature[season] < 32 && temperature > 32) ||
                (weather_data[i].avg_temperature[season] > 32 && temperature < 32)   )
            {
                chances[i] = 0;
            } else {
                chances[i] = weather_shift[season][prev_weather.weather][i];
                if (weather_data[i].dangerous && u.has_artifact_with(AEP_BAD_WEATHER))
                {
                    chances[i] = chances[i] * 4 + 10;
                }
                total += chances[i];
            }
        }
        int choice = rng(0, total - 1);
        new_weather.weather = WEATHER_CLEAR;

        if (total > 0)
        {
            while (choice >= chances[new_weather.weather])
            {
                choice -= chances[new_weather.weather];
                new_weather.weather = weather_type(int(new_weather.weather) + 1);
            }
        } else {
            new_weather.weather = weather_type(int(new_weather.weather) + 1);
        }
        // Advance the weather timer
        int minutes = rng(weather_data[new_weather.weather].mintime,
                          weather_data[new_weather.weather].maxtime);
        new_weather.deadline = prev_weather.deadline + MINUTES(minutes);
        if (new_weather.weather == WEATHER_SUNNY && new_weather.deadline.is_night())
        {
            new_weather.weather = WEATHER_CLEAR;
        }

        // Now update temperature
        if (!one_in(4))
        { // 3 in 4 chance of respecting avg temp for the weather
            int average = weather_data[weather].avg_temperature[season];
            if (prev_weather.temperature < average)
            {
                new_weather.temperature = prev_weather.temperature + 1;
            } else if (prev_weather.temperature > average) {
                new_weather.temperature = prev_weather.temperature - 1;
            } else {
                new_weather.temperature = prev_weather.temperature;
            }
        } else {// 1 in 4 chance of random walk
            new_weather.temperature = prev_weather.temperature + rng(-1, 1);
        }

        if (turn.is_night())
        {
            new_weather.temperature += rng(-2, 1);
        } else {
            new_weather.temperature += rng(-1, 2);
        }
        prev_weather = new_weather;
        future_weather.push_back(new_weather);
    }

    if( turn >= nextweather )
    {
        weather_type old_weather = weather;
        weather = future_weather.front().weather;
        temperature = future_weather.front().temperature;
        nextweather = future_weather.front().deadline;
        future_weather.pop_front();
        if (weather != old_weather && weather_data[weather].dangerous &&
            levz >= 0 && m.is_outside(u.posx, u.posy))
        {
            cancel_activity_query(_("The weather changed to %s!"), weather_data[weather].name.c_str());
        }
    }
}

int game::assign_mission_id()
{
 int ret = next_mission_id;
 next_mission_id++;
 return ret;
}

void game::give_mission(mission_id type)
{
 mission tmp = mission_types[type].create(this);
 active_missions.push_back(tmp);
 u.active_missions.push_back(tmp.uid);
 u.active_mission = u.active_missions.size() - 1;
 mission_start m_s;
 mission *miss = find_mission(tmp.uid);
 (m_s.*miss->type->start)(this, miss);
}

void game::assign_mission(int id)
{
 u.active_missions.push_back(id);
 u.active_mission = u.active_missions.size() - 1;
 mission_start m_s;
 mission *miss = find_mission(id);
 (m_s.*miss->type->start)(this, miss);
}

int game::reserve_mission(mission_id type, int npc_id)
{
 mission tmp = mission_types[type].create(this, npc_id);
 active_missions.push_back(tmp);
 return tmp.uid;
}

int game::reserve_random_mission(mission_origin origin, point p, int npc_id)
{
 std::vector<int> valid;
 mission_place place;
 for (int i = 0; i < mission_types.size(); i++) {
  for (int j = 0; j < mission_types[i].origins.size(); j++) {
   if (mission_types[i].origins[j] == origin &&
       (place.*mission_types[i].place)(this, p.x, p.y)) {
    valid.push_back(i);
    j = mission_types[i].origins.size();
   }
  }
 }

 if (valid.empty())
  return -1;

 int index = valid[rng(0, valid.size() - 1)];

 return reserve_mission(mission_id(index), npc_id);
}

npc* game::find_npc(int id)
{
    //All the active NPCS are listed in the overmap.
    for (int i = 0; i < cur_om->npcs.size(); i++)
    {
        if (cur_om->npcs[i]->getID() == id)
            return (cur_om->npcs[i]);
    }
    return NULL;
}

int game::kill_count(mon_id mon){
 std::vector<mtype *> types;
 for (int i = 0; i < num_monsters; i++) {
  if (mtypes[i]-> id == mon)
   return kills[i];
 }
 return 0;
}

mission* game::find_mission(int id)
{
 for (int i = 0; i < active_missions.size(); i++) {
  if (active_missions[i].uid == id)
   return &(active_missions[i]);
 }
 dbg(D_ERROR) << "game:find_mission: " << id << " - it's NULL!";
 debugmsg("game::find_mission(%d) - it's NULL!", id);
 return NULL;
}

mission_type* game::find_mission_type(int id)
{
 for (int i = 0; i < active_missions.size(); i++) {
  if (active_missions[i].uid == id)
   return active_missions[i].type;
 }
 return NULL;
}

bool game::mission_complete(int id, int npc_id)
{
 mission *miss = find_mission(id);
 if (miss == NULL) { return false; }
 mission_type* type = miss->type;
 switch (type->goal) {
  case MGOAL_GO_TO: {
   point cur_pos(levx + int(MAPSIZE / 2), levy + int(MAPSIZE / 2));
   if (rl_dist(cur_pos.x, cur_pos.y, miss->target.x, miss->target.y) <= 1)
    return true;
   return false;
  } break;

  case MGOAL_GO_TO_TYPE: {
   oter_id cur_ter = cur_om->ter((levx + int (MAPSIZE / 2)) / 2, (levy + int (MAPSIZE / 2)) / 2, levz);
   if (cur_ter == miss->type->target_id){
    return true;}
   return false;
  } break;

  case MGOAL_FIND_ITEM:
   if (!u.has_amount(type->item_id, 1))
    return false;
   if (miss->npc_id != -1 && miss->npc_id != npc_id)
    return false;
   return true;

  case MGOAL_FIND_ANY_ITEM:
   return (u.has_mission_item(miss->uid) &&
           (miss->npc_id == -1 || miss->npc_id == npc_id));

  case MGOAL_FIND_MONSTER:
   if (miss->npc_id != -1 && miss->npc_id != npc_id)
    return false;
   for (int i = 0; i < z.size(); i++) {
    if (z[i].mission_id == miss->uid)
     return true;
   }
   return false;

  case MGOAL_RECRUIT_NPC:
   for (int i = 0; i < cur_om->npcs.size(); i++) {
    if (cur_om->npcs[i]->getID() == miss->recruit_npc_id) {
        if (cur_om->npcs[i]->attitude == NPCATT_FOLLOW)
            return true;
    }
   }
   return false;

  case MGOAL_RECRUIT_NPC_CLASS:
   for (int i = 0; i < cur_om->npcs.size(); i++) {
    if (cur_om->npcs[i]->myclass == miss->recruit_class) {
            if (cur_om->npcs[i]->attitude == NPCATT_FOLLOW)
                return true;
    }
   }
   return false;

  case MGOAL_FIND_NPC:
   return (miss->npc_id == npc_id);

  case MGOAL_KILL_MONSTER:
   return (miss->step >= 1);

  case MGOAL_KILL_MONSTER_TYPE:
   debugmsg("%d kill count", kill_count(miss->monster_type));
   debugmsg("%d goal", miss->monster_kill_goal);
   if (kill_count(miss->monster_type) >= miss->monster_kill_goal){
    return true;}
   return false;

  default:
   return false;
 }
 return false;
}

bool game::mission_failed(int id)
{
    mission *miss = find_mission(id);
    if (miss == NULL) { return true;} //If the mission is null it is failed.
    return (miss->failed);
}

void game::wrap_up_mission(int id)
{
 mission *miss = find_mission(id);
 if (miss == NULL) { return; }
 u.completed_missions.push_back( id );
 for (int i = 0; i < u.active_missions.size(); i++) {
  if (u.active_missions[i] == id) {
   u.active_missions.erase( u.active_missions.begin() + i );
   i--;
  }
 }
 switch (miss->type->goal) {
  case MGOAL_FIND_ITEM:
   u.use_amount(miss->type->item_id, 1);
   break;
  case MGOAL_FIND_ANY_ITEM:
   u.remove_mission_items(miss->uid);
   break;
 }
 mission_end endfunc;
 (endfunc.*miss->type->end)(this, miss);
}

void game::fail_mission(int id)
{
 mission *miss = find_mission(id);
 if (miss == NULL) { return; }
 miss->failed = true;
 u.failed_missions.push_back( id );
 for (int i = 0; i < u.active_missions.size(); i++) {
  if (u.active_missions[i] == id) {
   u.active_missions.erase( u.active_missions.begin() + i );
   i--;
  }
 }
 mission_fail failfunc;
 (failfunc.*miss->type->fail)(this, miss);
}

void game::mission_step_complete(int id, int step)
{
 mission *miss = find_mission(id);
 if (miss == NULL) { return; }
 miss->step = step;
 switch (miss->type->goal) {
  case MGOAL_FIND_ITEM:
  case MGOAL_FIND_MONSTER:
  case MGOAL_KILL_MONSTER: {
   bool npc_found = false;
   for (int i = 0; i < cur_om->npcs.size(); i++) {
    if (cur_om->npcs[i]->getID() == miss->npc_id) {
     miss->target = point(cur_om->npcs[i]->mapx, cur_om->npcs[i]->mapy);
     npc_found = true;
    }
   }
   if (!npc_found)
    miss->target = point(-1, -1);
  } break;
 }
}

void game::process_missions()
{
 for (int i = 0; i < active_missions.size(); i++) {
  if (active_missions[i].deadline > 0 &&
      int(turn) > active_missions[i].deadline)
   fail_mission(active_missions[i].uid);
 }
}

void game::handle_key_blocking_activity() {
    if (u.activity.moves_left > 0 && u.activity.continuous == true &&
        (  // bool activity_is_abortable() ?
            u.activity.type == ACT_READ ||
            u.activity.type == ACT_BUILD ||
            u.activity.type == ACT_LONGCRAFT ||
            u.activity.type == ACT_REFILL_VEHICLE ||
            u.activity.type == ACT_WAIT
        )
    ) {
        timeout(1);
        char ch = input();
        if(ch != ERR) {
            timeout(-1);
            switch(keymap[ch]){  // should probably make the switch in handle_action() a function
                case ACTION_PAUSE:
                    cancel_activity_query(_("Confirm:"));
                    break;
                case ACTION_PL_INFO:
                    u.disp_info(this);
                    refresh_all();
                    break;
                case ACTION_MESSAGES:
                    msg_buffer();
                    break;
                case ACTION_HELP:
                    help();
                    refresh_all();
                    break;
            }
        }
        timeout(-1);
    }
}
//// item submenu for 'i' and '/'
int game::inventory_item_menu(char chItem, int iStartX, int iWidth) {
    int cMenu = (int)'+';

    if (u.has_item(chItem)) {
        item oThisItem = u.i_at(chItem);
        std::vector<iteminfo> vThisItem, vDummy, vMenu;

        const int iOffsetX = 2;
        const bool bHPR = hasPickupRule(oThisItem.tname(this));

        vMenu.push_back(iteminfo("MENU", "", "iOffsetX", iOffsetX));
        vMenu.push_back(iteminfo("MENU", "", "iOffsetY", 0));
        vMenu.push_back(iteminfo("MENU", "a", _("<a>ctivate"), u.rate_action_use(&oThisItem)));
        vMenu.push_back(iteminfo("MENU", "R", _("<R>ead"), u.rate_action_read(&oThisItem, this)));
        vMenu.push_back(iteminfo("MENU", "E", _("<E>at"), u.rate_action_eat(&oThisItem)));
        vMenu.push_back(iteminfo("MENU", "W", _("<W>ear"), u.rate_action_wear(&oThisItem)));
        vMenu.push_back(iteminfo("MENU", "w", _("<w>ield")));
        vMenu.push_back(iteminfo("MENU", "t", _("<t>hrow")));
        vMenu.push_back(iteminfo("MENU", "T", _("<T>ake off"), u.rate_action_takeoff(&oThisItem)));
        vMenu.push_back(iteminfo("MENU", "d", _("<d>rop")));
        vMenu.push_back(iteminfo("MENU", "U", _("<U>nload"), u.rate_action_unload(&oThisItem)));
        vMenu.push_back(iteminfo("MENU", "r", _("<r>eload"), u.rate_action_reload(&oThisItem)));
        vMenu.push_back(iteminfo("MENU", "D", _("<D>isassemble"), u.rate_action_disassemble(&oThisItem, this)));
        vMenu.push_back(iteminfo("MENU", "=", _("<=> reassign")));
        vMenu.push_back(iteminfo("MENU", (bHPR) ? "-":"+", (bHPR) ? _("<-> Autopickup") : _("<+> Autopickup"), (bHPR) ? HINT_IFFY : HINT_GOOD));

        oThisItem.info(true, &vThisItem, this);
        compare_split_screen_popup(iStartX,iWidth, TERMY-VIEW_OFFSET_Y*2, oThisItem.tname(this), vThisItem, vDummy);

        const int iMenuStart = iOffsetX;
        const int iMenuItems = vMenu.size() - 1;
        int iSelected = iOffsetX - 1;

        do {
            cMenu = compare_split_screen_popup(iStartX + iWidth, iMenuItems + iOffsetX, vMenu.size()+iOffsetX*2, "", vMenu, vDummy,
                iSelected >= iOffsetX && iSelected <= iMenuItems ? iSelected : -1
            );

            switch(cMenu) {
                case 'a':
                 use_item(chItem);
                 break;
                case 'E':
                 eat(chItem);
                 break;
                case 'W':
                 wear(chItem);
                 break;
                case 'w':
                 wield(chItem);
                 break;
                case 't':
                 plthrow(chItem);
                 break;
                case 'T':
                 takeoff(chItem);
                 break;
                case 'd':
                 drop(chItem);
                 break;
                case 'U':
                 unload(chItem);
                 break;
                case 'r':
                 reload(chItem);
                 break;
                case 'R':
                 u.read(this, chItem);
                 break;
                case 'D':
                 disassemble(chItem);
                 break;
                case '=':
                 reassign_item(chItem);
                 break;
                case KEY_UP:
                 iSelected--;
                 break;
                case KEY_DOWN:
                 iSelected++;
                 break;
                case '+':
                 if (!bHPR) {
                  addPickupRule(oThisItem.tname(this));
                  add_msg(_("'%s' added to character pickup rules."), oThisItem.tname(this).c_str());
                 }
                 break;
                case '-':
                 if (bHPR) {
                  removePickupRule(oThisItem.tname(this));
                  add_msg(_("'%s' removed from character pickup rules."), oThisItem.tname(this).c_str());
                 }
                 break;
                default:
                 break;
            }
            if( iSelected < iMenuStart-1 ) { // wraparound, but can be hidden
                iSelected = iMenuItems;
            } else if ( iSelected > iMenuItems + 1 ) {
                iSelected = iMenuStart;
            }
        } while (cMenu == KEY_DOWN || cMenu == KEY_UP );
    }
    return cMenu;
}
//

bool game::handle_action()
{
    char ch = '.';

    char cGlyph = ',';
    nc_color colGlyph = c_ltblue;
    float fFactor = 0.01f;

    bool bWeatherEffect = true;
    switch(weather) {
        case WEATHER_ACID_DRIZZLE:
            cGlyph = '.';
            colGlyph = c_ltgreen;
            fFactor = 0.01f;
            break;
        case WEATHER_ACID_RAIN:
            cGlyph = ',';
            colGlyph = c_ltgreen;
            fFactor = 0.02f;
            break;
        case WEATHER_DRIZZLE:
            cGlyph = '.';
            colGlyph = c_ltblue;
            fFactor = 0.01f;
            break;
        case WEATHER_RAINY:
            cGlyph = ',';
            colGlyph = c_ltblue;
            fFactor = 0.02f;
            break;
        case WEATHER_THUNDER:
            cGlyph = '.';
            colGlyph = c_ltblue;
            fFactor = 0.02f;
            break;
        case WEATHER_LIGHTNING:
            cGlyph = ',';
            colGlyph = c_ltblue;
            fFactor = 0.04f;
            break;
        case WEATHER_SNOW:
            cGlyph = '*';
            colGlyph = c_white;
            fFactor = 0.02f;
            break;
        case WEATHER_SNOWSTORM:
            cGlyph = '*';
            colGlyph = c_white;
            fFactor = 0.04f;
            break;
        default:
            bWeatherEffect = false;
            break;
    }

<<<<<<< HEAD
    if (OPTIONS[OPT_RAIN_ANIMATION]) {
=======
    if (bWeatherEffect && OPTIONS["RAIN_ANIMATION"]) {
>>>>>>> 6fc622e9
        int iStartX = (TERRAIN_WINDOW_WIDTH > 121) ? (TERRAIN_WINDOW_WIDTH-121)/2 : 0;
        int iStartY = (TERRAIN_WINDOW_HEIGHT > 121) ? (TERRAIN_WINDOW_HEIGHT-121)/2: 0;
        int iEndX = (TERRAIN_WINDOW_WIDTH > 121) ? TERRAIN_WINDOW_WIDTH-(TERRAIN_WINDOW_WIDTH-121)/2: TERRAIN_WINDOW_WIDTH;
        int iEndY = (TERRAIN_WINDOW_HEIGHT > 121) ? TERRAIN_WINDOW_HEIGHT-(TERRAIN_WINDOW_HEIGHT-121)/2: TERRAIN_WINDOW_HEIGHT;
        int iMaxHalfX = getmaxx(w_terrain)/2;
        int iMaxHalfY = getmaxy(w_terrain)/2;

        //x% of the Viewport, only shown on visible areas
        int dropCount = iEndX * iEndY * fFactor;
        std::vector<std::pair<int, int> > vDrops;

        int iCh;

        timeout(125);
        do {
            for(int i=0; i < vSCT.size(); i++) {
                vSCT[i].iStage++;

                if (vSCT[i].iLastX != 0 && vSCT[i].iLastY != 0) {
                    for(int j=0; j < vSCT[i].sDmg.size(); j++) {
                        if (!g->u_see( vSCT[i].iLastX - iMaxHalfX + u.posx + u.view_offset_x + j, vSCT[i].iLastY - iMaxHalfY + u.posy + u.view_offset_y )) {
                            mvwputch(w_terrain,
                                     vSCT[i].iLastY,
                                     vSCT[i].iLastX + j,
                                     c_black,
                                     ' '
                                    );
                        } else {
                            m.drawsq(w_terrain, u,
                                     vSCT[i].iLastX - iMaxHalfX + u.posx + u.view_offset_x + j,
                                     vSCT[i].iLastY - iMaxHalfY + u.posy + u.view_offset_y,
                                     false,
                                     true,
                                     u.posx + u.view_offset_x,
                                     u.posy + u.view_offset_y);
                        }
                    }
                }

                if (vSCT[i].iStage > 5) {
                    vSCT.erase(vSCT.begin() + i);
                    i--;
                } else {
                    vSCT[i].iLastX = iMaxHalfX + ((vSCT[i].bLeft) ? (-5) : 5);
                    vSCT[i].iLastY = iMaxHalfY + vSCT[i].iStage;

                    mvwprintz(w_terrain,
                              vSCT[i].iLastY,
                              vSCT[i].iLastX,
                              c_ltred,
                              (vSCT[i].sDmg).c_str()
                             );
                }
            }

            if (bWeatherEffect) {
                for(int i=0; i < vDrops.size(); i++) {
                    m.drawsq(w_terrain, u,
                             vDrops[i].first - iMaxHalfX + u.posx + u.view_offset_x,
                             vDrops[i].second - iMaxHalfY + u.posy + u.view_offset_y,
                             false,
                             true,
                             u.posx + u.view_offset_x,
                             u.posy + u.view_offset_y);
                }

                vDrops.clear();

                for(int i=0; i < dropCount; i++) {
                    int iRandX = rng(iStartX, iEndX-1);
                    int iRandY = rng(iStartY, iEndY-1);

                    if (mapRain[iRandY][iRandX]) {
                        vDrops.push_back(std::make_pair(iRandX, iRandY));
                        mvwputch(w_terrain, iRandY, iRandX, colGlyph, cGlyph);
                    }
                }
            }

            wrefresh(w_terrain);
        } while ((iCh = getch()) == ERR);
        timeout(-1);

        ch = input(iCh);
    } else {
        ch = input();
    }

  if (keymap.find(ch) == keymap.end()) {
	  if (ch != ' ' && ch != '\n')
		  add_msg(_("Unknown command: '%c'"), ch);
	  return false;
  }

 action_id act = keymap[ch];

// This has no action unless we're in a special game mode.
 gamemode->pre_action(this, act);

 int veh_part;
 vehicle *veh = m.veh_at(u.posx, u.posy, veh_part);
 bool veh_ctrl = veh && veh->player_in_control (&u);

 int soffset = OPTIONS["MOVE_VIEW_OFFSET"];
 int soffsetr = 0 - soffset;

 int before_action_moves = u.moves;

 switch (act) {

  case ACTION_PAUSE:
   if (run_mode == 2) // Monsters around and we don't wanna pause
     add_msg(_("Monster spotted--safe mode is on! (%s to turn it off.)"),
             press_x(ACTION_TOGGLE_SAFEMODE).c_str());
   else
    u.pause(this);
   break;

  case ACTION_MOVE_N:
   moveCount++;

   if (veh_ctrl)
    pldrive(0, -1);
   else
    plmove(0, -1);
   break;

  case ACTION_MOVE_NE:
   moveCount++;

   if (veh_ctrl)
    pldrive(1, -1);
   else
    plmove(1, -1);
   break;

  case ACTION_MOVE_E:
   moveCount++;

   if (veh_ctrl)
    pldrive(1, 0);
   else
    plmove(1, 0);
   break;

  case ACTION_MOVE_SE:
   moveCount++;

   if (veh_ctrl)
    pldrive(1, 1);
   else
    plmove(1, 1);
   break;

  case ACTION_MOVE_S:
   moveCount++;

   if (veh_ctrl)
    pldrive(0, 1);
   else
   plmove(0, 1);
   break;

  case ACTION_MOVE_SW:
   moveCount++;

   if (veh_ctrl)
    pldrive(-1, 1);
   else
    plmove(-1, 1);
   break;

  case ACTION_MOVE_W:
   moveCount++;

   if (veh_ctrl)
    pldrive(-1, 0);
   else
    plmove(-1, 0);
   break;

  case ACTION_MOVE_NW:
   moveCount++;

   if (veh_ctrl)
    pldrive(-1, -1);
   else
    plmove(-1, -1);
   break;

  case ACTION_MOVE_DOWN:
   if (!u.in_vehicle)
    vertical_move(-1, false);
   break;

  case ACTION_MOVE_UP:
   if (!u.in_vehicle)
    vertical_move( 1, false);
   break;

  case ACTION_CENTER:
   u.view_offset_x = 0;
   u.view_offset_y = 0;
   break;

  case ACTION_SHIFT_N:
   u.view_offset_y += soffsetr;
   break;

  case ACTION_SHIFT_NE:
   u.view_offset_x += soffset;
   u.view_offset_y += soffsetr;
   break;

  case ACTION_SHIFT_E:
   u.view_offset_x += soffset;
   break;

  case ACTION_SHIFT_SE:
   u.view_offset_x += soffset;
   u.view_offset_y += soffset;
   break;

  case ACTION_SHIFT_S:
   u.view_offset_y += soffset;
   break;

  case ACTION_SHIFT_SW:
   u.view_offset_x += soffsetr;
   u.view_offset_y += soffset;
   break;

  case ACTION_SHIFT_W:
   u.view_offset_x += soffsetr;
   break;

  case ACTION_SHIFT_NW:
   u.view_offset_x += soffsetr;
   u.view_offset_y += soffsetr;
   break;

  case ACTION_OPEN:
   open();
   break;

  case ACTION_CLOSE:
   close();
   break;

  case ACTION_SMASH:
   if (veh_ctrl)
    handbrake();
   else
    smash();
   break;

  case ACTION_EXAMINE:
   examine();
   break;

  case ACTION_ADVANCEDINV:
   advanced_inv();
   break;

  case ACTION_PICKUP:
   pickup(u.posx, u.posy, 1);
   break;

  case ACTION_BUTCHER:
   butcher();
   break;

  case ACTION_CHAT:
   chat();
   break;

  case ACTION_LOOK:
   look_around();
   break;

  case ACTION_PEEK:
   peek();
   break;

  case ACTION_LIST_ITEMS:
   list_items();
   break;

  case ACTION_INVENTORY: {
   int cMenu = ' ';
   do {
     const std::string sSpaces = "                              ";
     char chItem = inv(_("Inventory:"));
     cMenu=inventory_item_menu(chItem);
   } while (cMenu == ' ' || cMenu == '.' || cMenu == 'q' || cMenu == '\n' || cMenu == KEY_ESCAPE || cMenu == KEY_LEFT || cMenu == '=' );
   refresh_all();
  } break;

  case ACTION_COMPARE:
   compare();
   break;

  case ACTION_ORGANIZE:
   reassign_item();
   break;

  case ACTION_USE:
   use_item();
   break;

  case ACTION_USE_WIELDED:
   use_wielded_item();
   break;

  case ACTION_WEAR:
   wear();
   break;

  case ACTION_TAKE_OFF:
   takeoff();
   break;

  case ACTION_EAT:
   eat();
   break;

  case ACTION_READ:
   read();
   break;

  case ACTION_WIELD:
   wield();
   break;

  case ACTION_PICK_STYLE:
   u.pick_style(this);
   if (u.weapon.type->id == "null" || u.weapon.is_style()) {
    u.weapon = item(itypes[u.style_selected], 0);
    u.weapon.invlet = ':';
   }
   refresh_all();
   break;

  case ACTION_RELOAD:
   reload();
   break;

  case ACTION_UNLOAD:
   unload(u.weapon);
   break;

  case ACTION_THROW:
   plthrow();
   break;

  case ACTION_FIRE:
   plfire(false);
   break;

  case ACTION_FIRE_BURST:
   plfire(true);
   break;

  case ACTION_SELECT_FIRE_MODE:
   u.weapon.next_mode();
   break;

  case ACTION_DROP:
   drop();
   break;

  case ACTION_DIR_DROP:
   drop_in_direction();
   break;

  case ACTION_BIONICS:
   u.power_bionics(this);
   refresh_all();
   break;

  case ACTION_SORT_ARMOR:
    u.sort_armor(this);
    refresh_all();
    break;

  case ACTION_WAIT:
   wait();
   if (veh_ctrl) {
    veh->turret_mode++;
    if (veh->turret_mode > 1)
     veh->turret_mode = 0;
   }
   break;

  case ACTION_CRAFT:
   craft();
   break;

  case ACTION_RECRAFT:
   recraft();
   break;

  case ACTION_LONGCRAFT:
   long_craft();
   break;

  case ACTION_DISASSEMBLE:
   if (u.in_vehicle)
    add_msg(_("You can't disassemble items while in vehicle."));
   else
    disassemble();
   break;

  case ACTION_CONSTRUCT:
   if (u.in_vehicle)
    add_msg(_("You can't construct while in vehicle."));
   else
    construction_menu();
   break;

  case ACTION_SLEEP:
    if (veh_ctrl)
    {
        add_msg(_("Vehicle control has moved, %s"),
        press_x(ACTION_CONTROL_VEHICLE, _("new binding is "), _("new default binding is '^'.")).c_str());

    }
    else
    {
        uimenu as_m;
        as_m.text = _("Are you sure you want to sleep?");
        as_m.entries.push_back(uimenu_entry(0, true, (OPTIONS["FORCE_CAPITAL_YN"]?'Y':'y'), _("Yes.")) );

        if (OPTIONS["SAVE_SLEEP"])
        {
            as_m.entries.push_back(uimenu_entry(1,
            (moves_since_last_save || item_exchanges_since_save),
            (OPTIONS["FORCE_CAPITAL_YN"]?'S':'s'),
            _("Yes, and save game before sleeping.") ));
        }

        as_m.entries.push_back(uimenu_entry(2, true, (OPTIONS["FORCE_CAPITAL_YN"]?'N':'n'), _("No.")) );

        if (u.has_item_with_flag("ALARMCLOCK"))
        {
            as_m.entries.push_back(uimenu_entry(3, true, '3', _("Set alarm to wake up in 3 hours.") ));
            as_m.entries.push_back(uimenu_entry(4, true, '4', _("Set alarm to wake up in 4 hours.") ));
            as_m.entries.push_back(uimenu_entry(5, true, '5', _("Set alarm to wake up in 5 hours.") ));
            as_m.entries.push_back(uimenu_entry(6, true, '6', _("Set alarm to wake up in 6 hours.") ));
            as_m.entries.push_back(uimenu_entry(7, true, '7', _("Set alarm to wake up in 7 hours.") ));
            as_m.entries.push_back(uimenu_entry(8, true, '8', _("Set alarm to wake up in 8 hours.") ));
            as_m.entries.push_back(uimenu_entry(9, true, '9', _("Set alarm to wake up in 9 hours.") ));
        }

        as_m.query(); /* calculate key and window variables, generate window, and loop until we get a valid answer */

        bool bSleep = false;
        if (as_m.ret == 0)
        {
            bSleep = true;
        }
        else if (as_m.ret == 1)
        {
            quicksave();
            bSleep = true;
        }
        else if (as_m.ret >= 3 && as_m.ret <= 9)
        {
            u.add_disease("alarm_clock", 600*as_m.ret);
            bSleep = true;
        }

        if (bSleep)
        {
            u.moves = 0;
            u.try_to_sleep(this);
        }
    }
    break;

  case ACTION_CONTROL_VEHICLE:
   control_vehicle();
   break;

  case ACTION_TOGGLE_SAFEMODE:
   if (run_mode == 0 ) {
    run_mode = 1;
    mostseen = 0;
    add_msg(_("Safe mode ON!"));
   } else {
    turnssincelastmon = 0;
    run_mode = 0;
    if (autosafemode)
    add_msg(_("Safe mode OFF! (Auto safe mode still enabled!)"));
    else
    add_msg(_("Safe mode OFF!"));
   }
   break;

  case ACTION_TOGGLE_AUTOSAFE:
   if (autosafemode) {
    add_msg(_("Auto safe mode OFF!"));
    autosafemode = false;
   } else {
    add_msg(_("Auto safe mode ON"));
    autosafemode = true;
   }
   break;

  case ACTION_IGNORE_ENEMY:
   if (run_mode == 2) {
    add_msg(_("Ignoring enemy!"));
    run_mode = 1;
   }
   break;

  case ACTION_SAVE:
   if (query_yn(_("Save and quit?"))) {
    save();
    u.moves = 0;
    uquit = QUIT_SAVED;
    MAPBUFFER.make_volatile();
   }
   break;

  case ACTION_QUICKSAVE:
    quicksave();
    return false;

  case ACTION_QUIT:
   if (query_yn(_("Commit suicide?"))) {
    u.moves = 0;
    place_corpse();
    uquit = QUIT_SUICIDE;
   }
   break;

  case ACTION_PL_INFO:
   u.disp_info(this);
   refresh_all();
   break;

  case ACTION_MAP:
   draw_overmap();
   break;

  case ACTION_MISSIONS:
   list_missions();
   break;

  case ACTION_KILLS:
   disp_kills();
   break;

  case ACTION_FACTIONS:
   list_factions(_("FACTIONS:"));
   break;

  case ACTION_MORALE:
   u.disp_morale(this);
   refresh_all();
   break;

  case ACTION_MESSAGES:
   msg_buffer();
   break;

  case ACTION_HELP:
   help();
   refresh_all();
   break;

  case ACTION_DEBUG:
   debug();
   break;

  case ACTION_DISPLAY_SCENT:
   display_scent();
   break;

  case ACTION_TOGGLE_DEBUGMON:
   debugmon = !debugmon;
   if (debugmon) {
    add_msg(_("Debug messages ON!"));
   } else {
    add_msg(_("Debug messages OFF!"));
   }
   break;
 }

 gamemode->post_action(this, act);

 u.movecounter = before_action_moves - u.moves;

 return true;
}

#define SCENT_RADIUS 40

int& game::scent(int x, int y)
{
  if (x < (SEEX * MAPSIZE / 2) - SCENT_RADIUS || x >= (SEEX * MAPSIZE / 2) + SCENT_RADIUS ||
      y < (SEEY * MAPSIZE / 2) - SCENT_RADIUS || y >= (SEEY * MAPSIZE / 2) + SCENT_RADIUS) {
  nulscent = 0;
  return nulscent;	// Out-of-bounds - null scent
 }
 return grscent[x][y];
}

void game::update_scent()
{
 int newscent[SEEX * MAPSIZE][SEEY * MAPSIZE];
 int scale[SEEX * MAPSIZE][SEEY * MAPSIZE];
 if (!u.has_active_bionic("bio_scent_mask"))
  grscent[u.posx][u.posy] = u.scent;

 for (int x = u.posx - SCENT_RADIUS; x <= u.posx + SCENT_RADIUS; x++) {
  for (int y = u.posy - SCENT_RADIUS; y <= u.posy + SCENT_RADIUS; y++) {
   const int move_cost = m.move_cost_ter_furn(x, y);
   field &field_at = m.field_at(x, y);
   const bool is_bashable = m.has_flag(bashable, x, y);
   newscent[x][y] = 0;
   scale[x][y] = 1;
   if (move_cost != 0 || is_bashable) {
    int squares_used = 0;
    const int this_field = grscent[x][y];
    /*
    for (int i = x - 1; i <= x + 1; i++) {
        for (int j = y - 1; j <= y + 1; j++) {
           const int scent = grscent[i][j];
           newscent[x][y] += (scent >= this_field) * scent;
           squares_used += (scent >= this_field);
        }
    }
    */
    // Unrolled for performance.  The above block is the rolled up equivalent.
    newscent[x][y] += grscent[x - 1] [y - 1] * (grscent  [x - 1] [y - 1] >= this_field);
    squares_used +=   grscent[x - 1] [y - 1] >= this_field;
    newscent[x][y] += grscent[x - 1] [y]     * (grscent  [x - 1] [y]     >= this_field);
    squares_used +=   grscent[x - 1] [y]     >= this_field;
    newscent[x][y] += grscent[x - 1] [y + 1] * (grscent  [x - 1] [y + 1] >= this_field);
    squares_used +=   grscent[x - 1] [y + 1] >= this_field;
    newscent[x][y] += grscent[x]     [y - 1] * (grscent  [x]     [y - 1] >= this_field);
    squares_used +=   grscent[x]     [y - 1] >= this_field;
    newscent[x][y] += grscent[x]     [y]     * (grscent  [x]     [y]     >= this_field);
    squares_used +=   grscent[x]     [y]     >= this_field;
    newscent[x][y] += grscent[x]     [y + 1] * (grscent  [x]     [y + 1] >= this_field);
    squares_used +=   grscent[x]     [y + 1] >= this_field;
    newscent[x][y] += grscent[x + 1] [y - 1] * (grscent  [x + 1] [y - 1] >= this_field);
    squares_used +=   grscent[x + 1] [y - 1] >= this_field;
    newscent[x][y] += grscent[x + 1] [y]     * (grscent  [x + 1] [y]     >= this_field);
    squares_used +=   grscent[x + 1] [y]     >= this_field;
    newscent[x][y] += grscent[x + 1] [y + 1] * (grscent  [x + 1] [y + 1] >= this_field);
    squares_used +=   grscent[x + 1] [y + 1] >= this_field;

    scale[x][y] += squares_used;
    if (field_at.findField(fd_slime) && newscent[x][y] < 10 * field_at.findField(fd_slime)->getFieldDensity())
    {
        newscent[x][y] = 10 * field_at.findField(fd_slime)->getFieldDensity();
    }
    if (newscent[x][y] > 10000)
    {
     dbg(D_ERROR) << "game:update_scent: Wacky scent at " << x << ","
                  << y << " (" << newscent[x][y] << ")";
     debugmsg("Wacky scent at %d, %d (%d)", x, y, newscent[x][y]);
     newscent[x][y] = 0; // Scent should never be higher
    }
    //Greatly reduce scent for bashable barriers, even more for ductaped barriers
    if( move_cost == 0 && is_bashable)
    {
        if( m.has_flag(reduce_scent, x, y))
        {
            scale[x][y] *= 12;
        } else {
            scale[x][y] *= 4;
        }
    }
   }
  }
 }
 // Simultaneously copy the scent values back and scale them down based on factors determined in
 // the first loop.
 for (int x = u.posx - SCENT_RADIUS; x <= u.posx + SCENT_RADIUS; x++) {
     for (int y = u.posy - SCENT_RADIUS; y <= u.posy + SCENT_RADIUS; y++) {
         grscent[x][y] = newscent[x][y] / scale[x][y];
     }
 }
}

bool game::is_game_over()
{
 if (uquit != QUIT_NO)
  return true;
 for (int i = 0; i <= hp_torso; i++) {
  if (u.hp_cur[i] < 1) {
   place_corpse();
   std::stringstream playerfile;
   playerfile << "save/" << base64_encode(u.name) << ".sav";
   unlink(playerfile.str().c_str());
   uquit = QUIT_DIED;
   return true;
  }
 }
 return false;
}

void game::place_corpse()
{
  std::vector<item *> tmp = u.inv_dump();
  item your_body;
  your_body.make_corpse(itypes["corpse"], mtypes[mon_null], turn);
  your_body.name = u.name;
  for (int i = 0; i < tmp.size(); i++)
    m.add_item_or_charges(u.posx, u.posy, *(tmp[i]));
  for (int i = 0; i < u.my_bionics.size(); i++) {
    if (itypes.find(u.my_bionics[i].id) != itypes.end()) {
      your_body.contents.push_back(item(itypes[u.my_bionics[i].id], turn));
    }
  }
  int pow = u.max_power_level;
  while (pow >= 4) {
    if (pow % 4 != 0 && pow >= 10){
      pow -= 10;
      your_body.contents.push_back(item(itypes["bio_power_storage_mkII"], turn));
    } else {
      pow -= 4;
      your_body.contents.push_back(item(itypes["bio_power_storage"], turn));
    }
  }
  m.add_item_or_charges(u.posx, u.posy, your_body);
}

void game::death_screen()
{
    gamemode->game_over(this);

#if (defined _WIN32 || defined __WIN32__)
    WIN32_FIND_DATA FindFileData;
    HANDLE hFind;
    TCHAR Buffer[MAX_PATH];

    GetCurrentDirectory(MAX_PATH, Buffer);
    SetCurrentDirectory("save");
    std::stringstream playerfile;
    playerfile << base64_encode(u.name) << "*";
    hFind = FindFirstFile(playerfile.str().c_str(), &FindFileData);
    if(INVALID_HANDLE_VALUE != hFind) {
        do {
            DeleteFile(FindFileData.cFileName);
        } while(FindNextFile(hFind, &FindFileData) != 0);
        FindClose(hFind);
    }
    SetCurrentDirectory(Buffer);
#else
    DIR *save_dir = opendir("save");
    struct dirent *save_dirent = NULL;
    if(save_dir != NULL && 0 == chdir("save"))
    {
        while ((save_dirent = readdir(save_dir)) != NULL)
        {
            std::string name_prefix = save_dirent->d_name;
            std::string tmpname = base64_encode(u.name);
            name_prefix = name_prefix.substr(0,tmpname.length());

            if (tmpname == name_prefix)
            {
                (void)unlink(save_dirent->d_name);
            }
        }
        (void)chdir("..");
        (void)closedir(save_dir);
    }
#endif

    const std::string sText = _("GAME OVER - Press Spacebar to Quit");

    WINDOW *w_death = newwin(5, 6+sText.size(), (TERMY-5)/2, (TERMX+6-sText.size())/2);

    wborder(w_death, LINE_XOXO, LINE_XOXO, LINE_OXOX, LINE_OXOX,
                     LINE_OXXO, LINE_OOXX, LINE_XXOO, LINE_XOOX );

    mvwprintz(w_death, 2, 3, c_ltred, sText.c_str());
    wrefresh(w_death);
    refresh();
    InputEvent input;
    do
        input = get_input();
    while(input != Cancel && input != Close && input != Confirm);
    delwin(w_death);

    msg_buffer();
    disp_kills();
}


bool game::load_master()
{
 std::ifstream fin;
 std::string data;
 char junk;
 fin.open("save/master.gsav");
 if (!fin.is_open())
  return false;

// First, get the next ID numbers for each of these
 fin >> next_mission_id >> next_faction_id >> next_npc_id;
 int num_missions, num_factions;

 fin >> num_missions;
 if (fin.peek() == '\n')
  fin.get(junk); // Chomp that pesky endline
 for (int i = 0; i < num_missions; i++) {
  mission tmpmiss;
  tmpmiss.load_info(this, fin);
  active_missions.push_back(tmpmiss);
 }

 fin >> num_factions;
 if (fin.peek() == '\n')
  fin.get(junk); // Chomp that pesky endline
 for (int i = 0; i < num_factions; i++) {
  getline(fin, data);
  faction tmp;
  tmp.load_info(data);
  factions.push_back(tmp);
 }
 fin.close();
 return true;
}

void game::load_artifacts()
{
    std::ifstream file_test("save/artifacts.gsav");
    if(!file_test.good())
    {
    	file_test.close();
    	return;
    }
    file_test.close();

    catajson artifact_list(std::string("save/artifacts.gsav"));

    if(!json_good())
    {
        uquit = QUIT_ERROR;
        return;
    }

    artifact_list.set_begin();
    while (artifact_list.has_curr())
    {
	catajson artifact = artifact_list.curr();
	std::string id = artifact.get(std::string("id")).as_string();
	unsigned int price = artifact.get(std::string("price")).as_int();
	std::string name = artifact.get(std::string("name")).as_string();
	std::string description =
	    artifact.get(std::string("description")).as_string();
	char sym = artifact.get(std::string("sym")).as_int();
	nc_color color =
	    int_to_color(artifact.get(std::string("color")).as_int());
	std::string m1 = artifact.get(std::string("m1")).as_string();
	std::string m2 = artifact.get(std::string("m2")).as_string();
	unsigned int volume = artifact.get(std::string("volume")).as_int();
	unsigned int weight = artifact.get(std::string("weight")).as_int();
 signed char melee_dam = artifact.get(std::string("melee_dam")).as_int();
 signed char melee_cut = artifact.get(std::string("melee_cut")).as_int();
	signed char m_to_hit = artifact.get(std::string("m_to_hit")).as_int();
 std::set<std::string> item_tags = artifact.get(std::string("item_flags")).as_tags();

	std::string type = artifact.get(std::string("type")).as_string();
	if (type == "artifact_tool")
	{
	    unsigned int max_charges =
		artifact.get(std::string("max_charges")).as_int();
	    unsigned int def_charges =
		artifact.get(std::string("def_charges")).as_int();
	    unsigned char charges_per_use =
		artifact.get(std::string("charges_per_use")).as_int();
	    unsigned char turns_per_charge =
		artifact.get(std::string("turns_per_charge")).as_int();
	    ammotype ammo = artifact.get(std::string("ammo")).as_string();
	    std::string revert_to =
		artifact.get(std::string("revert_to")).as_string();

	    it_artifact_tool* art_type = new it_artifact_tool(
		id, price, name, description, sym, color, m1, m2, volume,
		weight, melee_dam, melee_cut, m_to_hit, item_tags,

		max_charges, def_charges, charges_per_use, turns_per_charge,
		ammo, revert_to);

	    art_charge charge_type =
		(art_charge)artifact.get(std::string("charge_type")).as_int();

	    catajson effects_wielded_json =
		artifact.get(std::string("effects_wielded"));
	    effects_wielded_json.set_begin();
	    std::vector<art_effect_passive> effects_wielded;
	    while (effects_wielded_json.has_curr())
	    {
		art_effect_passive effect =
		    (art_effect_passive)effects_wielded_json.curr().as_int();
		effects_wielded.push_back(effect);
		effects_wielded_json.next();
	    }

	    catajson effects_activated_json =
		artifact.get(std::string("effects_activated"));
	    effects_activated_json.set_begin();
	    std::vector<art_effect_active> effects_activated;
	    while (effects_activated_json.has_curr())
	    {
		art_effect_active effect =
		    (art_effect_active)effects_activated_json.curr().as_int();
		effects_activated.push_back(effect);
		effects_activated_json.next();
	    }

	    catajson effects_carried_json =
		artifact.get(std::string("effects_carried"));
	    effects_carried_json.set_begin();
	    std::vector<art_effect_passive> effects_carried;
	    while (effects_carried_json.has_curr())
	    {
		art_effect_passive effect =
		    (art_effect_passive)effects_carried_json.curr().as_int();
		effects_carried.push_back(effect);
		effects_carried_json.next();
	    }

	    art_type->charge_type = charge_type;
	    art_type->effects_wielded = effects_wielded;
	    art_type->effects_activated = effects_activated;
	    art_type->effects_carried = effects_carried;

	    itypes[id] = art_type;
	}
	else if (type == "artifact_armor")
	{
	    unsigned char covers =
		artifact.get(std::string("covers")).as_int();
	    signed char encumber =
		artifact.get(std::string("encumber")).as_int();
	    unsigned char coverage =
		artifact.get(std::string("coverage")).as_int();
	    unsigned char thickness =
		artifact.get(std::string("material_thickness")).as_int();
	    unsigned char env_resist =
		artifact.get(std::string("env_resist")).as_int();
	    signed char warmth = artifact.get(std::string("warmth")).as_int();
	    unsigned char storage =
		artifact.get(std::string("storage")).as_int();
	    bool power_armor =
		artifact.get(std::string("power_armor")).as_bool();

	    it_artifact_armor* art_type = new it_artifact_armor(
		id, price, name, description, sym, color, m1, m2, volume,
		weight, melee_dam, melee_cut, m_to_hit, item_tags,

		covers, encumber, coverage, thickness, env_resist, warmth,
		storage);
	    art_type->power_armor = power_armor;

	    catajson effects_worn_json =
		artifact.get(std::string("effects_worn"));
	    effects_worn_json.set_begin();
	    std::vector<art_effect_passive> effects_worn;
	    while (effects_worn_json.has_curr())
	    {
		art_effect_passive effect =
		    (art_effect_passive)effects_worn_json.curr().as_int();
		effects_worn.push_back(effect);
		effects_worn_json.next();
	    }
	    art_type->effects_worn = effects_worn;

	    itypes[id] = art_type;
	}

	artifact_list.next();
    }

    if(!json_good())
    	uquit = QUIT_ERROR;
}

void game::load_weather(std::ifstream &fin)
{
    int tmpnextweather, tmpweather, tmptemp, num_segments;
    weather_segment new_segment;

    fin >> num_segments >> tmpnextweather >> tmpweather >> tmptemp;

    weather = weather_type(tmpweather);
    temperature = tmptemp;
    nextweather = tmpnextweather;

    for( int i = 0; i < num_segments - 1; ++i)
    {
        fin >> tmpnextweather >> tmpweather >> tmptemp;
        new_segment.weather = weather_type(tmpweather);
        new_segment.temperature = tmptemp;
        new_segment.deadline = tmpnextweather;
        future_weather.push_back(new_segment);
    }
}

void game::load(std::string name)
{
 std::ifstream fin;
 std::stringstream playerfile;
 playerfile << "save/" << name << ".sav";
 fin.open(playerfile.str().c_str());
// First, read in basic game state information.
 if (!fin.is_open()) {
  dbg(D_ERROR) << "game:load: No save game exists!";
  debugmsg("No save game exists!");
  return;
 }
 u = player();
 u.name = base64_decode(name);
 u.ret_null = item(itypes["null"], 0);
 u.weapon = item(itypes["null"], 0);
 int tmpturn, tmpspawn, tmprun, tmptar, comx, comy;
 fin >> tmpturn >> tmptar >> tmprun >> mostseen >> nextinv >> next_npc_id >>
     next_faction_id >> next_mission_id >> tmpspawn;

 load_weather(fin);

 fin >> levx >> levy >> levz >> comx >> comy;

 turn = tmpturn;
 nextspawn = tmpspawn;

 cur_om = &overmap_buffer.get(this, comx, comy);
 m.load(this, levx, levy, levz);

 run_mode = tmprun;
 if (OPTIONS["SAFEMODE"] && run_mode == 0)
  run_mode = 1;
 autosafemode = OPTIONS["AUTOSAFEMODE"];
 last_target = tmptar;

// Next, the scent map.
 for (int i = 0; i < SEEX * MAPSIZE; i++) {
  for (int j = 0; j < SEEY * MAPSIZE; j++)
   fin >> grscent[i][j];
 }
// Now the number of monsters...
 int nummon;
 fin >> nummon;
// ... and the data on each one.
 std::string data;
 z.clear();
 monster montmp;
 char junk;
 int num_items;
 if (fin.peek() == '\n')
  fin.get(junk); // Chomp that pesky endline
 for (int i = 0; i < nummon; i++) {
  getline(fin, data);
  montmp.load_info(data, &mtypes);

  fin >> num_items;
  // Chomp the endline after number of items.
  getline( fin, data );
  for (int i = 0; i < num_items; i++) {
      getline( fin, data );
      montmp.inv.push_back( item( data, this ) );
  }

  z.push_back(montmp);
 }
// And the kill counts;
 if (fin.peek() == '\n')
  fin.get(junk); // Chomp that pesky endline
 for (int i = 0; i < num_monsters; i++)
  fin >> kills[i];
// Finally, the data on the player.
 if (fin.peek() == '\n')
  fin.get(junk); // Chomp that pesky endline
 getline(fin, data);
 u.load_info(this, data);
// And the player's inventory...
 u.inv.load_invlet_cache( fin );

 char item_place;
 std::string itemdata;
// We need a temporary vector of items.  Otherwise, when we encounter an item
// which is contained in another item, the auto-sort/stacking behavior of the
// player's inventory may cause the contained item to be misplaced.
 std::list<item> tmpinv;
 while (!fin.eof()) {
  fin >> item_place;
  if (!fin.eof()) {
   getline(fin, itemdata);
   if (item_place == 'I') {
       tmpinv.push_back(item(itemdata, this));
   } else if (item_place == 'C') {
       tmpinv.back().contents.push_back(item(itemdata, this));
   } else if (item_place == 'W') {
       u.worn.push_back(item(itemdata, this));
   } else if (item_place == 'S') {
       u.worn.back().contents.push_back(item(itemdata, this));
   } else if (item_place == 'w') {
       u.weapon = item(itemdata, this);
   } else if (item_place == 'c') {
       u.weapon.contents.push_back(item(itemdata, this));
   }
  }
 }
// Now dump tmpinv into the player's inventory
 u.inv.add_stack(tmpinv);
 fin.close();
 load_auto_pickup(true); // Load character auto pickup rules
// Now load up the master game data; factions (and more?)
 load_master();
 update_map(u.posx, u.posy);
 set_adjacent_overmaps(true);
 MAPBUFFER.set_dirty();
 draw();
}

//Saves all factions and missions and npcs.
//Requires a valid std:stringstream masterfile to save the
void game::save_factions_missions_npcs ()
{
	std::stringstream masterfile;
	std::ofstream fout;
    masterfile << "save/master.gsav";

    fout.open(masterfile.str().c_str());

    fout << next_mission_id << " " << next_faction_id << " " << next_npc_id <<
        " " << active_missions.size() << " ";
    for (int i = 0; i < active_missions.size(); i++)
        fout << active_missions[i].save_info() << " ";

    fout << factions.size() << std::endl;
    for (int i = 0; i < factions.size(); i++)
        fout << factions[i].save_info() << std::endl;

    fout.close();
}

void game::save_artifacts()
{
    std::ofstream fout;
    std::vector<picojson::value> artifacts;
    fout.open("save/artifacts.gsav");
    for ( std::vector<std::string>::iterator it =
	      artifact_itype_ids.begin();
	  it != artifact_itype_ids.end(); ++it)
    {
	artifacts.push_back(itypes[*it]->save_data());
    }
    picojson::value out = picojson::value(artifacts);
    fout << out.serialize();
    fout.close();
}

void game::save_maps()
{
    m.save(cur_om, turn, levx, levy, levz);
    overmap_buffer.save();
    MAPBUFFER.save();
}

std::string game::save_weather() const
{
    std::stringstream weather_string;
    weather_string << future_weather.size() + 1 << " ";
    weather_string << int(nextweather) << " " << weather << " " << int(temperature) << " ";
    for( std::list<weather_segment>::const_iterator current_weather = future_weather.begin();
         current_weather != future_weather.end(); ++current_weather )
    {
        weather_string << int(current_weather->deadline) << " ";
        weather_string << current_weather->weather << " ";
        weather_string << int(current_weather->temperature) << " ";
    }
    return weather_string.str();
}

void game::save()
{
 std::stringstream playerfile;
 std::ofstream fout;
 playerfile << "save/" << base64_encode(u.name) << ".sav";

 fout.open(playerfile.str().c_str());
 // First, write out basic game state information.
 fout << int(turn) << " " << int(last_target) << " " << int(run_mode) << " " <<
         mostseen << " " << nextinv << " " << next_npc_id << " " <<
     next_faction_id << " " << next_mission_id << " " << int(nextspawn) << " ";

 fout << save_weather();

 fout << levx << " " << levy << " " << levz << " " << cur_om->pos().x <<
         " " << cur_om->pos().y << " " << std::endl;
 // Next, the scent map.
 for (int i = 0; i < SEEX * MAPSIZE; i++) {
  for (int j = 0; j < SEEY * MAPSIZE; j++)
   fout << grscent[i][j] << " ";
 }
 // Now save all monsters.
 fout << std::endl << z.size() << std::endl;
 for (int i = 0; i < z.size(); i++) {
     fout << z[i].save_info() << std::endl;
     fout << z[i].inv.size() << std::endl;
     for( std::vector<item>::iterator it = z[i].inv.begin(); it != z[i].inv.end(); ++it )
     {
         fout << it->save_info() << std::endl;
     }
 }
 for (int i = 0; i < num_monsters; i++)	// Save the kill counts, too.
  fout << kills[i] << " ";
 // And finally the player.
 fout << u.save_info() << std::endl;
 fout << std::endl;
 fout.close();
 //factions, missions, and npcs, maps and artifact data is saved in cleanup_at_end()
 save_auto_pickup(true); // Save character auto pickup rules
}

void game::delete_save()
{
#if (defined _WIN32 || defined __WIN32__)
      WIN32_FIND_DATA FindFileData;
      HANDLE hFind;
      TCHAR Buffer[MAX_PATH];

      GetCurrentDirectory(MAX_PATH, Buffer);
      SetCurrentDirectory("save");
      hFind = FindFirstFile("*", &FindFileData);
      if(INVALID_HANDLE_VALUE != hFind) {
       do {
        DeleteFile(FindFileData.cFileName);
       } while(FindNextFile(hFind, &FindFileData) != 0);
       FindClose(hFind);
      }
      SetCurrentDirectory(Buffer);
#else
     DIR *save_dir = opendir("save");
     struct dirent *save_dirent = NULL;
     if(save_dir != NULL && 0 == chdir("save"))
     {
      while ((save_dirent = readdir(save_dir)) != NULL)
       (void)unlink(save_dirent->d_name);
      (void)chdir("..");
      (void)closedir(save_dir);
     }
#endif
}

/**
 * Writes information about the character out to a text file timestamped with
 * the time of the file was made. This serves as a record of the character's
 * state at the time the memorial was made (usually upon death) and
 * accomplishments in a human-readable format.
 */
void game::write_memorial_file() {

    //Open the file first
    DIR *dir = opendir("memorial");
    if (!dir) {
        #if (defined _WIN32 || defined __WIN32__)
            mkdir("memorial");
        #else
            mkdir("memorial", 0777);
        #endif
        dir = opendir("memorial");
        if (!dir) {
            dbg(D_ERROR) << "game:write_memorial_file: Unable to make memorial directory.";
            debugmsg("Could not make './memorial' directory");
            return;
        }
    }

    //To ensure unique filenames and to sort files, append a timestamp
    time_t rawtime;
    time (&rawtime);
    std::string timestamp = ctime(&rawtime);

    //Fun fact: ctime puts a \n at the end of the timestamp. Get rid of it.
    size_t end = timestamp.find_last_of('\n');
    timestamp = timestamp.substr(0, end);

    //Colons are not usable in paths, so get rid of them
    for(int index = 0; index < timestamp.size(); index++) {
        if(timestamp[index] == ':') {
            timestamp[index] = '-';
        }
    }

    std::string memorial_file_path = string_format("memorial/%s-%s.txt",
            u.name.c_str(), timestamp.c_str());

    std::ofstream memorial_file;
    memorial_file.open(memorial_file_path.c_str());

    u.memorial( memorial_file );

    if(!memorial_file.is_open()) {
      dbg(D_ERROR) << "game:write_memorial_file: Unable to open " << memorial_file_path;
      debugmsg("Could not open memorial file '%s'", memorial_file_path.c_str());
    }


    //Cleanup
    memorial_file.close();

}

void game::advance_nextinv()
{
  if (nextinv == inv_chars.end()[-1])
    nextinv = inv_chars.begin()[0];
  else
    nextinv = inv_chars[inv_chars.find(nextinv) + 1];
}

void game::decrease_nextinv()
{
  if (nextinv == inv_chars.begin()[0])
    nextinv = inv_chars.end()[-1];
  else
    nextinv = inv_chars[inv_chars.find(nextinv) - 1];
}

void game::vadd_msg(const char* msg, va_list ap)
{
 char buff[1024];
 vsprintf(buff, msg, ap);
 std::string s(buff);
 add_msg_string(s);
}

void game::add_msg_string(const std::string &s)
{
 if (s.length() == 0)
  return;
 if (!messages.empty() && int(messages.back().turn) + 3 >= int(turn) &&
     s == messages.back().message) {
  messages.back().count++;
  messages.back().turn = turn;
  return;
 }

 if (messages.size() == 256)
  messages.erase(messages.begin());
 messages.push_back( game_message(turn, s) );
}

void game::add_msg(const char* msg, ...)
{
 va_list ap;
 va_start(ap, msg);
 vadd_msg(msg, ap);
 va_end(ap);
}

void game::add_msg_if_player(player *p, const char* msg, ...)
{
 if (p && !p->is_npc())
 {
  va_list ap;
  va_start(ap, msg);
  vadd_msg(msg, ap);
  va_end(ap);
 }
}

void game::add_msg_player_or_npc(player *p, const char* player_str, const char* npc_str, ...)
{
    va_list ap;
    if( !p ) {return; }

    va_start( ap, npc_str );

    if( !p->is_npc() ) {
        vadd_msg( player_str, ap );
    } else if( u_see( p ) ) {
        char buff[1024];
        vsprintf(buff, npc_str, ap);
        std::string processed_npc_string(buff);
        // These strings contain the substring <npcname>,
        // if present replace it with the actual npc name.
        size_t offset = processed_npc_string.find("<npcname>");
        if( offset != std::string::npos ) {
            processed_npc_string.replace(offset, sizeof("<npcname>"),  p->name);
        }
        add_msg_string( processed_npc_string );
    }

    va_end(ap);
}

void game::add_event(event_type type, int on_turn, int faction_id, int x, int y)
{
 event tmp(type, on_turn, faction_id, x, y);
 events.push_back(tmp);
}

bool game::event_queued(event_type type)
{
 for (int i = 0; i < events.size(); i++) {
  if (events[i].type == type)
   return true;
  }
  return false;
}

void game::debug()
{
 int action = menu(true, // cancelable
                   _("Debug Functions - Using these is CHEATING!"),
                   _("Wish for an item"),       // 1
                   _("Teleport - Short Range"), // 2
                   _("Teleport - Long Range"),  // 3
                   _("Reveal map"),             // 4
                   _("Spawn NPC"),              // 5
                   _("Spawn Monster"),          // 6
                   _("Check game state..."),    // 7
                   _("Kill NPCs"),              // 8
                   _("Mutate"),                 // 9
                   _("Spawn a vehicle"),        // 10
                   _("Increase all skills"),    // 11
                   _("Learn all melee styles"), // 12
                   _("Check NPC"),              // 13
                   _("Spawn Artifact"),         // 14
                   _("Spawn Clarivoyance Artifact"), //15
                   _("Map editor"), // 16
                   _("Cancel"),                 // 17
                   NULL);
 int veh_num;
 std::vector<std::string> opts;
 switch (action) {
  case 1:
   wish();
   break;

  case 2:
   teleport();
   break;

  case 3: {
        point tmp = cur_om->draw_overmap(this, levz);
        if (tmp.x != -1)
        {
            //First offload the active npcs.
            for (int i = 0; i < active_npc.size(); i++)
            {
                active_npc[i]->omx = cur_om->pos().x;
                active_npc[i]->omy = cur_om->pos().y;
                active_npc[i]->mapx = levx + (active_npc[i]->posx / SEEX);
                active_npc[i]->mapy = levy + (active_npc[i]->posy / SEEY);
                active_npc[i]->posx %= SEEX;
                active_npc[i]->posy %= SEEY;
            }
            active_npc.clear();
            z.clear();
            levx = tmp.x * 2 - int(MAPSIZE / 2);
            levy = tmp.y * 2 - int(MAPSIZE / 2);
            set_adjacent_overmaps(true);
            m.load(this, levx, levy, levz);
            load_npcs();
            m.spawn_monsters(this);	// Static monsters
        }
    } break;
  case 4:
   debugmsg("%d radio towers", cur_om->radios.size());
   for (int i = 0; i < OMAPX; i++) {
       for (int j = 0; j < OMAPY; j++) {
           for (int k = -OVERMAP_DEPTH; k <= OVERMAP_HEIGHT; k++)
           {
               cur_om->seen(i, j, k) = true;
           }
       }
   }
   add_msg(_("Current overmap revealed."));
   break;

  case 5: {
   npc * temp = new npc();
   temp->normalize(this);
   temp->randomize(this);
   //temp.attitude = NPCATT_TALK; //not needed
   temp->spawn_at(cur_om, levx, levy, levz);
   temp->place_near(this, u.posx - 4, u.posy - 4);
   temp->form_opinion(&u);
   //temp.attitude = NPCATT_TALK;//The newly spawned npc always wants to talk. Disabled as form opinion sets the attitude.
   temp->mission = NPC_MISSION_NULL;
   int mission_index = reserve_random_mission(ORIGIN_ANY_NPC,
                                              om_location(), temp->getID());
   if (mission_index != -1)
   temp->chatbin.missions.push_back(mission_index);
   active_npc.push_back(temp);
  } break;

  case 6:
   monster_wish();
   break;

  case 7:
   popup_top(_("\
Location %d:%d in %d:%d, %s\n\
Current turn: %d; Next spawn %d.\n\
%s\n\
%d monsters exist.\n\
%d currently active NPC's.\n\
%d events planned."),
             u.posx, u.posy, levx, levy,
             oterlist[cur_om->ter(levx / 2, levy / 2, levz)].name.c_str(),
             int(turn), int(nextspawn), (!OPTIONS["RANDOM_NPC"] ? _("NPCs are going to spawn.") :
                                         _("NPCs are NOT going to spawn.")),
             z.size(), active_npc.size(), events.size());
		 if( !active_npc.empty() ) {
       for (int i = 0; i < active_npc.size(); i++) {
           add_msg(_("%s: map (%d:%d) pos (%d:%d)"),
                   active_npc[i]->name.c_str(), active_npc[i]->mapx, active_npc[i]->mapy,
                   active_npc[i]->posx, active_npc[i]->posy);
       }
       add_msg(_("(you: %d:%d)"), u.posx, u.posy);
			}
   break;

  case 8:
   for (int i = 0; i < active_npc.size(); i++) {
    add_msg(_("%s's head implodes!"), active_npc[i]->name.c_str());
    active_npc[i]->hp_cur[bp_head] = 0;
   }
   break;

  case 9:
   mutation_wish();
   break;

  case 10:
   if (m.veh_at(u.posx, u.posy)) {
    dbg(D_ERROR) << "game:load: There's already vehicle here";
    debugmsg ("There's already vehicle here");
   }
   else {
    for (int i = 2; i < vtypes.size(); i++)
     opts.push_back (vtypes[i]->name);
    opts.push_back (std::string(_("Cancel")));
    veh_num = menu_vec (false, _("Choose vehicle to spawn"), opts) + 1;
    if (veh_num > 1 && veh_num < num_vehicles)
     m.add_vehicle (this, (vhtype_id)veh_num, u.posx, u.posy, -90, 100, 0);
     m.board_vehicle (this, u.posx, u.posy, &u);
   }
   break;

  case 11: {
      const int skoffset = 1;
      uimenu skmenu;
      skmenu.text = "Select a skill to modify";
      skmenu.return_invalid = true;
      skmenu.addentry(0, true, '1', "Set all skills to...");
      int origskills[ Skill::skills.size()] ;

      for (std::vector<Skill*>::iterator aSkill = Skill::skills.begin();
           aSkill != Skill::skills.end(); ++aSkill) {
        int skill_id = (*aSkill)->id();
        skmenu.addentry( skill_id + skoffset, true, -1, "@ %d: %s  ",
                         (int)u.skillLevel(*aSkill), (*aSkill)->ident().c_str() );
        origskills[skill_id] = (int)u.skillLevel(*aSkill);
      }
      do {
        skmenu.query();
        int skill_id = -1;
        int skset = -1;
        int sksel = skmenu.selected - skoffset;
        if ( skmenu.ret == -1 && ( skmenu.keypress == KEY_LEFT || skmenu.keypress == KEY_RIGHT ) ) {
          if ( sksel >= 0 && sksel < Skill::skills.size() ) {
            skill_id = sksel;
            skset = (int)u.skillLevel( Skill::skills[skill_id]) +
                ( skmenu.keypress == KEY_LEFT ? -1 : 1 );
          }
        } else if ( skmenu.selected == skmenu.ret &&  sksel >= 0 && sksel < Skill::skills.size() ) {
          skill_id = sksel;
          uimenu sksetmenu;
          sksetmenu.w_x = skmenu.w_x + skmenu.w_width + 1;
          sksetmenu.w_y = skmenu.w_y + 2;
          sksetmenu.w_height = skmenu.w_height - 4;
          sksetmenu.return_invalid = true;
          sksetmenu.settext( "Set '%s' to..", Skill::skills[skill_id]->ident().c_str() );
          int skcur = (int)u.skillLevel(Skill::skills[skill_id]);
          sksetmenu.selected = skcur;
          for ( int i = 0; i < 21; i++ ) {
              sksetmenu.addentry( i, true, i + 48, "%d%s", i, (skcur == i ? " (current)" : "") );
          }
          sksetmenu.query();
          skset = sksetmenu.ret;
        }
        if ( skset != -1 && skill_id != -1 ) {
          u.skillLevel( Skill::skills[skill_id] ).level(skset);
          skmenu.textformatted[0] = string_format("%s set to %d             ",
              Skill::skills[skill_id]->ident().c_str(),
              (int)u.skillLevel(Skill::skills[skill_id])).substr(0,skmenu.w_width - 4);
          skmenu.entries[skill_id + skoffset].txt = string_format("@ %d: %s  ",
              (int)u.skillLevel( Skill::skills[skill_id]), Skill::skills[skill_id]->ident().c_str() );
          skmenu.entries[skill_id + skoffset].text_color =
              ( (int)u.skillLevel(Skill::skills[skill_id]) == origskills[skill_id] ?
                skmenu.text_color : c_yellow );
        } else if ( skmenu.ret == 0 && sksel == -1 ) {
          int ret = menu(true, "Set all skills...",
                         "+3","+1","-1","-3","To 0","To 5","To 10","(Reset changes)",NULL);
          if ( ret > 0 ) {
              int skmod = 0;
              int skset = -1;
              if (ret < 5 ) {
                skmod=( ret < 3 ? ( ret == 1 ? 3 : 1 ) :
                    ( ret == 3 ? -1 : -3 )
                );
              } else if ( ret < 8 ) {
                skset=( ( ret - 5 ) * 5 );
              }
              for (int skill_id = 0; skill_id < Skill::skills.size(); skill_id++ ) {
                int changeto = ( skmod != 0 ? u.skillLevel( Skill::skills[skill_id] ) + skmod :
                                 ( skset != -1 ? skset : origskills[skill_id] ) );
                u.skillLevel( Skill::skills[skill_id] ).level( changeto );
                skmenu.entries[skill_id + skoffset].txt =
                    string_format("@ %d: %s  ", (int)u.skillLevel(Skill::skills[skill_id]),
                                  Skill::skills[skill_id]->ident().c_str() );
                skmenu.entries[skill_id + skoffset].text_color =
                    ( (int)u.skillLevel(Skill::skills[skill_id]) == origskills[skill_id] ?
                      skmenu.text_color : c_yellow );
              }
          }
        }
      } while ( ! ( skmenu.ret == -1 && ( skmenu.keypress == 'q' || skmenu.keypress == ' ' ||
                                          skmenu.keypress == KEY_ESCAPE ) ) );
    }
    break;

  case 12:
    for(std::vector<std::string>::iterator it = martial_arts_itype_ids.begin();
          it != martial_arts_itype_ids.end(); ++it){
        u.styles.push_back(*it);
    }
    add_msg(_("Martial arts gained."));
   break;

  case 13: {
   point pos = look_around();
   int npcdex = npc_at(pos.x, pos.y);
   if (npcdex == -1)
    popup(_("No NPC there."));
   else {
    std::stringstream data;
    npc *p = active_npc[npcdex];
    data << p->name << " " << (p->male ? _("Male") : _("Female")) << std::endl;
    data << npc_class_name(p->myclass) << "; " <<
            npc_attitude_name(p->attitude) << std::endl;
    if (p->has_destination())
     data << _("Destination: ") << p->goalx << ":" << p->goaly << "(" <<
             oterlist[ cur_om->ter(p->goalx, p->goaly, p->goalz) ].name << ")" <<
             std::endl;
    else
     data << _("No destination.") << std::endl;
    data << _("Trust: ") << p->op_of_u.trust << _(" Fear: ") << p->op_of_u.fear <<
            _(" Value: ") << p->op_of_u.value << _(" Anger: ") << p->op_of_u.anger <<
            _(" Owed: ") << p->op_of_u.owed << std::endl;
    data << _("Aggression: ") << int(p->personality.aggression) << _(" Bravery: ") <<
            int(p->personality.bravery) << _(" Collector: ") <<
            int(p->personality.collector) << _(" Altruism: ") <<
            int(p->personality.altruism) << std::endl;
    for (std::vector<Skill*>::iterator aSkill = Skill::skills.begin(); aSkill != Skill::skills.end(); ++aSkill) {
      data << (*aSkill)->name() << ": " << p->skillLevel(*aSkill) << std::endl;
    }

    full_screen_popup(data.str().c_str());
   }
  } break;

  case 14:
  {
   point center = look_around();
   artifact_natural_property prop =
    artifact_natural_property(rng(ARTPROP_NULL + 1, ARTPROP_MAX - 1));
   m.create_anomaly(center.x, center.y, prop);
   m.spawn_artifact(center.x, center.y, new_natural_artifact(prop), 0);
  }
  break;

  case 15:
  {
      std::string artifact_name(std::string type);

      it_artifact_tool *art = new it_artifact_tool();
      artifact_tool_form_datum *info = &(artifact_tool_form_data[ARTTOOLFORM_CUBE]);
      art->name = artifact_name(info->name);
      art->color = info->color;
      art->sym = info->sym;
      art->m1 = info->m1;
      art->m2 = info->m2;
      art->volume = rng(info->volume_min, info->volume_max);
      art->weight = rng(info->weight_min, info->weight_max);
      // Set up the basic weapon type
      artifact_weapon_datum *weapon = &(artifact_weapon_data[info->base_weapon]);
      art->melee_dam = rng(weapon->bash_min, weapon->bash_max);
      art->melee_cut = rng(weapon->cut_min, weapon->cut_max);
      art->m_to_hit = rng(weapon->to_hit_min, weapon->to_hit_max);
      if( weapon->tag != "" ) {
          art->item_tags.insert(weapon->tag);
      }
      // Add an extra weapon perhaps?
      art->description = _("The architect's cube.");
      art->effects_carried.push_back(AEP_SUPER_CLAIRVOYANCE);
      art->id = itypes.size();
      itypes[art->name] = art;

      item artifact( art, 0);
      u.i_add(artifact);
  }
  break;

  case 16: {
      point coord = look_debug();
  }
  break;
 }
 erase();
 refresh_all();
}

void game::mondebug()
{
 int tc;
 for (int i = 0; i < z.size(); i++) {
  z[i].debug(u);
  if (z[i].has_flag(MF_SEES) &&
      m.sees(z[i].posx, z[i].posy, u.posx, u.posy, -1, tc))
   debugmsg("The %s can see you.", z[i].name().c_str());
  else
   debugmsg("The %s can't see you...", z[i].name().c_str());
 }
}

void game::groupdebug()
{
 erase();
 mvprintw(0, 0, "OM %d : %d    M %d : %d", cur_om->pos().x, cur_om->pos().y, levx,
                                           levy);
 int dist, linenum = 1;
 for (int i = 0; i < cur_om->zg.size(); i++) {
 	if (cur_om->zg[i].posz != levz) { continue; }
  dist = trig_dist(levx, levy, cur_om->zg[i].posx, cur_om->zg[i].posy);
  if (dist <= cur_om->zg[i].radius) {
   mvprintw(linenum, 0, "Zgroup %d: Centered at %d:%d, radius %d, pop %d",
            i, cur_om->zg[i].posx, cur_om->zg[i].posy, cur_om->zg[i].radius,
            cur_om->zg[i].population);
   linenum++;
  }
 }
 getch();
}

void game::draw_overmap()
{
 cur_om->draw_overmap(this, levz);
}

void game::disp_kills()
{
 WINDOW *w = newwin(FULL_SCREEN_HEIGHT, FULL_SCREEN_WIDTH,
                    (TERMY > FULL_SCREEN_HEIGHT) ? (TERMY-FULL_SCREEN_HEIGHT)/2 : 0,
                    (TERMX > FULL_SCREEN_WIDTH) ? (TERMX-FULL_SCREEN_WIDTH)/2 : 0);

 wborder(w, LINE_XOXO, LINE_XOXO, LINE_OXOX, LINE_OXOX,
            LINE_OXXO, LINE_OOXX, LINE_XXOO, LINE_XOOX );

 std::vector<mtype *> types;
 std::vector<int> count;
 for (int i = 0; i < num_monsters; i++) {
  if (kills[i] > 0) {
   types.push_back(mtypes[i]);
   count.push_back(kills[i]);
  }
 }

 mvwprintz(w, 1, 32, c_white, "KILL COUNT:");

 if (types.size() == 0) {
  mvwprintz(w, 2, 2, c_white, _("You haven't killed any monsters yet!"));
  wrefresh(w);
  getch();
  werase(w);
  wrefresh(w);
  delwin(w);
  refresh_all();
  return;
 }
 int totalkills = 0;
 int hori = 1;
 int horimove = 0;
 int vert = -2;
 // display individual kill counts
 for (int i = 0; i < types.size(); i++) {
  hori = 1;
  if (i > 21) {
   hori = 28;
   vert = 20;
  }
  if( i > 43) {
   hori = 56;
   vert = 42;
  }
  mvwprintz(w, i - vert, hori, types[i]->color, "%c %s", types[i]->sym, types[i]->name.c_str());
  if (count[i] >= 10)
   horimove = -1;
  if (count[i] >= 100)
   horimove = -2;
  if (count[i] >= 1000)
   horimove = -3;
  mvwprintz(w, i - vert, hori + 22 + horimove, c_white, "%d", count[i]);
  totalkills += count[i];
  horimove = 0;
 }
 // Display total killcount at top of window
 mvwprintz(w, 1, 44, c_white, "%d", totalkills);

 wrefresh(w);
 getch();
 werase(w);
 wrefresh(w);
 delwin(w);
 refresh_all();
}

void game::disp_NPCs()
{
 WINDOW *w = newwin(FULL_SCREEN_HEIGHT, FULL_SCREEN_WIDTH,
                    (TERMY > FULL_SCREEN_HEIGHT) ? (TERMY-FULL_SCREEN_HEIGHT)/2 : 0,
                    (TERMX > FULL_SCREEN_WIDTH) ? (TERMX-FULL_SCREEN_WIDTH)/2 : 0);

 mvwprintz(w, 0, 0, c_white, _("Your position: %d:%d"), levx, levy);
 std::vector<npc*> closest;
 closest.push_back(cur_om->npcs[0]);
 for (int i = 1; i < cur_om->npcs.size(); i++) {
  if (closest.size() < 20)
   closest.push_back(cur_om->npcs[i]);
  else if (rl_dist(levx, levy, cur_om->npcs[i]->mapx, cur_om->npcs[i]->mapy) <
           rl_dist(levx, levy, closest[19]->mapx, closest[19]->mapy)) {
   for (int j = 0; j < 20; j++) {
    if (rl_dist(levx, levy, closest[j]->mapx, closest[j]->mapy) >
        rl_dist(levx, levy, cur_om->npcs[i]->mapx, cur_om->npcs[i]->mapy)) {
     closest.insert(closest.begin() + j, cur_om->npcs[i]);
     closest.erase(closest.end() - 1);
     j = 20;
    }
   }
  }
 }
 for (int i = 0; i < 20; i++)
  mvwprintz(w, i + 2, 0, c_white, "%s: %d:%d", closest[i]->name.c_str(),
            closest[i]->mapx, closest[i]->mapy);

 wrefresh(w);
 getch();
 werase(w);
 wrefresh(w);
 delwin(w);
}

faction* game::list_factions(std::string title)
{
 std::vector<faction> valfac;	// Factions that we know of.
 for (int i = 0; i < factions.size(); i++) {
  if (factions[i].known_by_u)
   valfac.push_back(factions[i]);
 }
 if (valfac.size() == 0) {	// We don't know of any factions!
  popup(_("You don't know of any factions.  Press Spacebar..."));
  return NULL;
 }

 WINDOW *w_list = newwin(FULL_SCREEN_HEIGHT, FULL_SCREEN_WIDTH,
                         ((TERMY > FULL_SCREEN_HEIGHT) ? (TERMY-FULL_SCREEN_HEIGHT)/2 : 0),
                         (TERMX > FULL_SCREEN_WIDTH) ? (TERMX-FULL_SCREEN_WIDTH)/2 : 0);
 WINDOW *w_info = newwin(FULL_SCREEN_HEIGHT-2, FULL_SCREEN_WIDTH-1 - MAX_FAC_NAME_SIZE,
                         1 + ((TERMY > FULL_SCREEN_HEIGHT) ? (TERMY-FULL_SCREEN_HEIGHT)/2 : 0),
                         MAX_FAC_NAME_SIZE + ((TERMX > FULL_SCREEN_WIDTH) ? (TERMX-FULL_SCREEN_WIDTH)/2 : 0));

 wborder(w_list, LINE_XOXO, LINE_XOXO, LINE_OXOX, LINE_OXOX,
                 LINE_OXXO, LINE_OOXX, LINE_XXOO, LINE_XOOX );

 int maxlength = FULL_SCREEN_WIDTH - 1 - MAX_FAC_NAME_SIZE;
 int sel = 0;

// Init w_list content
 mvwprintz(w_list, 1, 1, c_white, title.c_str());
 for (int i = 0; i < valfac.size(); i++) {
  nc_color col = (i == 0 ? h_white : c_white);
  mvwprintz(w_list, i + 2, 1, col, valfac[i].name.c_str());
 }
 wrefresh(w_list);
// Init w_info content
// fac_*_text() is in faction.cpp
 mvwprintz(w_info, 0, 0, c_white,
          _("Ranking: %s"), fac_ranking_text(valfac[0].likes_u).c_str());
 mvwprintz(w_info, 1, 0, c_white,
          _("Respect: %s"), fac_respect_text(valfac[0].respects_u).c_str());
 fold_and_print(w_info, 3, 0, maxlength, c_white, valfac[0].describe().c_str());
 wrefresh(w_info);
 InputEvent input;
 do {
  input = get_input();
  switch ( input ) {
  case DirectionS:	// Move selection down
   mvwprintz(w_list, sel + 2, 1, c_white, valfac[sel].name.c_str());
   if (sel == valfac.size() - 1)
    sel = 0;	// Wrap around
   else
    sel++;
   break;
  case DirectionN:	// Move selection up
   mvwprintz(w_list, sel + 2, 1, c_white, valfac[sel].name.c_str());
   if (sel == 0)
    sel = valfac.size() - 1;	// Wrap around
   else
    sel--;
   break;
  case Cancel:
  case Close:
   sel = -1;
   break;
  }
  if (input == DirectionS || input == DirectionN) {	// Changed our selection... update the windows
   mvwprintz(w_list, sel + 2, 1, h_white, valfac[sel].name.c_str());
   wrefresh(w_list);
   werase(w_info);
// fac_*_text() is in faction.cpp
   mvwprintz(w_info, 0, 0, c_white,
            _("Ranking: %s"), fac_ranking_text(valfac[sel].likes_u).c_str());
   mvwprintz(w_info, 1, 0, c_white,
            _("Respect: %s"), fac_respect_text(valfac[sel].respects_u).c_str());
   fold_and_print(w_info, 3, 0, maxlength, c_white, valfac[sel].describe().c_str());
   wrefresh(w_info);
  }
 } while (input != Cancel && input != Confirm && input != Close);
 werase(w_list);
 werase(w_info);
 delwin(w_list);
 delwin(w_info);
 refresh_all();
 if (sel == -1)
  return NULL;
 return &(factions[valfac[sel].id]);
}

void game::list_missions()
{
 WINDOW *w_missions = newwin(FULL_SCREEN_HEIGHT, FULL_SCREEN_WIDTH,
                              (TERMY > FULL_SCREEN_HEIGHT) ? (TERMY-FULL_SCREEN_HEIGHT)/2 : 0,
                              (TERMX > FULL_SCREEN_WIDTH) ? (TERMX-FULL_SCREEN_WIDTH)/2 : 0);

 int tab = 0, selection = 0;
 InputEvent input;
 do {
  werase(w_missions);
  //draw_tabs(w_missions, tab, "ACTIVE MISSIONS", "COMPLETED MISSIONS", "FAILED MISSIONS", NULL);
  std::vector<int> umissions;
  switch (tab) {
   case 0: umissions = u.active_missions;	break;
   case 1: umissions = u.completed_missions;	break;
   case 2: umissions = u.failed_missions;	break;
  }

  for (int i = 1; i < FULL_SCREEN_WIDTH-1; i++) {
   mvwputch(w_missions, 2, i, c_ltgray, LINE_OXOX);
   mvwputch(w_missions, FULL_SCREEN_HEIGHT-1, i, c_ltgray, LINE_OXOX);

   if (i > 2 && i < FULL_SCREEN_HEIGHT-1) {
    mvwputch(w_missions, i, 0, c_ltgray, LINE_XOXO);
    mvwputch(w_missions, i, 30, c_ltgray, LINE_XOXO);
    mvwputch(w_missions, i, FULL_SCREEN_WIDTH-1, c_ltgray, LINE_XOXO);
   }
  }

  draw_tab(w_missions, 7, _("ACTIVE MISSIONS"), (tab == 0) ? true : false);
  draw_tab(w_missions, 30, _("COMPLETED MISSIONS"), (tab == 1) ? true : false);
  draw_tab(w_missions, 56, "FAILED MISSIONS", (tab == 2) ? true : false);

  mvwputch(w_missions, 2,  0, c_white, LINE_OXXO); // |^
  mvwputch(w_missions, 2, FULL_SCREEN_WIDTH-1, c_white, LINE_OOXX); // ^|

  mvwputch(w_missions, FULL_SCREEN_HEIGHT-1, 0, c_ltgray, LINE_XXOO); // |
  mvwputch(w_missions, FULL_SCREEN_HEIGHT-1, FULL_SCREEN_WIDTH-1, c_ltgray, LINE_XOOX); // _|

  mvwputch(w_missions, 2, 30, c_white, (tab == 1) ? LINE_XOXX : LINE_XXXX); // + || -|
  mvwputch(w_missions, FULL_SCREEN_HEIGHT-1, 30, c_white, LINE_XXOX); // _|_

  for (int i = 0; i < umissions.size(); i++) {
   mission *miss = find_mission(umissions[i]);
   nc_color col = c_white;
   if (i == u.active_mission && tab == 0)
    col = c_ltred;
   if (selection == i)
    mvwprintz(w_missions, 3 + i, 1, hilite(col), miss->name().c_str());
   else
    mvwprintz(w_missions, 3 + i, 1, col, miss->name().c_str());
  }

  if (selection >= 0 && selection < umissions.size()) {
   mission *miss = find_mission(umissions[selection]);
   mvwprintz(w_missions, 4, 31, c_white,
             miss->description.c_str());
   if (miss->deadline != 0)
    mvwprintz(w_missions, 5, 31, c_white, _("Deadline: %d (%d)"),
              miss->deadline, int(turn));
   mvwprintz(w_missions, 6, 31, c_white, _("Target: (%d, %d)   You: (%d, %d)"),
             miss->target.x, miss->target.y,
             (levx + int (MAPSIZE / 2)) / 2, (levy + int (MAPSIZE / 2)) / 2);
  } else {
   std::string nope;
   switch (tab) {
    case 0: nope = _("You have no active missions!"); break;
    case 1: nope = _("You haven't completed any missions!"); break;
    case 2: nope = _("You haven't failed any missions!"); break;
   }
   mvwprintz(w_missions, 4, 31, c_ltred, nope.c_str());
  }

  wrefresh(w_missions);
  input = get_input();
  switch (input) {
  case DirectionE:
   tab++;
   if (tab == 3)
    tab = 0;
   break;
  case DirectionW:
   tab--;
   if (tab < 0)
    tab = 2;
   break;
  case DirectionS:
   selection++;
   if (selection >= umissions.size())
    selection = 0;
   break;
  case DirectionN:
   selection--;
   if (selection < 0)
    selection = umissions.size() - 1;
   break;
  case Confirm:
   u.active_mission = selection;
   break;
  }

 } while (input != Cancel && input != Close);


 werase(w_missions);
 delwin(w_missions);
 refresh_all();
}

void game::draw()
{
    // Draw map
    werase(w_terrain);
    draw_ter();
    draw_footsteps();

    // Draw Status
    draw_HP();
    werase(w_status);
    werase(w_status2);
    u.disp_status(w_status, w_status2, this);

    const int sideStyle = (int)(OPTIONS["SIDEBAR_STYLE"] == "Narrow");

    WINDOW *time_window = sideStyle ? w_status2 : w_status;
    wmove(time_window, sideStyle ? 0 : 1, sideStyle ? 15 : 41);
    if ( u.has_item_with_flag("WATCH") ) {
        wprintz(time_window, c_white, turn.print_time().c_str());
    } else {
        std::vector<std::pair<char, nc_color> > vGlyphs;
        vGlyphs.push_back(std::make_pair('_', c_red));
        vGlyphs.push_back(std::make_pair('_', c_cyan));
        vGlyphs.push_back(std::make_pair('.', c_brown));
        vGlyphs.push_back(std::make_pair(',', c_blue));
        vGlyphs.push_back(std::make_pair('+', c_yellow));
        vGlyphs.push_back(std::make_pair('c', c_ltblue));
        vGlyphs.push_back(std::make_pair('*', c_yellow));
        vGlyphs.push_back(std::make_pair('C', c_white));
        vGlyphs.push_back(std::make_pair('+', c_yellow));
        vGlyphs.push_back(std::make_pair('c', c_ltblue));
        vGlyphs.push_back(std::make_pair('.', c_brown));
        vGlyphs.push_back(std::make_pair(',', c_blue));
        vGlyphs.push_back(std::make_pair('_', c_red));
        vGlyphs.push_back(std::make_pair('_', c_cyan));

        const int iHour = turn.getHour();
        wprintz(time_window, c_white, "[");
        bool bAddTrail = false;

        for (int i=0; i < 14; i+=2) {
            if (iHour >= 8+i && iHour <= 13+(i/2)) {
                wputch(time_window, hilite(c_white), ' ');

            } else if (iHour >= 6+i && iHour <= 7+i) {
                wputch(time_window, hilite(vGlyphs[i].second), vGlyphs[i].first);
                bAddTrail = true;

            } else if (iHour >= (18+i)%24 && iHour <= (19+i)%24) {
                wputch(time_window, vGlyphs[i+1].second, vGlyphs[i+1].first);

            } else if (bAddTrail && iHour >= 6+(i/2)) {
                wputch(time_window, hilite(c_white), ' ');

            } else {
                wputch(time_window, c_white, ' ');
            }
        }

        wprintz(time_window, c_white, "]");
    }

    oter_id cur_ter = cur_om->ter((levx + int(MAPSIZE / 2)) / 2, (levy + int(MAPSIZE / 2)) / 2, levz);
    std::string tername = oterlist[cur_ter].name;
    werase(w_location);
    mvwprintz(w_location, 0,  0, oterlist[cur_ter].color, utf8_substr(tername, 0, 14).c_str());

    if (levz < 0) {
        mvwprintz(w_location, 0, 18, c_ltgray, _("Underground"));
    } else {
        mvwprintz(w_location, 0, 18, weather_data[weather].color, weather_data[weather].name.c_str());
    }

    nc_color col_temp = c_blue;
    if (temperature >= 90) {
        col_temp = c_red;
    } else if (temperature >= 75) {
        col_temp = c_yellow;
    } else if (temperature >= 60) {
        col_temp = c_ltgreen;
    } else if (temperature >= 50) {
        col_temp = c_cyan;
    } else if (temperature >  32) {
        col_temp = c_ltblue;
    }

    wprintz(w_location, col_temp, (std::string(" ") + print_temperature(temperature)).c_str());
    wrefresh(w_location);

    //Safemode coloring
    WINDOW *day_window = sideStyle ? w_status2 : w_status;
    mvwprintz(day_window, 0, sideStyle ? 0 : 41, c_white, _("%s, day %d"), _(season_name[turn.get_season()].c_str()), turn.days() + 1);
    if (run_mode != 0 || autosafemode != 0) {
        int iPercent = ((turnssincelastmon*100)/OPTIONS["AUTOSAFEMODETURNS"]);
        wmove(w_status, sideStyle ? 4 : 1, getmaxx(w_status) - 4);
        const char *letters[] = {"S", "A", "F", "E"};
        for (int i = 0; i < 4; i++) {
            nc_color c = (run_mode == 0 && iPercent < (i + 1) * 25) ? c_red : c_green;
            wprintz(w_status, c, letters[i]);
        }
    }
    wrefresh(w_status);
    wrefresh(w_status2);

    std::string *graffiti = m.graffiti_at(u.posx, u.posy).contents;
    if (graffiti) {
        add_msg(_("Written here: %s"), utf8_substr(*graffiti, 0, 40).c_str());
    }

    // Draw messages
    write_msg();
}

bool game::isBetween(int test, int down, int up)
{
	if(test>down && test<up) return true;
	else return false;
}

void game::draw_ter(int posx, int posy)
{
 mapRain.clear();
// posx/posy default to -999
 if (posx == -999)
  posx = u.posx + u.view_offset_x;
 if (posy == -999)
  posy = u.posy + u.view_offset_y;
 m.build_map_cache(this);
 m.draw(this, w_terrain, point(posx, posy));

 // Draw monsters
 int distx, disty;
 for (int i = 0; i < z.size(); i++) {
  disty = abs(z[i].posy - posy);
  distx = abs(z[i].posx - posx);
  if (distx <= VIEWX && disty <= VIEWY && u_see(&(z[i]))) {
   z[i].draw(w_terrain, posx, posy, false);
   mapRain[VIEWY + z[i].posy - posy][VIEWX + z[i].posx - posx] = false;
  } else if (z[i].has_flag(MF_WARM) && distx <= VIEWX && disty <= VIEWY &&
           (u.has_active_bionic("bio_infrared") || u.has_trait(PF_INFRARED)))
   mvwputch(w_terrain, VIEWY + z[i].posy - posy, VIEWX + z[i].posx - posx,
            c_red, '?');
 }
 // Draw NPCs
 for (int i = 0; i < active_npc.size(); i++) {
  disty = abs(active_npc[i]->posy - posy);
  distx = abs(active_npc[i]->posx - posx);
  if (distx <= VIEWX && disty <= VIEWY &&
      u_see(active_npc[i]->posx, active_npc[i]->posy))
   active_npc[i]->draw(w_terrain, posx, posy, false);
 }
 if (u.has_active_bionic("bio_scent_vision")) {
  for (int realx = posx - VIEWX; realx <= posx + VIEWX; realx++) {
   for (int realy = posy - VIEWY; realy <= posy + VIEWY; realy++) {
    if (scent(realx, realy) != 0) {
     int tempx = posx - realx, tempy = posy - realy;
     if (!(isBetween(tempx, -2, 2) && isBetween(tempy, -2, 2))) {
      if (mon_at(realx, realy) != -1)
       mvwputch(w_terrain, realy + VIEWY - posy, realx + VIEWX - posx,
                c_white, '?');
      else
       mvwputch(w_terrain, realy + VIEWY - posy, realx + VIEWX - posx,
                c_magenta, '#');
     }
    }
   }
  }
 }
 wrefresh(w_terrain);
 if (u.has_disease("visuals") || (u.has_disease("hot_head") && u.disease_intensity("hot_head") != 1))
   hallucinate(posx, posy);
}

void game::refresh_all()
{
 m.reset_vehicle_cache();
 draw();
 draw_minimap();
 draw_HP();
 wrefresh(w_messages);
 refresh();
}

void game::draw_HP()
{
    werase(w_HP);
    int current_hp;
    nc_color color;
    std::string health_bar = "";

    // The HP window can be in "tall" mode (7x14) or "wide" mode (14x7).
    bool wide = (getmaxy(w_HP) == 7);
    int hpx = wide ? 7 : 0;
    int hpy = wide ? 0 : 1;
    int dy  = wide ? 1 : 2;
    for (int i = 0; i < num_hp_parts; i++) {
        current_hp = u.hp_cur[i];
        if (current_hp == u.hp_max[i]){
          color = c_green;
          health_bar = "|||||";
        } else if (current_hp > u.hp_max[i] * .9) {
          color = c_green;
          health_bar = "||||\\";
        } else if (current_hp > u.hp_max[i] * .8) {
          color = c_ltgreen;
          health_bar = "||||";
        } else if (current_hp > u.hp_max[i] * .7) {
          color = c_ltgreen;
          health_bar = "|||\\";
        } else if (current_hp > u.hp_max[i] * .6) {
          color = c_yellow;
          health_bar = "|||";
        } else if (current_hp > u.hp_max[i] * .5) {
          color = c_yellow;
          health_bar = "||\\";
        } else if (current_hp > u.hp_max[i] * .4) {
          color = c_ltred;
          health_bar = "||";
        } else if (current_hp > u.hp_max[i] * .3) {
          color = c_ltred;
          health_bar = "|\\";
        } else if (current_hp > u.hp_max[i] * .2) {
          color = c_red;
          health_bar = "|";
        } else if (current_hp > u.hp_max[i] * .1) {
          color = c_red;
          health_bar = "\\";
        } else if (current_hp > 0) {
          color = c_red;
          health_bar = ":";
        } else {
          color = c_ltgray;
          health_bar = "-----";
        }
        wmove(w_HP, i * dy + hpy, hpx);
        if (u.has_trait(PF_SELFAWARE)) {
            wprintz(w_HP, color, "%3d  ", current_hp);
        } else {
            wprintz(w_HP, color, health_bar.c_str());

            //Add the trailing symbols for a not-quite-full health bar
            int bar_remainder = 5;
            while(bar_remainder > health_bar.size()){
                --bar_remainder;
                wprintz(w_HP, c_white, ".");
            }
        }
    }

    static const char *body_parts[] = { _("HEAD"), _("TORSO"), _("L ARM"),
                           _("R ARM"), _("L LEG"), _("R LEG"), _("POWER") };
    int num_parts = sizeof(body_parts) / sizeof(body_parts[0]);
    for (int i = 0; i < num_parts; i++) {
        nc_color c = c_ltgray;
        const char *str = body_parts[i];
        wmove(w_HP, i * dy, 0);
        if (wide)
            wprintz(w_HP, c, " ");
        wprintz(w_HP, c, str);
        if (!wide)
            wprintz(w_HP, c, ":");
    }

    int powx = hpx;
    int powy = wide ? 6 : 13;
    if (u.max_power_level == 0){
        wmove(w_HP, powy, powx);
        if (wide)
            for (int i = 0; i < 2; i++)
                wputch(w_HP, c_ltgray, LINE_OXOX);
        else
            wprintz(w_HP, c_ltgray, " --   ");
    } else {
        if (u.power_level == u.max_power_level){
            color = c_blue;
        } else if (u.power_level >= u.max_power_level * .5){
            color = c_ltblue;
        } else if (u.power_level > 0){
            color = c_yellow;
        } else {
            color = c_red;
        }
        mvwprintz(w_HP, powy, powx, color, "%-3d", u.power_level);
    }
    wrefresh(w_HP);
}

void game::draw_minimap()
{
 // Draw the box
 werase(w_minimap);
 mvwputch(w_minimap, 0, 0, c_white, LINE_OXXO);
 mvwputch(w_minimap, 0, 6, c_white, LINE_OOXX);
 mvwputch(w_minimap, 6, 0, c_white, LINE_XXOO);
 mvwputch(w_minimap, 6, 6, c_white, LINE_XOOX);
 for (int i = 1; i < 6; i++) {
  mvwputch(w_minimap, i, 0, c_white, LINE_XOXO);
  mvwputch(w_minimap, i, 6, c_white, LINE_XOXO);
  mvwputch(w_minimap, 0, i, c_white, LINE_OXOX);
  mvwputch(w_minimap, 6, i, c_white, LINE_OXOX);
 }

 int cursx = (levx + int(MAPSIZE / 2)) / 2;
 int cursy = (levy + int(MAPSIZE / 2)) / 2;

 bool drew_mission = false;
 point targ(-1, -1);
 if (u.active_mission >= 0 && u.active_mission < u.active_missions.size())
  targ = find_mission(u.active_missions[u.active_mission])->target;
 else
  drew_mission = true;

 if (targ.x == -1)
  drew_mission = true;

 for (int i = -2; i <= 2; i++) {
  for (int j = -2; j <= 2; j++) {
   int omx = cursx + i;
   int omy = cursy + j;
   bool seen = false;
   oter_id cur_ter = ot_null;
   long note_sym = 0;
   bool note = false;
   if (omx >= 0 && omx < OMAPX && omy >= 0 && omy < OMAPY) {
    cur_ter = cur_om->ter(omx, omy, levz);
    seen    = cur_om->seen(omx, omy, levz);
    if (cur_om->has_note(omx,omy,levz))
    {
        if (cur_om->note(omx,omy,levz)[1] == ':')
            note_sym = cur_om->note(omx,omy,levz)[0];
        note = true;
    }
   } else if ((omx < 0 || omx >= OMAPX) && (omy < 0 || omy >= OMAPY)) {
    if (omx < 0) omx += OMAPX;
    else         omx -= OMAPX;
    if (omy < 0) omy += OMAPY;
    else         omy -= OMAPY;
    cur_ter = om_diag->ter(omx, omy, levz);
    seen    = om_diag->seen(omx, omy, levz);
    if (om_diag->has_note(omx,omy,levz))
    {
        if (om_diag->note(omx,omy,levz)[1] == ':')
            note_sym = om_diag->note(omx,omy,levz)[0];
        note = true;
    }
   } else if (omx < 0 || omx >= OMAPX) {
    if (omx < 0) omx += OMAPX;
    else         omx -= OMAPX;
    cur_ter = om_hori->ter(omx, omy, levz);
    seen    = om_hori->seen(omx, omy, levz);
    if (om_hori->has_note(omx,omy,levz))
    {
        if (om_hori->note(omx,omy,levz)[1] == ':')
            note_sym = om_hori->note(omx,omy,levz)[0];
        note = true;
    }
   } else if (omy < 0 || omy >= OMAPY) {
    if (omy < 0) omy += OMAPY;
    else         omy -= OMAPY;
    cur_ter = om_vert->ter(omx, omy, levz);
    seen    = om_vert->seen(omx, omy, levz);
    if (om_vert->has_note(omx,omy,levz))
    {
        if (om_vert->note(omx,omy,levz)[1] == ':')
            note_sym = om_vert->note(omx,omy,levz)[0];
        note = true;
    }
   } else {
    dbg(D_ERROR) << "game:draw_minimap: No data loaded! omx: "
                 << omx << " omy: " << omy;
    debugmsg("No data loaded! omx: %d omy: %d", omx, omy);
   }
   nc_color ter_color = oterlist[cur_ter].color;
   long ter_sym = oterlist[cur_ter].sym;
   if (note)
   {
       ter_sym = note_sym ? note_sym : 'N';
       ter_color = c_yellow;
   }
   if (seen) {
    if (!drew_mission && targ.x == omx && targ.y == omy) {
     drew_mission = true;
     if (i != 0 || j != 0)
      mvwputch   (w_minimap, 3 + j, 3 + i, red_background(ter_color), ter_sym);
     else
      mvwputch_hi(w_minimap, 3,     3,     ter_color, ter_sym);
    } else if (i == 0 && j == 0)
     mvwputch_hi(w_minimap, 3,     3,     ter_color, ter_sym);
    else
     mvwputch   (w_minimap, 3 + j, 3 + i, ter_color, ter_sym);
   }
  }
 }

// Print arrow to mission if we have one!
 if (!drew_mission) {
  double slope;
  if (cursx != targ.x)
   slope = double(targ.y - cursy) / double(targ.x - cursx);
  if (cursx == targ.x || abs(slope) > 3.5 ) { // Vertical slope
   if (targ.y > cursy)
    mvwputch(w_minimap, 6, 3, c_red, '*');
   else
    mvwputch(w_minimap, 0, 3, c_red, '*');
  } else {
   int arrowx = 3, arrowy = 3;
   if (abs(slope) >= 1.) { // y diff is bigger!
    arrowy = (targ.y > cursy ? 6 : 0);
    arrowx = 3 + 3 * (targ.y > cursy ? slope : (0 - slope));
    if (arrowx < 0)
     arrowx = 0;
    if (arrowx > 6)
     arrowx = 6;
   } else {
    arrowx = (targ.x > cursx ? 6 : 0);
    arrowy = 3 + 3 * (targ.x > cursx ? slope : (0 - slope));
    if (arrowy < 0)
     arrowy = 0;
    if (arrowy > 6)
     arrowy = 6;
   }
   mvwputch(w_minimap, arrowy, arrowx, c_red, '*');
  }
 }

 wrefresh(w_minimap);
}

void game::hallucinate(const int x, const int y)
{
 for (int i = 0; i <= TERRAIN_WINDOW_WIDTH; i++) {
  for (int j = 0; j <= TERRAIN_WINDOW_HEIGHT; j++) {
   if (one_in(10)) {
    char ter_sym = terlist[m.ter(i + x - VIEWX + rng(-2, 2), j + y - VIEWY + rng(-2, 2))].sym;
    nc_color ter_col = terlist[m.ter(i + x - VIEWX + rng(-2, 2), j + y - VIEWY+ rng(-2, 2))].color;
    mvwputch(w_terrain, j, i, ter_col, ter_sym);
   }
  }
 }
 wrefresh(w_terrain);
}

float game::natural_light_level() const
{
 float ret = 0;

 if (levz >= 0) {
  ret = turn.sunlight();
  ret += weather_data[weather].light_modifier;
 }

 return std::max(0.0f, ret);
}

unsigned char game::light_level()
{
 //already found the light level for now?
 if(turn == latest_lightlevel_turn)
  return latest_lightlevel;

 int ret;
 if (levz < 0)	// Underground!
  ret = 1;
 else {
  ret = turn.sunlight();
  ret -= weather_data[weather].sight_penalty;
 }
 for (int i = 0; i < events.size(); i++) {
  // The EVENT_DIM event slowly dims the sky, then relights it
  // EVENT_DIM has an occurance date of turn + 50, so the first 25 dim it
  if (events[i].type == EVENT_DIM) {
   int turns_left = events[i].turn - int(turn);
   i = events.size();
   if (turns_left > 25)
    ret = (ret * (turns_left - 25)) / 25;
   else
    ret = (ret * (25 - turns_left)) / 25;
  }
 }
 if (ret < 8 && event_queued(EVENT_ARTIFACT_LIGHT))
  ret = 8;
 if(ret < 1)
  ret = 1;

 latest_lightlevel = ret;
 latest_lightlevel_turn = turn;
 return ret;
}

void game::reset_light_level()
{
 latest_lightlevel = 0;
 latest_lightlevel_turn = 0;
}

//Gets the next free ID, also used for player ID's.
int game::assign_npc_id()
{
 int ret = next_npc_id;
 next_npc_id++;
 return ret;
}

int game::assign_faction_id()
{
 int ret = next_faction_id;
 next_faction_id++;
 return ret;
}

faction* game::faction_by_id(int id)
{
 for (int i = 0; i < factions.size(); i++) {
  if (factions[i].id == id)
   return &(factions[i]);
 }
 return NULL;
}

faction* game::random_good_faction()
{
 std::vector<int> valid;
 for (int i = 0; i < factions.size(); i++) {
  if (factions[i].good >= 5)
   valid.push_back(i);
 }
 if (valid.size() > 0) {
  int index = valid[rng(0, valid.size() - 1)];
  return &(factions[index]);
 }
// No good factions exist!  So create one!
 faction newfac(assign_faction_id());
 do
  newfac.randomize();
 while (newfac.good < 5);
 newfac.id = factions.size();
 factions.push_back(newfac);
 return &(factions[factions.size() - 1]);
}

faction* game::random_evil_faction()
{
 std::vector<int> valid;
 for (int i = 0; i < factions.size(); i++) {
  if (factions[i].good <= -5)
   valid.push_back(i);
 }
 if (valid.size() > 0) {
  int index = valid[rng(0, valid.size() - 1)];
  return &(factions[index]);
 }
// No good factions exist!  So create one!
 faction newfac(assign_faction_id());
 do
  newfac.randomize();
 while (newfac.good > -5);
 newfac.id = factions.size();
 factions.push_back(newfac);
 return &(factions[factions.size() - 1]);
}

bool game::sees_u(int x, int y, int &t)
{
 // TODO: [lightmap] Apply default monster vison levels here
 //                  the light map should deal lighting from player or fires
 int range = light_level();

 // Set to max possible value if the player is lit brightly
 if (m.light_at(u.posx, u.posy) >= LL_LOW)
  range = DAYLIGHT_LEVEL;

 int mondex = mon_at(x,y);
 if (mondex != -1) {
  if(z[mondex].has_flag(MF_VIS10))
   range -= 50;
  else if(z[mondex].has_flag(MF_VIS20))
   range -= 40;
  else if(z[mondex].has_flag(MF_VIS30))
   range -= 30;
  else if(z[mondex].has_flag(MF_VIS40))
   range -= 20;
  else if(z[mondex].has_flag(MF_VIS50))
   range -= 10;
 }
 if( range <= 0)
  range = 1;

 return (!(u.has_active_bionic("bio_cloak") || u.has_active_bionic("bio_night") ||
           u.has_artifact_with(AEP_INVISIBLE)) && m.sees(x, y, u.posx, u.posy, range, t));
}

bool game::u_see(int x, int y)
{
 int wanted_range = rl_dist(u.posx, u.posy, x, y);

 bool can_see = false;
 if (wanted_range < u.clairvoyance())
  can_see = true;
 else if (wanted_range <= u.sight_range(light_level()) ||
          (wanted_range <= u.sight_range(DAYLIGHT_LEVEL) &&
            m.light_at(x, y) >= LL_LOW))
     can_see = m.pl_sees(u.posx, u.posy, x, y, wanted_range);
     if (u.has_active_bionic("bio_night") && wanted_range < 15 && wanted_range > u.sight_range(1))
        return false;

 return can_see;
}

bool game::u_see(player *p)
{
 return u_see(p->posx, p->posy);
}

bool game::u_see(monster *mon)
{
 int dist = rl_dist(u.posx, u.posy, mon->posx, mon->posy);
 if (u.has_trait(PF_ANTENNAE) && dist <= 3)
  return true;
 if (mon->has_flag(MF_DIGS) && !u.has_active_bionic("bio_ground_sonar") &&
     dist > 1)
  return false;	// Can't see digging monsters until we're right next to them

 return u_see(mon->posx, mon->posy);
}

bool game::pl_sees(player *p, monster *mon, int &t)
{
 // TODO: [lightmap] Allow npcs to use the lightmap
 if (mon->has_flag(MF_DIGS) && !p->has_active_bionic("bio_ground_sonar") &&
     rl_dist(p->posx, p->posy, mon->posx, mon->posy) > 1)
  return false;	// Can't see digging monsters until we're right next to them
 int range = p->sight_range(light_level());
 return m.sees(p->posx, p->posy, mon->posx, mon->posy, range, t);
}

point game::find_item(item *it)
{
 if (u.has_item(it))
  return point(u.posx, u.posy);
 point ret = m.find_item(it);
 if (ret.x != -1 && ret.y != -1)
  return ret;
 for (int i = 0; i < active_npc.size(); i++) {
  if (active_npc[i]->inv.has_item(it))
   return point(active_npc[i]->posx, active_npc[i]->posy);
 }
 return point(-999, -999);
}

void game::remove_item(item *it)
{
 point ret;
 if (it == &u.weapon) {
  u.remove_weapon();
  return;
 }
 if (!u.inv.remove_item(it).is_null()) {
  return;
 }
 for (int i = 0; i < u.worn.size(); i++) {
  if (it == &u.worn[i]) {
   u.worn.erase(u.worn.begin() + i);
   return;
  }
 }
 ret = m.find_item(it);
 if (ret.x != -1 && ret.y != -1) {
  for (int i = 0; i < m.i_at(ret.x, ret.y).size(); i++) {
   if (it == &m.i_at(ret.x, ret.y)[i]) {
    m.i_rem(ret.x, ret.y, i);
    return;
   }
  }
 }
 for (int i = 0; i < active_npc.size(); i++) {
  if (it == &active_npc[i]->weapon) {
   active_npc[i]->remove_weapon();
   return;
  }
  if (!active_npc[i]->inv.remove_item(it).is_null()) {
   return;
  }
  for (int j = 0; j < active_npc[i]->worn.size(); j++) {
   if (it == &active_npc[i]->worn[j]) {
    active_npc[i]->worn.erase(active_npc[i]->worn.begin() + j);
    return;
   }
  }
 }
}

bool vector_has(std::vector<int> vec, int test)
{
 for (int i = 0; i < vec.size(); i++) {
  if (vec[i] == test)
   return true;
 }
 return false;
}

// Print monster info to the given window, and return the lowest row (0-indexed)
// to which we printed. This is used to share a window with the message log and
// make optimal use of space.
int game::mon_info(WINDOW *w)
{
    const int width = getmaxx(w);
    const int maxheight = 12;
    const int startrow = (OPTIONS["SIDEBAR_STYLE"] == "Narrow") ? 1 : 0;

    int buff;
    int newseen = 0;
    const int iProxyDist = (OPTIONS["SAFEMODEPROXIMITY"] <= 0) ? 60 : OPTIONS["SAFEMODEPROXIMITY"];
    int newdist = 4096;
    int newtarget = -1;
    // 7 0 1	unique_types uses these indices;
    // 6 8 2	0-7 are provide by direction_from()
    // 5 4 3	8 is used for local monsters (for when we explain them below)
    std::vector<int> unique_types[9];
    // dangerous_types tracks whether we should print in red to warn the player
    bool dangerous[8];
    for (int i = 0; i < 8; i++)
        dangerous[i] = false;

    direction dir_to_mon, dir_to_npc;
    int viewx = u.posx + u.view_offset_x;
    int viewy = u.posy + u.view_offset_y;
    for (int i = 0; i < z.size(); i++) {
        if (u_see(&(z[i]))) {
            dir_to_mon = direction_from(viewx, viewy, z[i].posx, z[i].posy);
            int index = (abs(viewx - z[i].posx) <= VIEWX &&
                         abs(viewy - z[i].posy) <= VIEWY) ?
                         8 : dir_to_mon;

            monster_attitude matt = z[i].attitude(&u);
            if (MATT_ATTACK == matt || MATT_FOLLOW == matt) {
                int j;
                if (index < 8 && sees_u(z[i].posx, z[i].posy, j))
                    dangerous[index] = true;

                int mondist = rl_dist(u.posx, u.posy, z[i].posx, z[i].posy);
                if (mondist <= iProxyDist) {
                    newseen++;
                    if ( mondist < newdist ) {
                        newdist = mondist; // todo: prioritize dist * attack+follow > attack > follow
                        newtarget = i; // todo: populate alt targeting map
                    }
                }
            }

            if (!vector_has(unique_types[dir_to_mon], z[i].type->id))
                unique_types[index].push_back(z[i].type->id);
        }
    }

    for (int i = 0; i < active_npc.size(); i++) {
        point npcp(active_npc[i]->posx, active_npc[i]->posy);
        if (u_see(npcp.x, npcp.y)) { // TODO: NPC invis
            if (active_npc[i]->attitude == NPCATT_KILL)
                if (rl_dist(u.posx, u.posy, npcp.x, npcp.y) <= iProxyDist)
                    newseen++;

            dir_to_npc = direction_from(viewx, viewy, npcp.x, npcp.y);
            int index = (abs(viewx - npcp.x) <= VIEWX &&
                         abs(viewy - npcp.y) <= VIEWY) ?
                         8 : dir_to_npc;
            unique_types[index].push_back(-1 - i);
        }
    }

    if (newseen > mostseen) {
        if (u.activity.type == ACT_REFILL_VEHICLE)
            cancel_activity_query(_("Monster Spotted!"));
        cancel_activity_query(_("Monster spotted!"));
        turnssincelastmon = 0;
        if (run_mode == 1) {
            run_mode = 2;	// Stop movement!
            if ( last_target == -1 && newtarget != -1 ) {
                last_target = newtarget;
            }
        }
    } else if (autosafemode && newseen == 0) { // Auto-safemode
        turnssincelastmon++;
        if (turnssincelastmon >= OPTIONS["AUTOSAFEMODETURNS"] && run_mode == 0)
            run_mode = 1;
    }

    if (newseen == 0 && run_mode == 2)
        run_mode = 1;

    mostseen = newseen;

    // Print the direction headings
    // Reminder:
    // 7 0 1	unique_types uses these indices;
    // 6 8 2	0-7 are provide by direction_from()
    // 5 4 3	8 is used for local monsters (for when we explain them below)

    const char *dir_labels[] = {
        _("North:"), _("NE:"), _("East:"), _("SE:"),
        _("South:"), _("SW:"), _("West:"), _("NW:") };
    int widths[8];
    for (int i = 0; i < 8; i++) {
        widths[i] = strlen(dir_labels[i]);
    }
    const int row1spaces = width - (widths[7] + widths[0] + widths[1]);
    const int row3spaces = width - (widths[5] + widths[4] + widths[3]);
    int xcoords[8];
    const int ycoords[] = { 0, 0, 1, 2, 2, 2, 1, 0 };
    xcoords[0] = widths[7] +  row1spaces / 3;
    xcoords[1] = widths[7] - (row1spaces / 3) + row1spaces + widths[0];
    xcoords[4] = widths[5] +  row3spaces / 3;
    xcoords[3] = widths[5] - (row3spaces / 3) + row3spaces + widths[4];
    xcoords[2] = (xcoords[1] + xcoords[3]) / 2;
    xcoords[5] = xcoords[6] = xcoords[7] = 0;
    for (int i = 0; i < 8; i++) {
        nc_color c = unique_types[i].empty() ? c_dkgray
                   : (dangerous[i] ? c_ltred : c_ltgray);
        mvwprintz(w, ycoords[i] + startrow, xcoords[i], c, dir_labels[i]);
    }

    // The list of symbols needs a space on each end.
    const int symroom = row1spaces / 3 - 2;

    // Print the symbols of all monsters in all directions.
    for (int i = 0; i < 8; i++) {
        point pr(xcoords[i] + strlen(dir_labels[i]) + 1, ycoords[i] + startrow);

        const int typeshere = unique_types[i].size();
        for (int j = 0; j < typeshere && j < symroom; j++) {
            buff = unique_types[i][j];
            nc_color c;
            char sym;

            if (symroom < typeshere && j == symroom - 1) {
                // We've run out of room!
                c = c_white;
                sym = '+';
            } else if (buff < 0) { // It's an NPC!
                switch (active_npc[(buff + 1) * -1]->attitude) {
                    case NPCATT_KILL:   c = c_red;     break;
                    case NPCATT_FOLLOW: c = c_ltgreen; break;
                    case NPCATT_DEFEND: c = c_green;   break;
                    default:            c = c_pink;    break;
                }
                sym = '@';
            } else { // It's a monster!
                c   = mtypes[buff]->color;
                sym = mtypes[buff]->sym;
            }
            mvwputch(w, pr.y, pr.x, c, sym);

            pr.x++;
        }
    } // for (int i = 0; i < 8; i++)

    // Now we print their full names!

    bool listed_it[num_monsters]; // Don't list any twice!
    for (int i = 0; i < num_monsters; i++)
        listed_it[i] = false;

    // Start printing monster names on row 4. Rows 0-2 are for labels, and row 3
    // is blank.
    point pr(0, 4 + startrow);

    int lastrowprinted = 2 + startrow;

    // Print monster names, starting with those at location 8 (nearby).
    for (int j = 8; j >= 0 && pr.y < maxheight; j--) {
        // Separate names by some number of spaces (more for local monsters).
        int namesep = (j == 8 ? 2 : 1);
        for (int i = 0; i < unique_types[j].size() && pr.y < maxheight; i++) {
            buff = unique_types[j][i];
            // buff < 0 means an NPC!  Don't list those.
            if (buff >= 0 && !listed_it[buff]) {
                listed_it[buff] = true;
                std::string name = mtypes[buff]->name;

                // Move to the next row if necessary. (The +2 is for the "Z ").
                if (pr.x + 2 + name.length() >= width) {
                    pr.y++;
                    pr.x = 0;
                }

                if (pr.y < maxheight) { // Don't print if we've overflowed
                    lastrowprinted = pr.y;
                    mvwputch(w, pr.y, pr.x, mtypes[buff]->color, mtypes[buff]->sym);
                    pr.x += 2; // symbol and space
                    nc_color danger = c_dkgray;
                    if (mtypes[buff]->difficulty >= 30)
                        danger = c_red;
                    else if (mtypes[buff]->difficulty >= 16)
                        danger = c_ltred;
                    else if (mtypes[buff]->difficulty >= 8)
                        danger = c_white;
                    else if (mtypes[buff]->agro > 0)
                        danger = c_ltgray;
                    mvwprintz(w, pr.y, pr.x, danger, name.c_str());
                    pr.x += name.length() + namesep;
                }
            }
        }
    }

    return lastrowprinted;
}

void game::cleanup_dead()
{
    for( int i = 0; i < z.size(); i++ ) {
        if( z[i].dead || z[i].hp <= 0 ) {
            dbg (D_INFO) << string_format( "cleanup_dead: z[%d] %d,%d dead:%c hp:%d %s",
                                           i, z[i].posx, z[i].posy, (z[i].dead?'1':'0'),
                                           z[i].hp, z[i].type->name.c_str() );
            z.erase( z.begin() + i );
            if( last_target == i ) {
                last_target = -1;
            } else if( last_target > i ) {
                last_target--;
            }
            i--;
        }
    }

    //Cleanup any dead npcs.
    //This will remove the npc object, it is assumed that they have been transformed into
    //dead bodies before this.
    for (int i = 0; i < active_npc.size(); i++)
    {
        if (active_npc[i]->dead)
        {
            int npc_id = active_npc[i]->getID();
            active_npc.erase( active_npc.begin() + i );
            cur_om->remove_npc(npc_id);
            i--;
        }
    }
}

void game::monmove()
{
 cleanup_dead();
 for (int i = 0; i < z.size(); i++) {
  while (!z[i].dead && !z[i].can_move_to(this, z[i].posx, z[i].posy)) {
// If we can't move to our current position, assign us to a new one
   if (debugmon)
   {
    dbg(D_ERROR) << "game:monmove: " << z[i].name().c_str()
                 << " can't move to its location! (" << z[i].posx
                 << ":" << z[i].posy << "), "
                 << m.tername(z[i].posx, z[i].posy).c_str();
    debugmsg("%s can't move to its location! (%d:%d), %s", z[i].name().c_str(),
             z[i].posx, z[i].posy, m.tername(z[i].posx, z[i].posy).c_str());
   }
   bool okay = false;
   int xdir = rng(1, 2) * 2 - 3, ydir = rng(1, 2) * 2 - 3; // -1 or 1
   int startx = z[i].posx - 3 * xdir, endx = z[i].posx + 3 * xdir;
   int starty = z[i].posy - 3 * ydir, endy = z[i].posy + 3 * ydir;
   for (int x = startx; x != endx && !okay; x += xdir) {
    for (int y = starty; y != endy && !okay; y += ydir){
     if (z[i].can_move_to(this, x, y)) {
      z[i].posx = x;
      z[i].posy = y;
      okay = true;
     }
    }
   }
   if (!okay)
    z[i].dead = true;
  }

  if (!z[i].dead) {
   z[i].process_effects(this);
   if (z[i].hurt(0))
    kill_mon(i, false);
  }

  m.mon_in_field(z[i].posx, z[i].posy, this, &(z[i]));

  while (z[i].moves > 0 && !z[i].dead) {
   z[i].made_footstep = false;
   z[i].plan(this);	// Formulate a path to follow
   z[i].move(this);	// Move one square, possibly hit u
   z[i].process_triggers(this);
   m.mon_in_field(z[i].posx, z[i].posy, this, &(z[i]));
   if (z[i].hurt(0)) {	// Maybe we died...
    kill_mon(i, false);
    z[i].dead = true;
   }
  }

  if (!z[i].dead) {
   if (u.has_active_bionic("bio_alarm") && u.power_level >= 1 &&
       rl_dist(u.posx, u.posy, z[i].posx, z[i].posy) <= 5) {
    u.power_level--;
    add_msg(_("Your motion alarm goes off!"));
    cancel_activity_query(_("Your motion alarm goes off!"));
    if (u.has_disease("sleep") || u.has_disease("lying_down")) {
     u.rem_disease("sleep");
     u.rem_disease("lying_down");
    }
   }
// We might have stumbled out of range of the player; if so, kill us
   if (z[i].posx < 0 - (SEEX * MAPSIZE) / 6 ||
       z[i].posy < 0 - (SEEY * MAPSIZE) / 6 ||
       z[i].posx > (SEEX * MAPSIZE * 7) / 6 ||
       z[i].posy > (SEEY * MAPSIZE * 7) / 6   ) {
// Re-absorb into local group, if applicable
    int group = valid_group((mon_id)(z[i].type->id), levx, levy, levz);
    if (group != -1) {
     cur_om->zg[group].population++;
     if (cur_om->zg[group].population / (cur_om->zg[group].radius * cur_om->zg[group].radius) > 5 &&
         !cur_om->zg[group].diffuse )
      cur_om->zg[group].radius++;
    } else if (MonsterGroupManager::Monster2Group((mon_id)(z[i].type->id)) != "GROUP_NULL") {
     cur_om->zg.push_back(mongroup(MonsterGroupManager::Monster2Group((mon_id)(z[i].type->id)),
                                  levx, levy, levz, 1, 1));
    }
    z[i].dead = true;
   } else
    z[i].receive_moves();
  }
 }

 cleanup_dead();

// Now, do active NPCs.
 for (int i = 0; i < active_npc.size(); i++) {
  int turns = 0;
  if(active_npc[i]->hp_cur[hp_head] <= 0 || active_npc[i]->hp_cur[hp_torso] <= 0)
   active_npc[i]->die(this);
  else {
   active_npc[i]->reset(this);
   active_npc[i]->suffer(this);
   while (!active_npc[i]->dead && active_npc[i]->moves > 0 && turns < 10) {
    turns++;
    active_npc[i]->move(this);
    //build_monmap();
   }
   if (turns == 10) {
    add_msg(_("%s's brain explodes!"), active_npc[i]->name.c_str());
    active_npc[i]->die(this);
   }
  }
 }
 cleanup_dead();
}

bool game::sound(int x, int y, int vol, std::string description)
{
 vol *= 1.5; // Scale it a little
// First, alert all monsters (that can hear) to the sound
 for (int i = 0; i < z.size(); i++) {
  if (z[i].can_hear()) {
   int dist = rl_dist(x, y, z[i].posx, z[i].posy);
   int volume = vol - (z[i].has_flag(MF_GOODHEARING) ? int(dist / 2) : dist);
   z[i].wander_to(x, y, volume);
   z[i].process_trigger(MTRIG_SOUND, volume);
  }
 }
// Loud sounds make the next spawn sooner!
 int spawn_range = int(MAPSIZE / 2) * SEEX;
 if (vol >= spawn_range) {
  int max = (vol - spawn_range);
  int min = int(max / 6);
  if (max > spawn_range * 4)
   max = spawn_range * 4;
  if (min > spawn_range * 4)
   min = spawn_range * 4;
  int change = rng(min, max);
  if (nextspawn < change)
   nextspawn = 0;
  else
   nextspawn -= change;
 }
// Next, display the sound as the player hears it
 if (description == "")
  return false;	// No description (e.g., footsteps)
 if (u.has_disease("deaf"))
  return false;	// We're deaf, can't hear it

 if (u.has_bionic("bio_ears"))
  vol *= 3.5;
 if (u.has_trait(PF_BADHEARING))
  vol *= .5;
 if (u.has_trait(PF_CANINE_EARS))
  vol *= 1.5;
 int dist = rl_dist(x, y, u.posx, u.posy);
 if (dist > vol)
  return false;	// Too far away, we didn't hear it!
 if (u.has_disease("sleep") &&
     ((!u.has_trait(PF_HEAVYSLEEPER) && dice(2, 20) < vol - dist) ||
      ( u.has_trait(PF_HEAVYSLEEPER) && dice(3, 20) < vol - dist)   )) {
  u.rem_disease("sleep");
  if (description != "alarm_clock")
   add_msg(_("You're woken up by a noise."));
  return true;
 } else if (description == "alarm_clock") {
  return false;
 }
 if (!u.has_bionic("bio_ears") && rng( (vol - dist) / 2, (vol - dist) ) >= 150) {
  int duration = (vol - dist - 130) / 4;
  if (duration > 40)
   duration = 40;
  u.add_disease("deaf", duration);
 }
 if (x != u.posx || y != u.posy) {
  if(u.activity.ignore_trivial != true) {
    std::string query;
    if (description == "") {
        query = string_format(_("Heard %s!"), description.c_str());
    } else {
        query = _("Heard a noise!");
    }
    if( cancel_activity_or_ignore_query(query.c_str()) ) {
        u.activity.ignore_trivial = true;
    }
  }
 } else {
     u.volume += vol;
 }

// We need to figure out where it was coming from, relative to the player
 int dx = x - u.posx;
 int dy = y - u.posy;
// If it came from us, don't print a direction
 if (dx == 0 && dy == 0) {
  capitalize_letter(description, 0);
  add_msg("%s", description.c_str());
  return true;
 }
 std::string direction = direction_name(direction_from(u.posx, u.posy, x, y));
 add_msg(_("From the %s you hear %s"), direction.c_str(), description.c_str());
 return true;
}

// add_footstep will create a list of locations to draw monster
// footsteps. these will be more or less accurate depending on the
// characters hearing and how close they are
void game::add_footstep(int x, int y, int volume, int distance, monster* source)
{
 if (x == u.posx && y == u.posy)
  return;
 else if (u_see(x, y))
  return;
 int err_offset;
 if (volume / distance < 2)
  err_offset = 3;
 else if (volume / distance < 3)
  err_offset = 2;
 else
  err_offset = 1;
 if (u.has_bionic("bio_ears"))
  err_offset--;
 if (u.has_trait(PF_BADHEARING))
  err_offset++;

 int origx = x, origy = y;
 std::vector<point> point_vector;
 for (x = origx-err_offset; x <= origx+err_offset; x++)
 {
     for (y = origy-err_offset; y <= origy+err_offset; y++)
     {
         point_vector.push_back(point(x,y));
     }
 }
 footsteps.push_back(point_vector);
 footsteps_source.push_back(source);
 return;
}

// draws footsteps that have been created by monsters moving about
void game::draw_footsteps()
{
 for (int i = 0; i < footsteps.size(); i++) {
     if (!u_see(footsteps_source[i]->posx,footsteps_source[i]->posy))
     {
         std::vector<point> unseen_points;
         for (int j = 0; j < footsteps[i].size(); j++)
         {
             if (!u_see(footsteps[i][j].x,footsteps[i][j].y))
             {
                 unseen_points.push_back(point(footsteps[i][j].x,
                                               footsteps[i][j].y));
             }
         }

         if (unseen_points.size() > 0)
         {
             point selected = unseen_points[rng(0,unseen_points.size() - 1)];

             mvwputch(w_terrain,
                      VIEWY + selected.y - u.posy - u.view_offset_y,
                      VIEWX + selected.x - u.posx - u.view_offset_x,
                      c_yellow, '?');
         }
     }
 }
 footsteps.clear();
 footsteps_source.clear();
 wrefresh(w_terrain);
 return;
}

void game::explosion(int x, int y, int power, int shrapnel, bool has_fire)
{
 timespec ts;	// Timespec for the animation of the explosion
 ts.tv_sec = 0;
 ts.tv_nsec = EXPLOSION_SPEED;
 int radius = sqrt(double(power / 4));
 int dam;
 std::string junk;
 int noise = power * (has_fire ? 2 : 10);

 if (power >= 30)
  sound(x, y, noise, _("a huge explosion!"));
 else
  sound(x, y, noise, _("an explosion!"));
 for (int i = x - radius; i <= x + radius; i++) {
  for (int j = y - radius; j <= y + radius; j++) {
   if (i == x && j == y)
    dam = 3 * power;
   else
    dam = 3 * power / (rl_dist(x, y, i, j));
   if (m.has_flag(bashable, i, j))
    m.bash(i, j, dam, junk);
   if (m.has_flag(bashable, i, j))	// Double up for tough doors, etc.
    m.bash(i, j, dam, junk);
   if (m.is_destructable(i, j) && rng(25, 100) < dam)
    m.destroy(this, i, j, false);

   int mon_hit = mon_at(i, j), npc_hit = npc_at(i, j);
   if (mon_hit != -1 && !z[mon_hit].dead &&
       z[mon_hit].hurt(rng(dam / 2, dam * 1.5))) {
    if (z[mon_hit].hp < 0 - (z[mon_hit].type->size < 2? 1.5:3) * z[mon_hit].type->hp)
     explode_mon(mon_hit); // Explode them if it was big overkill
    else
     kill_mon(mon_hit); // TODO: player's fault?

    int vpart;
    vehicle *veh = m.veh_at(i, j, vpart);
    if (veh)
     veh->damage (vpart, dam, false);
   }

   if (npc_hit != -1) {
    active_npc[npc_hit]->hit(this, bp_torso, 0, rng(dam / 2, dam * 1.5), 0);
    active_npc[npc_hit]->hit(this, bp_head,  0, rng(dam / 3, dam),       0);
    active_npc[npc_hit]->hit(this, bp_legs,  0, rng(dam / 3, dam),       0);
    active_npc[npc_hit]->hit(this, bp_legs,  1, rng(dam / 3, dam),       0);
    active_npc[npc_hit]->hit(this, bp_arms,  0, rng(dam / 3, dam),       0);
    active_npc[npc_hit]->hit(this, bp_arms,  1, rng(dam / 3, dam),       0);
    if (active_npc[npc_hit]->hp_cur[hp_head]  <= 0 ||
        active_npc[npc_hit]->hp_cur[hp_torso] <= 0   ) {
     active_npc[npc_hit]->die(this, true);
    }
   }
   if (u.posx == i && u.posy == j) {
    add_msg(_("You're caught in the explosion!"));
    u.hit(this, bp_torso, 0, rng(dam / 2, dam * 1.5), 0);
    u.hit(this, bp_head,  0, rng(dam / 3, dam),       0);
    u.hit(this, bp_legs,  0, rng(dam / 3, dam),       0);
    u.hit(this, bp_legs,  1, rng(dam / 3, dam),       0);
    u.hit(this, bp_arms,  0, rng(dam / 3, dam),       0);
    u.hit(this, bp_arms,  1, rng(dam / 3, dam),       0);
   }
   if (has_fire) {
    m.add_field(this, i, j, fd_fire, dam / 10);
   }
  }
 }
// Draw the explosion
 for (int i = 1; i <= radius; i++) {
  mvwputch(w_terrain, y - i + VIEWY - u.posy - u.view_offset_y,
                      x - i + VIEWX - u.posx - u.view_offset_x, c_red, '/');
  mvwputch(w_terrain, y - i + VIEWY - u.posy - u.view_offset_y,
                      x + i + VIEWX - u.posx - u.view_offset_x, c_red,'\\');
  mvwputch(w_terrain, y + i + VIEWY - u.posy - u.view_offset_y,
                      x - i + VIEWX - u.posx - u.view_offset_x, c_red,'\\');
  mvwputch(w_terrain, y + i + VIEWY - u.posy - u.view_offset_y,
                      x + i + VIEWX - u.posx - u.view_offset_x, c_red, '/');
  for (int j = 1 - i; j < 0 + i; j++) {
   mvwputch(w_terrain, y - i + VIEWY - u.posy - u.view_offset_y,
                       x + j + VIEWX - u.posx - u.view_offset_x, c_red,'-');
   mvwputch(w_terrain, y + i + VIEWY - u.posy - u.view_offset_y,
                       x + j + VIEWX - u.posx - u.view_offset_x, c_red,'-');
   mvwputch(w_terrain, y + j + VIEWY - u.posy - u.view_offset_y,
                       x - i + VIEWX - u.posx - u.view_offset_x, c_red,'|');
   mvwputch(w_terrain, y + j + VIEWY - u.posy - u.view_offset_y,
                       x + i + VIEWX - u.posx - u.view_offset_x, c_red,'|');
  }
  wrefresh(w_terrain);
  nanosleep(&ts, NULL);
 }

// The rest of the function is shrapnel
 if (shrapnel <= 0)
  return;
 int sx, sy, t, tx, ty;
 std::vector<point> traj;
 ts.tv_sec = 0;
 ts.tv_nsec = BULLET_SPEED;	// Reset for animation of bullets
 for (int i = 0; i < shrapnel; i++) {
  sx = rng(x - 2 * radius, x + 2 * radius);
  sy = rng(y - 2 * radius, y + 2 * radius);
  if (m.sees(x, y, sx, sy, 50, t))
   traj = line_to(x, y, sx, sy, t);
  else
   traj = line_to(x, y, sx, sy, 0);
  dam = rng(20, 60);
  for (int j = 0; j < traj.size(); j++) {
   if (j > 0 && u_see(traj[j - 1].x, traj[j - 1].y))
    m.drawsq(w_terrain, u, traj[j - 1].x, traj[j - 1].y, false, true);
   if (u_see(traj[j].x, traj[j].y)) {
    mvwputch(w_terrain, traj[j].y + VIEWY - u.posy - u.view_offset_y,
                        traj[j].x + VIEWX - u.posx - u.view_offset_x, c_red, '`');
    wrefresh(w_terrain);
    nanosleep(&ts, NULL);
   }
   tx = traj[j].x;
   ty = traj[j].y;
   if (mon_at(tx, ty) != -1) {
    dam -= z[mon_at(tx, ty)].armor_cut();
    if (z[mon_at(tx, ty)].hurt(dam))
     kill_mon(mon_at(tx, ty));
   } else if (npc_at(tx, ty) != -1) {
    body_part hit = random_body_part();
    if (hit == bp_eyes || hit == bp_mouth || hit == bp_head)
     dam = rng(2 * dam, 5 * dam);
    else if (hit == bp_torso)
     dam = rng(1.5 * dam, 3 * dam);
    int npcdex = npc_at(tx, ty);
    active_npc[npcdex]->hit(this, hit, rng(0, 1), 0, dam);
    if (active_npc[npcdex]->hp_cur[hp_head] <= 0 ||
        active_npc[npcdex]->hp_cur[hp_torso] <= 0) {
     active_npc[npcdex]->die(this);
    }
   } else if (tx == u.posx && ty == u.posy) {
    body_part hit = random_body_part();
    int side = rng(0, 1);
    add_msg(_("Shrapnel hits your %s!"), body_part_name(hit, side).c_str());
    u.hit(this, hit, rng(0, 1), 0, dam);
   } else {
       std::set<std::string> shrapnel_effects;
       m.shoot(this, tx, ty, dam, j == traj.size() - 1, shrapnel_effects );
   }
  }
 }
}

void game::flashbang(int x, int y, bool player_immune)
{
 int dist = rl_dist(u.posx, u.posy, x, y), t;
 if (dist <= 8 && !player_immune) {
  if (!u.has_bionic("bio_ears"))
   u.add_disease("deaf", 40 - dist * 4);
  if (m.sees(u.posx, u.posy, x, y, 8, t))
   u.infect("blind", bp_eyes, (12 - dist) / 2, 10 - dist, this);
 }
 for (int i = 0; i < z.size(); i++) {
  dist = rl_dist(z[i].posx, z[i].posy, x, y);
  if (dist <= 4)
   z[i].add_effect(ME_STUNNED, 10 - dist);
  if (dist <= 8) {
   if (z[i].has_flag(MF_SEES) && m.sees(z[i].posx, z[i].posy, x, y, 8, t))
    z[i].add_effect(ME_BLIND, 18 - dist);
   if (z[i].has_flag(MF_HEARS))
    z[i].add_effect(ME_DEAF, 60 - dist * 4);
  }
 }
 sound(x, y, 12, _("a huge boom!"));
// TODO: Blind/deafen NPC
}

void game::shockwave(int x, int y, int radius, int force, int stun, int dam_mult, bool ignore_player)
{
  //borrowed code from game::explosion()
  timespec ts;	// Timespec for the animation of the explosion
  ts.tv_sec = 0;
  ts.tv_nsec = EXPLOSION_SPEED;
    for (int i = 1; i <= radius; i++) {
  mvwputch(w_terrain, y - i + VIEWY - u.posy - u.view_offset_y,
                      x - i + VIEWX - u.posx - u.view_offset_x, c_blue, '/');
  mvwputch(w_terrain, y - i + VIEWY - u.posy - u.view_offset_y,
                      x + i + VIEWX - u.posx - u.view_offset_x, c_blue,'\\');
  mvwputch(w_terrain, y + i + VIEWY - u.posy - u.view_offset_y,
                      x - i + VIEWX - u.posx - u.view_offset_x, c_blue,'\\');
  mvwputch(w_terrain, y + i + VIEWY - u.posy - u.view_offset_y,
                      x + i + VIEWX - u.posx - u.view_offset_x, c_blue, '/');
  for (int j = 1 - i; j < 0 + i; j++) {
   mvwputch(w_terrain, y - i + VIEWY - u.posy - u.view_offset_y,
                       x + j + VIEWX - u.posx - u.view_offset_x, c_blue,'-');
   mvwputch(w_terrain, y + i + VIEWY - u.posy - u.view_offset_y,
                       x + j + VIEWX - u.posx - u.view_offset_x, c_blue,'-');
   mvwputch(w_terrain, y + j + VIEWY - u.posy - u.view_offset_y,
                       x - i + VIEWX - u.posx - u.view_offset_x, c_blue,'|');
   mvwputch(w_terrain, y + j + VIEWY - u.posy - u.view_offset_y,
                       x + i + VIEWX - u.posx - u.view_offset_x, c_blue,'|');
  }
  wrefresh(w_terrain);
  nanosleep(&ts, NULL);
 }
 // end borrowed code from game::explosion()

    sound(x, y, force*force*dam_mult/2, _("Crack!"));
    for (int i = 0; i < z.size(); i++)
    {
        if (rl_dist(z[i].posx, z[i].posy, x, y) <= radius)
        {
            add_msg(_("%s is caught in the shockwave!"), z[i].name().c_str());
            knockback(x, y, z[i].posx, z[i].posy, force, stun, dam_mult);
        }
    }
    for (int i = 0; i < active_npc.size(); i++)
    {
        if (rl_dist(active_npc[i]->posx, active_npc[i]->posy, x, y) <= radius)
        {
            add_msg(_("%s is caught in the shockwave!"), active_npc[i]->name.c_str());
            knockback(x, y, active_npc[i]->posx, active_npc[i]->posy, force, stun, dam_mult);
        }
    }
    if (rl_dist(u.posx, u.posy, x, y) <= radius && !ignore_player)
    {
        add_msg(_("You're caught in the shockwave!"));
        knockback(x, y, u.posx, u.posy, force, stun, dam_mult);
    }
    return;
}

/* Knockback target at (tx,ty) by force number of tiles in direction from (sx,sy) to (tx,ty)
   stun > 0 indicates base stun duration, and causes impact stun; stun == -1 indicates only impact stun
   dam_mult multiplies impact damage, bash effect on impact, and sound level on impact */

void game::knockback(int sx, int sy, int tx, int ty, int force, int stun, int dam_mult)
{
    std::vector<point> traj;
    traj.clear();
    traj = line_to(sx, sy, tx, ty, 0);
    traj.insert(traj.begin(), point(sx, sy)); // how annoying, line_to() doesn't include the originating point!
    traj = continue_line(traj, force);
    traj.insert(traj.begin(), point(tx, ty)); // how annoying, continue_line() doesn't either!

    knockback(traj, force, stun, dam_mult);
    return;
}

/* Knockback target at traj.front() along line traj; traj should already have considered knockback distance.
   stun > 0 indicates base stun duration, and causes impact stun; stun == -1 indicates only impact stun
   dam_mult multiplies impact damage, bash effect on impact, and sound level on impact */

void game::knockback(std::vector<point>& traj, int force, int stun, int dam_mult)
{
    int tx = traj.front().x;
    int ty = traj.front().y;
    if (mon_at(tx, ty) == -1 && npc_at(tx, ty) == -1 && (u.posx != tx && u.posy != ty))
    {
        debugmsg(_("Nothing at (%d,%d) to knockback!"), tx, ty);
        return;
    }
    //add_msg("line from %d,%d to %d,%d",traj.front().x,traj.front().y,traj.back().x,traj.back().y);
    std::string junk;
    int force_remaining = 0;
    if (mon_at(tx, ty) != -1)
    {
        monster *targ = &z[mon_at(tx, ty)];
        if (stun > 0)
        {
            targ->add_effect(ME_STUNNED, stun);
            add_msg(ngettext("%s was stunned for %d turn!",
                             "%s was stunned for %d turns!", stun),
                    targ->name().c_str(), stun);
        }
        for(int i = 1; i < traj.size(); i++)
        {
            if (m.move_cost(traj[i].x, traj[i].y) == 0 && !m.has_flag(liquid, traj[i].x, traj[i].y)) // oops, we hit a wall!
            {
                targ->posx = traj[i-1].x;
                targ->posy = traj[i-1].y;
                force_remaining = traj.size() - i;
                if (stun != 0)
                {
                    if (targ->has_effect(ME_STUNNED))
                    {
                        targ->add_effect(ME_STUNNED, force_remaining);
                        add_msg(ngettext("%s was stunned AGAIN for %d turn!",
                                         "%s was stunned AGAIN for %d turns!",
                                         force_remaining),
                                targ->name().c_str(), force_remaining);
                    }
                    else
                    {
                        targ->add_effect(ME_STUNNED, force_remaining);
                        add_msg(ngettext("%s was stunned for %d turn!",
                                         "%s was stunned for %d turns!",
                                         force_remaining),
                                targ->name().c_str(), force_remaining);
                    }
                    add_msg(_("%s took %d damage!"), targ->name().c_str(), dam_mult*force_remaining);
                    targ->hp -= dam_mult*force_remaining;
                    if (targ->hp <= 0)
                        targ->die(this);
                }
                m.bash(traj[i].x, traj[i].y, 2*dam_mult*force_remaining, junk);
                sound(traj[i].x, traj[i].y, dam_mult*force_remaining*force_remaining/2, junk);
                break;
            }
            else if (mon_at(traj[i].x, traj[i].y) != -1 || npc_at(traj[i].x, traj[i].y) != -1 ||
                      (u.posx == traj[i].x && u.posy == traj[i].y))
            {
                targ->posx = traj[i-1].x;
                targ->posy = traj[i-1].y;
                force_remaining = traj.size() - i;
                if (stun != 0)
                {
                    if (targ->has_effect(ME_STUNNED))
                    {
                        targ->add_effect(ME_STUNNED, force_remaining);
                        add_msg(ngettext("%s was stunned AGAIN for %d turn!",
                                         "%s was stunned AGAIN for %d turns!",
                                         force_remaining),
                                targ->name().c_str(), force_remaining);
                    }
                    else
                    {
                        targ->add_effect(ME_STUNNED, force_remaining);
                        add_msg(ngettext("%s was stunned for %d turn!",
                                         "%s was stunned for %d turns!",
                                         force_remaining),
                                targ->name().c_str(), force_remaining);
                    }
                }
                traj.erase(traj.begin(), traj.begin()+i);
                if (mon_at(traj.front().x, traj.front().y) != -1) {
                    add_msg(_("%s collided with something else and sent it flying!"),
                            targ->name().c_str());
                } else if (npc_at(traj.front().x, traj.front().y) != -1) {
                    if (active_npc[npc_at(traj.front().x, traj.front().y)]->male) {
                        add_msg(_("%s collided with someone else and sent him flying!"),
                                targ->name().c_str());
                    } else {
                        add_msg(_("%s collided with someone else and sent her flying!"),
                                targ->name().c_str());
                    }
                } else if (u.posx == traj.front().x && u.posy == traj.front().y) {
                    add_msg(_("%s collided with you and sent you flying!"), targ->name().c_str());
                }
                knockback(traj, force_remaining, stun, dam_mult);
                break;
            }
            targ->posx = traj[i].x;
            targ->posy = traj[i].y;
            if(m.has_flag(liquid, targ->posx, targ->posy) && !targ->has_flag(MF_SWIMS) &&
                !targ->has_flag(MF_AQUATIC) && !targ->has_flag(MF_FLIES) && !targ->dead)
            {
                targ->hurt(9999);
                if (u_see(targ))
                    add_msg(_("The %s drowns!"), targ->name().c_str());
            }
            if(!m.has_flag(liquid, targ->posx, targ->posy) && targ->has_flag(MF_AQUATIC) && !targ->dead)
            {
                targ->hurt(9999);
                if (u_see(targ))
                    add_msg(_("The %s flops around and dies!"), targ->name().c_str());
            }
        }
    }
    else if (npc_at(tx, ty) != -1)
    {
        npc *targ = active_npc[npc_at(tx, ty)];
        if (stun > 0)
        {
            targ->add_disease("stunned", stun);
            add_msg(ngettext("%s was stunned for %d turn!",
                             "%s was stunned for %d turns!", stun),
                    targ->name.c_str(), stun);
        }
        for(int i = 1; i < traj.size(); i++)
        {
            if (m.move_cost(traj[i].x, traj[i].y) == 0 && !m.has_flag(liquid, traj[i].x, traj[i].y)) // oops, we hit a wall!
            {
                targ->posx = traj[i-1].x;
                targ->posy = traj[i-1].y;
                force_remaining = traj.size() - i;
                if (stun != 0)
                {
                    if (targ->has_disease("stunned"))
                    {
                        targ->add_disease("stunned", force_remaining);
                        if (targ->has_disease("stunned"))
                            add_msg(ngettext("%s was stunned AGAIN for %d turn!",
                                             "%s was stunned AGAIN for %d turns!",
                                             force_remaining),
                                    targ->name.c_str(), force_remaining);
                    }
                    else
                    {
                        targ->add_disease("stunned", force_remaining);
                        if (targ->has_disease("stunned"))
                            add_msg(ngettext("%s was stunned for %d turn!",
                                             "%s was stunned for %d turns!",
                                             force_remaining),
                                     targ->name.c_str(), force_remaining);
                    }
                    add_msg(_("%s took %d damage! (before armor)"), targ->name.c_str(), dam_mult*force_remaining);
                    if (one_in(2)) targ->hit(this, bp_arms, 0, force_remaining*dam_mult, 0);
                    if (one_in(2)) targ->hit(this, bp_arms, 1, force_remaining*dam_mult, 0);
                    if (one_in(2)) targ->hit(this, bp_legs, 0, force_remaining*dam_mult, 0);
                    if (one_in(2)) targ->hit(this, bp_legs, 1, force_remaining*dam_mult, 0);
                    if (one_in(2)) targ->hit(this, bp_torso, 0, force_remaining*dam_mult, 0);
                    if (one_in(2)) targ->hit(this, bp_head, 0, force_remaining*dam_mult, 0);
                    if (one_in(2)) targ->hit(this, bp_hands, 0, force_remaining*dam_mult, 0);
                }
                m.bash(traj[i].x, traj[i].y, 2*dam_mult*force_remaining, junk);
                sound(traj[i].x, traj[i].y, dam_mult*force_remaining*force_remaining/2, junk);
                break;
            }
            else if (mon_at(traj[i].x, traj[i].y) != -1 || npc_at(traj[i].x, traj[i].y) != -1 ||
                      (u.posx == traj[i].x && u.posy == traj[i].y))
            {
                targ->posx = traj[i-1].x;
                targ->posy = traj[i-1].y;
                force_remaining = traj.size() - i;
                if (stun != 0)
                {
                    if (targ->has_disease("stunned"))
                    {
                        add_msg(ngettext("%s was stunned AGAIN for %d turn!",
                                         "%s was stunned AGAIN for %d turns!",
                                         force_remaining),
                                 targ->name.c_str(), force_remaining);
                    }
                    else
                    {
                        add_msg(ngettext("%s was stunned for %d turn!",
                                         "%s was stunned for %d turns!",
                                         force_remaining),
                                 targ->name.c_str(), force_remaining);
                    }
                    targ->add_disease("stunned", force_remaining);
                }
                traj.erase(traj.begin(), traj.begin()+i);
                if (mon_at(traj.front().x, traj.front().y) != -1) {
                    add_msg(_("%s collided with something else and sent it flying!"),
                            targ->name.c_str());
                } else if (npc_at(traj.front().x, traj.front().y) != -1) {
                    if (active_npc[npc_at(traj.front().x, traj.front().y)]->male) {
                        add_msg(_("%s collided with someone else and sent him flying!"),
                                targ->name.c_str());
                    } else {
                        add_msg(_("%s collided with someone else and sent her flying!"),
                                targ->name.c_str());
                    }
                } else if (u.posx == traj.front().x && u.posy == traj.front().y) {
                    add_msg(_("%s collided with you and sent you flying!"), targ->name.c_str());
                }
                knockback(traj, force_remaining, stun, dam_mult);
                break;
            }
            targ->posx = traj[i].x;
            targ->posy = traj[i].y;
        }
    }
    else if (u.posx == tx && u.posy == ty)
    {
        if (stun > 0)
        {
            u.add_disease("stunned", stun);
            add_msg(_("You were stunned for %d turns!"), stun);
        }
        for(int i = 1; i < traj.size(); i++)
        {
            if (m.move_cost(traj[i].x, traj[i].y) == 0 && !m.has_flag(liquid, traj[i].x, traj[i].y)) // oops, we hit a wall!
            {
                u.posx = traj[i-1].x;
                u.posy = traj[i-1].y;
                force_remaining = traj.size() - i;
                if (stun != 0)
                {
                    if (u.has_disease("stunned"))
                    {
                        add_msg(_("You were stunned AGAIN for %d turns!"), force_remaining);
                    }
                    else
                    {
                        add_msg(_("You were stunned for %d turns!"), force_remaining);
                    }
                    u.add_disease("stunned", force_remaining);
                    if (one_in(2)) u.hit(this, bp_arms, 0, force_remaining*dam_mult, 0);
                    if (one_in(2)) u.hit(this, bp_arms, 1, force_remaining*dam_mult, 0);
                    if (one_in(2)) u.hit(this, bp_legs, 0, force_remaining*dam_mult, 0);
                    if (one_in(2)) u.hit(this, bp_legs, 1, force_remaining*dam_mult, 0);
                    if (one_in(2)) u.hit(this, bp_torso, 0, force_remaining*dam_mult, 0);
                    if (one_in(2)) u.hit(this, bp_head, 0, force_remaining*dam_mult, 0);
                    if (one_in(2)) u.hit(this, bp_hands, 0, force_remaining*dam_mult, 0);
                }
                m.bash(traj[i].x, traj[i].y, 2*dam_mult*force_remaining, junk);
                sound(traj[i].x, traj[i].y, dam_mult*force_remaining*force_remaining/2, junk);
                break;
            }
            else if (mon_at(traj[i].x, traj[i].y) != -1 || npc_at(traj[i].x, traj[i].y) != -1)
            {
                u.posx = traj[i-1].x;
                u.posy = traj[i-1].y;
                force_remaining = traj.size() - i;
                if (stun != 0)
                {
                    if (u.has_disease("stunned"))
                    {
                        add_msg(_("You were stunned AGAIN for %d turns!"), force_remaining);
                    }
                    else
                    {
                        add_msg(_("You were stunned for %d turns!"), force_remaining);
                    }
                    u.add_disease("stunned", force_remaining);
                }
                traj.erase(traj.begin(), traj.begin()+i);
                if (mon_at(traj.front().x, traj.front().y) != -1) {
                    add_msg(_("You collided with something and sent it flying!"));
                } else if (npc_at(traj.front().x, traj.front().y) != -1) {
                    if (active_npc[npc_at(traj.front().x, traj.front().y)]->male) {
                        add_msg(_("You collided with someone and sent him flying!"));
                    } else {
                        add_msg(_("You collided with someone and sent her flying!"));
                    }
                }
                knockback(traj, force_remaining, stun, dam_mult);
                break;
            }
            if(m.has_flag(liquid, u.posx, u.posy) && force_remaining < 1)
            {
                plswim(u.posx, u.posy);
            }
            else
            {
                u.posx = traj[i].x;
                u.posy = traj[i].y;
            }
        }
    }
    return;
}

void game::use_computer(int x, int y)
{
 if (u.has_trait(PF_ILLITERATE)) {
  add_msg(_("You can not read a computer screen!"));
  return;
 }

 if (u.has_trait(PF_HYPEROPIC) && !u.is_wearing("glasses_reading")
     && !u.is_wearing("glasses_bifocal")) {
  add_msg(_("You'll need to put on reading glasses before you can see the screen."));
  return;
 }

 computer* used = m.computer_at(x, y);

 if (used == NULL) {
  dbg(D_ERROR) << "game:use_computer: Tried to use computer at (" << x
               << ", " << y << ") - none there";
  debugmsg("Tried to use computer at (%d, %d) - none there", x, y);
  return;
 }

 used->use(this);

 refresh_all();
}

void game::resonance_cascade(int x, int y)
{
 int maxglow = 100 - 5 * trig_dist(x, y, u.posx, u.posy);
 int minglow =  60 - 5 * trig_dist(x, y, u.posx, u.posy);
 mon_id spawn;
 monster invader;
 if (minglow < 0)
  minglow = 0;
 if (maxglow > 0)
  u.add_disease("teleglow", rng(minglow, maxglow) * 100);
 int startx = (x < 8 ? 0 : x - 8), endx = (x+8 >= SEEX*3 ? SEEX*3 - 1 : x + 8);
 int starty = (y < 8 ? 0 : y - 8), endy = (y+8 >= SEEY*3 ? SEEY*3 - 1 : y + 8);
 for (int i = startx; i <= endx; i++) {
  for (int j = starty; j <= endy; j++) {
   switch (rng(1, 80)) {
   case 1:
   case 2:
    emp_blast(i, j);
    break;
   case 3:
   case 4:
   case 5:
    for (int k = i - 1; k <= i + 1; k++) {
     for (int l = j - 1; l <= j + 1; l++) {
      field_id type;
      switch (rng(1, 7)) {
       case 1: type = fd_blood;
       case 2: type = fd_bile;
       case 3:
       case 4: type = fd_slime;
       case 5: type = fd_fire;
       case 6:
       case 7: type = fd_nuke_gas;
      }
      if (!one_in(3))
	   m.add_field(this, k, l, type, 3);
     }
    }
    break;
   case  6:
   case  7:
   case  8:
   case  9:
   case 10:
    m.tr_at(i, j) = tr_portal;
    break;
   case 11:
   case 12:
    m.tr_at(i, j) = tr_goo;
    break;
   case 13:
   case 14:
   case 15:
    spawn = MonsterGroupManager::GetMonsterFromGroup("GROUP_NETHER", &mtypes);
    invader = monster(mtypes[spawn], i, j);
    z.push_back(invader);
    break;
   case 16:
   case 17:
   case 18:
    m.destroy(this, i, j, true);
    break;
   case 19:
    explosion(i, j, rng(1, 10), rng(0, 1) * rng(0, 6), one_in(4));
    break;
   }
  }
 }
}

void game::scrambler_blast(int x, int y)
{
 int mondex = mon_at(x, y);
 if (mondex != -1) {
  if (z[mondex].has_flag(MF_ELECTRONIC))
    z[mondex].make_friendly();
   add_msg(_("The %s sparks and begins searching for a target!"), z[mondex].name().c_str());
 }
}
void game::emp_blast(int x, int y)
{
 int rn;
 if (m.has_flag(console, x, y)) {
  add_msg(_("The %s is rendered non-functional!"), m.tername(x, y).c_str());
  m.ter_set(x, y, t_console_broken);
  return;
 }
// TODO: More terrain effects.
 switch (m.ter(x, y)) {
 case t_card_science:
 case t_card_military:
  rn = rng(1, 100);
  if (rn > 92 || rn < 40) {
   add_msg(_("The card reader is rendered non-functional."));
   m.ter_set(x, y, t_card_reader_broken);
  }
  if (rn > 80) {
   add_msg(_("The nearby doors slide open!"));
   for (int i = -3; i <= 3; i++) {
    for (int j = -3; j <= 3; j++) {
     if (m.ter(x + i, y + j) == t_door_metal_locked)
      m.ter_set(x + i, y + j, t_floor);
    }
   }
  }
  if (rn >= 40 && rn <= 80)
   add_msg(_("Nothing happens."));
  break;
 }
 int mondex = mon_at(x, y);
 if (mondex != -1) {
  if (z[mondex].has_flag(MF_ELECTRONIC)) {
   add_msg(_("The EMP blast fries the %s!"), z[mondex].name().c_str());
   int dam = dice(10, 10);
   if (z[mondex].hurt(dam))
    kill_mon(mondex); // TODO: Player's fault?
   else if (one_in(6))
    z[mondex].make_friendly();
  } else
   add_msg(_("The %s is unaffected by the EMP blast."), z[mondex].name().c_str());
 }
 if (u.posx == x && u.posy == y) {
  if (u.power_level > 0) {
   add_msg(_("The EMP blast drains your power."));
   int max_drain = (u.power_level > 40 ? 40 : u.power_level);
   u.charge_power(0 - rng(1 + max_drain / 3, max_drain));
  }
// TODO: More effects?
 }
// Drain any items of their battery charge
 for (int i = 0; i < m.i_at(x, y).size(); i++) {
  if (m.i_at(x, y)[i].is_tool() &&
      (dynamic_cast<it_tool*>(m.i_at(x, y)[i].type))->ammo == "battery")
   m.i_at(x, y)[i].charges = 0;
 }
// TODO: Drain NPC energy reserves
}

int game::npc_at(int x, int y)
{
 for (int i = 0; i < active_npc.size(); i++) {
  if (active_npc[i]->posx == x && active_npc[i]->posy == y && !active_npc[i]->dead)
   return i;
 }
 return -1;
}

int game::npc_by_id(int id)
{
 for (int i = 0; i < active_npc.size(); i++) {
  if (active_npc[i]->getID() == id)
   return i;
 }
 return -1;
}

int game::mon_at(int x, int y)
{
 for (int i = 0; i < z.size(); i++) {
  if (z[i].posx == x && z[i].posy == y) {
   if (z[i].dead)
    return -1;
   else
    return i;
  }
 }
 return -1;
}

bool game::is_empty(int x, int y)
{
 return ((m.move_cost(x, y) > 0 || m.has_flag(liquid, x, y)) &&
         npc_at(x, y) == -1 && mon_at(x, y) == -1 &&
         (u.posx != x || u.posy != y));
}

bool game::is_in_sunlight(int x, int y)
{
 return (m.is_outside(x, y) && light_level() >= 40 &&
         (weather == WEATHER_CLEAR || weather == WEATHER_SUNNY));
}

void game::kill_mon(int index, bool u_did_it)
{
 if (index < 0 || index >= z.size()) {
  dbg(D_ERROR) << "game:kill_mon: Tried to kill monster " << index
               << "! (" << z.size() << " in play)";
  if (debugmon)  debugmsg("Tried to kill monster %d! (%d in play)", index, z.size());
  return;
 }
 if (!z[index].dead) {
  z[index].dead = true;
  if (u_did_it) {
   if (z[index].has_flag(MF_GUILT)) {
    mdeath tmpdeath;
    tmpdeath.guilt(this, &(z[index]));
   }
   if (z[index].type->species != species_hallu)
    kills[z[index].type->id]++;	// Increment our kill counter
  }
  for (int i = 0; i < z[index].inv.size(); i++)
   m.add_item_or_charges(z[index].posx, z[index].posy, z[index].inv[i]);
  z[index].die(this);
 }
}

void game::explode_mon(int index)
{
 if (index < 0 || index >= z.size()) {
  dbg(D_ERROR) << "game:explode_mon: Tried to explode monster " << index
               << "! (" << z.size() << " in play)";
  debugmsg("Tried to explode monster %d! (%d in play)", index, z.size());
  return;
 }
 if (!z[index].dead) {
  z[index].dead = true;
  kills[z[index].type->id]++;	// Increment our kill counter
// Send body parts and blood all over!
  mtype* corpse = z[index].type;
  if (corpse->mat == "flesh" || corpse->mat == "veggy") { // No chunks otherwise
   int num_chunks;
   switch (corpse->size) {
    case MS_TINY:   num_chunks =  1; break;
    case MS_SMALL:  num_chunks =  2; break;
    case MS_MEDIUM: num_chunks =  4; break;
    case MS_LARGE:  num_chunks =  8; break;
    case MS_HUGE:   num_chunks = 16; break;
   }
   itype_id meat;
   if (corpse->has_flag(MF_POISON)) {
    if (corpse->mat == "flesh")
     meat = "meat_tainted";
    else
     meat = "veggy_tainted";
   } else {
    if (corpse->mat == "flesh")
     meat = "meat";
    else
     meat = "veggy";
   }

   int posx = z[index].posx, posy = z[index].posy;
   for (int i = 0; i < num_chunks; i++) {
    int tarx = posx + rng(-3, 3), tary = posy + rng(-3, 3);
    std::vector<point> traj = line_to(posx, posy, tarx, tary, 0);

    bool done = false;
    for (int j = 0; j < traj.size() && !done; j++) {
     tarx = traj[j].x;
     tary = traj[j].y;
// Choose a blood type and place it
     field_id blood_type = fd_blood;
     if (corpse->dies == &mdeath::boomer)
      blood_type = fd_bile;
     else if (corpse->dies == &mdeath::acid)
      blood_type = fd_acid;

      m.add_field(this, tarx, tary, blood_type, 1);

     if (m.move_cost(tarx, tary) == 0) {
      std::string tmp = "";
      if (m.bash(tarx, tary, 3, tmp))
       sound(tarx, tary, 18, tmp);
      else {
       if (j > 0) {
        tarx = traj[j - 1].x;
        tary = traj[j - 1].y;
       }
       done = true;
      }
     }
    }
    m.spawn_item(tarx, tary, meat, turn);
   }
  }
 }

 // there WAS an erasure of the monster here, but it caused issues with loops
 // we should structure things so that z.erase is only called in specified cleanup
 // functions

 if (last_target == index)
  last_target = -1;
 else if (last_target > index)
   last_target--;
}

void game::revive_corpse(int x, int y, int n)
{
    if (m.i_at(x, y).size() <= n)
    {
        debugmsg("Tried to revive a non-existent corpse! (%d, %d), #%d of %d", x, y, n, m.i_at(x, y).size());
        return;
    }
    item* it = &m.i_at(x, y)[n];
    revive_corpse(x, y, it);
    m.i_rem(x, y, n);
}

void game::revive_corpse(int x, int y, item *it)
{
    if (it->type->id != "corpse" || it->corpse == NULL)
    {
        debugmsg("Tried to revive a non-corpse.");
        return;
    }
    int burnt_penalty = it->burnt;
    monster mon(it->corpse, x, y);
    mon.speed = int(mon.speed * .8) - burnt_penalty / 2;
    mon.hp    = int(mon.hp    * .7) - burnt_penalty;
    if (it->damage > 0)
    {
        mon.speed /= it->damage + 1;
        mon.hp /= it->damage + 1;
    }
    mon.no_extra_death_drops = true;
    z.push_back(mon);
}

void game::open()
{
    int openx, openy;
    if (!choose_adjacent(_("Open"), openx, openy))
        return;

    u.moves -= 100;
    bool didit = false;

    int vpart;
    vehicle *veh = m.veh_at(openx, openy, vpart);
    if (veh && veh->part_flag(vpart, vpf_openable)) {
        if (veh->parts[vpart].open) {
            add_msg(_("That door is already open."));
            u.moves += 100;
        } else {
            veh->parts[vpart].open = 1;
            veh->insides_dirty = true;
        }
        return;
    }

    if (m.is_outside(u.posx, u.posy))
        didit = m.open_door(openx, openy, false);
    else
        didit = m.open_door(openx, openy, true);

    if (!didit) {
        switch(m.ter(openx, openy)) {
        case t_door_locked:
        case t_door_locked_interior:
        case t_door_locked_alarm:
        case t_door_bar_locked:
            add_msg(_("The door is locked!"));
            break;	// Trying to open a locked door uses the full turn's movement
        case t_door_o:
            add_msg(_("That door is already open."));
            u.moves += 100;
            break;
        default:
            add_msg(_("No door there."));
            u.moves += 100;
        }
    }
}

void game::close()
{
    int closex, closey;
    if (!choose_adjacent(_("Close"), closex, closey))
        return;

    bool didit = false;

    int vpart;
    vehicle *veh = m.veh_at(closex, closey, vpart);
    if (mon_at(closex, closey) != -1)
        add_msg(_("There's a %s in the way!"),
                z[mon_at(closex, closey)].name().c_str());
    else if (veh && veh->part_flag(vpart, vpf_openable) &&
             veh->parts[vpart].open) {
        veh->parts[vpart].open = 0;
        veh->insides_dirty = true;
        didit = true;
    } else if (m.i_at(closex, closey).size() > 0)
        add_msg(_("There's %s in the way!"), m.i_at(closex, closey).size() == 1 ?
                m.i_at(closex, closey)[0].tname(this).c_str() : _("some stuff"));
    else if (closex == u.posx && closey == u.posy)
        add_msg(_("There's some buffoon in the way!"));
    else if (m.ter(closex, closey) == t_window_domestic &&
             m.is_outside(u.posx, u.posy))  {
        add_msg(_("You cannot close the curtains from outside. You must be inside the building."));
    } else if (m.has_furn(closex, closey) &&
               m.furn(closex, closey) != f_canvas_door_o &&
               m.furn(closex, closey) != f_skin_door_o) {
       add_msg(_("There's a %s in the way!"), m.furnname(closex, closey).c_str());
    } else
        didit = m.close_door(closex, closey, true);

    if (didit)
        u.moves -= 90;
}

void game::smash()
{
    const int move_cost = (u.weapon.is_null() ? 80 : u.weapon.attack_time() * 0.8);
    bool didit = false;
    std::string bashsound, extra;
    int smashskill = int(u.str_cur / 2.5 + u.weapon.type->melee_dam);
    int smashx, smashy;

    if (!choose_adjacent(_("Smash"), smashx, smashy))
        return;

    const int full_pulp_threshold = 4;
    std::list<item*> corpses;
    for (int i = 0; i < m.i_at(smashx, smashy).size(); ++i)
    {
        item *it = &m.i_at(smashx, smashy)[i];
        if (it->type->id == "corpse" && it->damage < full_pulp_threshold)
        {
            corpses.push_back(it);
        }
    }
    if (corpses.size() > 0)
    {
        add_msg(ngettext("You swing at the corpse.",
                         "You swing at the corpses.", corpses.size()));

        // numbers logic: a str 8 character with a butcher knife (4 bash, 18 cut)
        // should have at least a 50% chance of damaging an intact zombie corpse (75 volume).
        // a str 8 character with a baseball bat (28 bash, 0 cut) should have around a 25% chance.

        int cut_power = u.weapon.type->melee_cut;
        // stabbing weapons are a lot less effective at pulping
        if (u.weapon.has_flag("STAB") || u.weapon.has_flag("SPEAR"))
        {
            cut_power /= 2;
        }
        double pulp_power = sqrt((double)(u.str_cur + u.weapon.type->melee_dam)) * sqrt((double)(cut_power + 1));
        pulp_power *= 20; // constant multiplier to get the chance right
        int rn = rng(0, pulp_power);
        while (rn > 0 && !corpses.empty())
        {
            item *it = corpses.front();
            corpses.pop_front();
            int damage = rn / it->volume();
            if (damage + it->damage > full_pulp_threshold)
            {
                damage = full_pulp_threshold - it->damage;
            }
            rn -= (damage + 1) * it->volume(); // slight efficiency loss to swing

            // chance of a critical success, higher chance for small critters
            // comes AFTER the loss of power from the above calculation
            if (one_in(it->volume()))
            {
                damage++;
            }

            if (damage > 0)
            {
                if (damage > 1) {
                    add_msg(_("You greatly damage the %s!"), it->tname().c_str());
                } else {
                    add_msg(_("You damage the %s!"), it->tname().c_str());
                }
                it->damage += damage;
                if (it->damage >= 4)
                {
                    add_msg(_("The corpse is now thoroughly pulped."));
                    it->damage = 4;
                    // TODO mark corpses as inactive when appropriate
                }
                // Splatter some blood around
                for (int x = smashx - 1; x <= smashx + 1; x++) {
                    for (int y = smashy - 1; y <= smashy + 1; y++) {
                        if (!one_in(damage+1)) {
                             m.add_field(this, x, y, fd_blood, 1);
                        }
                    }
                }
            }
        }
        u.moves -= move_cost;
        return; // don't smash terrain if we've smashed a corpse
    }
    else
    {
        didit = m.bash(smashx, smashy, smashskill, bashsound);
    }

    if (didit)
    {
        if (extra != "")
        {
            add_msg(extra.c_str());
        }
        sound(smashx, smashy, 18, bashsound);
        // TODO: Move this elsewhere, like maybe into the map on-break code
        if (m.has_flag(alarmed, smashx, smashy) &&
            !event_queued(EVENT_WANTED))
        {
            sound(smashx, smashy, 40, _("An alarm sounds!"));
            add_event(EVENT_WANTED, int(turn) + 300, 0, levx, levy);
        }
        u.moves -= move_cost;
        if (u.skillLevel("melee") == 0)
        {
            u.practice(turn, "melee", rng(0, 1) * rng(0, 1));
        }
        if (u.weapon.made_of("glass") &&
            rng(0, u.weapon.volume() + 3) < u.weapon.volume())
        {
            add_msg(_("Your %s shatters!"), u.weapon.tname(this).c_str());
            for (int i = 0; i < u.weapon.contents.size(); i++)
            {
                m.add_item_or_charges(u.posx, u.posy, u.weapon.contents[i]);
            }
            sound(u.posx, u.posy, 24, "");
            u.hit(this, bp_hands, 1, 0, rng(0, u.weapon.volume()));
            if (u.weapon.volume() > 20)
            {
                // Hurt left arm too, if it was big
                u.hit(this, bp_hands, 0, 0, rng(0, u.weapon.volume() * .5));
            }
            u.remove_weapon();
        }
    }
    else
    {
        add_msg(_("There's nothing there!"));
    }
}

void game::use_item(char chInput)
{
 char ch;
 if (chInput == '.')
  ch = inv(_("Use item:"));
 else
  ch = chInput;

 if (ch == ' ') {
  add_msg(_("Never mind."));
  return;
 }
 last_action += ch;
 u.use(this, ch);
}

void game::use_wielded_item()
{
  u.use_wielded(this);
}

bool game::choose_adjacent(std::string verb, int &x, int &y)
{
    refresh_all();
    std::string query_text = verb + _(" where? (Direction button)");
    mvwprintw(w_terrain, 0, 0, query_text.c_str());
    wrefresh(w_terrain);
    DebugLog() << "calling get_input() for " << verb << "\n";
    InputEvent input = get_input();
    last_action += input;
    if (input == Cancel || input == Close)
        return false;
    else
        get_direction(x, y, input);
    if (x == -2 || y == -2) {
        add_msg(_("Invalid direction."));
        return false;
    }
    x += u.posx;
    y += u.posy;
    return true;
}

bool game::vehicle_near ()
{
 for (int dx = -1; dx <= 1; dx++) {
  for (int dy = -1; dy <= 1; dy++) {
   if (m.veh_at(u.posx + dx, u.posy + dy))
    return true;
  }
 }
 return false;
}

bool game::pl_refill_vehicle (vehicle &veh, int part, bool test)
{
    if (!veh.part_flag(part, vpf_fuel_tank))
        return false;
    item* it = NULL;
    item *p_itm = NULL;
    int min_charges = -1;
    bool i_cont = false;

    std::string ftype = veh.part_info(part).fuel_type;
    itype_id itid = default_ammo(ftype);
    if (u.weapon.is_container() && u.weapon.contents.size() > 0 &&
        u.weapon.contents[0].type->id == itid)
    {
        it = &u.weapon;
        p_itm = &u.weapon.contents[0];
        min_charges = u.weapon.contents[0].charges;
        i_cont = true;
    }
    else if (u.weapon.type->id == itid)
    {
        it = &u.weapon;
        p_itm = it;
        min_charges = u.weapon.charges;
    }
    else
    {
        it = &u.inv.item_or_container(itid);
        if (!it->is_null()) {
            if (it->type->id == itid) {
                p_itm = it;
            } else {
                //ah, must be a container of the thing
                p_itm = &(it->contents[0]);
                i_cont = true;
            }
            min_charges = p_itm->charges;
        }
    }
    if (it->is_null()) {
        return false;
    } else if (test) {
        return true;
    }

    int fuel_per_charge = 1;
    if( ftype == "plutonium" ) { fuel_per_charge = 1000; }
    else if( ftype == "plasma" ) { fuel_per_charge = 100; }
    int max_fuel = veh.part_info(part).size;
    int dch = (max_fuel - veh.parts[part].amount) / fuel_per_charge;
    if (dch < 1)
        dch = 1;
    bool rem_itm = min_charges <= dch;
    int used_charges = rem_itm? min_charges : dch;
    veh.parts[part].amount += used_charges * fuel_per_charge;
    if (veh.parts[part].amount > max_fuel) {
        veh.parts[part].amount = max_fuel;
    }

    if (ftype == "battery") {
        add_msg(_("You recharge %s's battery."), veh.name.c_str());
        if (veh.parts[part].amount == max_fuel) {
            add_msg(_("The battery is fully charged."));
        }
    } else if (ftype == "gasoline") {
        add_msg(_("You refill %s's fuel tank."), veh.name.c_str());
        if (veh.parts[part].amount == max_fuel) {
            add_msg(_("The tank is full."));
        }
    } else if (ftype == "plutonium") {
        add_msg(_("You refill %s's reactor."), veh.name.c_str());
        if (veh.parts[part].amount == max_fuel) {
            add_msg(_("The reactor is full."));
        }
    }

    p_itm->charges -= used_charges;
    if (rem_itm) {
        if (i_cont) {
            it->contents.erase(it->contents.begin());
        } else if (&u.weapon == it) {
            u.remove_weapon();
        } else {
            u.inv.remove_item_by_letter(it->invlet);
        }
    }
    return true;
}

void game::handbrake ()
{
 vehicle *veh = m.veh_at (u.posx, u.posy);
 if (!veh)
  return;
 add_msg (_("You pull a handbrake."));
 veh->cruise_velocity = 0;
 if (veh->last_turn != 0 && rng (15, 60) * 100 < abs(veh->velocity)) {
  veh->skidding = true;
  add_msg (_("You lose control of %s."), veh->name.c_str());
  veh->turn (veh->last_turn > 0? 60 : -60);
 } else if (veh->velocity < 0)
  veh->stop();
 else {
  veh->velocity = veh->velocity / 2 - 10*100;
  if (veh->velocity < 0)
      veh->stop();
 }
 u.moves = 0;
}

void game::exam_vehicle(vehicle &veh, int examx, int examy, int cx, int cy)
{
    veh_interact vehint;
    vehint.cx = cx;
    vehint.cy = cy;
    vehint.exec(this, &veh, examx, examy);
//    debugmsg ("exam_vehicle cmd=%c %d", vehint.sel_cmd, (int) vehint.sel_cmd);
    if (vehint.sel_cmd != ' ')
    {                                                        // TODO: different activity times
        u.activity = player_activity(ACT_VEHICLE,
                                     vehint.sel_cmd == 'f' || vehint.sel_cmd == 's' ||
                                     vehint.sel_cmd == 'c' ? 200 : 20000,
                                     (int) vehint.sel_cmd, 0, "");
        u.activity.values.push_back (veh.global_x());    // values[0]
        u.activity.values.push_back (veh.global_y());    // values[1]
        u.activity.values.push_back (vehint.cx);   // values[2]
        u.activity.values.push_back (vehint.cy);   // values[3]
        u.activity.values.push_back (-vehint.ddx - vehint.cy);   // values[4]
        u.activity.values.push_back (vehint.cx - vehint.ddy);   // values[5]
        u.activity.values.push_back (vehint.sel_part); // values[6]
        u.activity.values.push_back (vehint.sel_type); // int. might make bitmask
        u.moves = 0;
    }
    refresh_all();
    draw_minimap(); // TODO: Figure out why this is necessary.
}

// A gate handle is adjacent to a wall section, and next to that wall section on one side or
// another is the gate.  There may be a handle on the other side, but this is optional.
// The gate continues until it reaches a non-floor tile, so they can be arbitrary length.
//
//   |  !|!  -++-++-  !|++++-
//   +   +      !      +
//   +   +   -++-++-   +
//   +   +             +
//   +   +   !|++++-   +
//  !|   |!        !   |
//
// The terrain type of the handle is passed in, and that is used to determine the type of
// the wall and gate.
void game::open_gate( game *g, const int examx, const int examy, const enum ter_id handle_type ) {

 enum ter_id v_wall_type;
 enum ter_id h_wall_type;
 enum ter_id door_type;
 enum ter_id floor_type;
 const char *pull_message;
 const char *open_message;
 const char *close_message;

 switch(handle_type) {
 case t_gates_mech_control:
  v_wall_type = t_wall_v;
  h_wall_type = t_wall_h;
  door_type   = t_door_metal_locked;
  floor_type  = t_floor;
  pull_message = _("You turn the handle...");
  open_message = _("The gate is opened!");
  close_message = _("The gate is closed!");
  break;

 case t_gates_control_concrete:
  v_wall_type = t_concrete_v;
  h_wall_type = t_concrete_h;
  door_type   = t_door_metal_locked;
  floor_type  = t_floor;
  pull_message = _("You turn the handle...");
  open_message = _("The gate is opened!");
  close_message = _("The gate is closed!");
  break;

 case t_barndoor:
  v_wall_type = t_wall_wood;
  h_wall_type = t_wall_wood;
  door_type   = t_door_metal_locked;
  floor_type  = t_dirtfloor;
  pull_message = _("You pull the rope...");
  open_message = _("The barn doors opened!");
  close_message = _("The barn doors closed!");
  break;

 case t_palisade_pulley:
  v_wall_type = t_palisade;
  h_wall_type = t_palisade;
  door_type   = t_palisade_gate;
  floor_type  = t_palisade_gate_o;
  pull_message = _("You pull the rope...");
  open_message = _("The palisade gate swings open!");
  close_message = _("The palisade gate swings closed with a crash!");
  break;

  default: return; // No matching gate type
 }

 g->add_msg(pull_message);
 g->u.moves -= 900;

 bool open = false;
 bool close = false;

 for (int wall_x = -1; wall_x <= 1; wall_x++) {
   for (int wall_y = -1; wall_y <= 1; wall_y++) {
     for (int gate_x = -1; gate_x <= 1; gate_x++) {
       for (int gate_y = -1; gate_y <= 1; gate_y++) {
         if ((wall_x + wall_y == 1 || wall_x + wall_y == -1) &&  // make sure wall not diagonally opposite to handle
             (gate_x + gate_y == 1 || gate_x + gate_y == -1) &&  // same for gate direction
            ((wall_y != 0 && (g->m.ter(examx+wall_x, examy+wall_y) == h_wall_type)) ||  //horizontal orientation of the gate
             (wall_x != 0 && (g->m.ter(examx+wall_x, examy+wall_y) == v_wall_type)))) { //vertical orientation of the gate

           int cur_x = examx+wall_x+gate_x;
           int cur_y = examy+wall_y+gate_y;

           if (!close && (g->m.ter(examx+wall_x+gate_x, examy+wall_y+gate_y) == door_type)) {  //opening the gate...
             open = true;
             while (g->m.ter(cur_x, cur_y) == door_type) {
               g->m.ter_set(cur_x, cur_y, floor_type);
               cur_x = cur_x+gate_x;
               cur_y = cur_y+gate_y;
             }
           }

           if (!open && (g->m.ter(examx+wall_x+gate_x, examy+wall_y+gate_y) == floor_type)) {  //closing the gate...
             close = true;
             while (g->m.ter(cur_x, cur_y) == floor_type) {
               g->m.ter_set(cur_x, cur_y, door_type);
               cur_x = cur_x+gate_x;
               cur_y = cur_y+gate_y;
             }
           }
         }
       }
     }
   }
 }

 if(open){
   g->add_msg(open_message);
 } else if(close){
   g->add_msg(close_message);
 } else {
   add_msg(_("Nothing happens."));
 }
}

void game::moving_vehicle_dismount(int tox, int toy)
{
    int vpart;
    vehicle *veh = m.veh_at(u.posx, u.posy, vpart);
    if (!veh) {
        debugmsg("Tried to exit non-existent vehicle.");
        return;
    }
    if (u.posx == tox && u.posy == toy) {
        debugmsg("Need somewhere to dismount towards.");
        return;
    }
    int d = (45 * (direction_from(u.posx, u.posy, tox, toy)) - 90) % 360;
    add_msg(_("You dive from the %s."), veh->name.c_str());
    m.unboard_vehicle(this, u.posx, u.posy);
    u.moves -= 200;
    // Dive three tiles in the direction of tox and toy
    fling_player_or_monster(&u, 0, d, 30, true);
    // Hit the ground according to vehicle speed
    if (!m.has_flag(swimmable, u.posx, u.posy)) {
        if (veh->velocity > 0)
            fling_player_or_monster(&u, 0, veh->face.dir(), veh->velocity / (float)100);
        else
            fling_player_or_monster(&u, 0, veh->face.dir() + 180, -(veh->velocity) / (float)100);
    }
    return;
}

void game::control_vehicle()
{
    int veh_part;
    vehicle *veh = m.veh_at(u.posx, u.posy, veh_part);

    if (veh && veh->player_in_control(&u)) {
        std::string message = veh->use_controls();
        if (!message.empty())
            add_msg(message.c_str());
    } else if (veh && veh->part_with_feature(veh_part, vpf_controls) >= 0
                   && u.in_vehicle) {
        u.controlling_vehicle = true;
        add_msg(_("You take control of the %s."), veh->name.c_str());
    } else {
        int examx, examy;
        if (!choose_adjacent(_("Control vehicle"), examx, examy))
            return;
        veh = m.veh_at(examx, examy, veh_part);
        if (!veh) {
            add_msg(_("No vehicle there."));
            return;
        }
        if (veh->part_with_feature(veh_part, vpf_controls) < 0) {
            add_msg(_("No controls there."));
            return;
        }
        std::string message = veh->use_controls();
        if (!message.empty())
            add_msg(message.c_str());
    }
}

void game::examine()
{
 int examx, examy;
 if (!choose_adjacent(_("Examine"), examx, examy))
    return;

 int veh_part = 0;
 vehicle *veh = m.veh_at (examx, examy, veh_part);
 if (veh) {
  int vpcargo = veh->part_with_feature(veh_part, vpf_cargo, false);
  int vpkitchen = veh->part_with_feature(veh_part, vpf_kitchen, true);
  if ((vpcargo >= 0 && veh->parts[vpcargo].items.size() > 0) || vpkitchen >= 0)
   pickup(examx, examy, 0);
  else if (u.in_vehicle)
   add_msg (_("You can't do that while onboard."));
  else if (abs(veh->velocity) > 0)
   add_msg (_("You can't do that on moving vehicle."));
  else
   exam_vehicle (*veh, examx, examy);
 }

 if (m.has_flag(console, examx, examy)) {
  use_computer(examx, examy);
  return;
 }
 const furn_t *xfurn_t = &furnlist[m.furn(examx,examy)];
 const ter_t *xter_t = &terlist[m.ter(examx,examy)];
 iexamine xmine;

 if (m.has_furn(examx, examy))
   (xmine.*xfurn_t->examine)(this,&u,&m,examx,examy);
 else
   (xmine.*xter_t->examine)(this,&u,&m,examx,examy);

 bool none = true;
 if (xter_t->examine != &iexamine::none || xfurn_t->examine != &iexamine::none)
   none = false;

 if (m.has_flag(sealed, examx, examy)) {
   if (none) add_msg(_("The %s is firmly sealed."), m.name(examx, examy).c_str());
 } else {
   //examx,examy has no traps, is a container and doesn't have a special examination function
  if (m.tr_at(examx, examy) == tr_null && m.i_at(examx, examy).size() == 0 && m.has_flag(container, examx, examy) && none)
   add_msg(_("It is empty."));
  else
   if (!veh)pickup(examx, examy, 0);
 }
  //check for disarming traps last to avoid disarming query black box issue.
 if(m.tr_at(examx, examy) != tr_null) xmine.trap(this,&u,&m,examx,examy);

}

#define ADVINVOFS 7
// abstract of selected origin which can be inventory, or  map tile / vehicle storage / aggregate
struct advanced_inv_area {
    const int id;
    const int hscreenx;
    const int hscreeny;
    const int offx;
    const int offy;
    int x;
    int y;
    const std::string name;
    const std::string shortname;
    bool canputitems;
    vehicle *veh;
    int vstor;
    int size;
    std::string desc;
    int volume, weight;
    int max_size, max_volume;
};

// for printing items in environment
struct advanced_inv_listitem {
    int idx;
    int area;
    item *it;
    std::string name;
    bool autopickup;
    int stacks;
    int volume;
    int weight;
    int cat;
};

// left/right listwindows
struct advanced_inv_pane {
    int pos;
    int area, offx, offy, size, vstor;  // quick lookup later
    int index, max_page, max_index, page;
    std::string area_string;
    int sortby;
    int issrc;
    vehicle *veh;
    WINDOW *window;
    std::vector<advanced_inv_listitem> items;
    int numcats;
};

int getsquare(int c , int &off_x, int &off_y, std::string &areastring, advanced_inv_area *squares) {
    int ret=-1;
    if (!( c >= 0 && c <= 10 )) return ret;
    ret=c;
    off_x = squares[ret].offx;
    off_y = squares[ret].offy;
    areastring = squares[ret].name;
    return ret;
}

int getsquare(char c , int &off_x, int &off_y, std::string &areastring, advanced_inv_area *squares) {
    int ret=-1;
    switch(c)
    {
        case '0':
        case 'I':
            ret=0;
            break;
        case '1':
        case 'B':
            ret=1;
            break;
        case '2':
        case 'J':
            ret=2;
            break;
        case '3':
        case 'N':
            ret=3;
            break;
        case '4':
        case 'H':
            ret=4;
            break;
        case '5':
        case 'G':
            ret=5;
            break;
        case '6':
        case 'L':
            ret=6;
            break;
        case '7':
        case 'Y':
            ret=7;
            break;
        case '8':
        case 'K':
            ret=8;
            break;
        case '9':
        case 'U':
            ret=9;
            break;
        case 'a':
            ret=10;
            break;
        default :
            return -1;
    }
    return getsquare(ret,off_x,off_y,areastring, squares);
}

void advprintItems(advanced_inv_pane &pane, advanced_inv_area* squares, bool active, game* g)
{
    std::vector<advanced_inv_listitem> &items = pane.items;
    WINDOW* window = pane.window;
    int page = pane.page;
    int selected_index = pane.index;
    bool isinventory = ( pane.area == 0 );
    bool isall = ( pane.area == 10 );
    int itemsPerPage;
    itemsPerPage = getmaxy( window ) - ADVINVOFS; // fixme
    int columns = getmaxx( window );
    int rightcol = columns - 8;
    int amount_column = columns - 15;
    nc_color norm = active ? c_white : c_dkgray;
    std::string spaces(getmaxx(window)-4, ' ');
    bool compact=(TERMX<=100);

    if(isinventory) {
        int hrightcol=rightcol; // intentionally -not- shifting rightcol since heavy items are rare, and we're stingy on screenspace
        if (g->u.convert_weight(g->u.weight_carried()) > 9.9 ) {
          hrightcol--;
          if (g->u.convert_weight(g->u.weight_carried()) > 99.9 ) { // not uncommon
            hrightcol--;
            if (g->u.convert_weight(g->u.weight_carried()) > 999.9 ) {
              hrightcol--;
              if (g->u.convert_weight(g->u.weight_carried()) > 9999.9 ) { // hohum. time to consider tile destruction and sinkholes elsewhere?
                hrightcol--;
              }
            }
          }
        }
        mvwprintz( window, 4, hrightcol, c_ltgreen, "%3.1f %3d", g->u.convert_weight(g->u.weight_carried()), g->u.volume_carried() );
    } else {
        int hrightcol=rightcol; // intentionally -not- shifting rightcol since heavy items are rare, and we're stingy on screenspace
        if (g->u.convert_weight(squares[pane.area].weight) > 9.9 ) {
          hrightcol--;
          if (g->u.convert_weight(squares[pane.area].weight) > 99.9 ) { // not uncommon
            hrightcol--;
            if (g->u.convert_weight(squares[pane.area].weight) > 999.9 ) {
              hrightcol--;
              if (g->u.convert_weight(squares[pane.area].weight) > 9999.9 ) { // hohum. time to consider tile destruction and sinkholes elsewhere?
                hrightcol--;
              }
            }
          }
        }
        if ( squares[pane.area].volume > 999 ) { // pile 'o dead bears
          hrightcol--;
          if ( squares[pane.area].volume > 9999 ) { // theoretical limit; 1024*9
            hrightcol--;
          }
        }

        mvwprintz( window, 4, hrightcol, norm, "%3.1f %3d", g->u.convert_weight(squares[pane.area].weight), squares[pane.area].volume);
    }

    mvwprintz( window, 5, ( compact ? 1 : 4 ), c_ltgray, _("Name (charges)") );
    if (isinventory) {
        //~ advanced inventory; "amount", "weight", "volume"; 14 letters
        mvwprintz( window, 5, rightcol - 7, c_ltgray, _("amt weight vol") );
    } else if (isall) {
        //~ advanced inventory; "source", "weight", "volume"; 14 letters
        mvwprintz( window, 5, rightcol - 7, c_ltgray, _("src weight vol") );
    } else {
        //~ advanced inventory; "weight", "volume"; 14 letters, right-aligned
        mvwprintz( window, 5, rightcol - 7, c_ltgray, _("    weight vol") );
    }

    for(int i = page * itemsPerPage , x = 0 ; i < items.size() && x < itemsPerPage ; i++ ,x++) {
      if ( items[i].volume == -8 ) { // I'm a header!
        mvwprintz(window,6+x,( columns - items[i].name.size()-6 )/2,c_cyan, "[%s]", items[i].name.c_str() );
      } else {
        nc_color thiscolor = active ? items[i].it->color(&g->u) : norm;
        nc_color thiscolordark = c_dkgray;

        if(active && selected_index == x)
        {
            thiscolor = hilite(thiscolor);
            thiscolordark = hilite(thiscolordark);
            if ( compact ) {
                mvwprintz(window,6+x,1,thiscolor, "  %s", spaces.c_str());
            } else {
                mvwprintz(window,6+x,1,thiscolor, ">>%s", spaces.c_str());
            }

        }
        mvwprintz(window, 6 + x, ( compact ? 1 : 4 ), thiscolor, "%s", items[i].it->tname(g).c_str() );

        if(items[i].it->charges > 0) {
            wprintz(window, thiscolor, " (%d)",items[i].it->charges);
        } else if(items[i].it->contents.size() == 1 && items[i].it->contents[0].charges > 0) {
            wprintz(window, thiscolor, " (%d)",items[i].it->contents[0].charges);
        }

        if( isinventory && items[i].stacks > 1 ) {
            mvwprintz(window, 6 + x, amount_column, thiscolor, "[%d]", items[i].stacks);
        } else if ( isall ) {
            mvwprintz(window, 6 + x, amount_column, thiscolor, "%s", squares[items[i].area].shortname.c_str());
        }
//mvwprintz(window, 6 + x, amount_column-3, thiscolor, "%d", items[i].cat);
        int xrightcol=rightcol;
        if (g->u.convert_weight(items[i].weight) > 9.9 ) {
          xrightcol--;
          if (g->u.convert_weight(items[i].weight) > 99.9 ) {
            xrightcol--;
            if (g->u.convert_weight(items[i].weight) > 999.9 ) { // anything beyond this is excessive. Enjoy your clear plastic bottle of neutronium
              xrightcol--;
            }
          }
        }
        if ( items[i].volume > 999 ) { // does not exist, but can fit in 1024 tile limit
          xrightcol--;
          if ( items[i].volume > 9999 ) { // oh hey what about z levels. best give up now
            xrightcol--;
          }
        }
        mvwprintz(window, 6 + x, xrightcol, (g->u.convert_weight(items[i].weight) > 0 ? thiscolor : thiscolordark),
            "%3.1f", g->u.convert_weight(items[i].weight) );

        wprintz(window, (items[i].volume > 0 ? thiscolor : thiscolordark), " %3d", items[i].volume );
        if(active && items[i].autopickup==true) {
          mvwprintz(window,6+x,1, magenta_background(items[i].it->color(&g->u)),"%s",(compact?items[i].it->tname(g).substr(0,1):">").c_str());
        }
      }
    }


}

// should probably move to an adv_inv_pane class

enum advanced_inv_sortby {
    SORTBY_NONE = 1 , SORTBY_NAME, SORTBY_WEIGHT, SORTBY_VOLUME, SORTBY_CHARGES, SORTBY_CATEGORY, NUM_SORTBY
};

struct advanced_inv_sort_case_insensitive_less : public std::binary_function< char,char,bool > {
    bool operator () (char x, char y) const {
        return toupper( static_cast< unsigned char >(x)) < toupper( static_cast< unsigned char >(y));
    }
};

struct advanced_inv_sorter {
    int sortby;
    advanced_inv_sorter(int sort) { sortby=sort; };
    bool operator()(const advanced_inv_listitem& d1, const advanced_inv_listitem& d2) {
        if ( sortby != SORTBY_NAME ) {
            switch(sortby) {
                case SORTBY_WEIGHT: {
                    if ( d1.weight != d2.weight ) return d1.weight > d2.weight;
                    break;
                }
                case SORTBY_VOLUME: {
                    if ( d1.volume != d2.volume ) return d1.volume > d2.volume;
                    break;
                }
                case SORTBY_CHARGES: {
                    if ( d1.it->charges != d2.it->charges ) return d1.it->charges > d2.it->charges;
                    break;
                }
                case SORTBY_CATEGORY: {
                    if ( d1.cat != d2.cat ) {
                      return d1.cat < d2.cat;
                    } else if ( d1.volume == -8 ) {
                      return true;
                    } else if ( d2.volume == -8 ) {
                      return false;
                    }
                    break;
                }
                default: return d1.idx > d2.idx; break;
            };
        }
        // secondary sort by name
        std::string n1=d1.name;
        std::string n2=d2.name;
        return std::lexicographical_compare( n1.begin(), n1.end(),
            n2.begin(), n2.end(), advanced_inv_sort_case_insensitive_less() );
    };
};

void advanced_inv_menu_square(advanced_inv_area* squares, uimenu *menu ) {
    int ofs=-25-4;
    int sel=menu->selected+1;
    for ( int i=1; i < 10; i++ ) {
        char key=(char)(i+48);
        char bracket[3]="[]";
        if ( squares[i].vstor >= 0 ) strcpy(bracket,"<>");
        bool canputitems=( squares[i].canputitems && menu->entries[i-1].enabled ? true : false);
        nc_color bcolor = ( canputitems ? ( sel == i ? h_cyan : c_cyan ) : c_dkgray );
        nc_color kcolor = ( canputitems ? ( sel == i ? h_ltgreen : c_ltgreen ) : c_dkgray );
        mvwprintz(menu->window,squares[i].hscreenx+5,squares[i].hscreeny+ofs, bcolor, "%c", bracket[0]);
        wprintz(menu->window, kcolor, "%c", key);
        wprintz(menu->window, bcolor, "%c", bracket[1]);
    }
}

void advanced_inv_print_header(advanced_inv_area* squares, advanced_inv_pane &pane, int sel=-1 )
{
    WINDOW* window=pane.window;
    int area=pane.area;
    int wwidth=getmaxx(window);
    int ofs=wwidth-25-2-14;
    for ( int i=0; i < 11; i++ ) {
        char key=( i == 0 ? 'I' : ( i == 10 ? 'A' : (char)(i+48) ) );
        char bracket[3]="[]";
        if ( squares[i].vstor >= 0 ) strcpy(bracket,"<>");
        nc_color bcolor = ( squares[i].canputitems ? ( area == i || ( area == 10 && i != 0 ) ? c_cyan : c_ltgray ) : c_red );
        nc_color kcolor = ( squares[i].canputitems ? ( area == i ? c_ltgreen : ( i == sel ? c_cyan : c_ltgray ) ) : c_red );
        mvwprintz(window,squares[i].hscreenx,squares[i].hscreeny+ofs, bcolor, "%c", bracket[0]);
        wprintz(window, kcolor, "%c", key);
        wprintz(window, bcolor, "%c", bracket[1]);
    }
}

void advanced_inv_update_area( advanced_inv_area &area, game *g ) {
    int i = area.id;
    player u = g->u;
    area.x = g->u.posx+area.offx;
    area.y = g->u.posy+area.offy;
    area.size = 0;
    area.veh = NULL;
    area.vstor = -1;
    area.desc = "";
    if( i > 0 && i < 10 ) {
        int vp = 0;
        area.veh = g->m.veh_at( u.posx+area.offx,u.posy+area.offy, vp );
        if ( area.veh ) {
            area.vstor = area.veh->part_with_feature(vp, vpf_cargo, false);
        }
        if ( area.vstor >= 0 ) {
            area.desc = area.veh->name;
            area.canputitems=true;
            area.size = area.veh->parts[area.vstor].items.size();
            area.max_size = MAX_ITEM_IN_VEHICLE_STORAGE;
            area.max_volume = area.veh->max_volume(area.vstor);
        } else {
            area.canputitems=(!(g->m.has_flag(noitem,u.posx+area.offx,u.posy+area.offy)) && !(g->m.has_flag(sealed,u.posx+area.offx,u.posy+area.offy) ));
            area.size = g->m.i_at(u.posx+area.offx,u.posy+area.offy).size();
            area.max_size = MAX_ITEM_IN_SQUARE;
            area.max_volume = g->m.max_volume(u.posx+area.offx,u.posy+area.offy);
            if (g->m.graffiti_at(u.posx+area.offx,u.posy+area.offy).contents) {
                area.desc = g->m.graffiti_at(u.posx+area.offx,u.posy+area.offy).contents->c_str();
            }
        }
    } else if ( i == 0 ) {
        area.size=u.inv.size();
        area.canputitems=true;
    } else {
        area.desc = _("All 9 squares");
        area.canputitems=true;
    }
    area.volume=0; // must update in main function
    area.weight=0; // must update in main function
}

int advanced_inv_getinvcat(item *it) {
    if ( it->is_gun() ) return 0;
    if ( it->is_ammo() ) return 1;
    if ( it->is_weap() ) return 2;
    if ( it->is_tool() ) return 3;
    if ( it->is_armor() ) return 4;
    if ( it->is_food_container() ) return 5;
    if ( it->is_food() ) {
        it_comest* comest = dynamic_cast<it_comest*>(it->type);
        return ( comest->comesttype != "MED" ? 5 : 6 );
    }
    if ( it->is_book() ) return 7;
    if (it->is_gunmod() || it->is_bionic()) return 8;
    return 9;
}

void game::advanced_inv()
{
    u.inv.sort();
    u.inv.restack(&u);

    const int head_height = 5;
    const int min_w_height = 10;
    const int min_w_width = FULL_SCREEN_WIDTH;
    const int max_w_width = 120;

    const int left = 0;  // readability, should be #define..
    const int right = 1;
    const int isinventory = 0;
    const int isall = 10;
    std::string sortnames[8] = { "-none-", _("none"), _("name"), _("weight"), _("volume"), _("charges"), _("category"), "-" };
    std::string invcats[10] = { _("guns"), _("ammo"), _("weapons"), _("tools"), _("clothing"), _("food"), _("drugs"), _("books"), _("mods"), _("other") };
    bool checkshowmsg=false;
    bool showmsg=false;

    int itemsPerPage = 10;
    int w_height = (TERMY<min_w_height+head_height) ? min_w_height : TERMY-head_height;
    int w_width = (TERMX<min_w_width) ? min_w_width : (TERMX>max_w_width) ? max_w_width : (int)TERMX;

    int headstart = 0; //(TERMY>w_height)?(TERMY-w_height)/2:0;
    int colstart = (TERMX > w_width) ? (TERMX - w_width)/2 : 0;
    WINDOW *head = newwin(head_height,w_width, headstart, colstart);
    WINDOW *left_window = newwin(w_height,w_width/2, headstart+head_height,colstart);
    WINDOW *right_window = newwin(w_height,w_width/2, headstart+head_height,colstart+w_width/2);

    itemsPerPage=getmaxy(left_window)-ADVINVOFS;
    // todo: awaiting ui::menu // last_tmpdest=-1;
    bool exit = false;
    bool redraw = true;
    bool recalc = true;
    int lastCh = 0;

    advanced_inv_area squares[11] = {
        {0, 2, 25, 0, 0, 0, 0, _("Inventory"), "IN", false, NULL, -1, 0, "", 0, 0, 0, 0 },
        {1, 3, 30, -1, 1, 0, 0, _("South West"), "SW", false, NULL, -1, 0, "", 0, 0, 0, 0 },
        {2, 3, 33, 0, 1, 0, 0, _("South"), "S", false, NULL, -1, 0, "", 0, 0, 0, 0 },
        {3, 3, 36, 1, 1, 0, 0, _("South East"), "SE", false, NULL, -1, 0, "", 0, 0, 0, 0 },
        {4, 2, 30, -1, 0, 0, 0, _("West"), "W", false, NULL, -1, 0, "", 0, 0, 0, 0 },
        {5, 2, 33, 0, 0, 0, 0, _("Directly below you"), "DN", false, NULL, -1, 0, "", 0, 0, 0, 0 },
        {6, 2, 36, 1, 0, 0, 0, _("East"), "E", false, NULL, -1, 0, "", 0, 0, 0, 0 },
        {7, 1, 30, -1, -1, 0, 0, _("North West"), "NW", false, NULL, -1, 0, "", 0, 0, 0, 0 },
        {8, 1, 33, 0, -1, 0, 0, _("North"), "N", false, NULL, -1, 0, "", 0, 0, 0, 0 },
        {9, 1, 36, 1, -1, 0, 0, _("North East"), "NE", false, NULL, -1, 0, "", 0, 0, 0, 0 },
        {10, 3, 25, 0, 0, 0, 0, _("Surrounding area"), "AL", false, NULL, -1, 0, "", 0, 0, 0, 0 }
    };

    for ( int i = 0; i < 11; i++ ) {
        advanced_inv_update_area(squares[i], this);
    }


    std::vector<advanced_inv_listitem> listitem_stub;
    advanced_inv_pane panes[2] = {
        {0,  5, 0, 0, 0, -1,  0, 0, 0, 0,  _("Initializing..."), 1, 0, NULL, NULL, listitem_stub, 0},
        {1,  isinventory, 0, 0, 0, -1,  0, 0, 0, 0,  _("Initializing..."), 1, 0, NULL, NULL, listitem_stub, 0},
    };

    panes[left].sortby = uistate.adv_inv_leftsort;
    panes[right].sortby = uistate.adv_inv_rightsort;
    panes[left].area = uistate.adv_inv_leftarea;
    panes[right].area = uistate.adv_inv_rightarea;
    bool moved=( uistate.adv_inv_last_coords.x != u.posx || uistate.adv_inv_last_coords.y != u.posy );
    if ( !moved || panes[left].area == isinventory ) {
        panes[left].index = uistate.adv_inv_leftindex;
        panes[left].page = uistate.adv_inv_leftpage;
    }
    if ( !moved || panes[right].area == isinventory ) {
        panes[right].index = uistate.adv_inv_rightindex;
        panes[right].page = uistate.adv_inv_rightpage;
    }

    panes[left].window = left_window;
    panes[right].window = right_window;

    int src = left; // the active screen , 0 for left , 1 for right.
    int dest = right;
    int max_inv = inv_chars.size() - u.worn.size() - ( u.is_armed() || u.weapon.is_style() ? 1 : 0 );

    while(!exit)
    {
        dest = (src==left ? right : left);
        if ( recalc ) redraw=true;
        if(redraw)
        {
            max_inv = inv_chars.size() - u.worn.size() - ( u.is_armed() || u.weapon.is_style() ? 1 : 0 );
            for (int i = 0; i < 2; i++) {
                int idest = (i==left ? right : left);

                // calculate the offset.
                getsquare(panes[i].area, panes[i].offx, panes[i].offy, panes[i].area_string, squares);

                if(recalc) {

                    panes[i].items.clear();
                    bool hascat[10]={false,false,false,false,false,false,false,false,false,false};
                    panes[i].numcats=0;
                    int avolume=0;
                    int aweight=0;
                    if(panes[i].area == isinventory) {

                        invslice stacks = u.inv.slice(0, u.inv.size());
                        for( int x = 0; x < stacks.size(); ++x ) {
                            item& item = stacks[x]->front();
                            advanced_inv_listitem it;
                            it.idx=x;
                            // todo: for the love of gods create a u.inv.stack_by_int()
                            int size = u.inv.stack_by_letter(item.invlet).size();
                            if ( size < 1 ) size = 1;
                            it.name=item.tname(this);
                            it.autopickup=hasPickupRule(it.name);
                            it.stacks=size;
                            it.weight=item.weight() * size;
                            it.volume=item.volume() * size;
                            it.cat=advanced_inv_getinvcat(&item);
                            it.it=&item;
                            it.area=panes[i].area;
                            if( !hascat[it.cat] ) {
                                hascat[it.cat]=true;
                                panes[i].numcats++;
                                if(panes[i].sortby == SORTBY_CATEGORY) {
                                    advanced_inv_listitem itc;
                                    itc.idx=-8; itc.stacks=-8; itc.weight=-8; itc.volume=-8;
                                    itc.cat=it.cat; itc.name=invcats[it.cat];
                                    itc.area=panes[i].area;
                                    panes[i].items.push_back(itc);
                                }
                            }
                            avolume+=it.volume;
                            aweight+=it.weight;
                            panes[i].items.push_back(it);
                        }
                    } else {

                        int s1 = panes[i].area;
                        int s2 = panes[i].area;
                        if ( panes[i].area == isall ) {
                            s1 = 1;
                            s2 = 9;
                        }
                        for(int s = s1; s <= s2; s++) {
                            int savolume=0;
                            int saweight=0;
                            advanced_inv_update_area(squares[s], this);
                            //mvprintw(s+(i*10), 0, "%d %d                                   ",i,s);
                            if( panes[idest].area != s && squares[s].canputitems ) {
                                std::vector<item>& items = squares[s].vstor >= 0 ?
                                    squares[s].veh->parts[squares[s].vstor].items :
                                    m.i_at(squares[s].x , squares[s].y );
                                for(int x = 0; x < items.size() ; x++) {
                                    advanced_inv_listitem it;
                                    it.idx=x;
                                    it.name=items[x].tname(this);
                                    it.autopickup=hasPickupRule(it.name);
                                    it.stacks=1;
                                    it.weight=items[x].weight();
                                    it.volume=items[x].volume();
                                    it.cat=advanced_inv_getinvcat(&items[x]);
                                    it.it=&items[x];
                                    it.area=s;
                                    if( ! hascat[it.cat] ) {
                                        hascat[it.cat]=true;
                                        panes[i].numcats++;
                                        if(panes[i].sortby == SORTBY_CATEGORY) {
                                            advanced_inv_listitem itc;
                                            itc.idx=-8; itc.stacks=-8; itc.weight=-8; itc.volume=-8;
                                            itc.cat=it.cat; itc.name=invcats[it.cat]; itc.area=s;
                                            panes[i].items.push_back(itc);
                                        }
                                    }

                                    savolume+=it.volume;
                                    saweight+=it.weight;
                                    panes[i].items.push_back(it);

                                } // for(int x = 0; x < items.size() ; x++)

                            } // if( panes[idest].area != s && squares[s].canputitems )
                            avolume+=savolume;
                            aweight+=saweight;
                        } // for(int s = s1; s <= s2; s++)

                    } // if(panes[i].area ?? isinventory)

                    advanced_inv_update_area(squares[panes[i].area], this);

                    squares[panes[i].area].volume = avolume;
                    squares[panes[i].area].weight = aweight;

                    panes[i].veh = squares[panes[i].area].veh; // <--v-- todo deprecate
                    panes[i].vstor = squares[panes[i].area].vstor;
                    panes[i].size = panes[i].items.size();

                    // sort the stuff
                    switch(panes[i].sortby) {
                        case SORTBY_NONE:
                            if ( i != isinventory ) {
                                std::sort( panes[i].items.begin(), panes[i].items.end(), advanced_inv_sorter(SORTBY_NONE) );
                            }
                            break;
                        default:
                            std::sort( panes[i].items.begin(), panes[i].items.end(), advanced_inv_sorter( panes[i].sortby ) );
                            break;
                    }
                }

                // paginate (not sure why)
                panes[i].max_page = (int)ceil(panes[i].size/(itemsPerPage+0.0)); //(int)ceil(panes[i].size/20.0);
                panes[i].max_index = panes[i].page == (-1 + panes[i].max_page) ? ((panes[i].size % itemsPerPage)==0?itemsPerPage:panes[i].size % itemsPerPage) : itemsPerPage;
                // check if things are out of bound
                panes[i].index = (panes[i].index >= panes[i].max_index) ? panes[i].max_index - 1 : panes[i].index;


                panes[i].page = panes[i].max_page == 0 ? 0 : ( panes[i].page >= panes[i].max_page ? panes[i].max_page - 1 : panes[i].page);

                if( panes[i].sortby == SORTBY_CATEGORY && panes[i].items.size() > 0 ) {
                  int lpos = panes[i].index + (panes[i].page * itemsPerPage);
                  if ( lpos < panes[i].items.size() && panes[i].items[lpos].volume == -8 ) {
                     panes[i].index += ( panes[i].index+1 >= itemsPerPage ? -1 : 1 );
                  }
                }

                // draw the stuff
                werase(panes[i].window);



                advprintItems( panes[i], squares, (src == i), this );

                int sel=-1;
                if ( panes[i].size > 0 ) sel = panes[i].items[panes[i].index].area;

                advanced_inv_print_header(squares,panes[i], sel );
                // todo move --v to --^
                mvwprintz(panes[i].window,1,2,src == i ? c_cyan : c_ltgray, "%s", panes[i].area_string.c_str());
                mvwprintz(panes[i].window, 2, 2, src == i ? c_green : c_dkgray , "%s", squares[panes[i].area].desc.c_str() );

            }

            recalc=false;

            werase(head);
            {
                wborder(head,LINE_XOXO,LINE_XOXO,LINE_OXOX,LINE_OXOX,LINE_OXXO,LINE_OOXX,LINE_XXOO,LINE_XOOX);
                int line=1;
                if( checkshowmsg || showmsg ) {
                  for (int i = messages.size() - 1; i >= 0 && line < 4; i--) {
                    std::string mes = messages[i].message;
                    if (messages[i].count > 1) {
                      std::stringstream mesSS;
                      mesSS << mes << " x " << messages[i].count;
                      mes = mesSS.str();
                    }
                    nc_color col = c_dkgray;
                    if (int(messages[i].turn) >= curmes) {
                       col = c_ltred;
                       showmsg=true;
                    } else {
                       col = c_ltgray;
                    }
                    if ( showmsg ) mvwprintz(head, line, 2, col, mes.c_str());
                    line++;
                  }
                }
                if ( ! showmsg ) {
                  mvwprintz(head,0,w_width-18,c_white,_("< [?] show log >"));
                  mvwprintz(head,1,2, c_white, _("hjkl or arrow keys to move cursor, [m]ove item between panes,"));
                  mvwprintz(head,2,2, c_white, _("1-9 (or GHJKLYUBNI) to select square for active tab, 0 for inventory,"));
                  mvwprintz(head,3,2, c_white, _("[e]xamine item,  [s]ort display, toggle auto[p]ickup, [q]uit."));
                } else {
                  mvwprintz(head,0,w_width-19,c_white,"< [?] show help >");
                }
            }

            if(panes[src].max_page > 1 ) {
                mvwprintz(panes[src].window, 4, 2, c_ltblue, _("[<] page %d of %d [>]"), panes[src].page+1, panes[src].max_page);
            }
            redraw = false;
        }

        int list_pos = panes[src].index + (panes[src].page * itemsPerPage);
        int item_pos = panes[src].size > 0 ? panes[src].items[list_pos].idx : 0;
        // todo move
        for (int i = 0; i < 2; i++) {
            if ( src == i ) {
                wattron(panes[i].window, c_cyan);
            }
            wborder(panes[i].window,LINE_XOXO,LINE_XOXO,LINE_OXOX,LINE_OXOX,LINE_OXXO,LINE_OOXX,LINE_XXOO,LINE_XOOX);
            mvwprintw(panes[i].window, 0, 3, _("< [s]ort: %s >"), sortnames[ ( panes[i].sortby <= 6 ? panes[i].sortby : 0 ) ].c_str() );
            int max=( panes[i].area == isinventory ? max_inv : MAX_ITEM_IN_SQUARE );
            if ( panes[i].area == isall ) max *= 9;
            int fmtw=7 + ( panes[i].size > 99 ? 3 : panes[i].size > 9 ? 2 : 1 ) + ( max > 99 ? 3 : max > 9 ? 2 : 1 );
            mvwprintw(panes[i].window,0 ,(w_width/2)-fmtw,"< %d/%d >", panes[i].size, max );
            if ( src == i ) {
                wattroff(panes[i].window, c_white);
            }
        }

        wrefresh(head);
        wrefresh(panes[left].window);
        wrefresh(panes[right].window);

        int changex = -1;
        int changey = 0;
        bool donothing = false;


        int c = lastCh ? lastCh : getch();
        lastCh = 0;
        int changeSquare;

        if(c == 'i')
            c = (char)'0';

        if(c == 'a' ) c = (char)'a';

        changeSquare = getsquare((char)c, panes[src].offx, panes[src].offy, panes[src].area_string, squares);

        if(changeSquare != -1)
        {
            if(panes[left].area == changeSquare || panes[right].area == changeSquare) // do nthing
            {
                lastCh = (int)popup_getkey(_("same square!"));
                if(lastCh == 'q' || lastCh == KEY_ESCAPE || lastCh == ' ' ) lastCh=0;
            }
            else if(squares[changeSquare].canputitems)
            {
                panes[src].area = changeSquare;
                panes[src].page = 0;
                panes[src].index = 0;
            }
            else
            {
                popup(_("You can't put items there"));
            }
            recalc = true;
        }
        else if('m' == c || 'M' == c)
        {
            // If the active screen has no item.
            if( panes[src].size == 0 ) {
                continue;
            } else if ( item_pos == -8 ) {
                continue; // category header
            }
            int destarea = panes[dest].area;
            if ( panes[dest].area == isall || 'M' == c ) {
                // popup("Choose a specific square in the destination window.");  continue;
                bool valid=false;
                uimenu m; /* using new uimenu class */
                m.text=_("Select destination");
                m.pad_left=9; /* free space for advanced_inv_menu_square */

                for(int i=1; i < 10; i++) {
                    std::string prefix = string_format("%2d/%d",
                            squares[i].size, MAX_ITEM_IN_SQUARE);
                    if (squares[i].size >= MAX_ITEM_IN_SQUARE) {
                        prefix += _(" (FULL)");
                    }
                    m.entries.push_back( uimenu_entry( /* std::vector<uimenu_entry> */
                        i, /* return value */
                        (squares[i].canputitems && i != panes[src].area), /* enabled */
                        i+48, /* hotkey */
                        prefix + " " +
                          squares[i].name + " " +
                          ( squares[i].vstor >= 0 ? squares[i].veh->name : "" ) /* entry text */
                    ) );
                }

                m.selected=uistate.adv_inv_last_popup_dest-1; // selected keyed to uimenu.entries, which starts at 0;
                m.show(); // generate and show window.
                while ( m.ret == UIMENU_INVALID && m.keypress != 'q' && m.keypress != KEY_ESCAPE ) {
                    advanced_inv_menu_square(squares, &m ); // render a fancy ascii grid at the left of the menu
                    m.query(false); // query, but don't loop
                }
                if ( m.ret >= 0 && m.ret <= 9 ) { // is it a square?
                    if ( m.ret == panes[src].area ) { // should never happen, but sanity checks keep developers sane.
                        popup(_("Can't move stuff to the same place."));
                    } else if ( ! squares[m.ret].canputitems ) { // this was also disabled in it's uimenu_entry
                        popup(_("Invalid. Like the menu said."));
                    } else {
                        destarea = m.ret;
                        valid=true;
                        uistate.adv_inv_last_popup_dest=m.ret;
                    }
                }
                if ( ! valid ) continue;
            }
// from inventory
            if(panes[src].area == isinventory) {

                int max = (squares[destarea].max_size - squares[destarea].size);
                int volmax = max;
                int free_volume = ( squares[ destarea ].vstor >= 0 ?
                    squares[ destarea ].veh->free_volume( squares[ destarea ].vstor ) :
                    m.free_volume ( squares[ destarea ].x, squares[ destarea ].y )
                ) * 100;
                // TODO figure out a better way to get the item. Without invlets.
                item* it = &u.inv.slice(item_pos, 1).front()->front();
                std::list<item>& stack = u.inv.stack_by_letter(it->invlet);

                int amount = 1;
                int volume = it->volume() * 100; // sigh

                bool askamount = false;
                if ( stack.size() > 1) {
                    amount = stack.size();
                    askamount = true;
                } else if ( it->count_by_charges() ) {
                    amount = it->charges;
                    volume = it->type->volume;
                    askamount = true;
                }

                if ( volume > 0 && volume * amount > free_volume ) {
                    volmax = int( free_volume / volume );
                    if ( volmax == 0 ) {
                        popup(_("Destination area is full. Remove some items first."));
                        continue;
                    }
                    if ( stack.size() > 1) {
                        max = ( volmax < max ? volmax : max );
                    } else if ( it->count_by_charges() ) {
                        max = volmax;
                    }
                } else if ( it->count_by_charges() ) {
                    max = amount;
                }
                if ( max == 0 ) {
                    popup(_("Destination area has too many items. Remove some first."));
                    continue;
                }
                if ( askamount ) {
                    std::string popupmsg=_("How many do you want to move? (0 to cancel)");
                    if(amount > max) {
                        popupmsg=_("Destination can only hold ") + helper::to_string(max) + _("! Move how many? (0 to cancel) ");
                    }
                    // fixme / todo make popup take numbers only (m = accept, q = cancel)
                    amount = helper::to_int(
                        string_input_popup( popupmsg, 20,
                             helper::to_string(
                                 ( amount > max ? max : amount )
                             )
                        )
                    );
                }
                recalc=true;
                if(stack.size() > 1) { // if the item is stacked
                    if ( amount != 0 && amount <= stack.size() ) {
                        amount = amount > max ? max : amount;
                        std::list<item> moving_items = u.inv.remove_partial_stack(it->invlet,amount);
                        bool chargeback=false;
                        int moved=0;
                        for(std::list<item>::iterator iter = moving_items.begin();
                            iter != moving_items.end();
                            ++iter)
                        {

                          if ( chargeback == true ) {
                                u.i_add(*iter,this);
                          } else {
                            if(squares[destarea].vstor >= 0) {
                                if(squares[destarea].veh->add_item(squares[destarea].vstor,*iter) == false) {
                                    // testme
                                    u.i_add(*iter,this);
                                    popup(_("Destination full. %d / %d moved. Please report a bug if items have vanished."),moved,amount);
                                    chargeback=true;
                                }
                            } else {
                                if(m.add_item_or_charges(squares[destarea].x, squares[destarea].y, *iter, 0) == false) {
                                    // testme
                                    u.i_add(*iter,this);
                                    popup(_("Destination full. %d / %d moved. Please report a bug if items have vanished."),moved,amount);
                                    chargeback=true;
                                }
                            }
                            moved++;
                          }
                        }
                        if ( moved != 0 ) u.moves -= 100;
                    }
                } else if(it->count_by_charges()) {
                    if(amount != 0 && amount <= it->charges ) {

                        item moving_item = u.inv.remove_item_by_charges(it->invlet,amount);

                        if (squares[destarea].vstor>=0) {
                            if(squares[destarea].veh->add_item(squares[destarea].vstor,moving_item) == false) {
                                // fixme add item back
                                u.i_add(moving_item,this);
                                popup(_("Destination full. Please report a bug if items have vanished."));
                                continue;
                            }
                        } else {
                            if ( m.add_item_or_charges(squares[destarea].x, squares[destarea].y, moving_item, 0) == false ) {
                                // fixme add item back
                                u.i_add(moving_item,this);
                                popup(_("Destination full. Please report a bug if items have vanished."));
                                continue;
                            }
                        }
                        u.moves -= 100;
                    }
                } else {
                    item moving_item = u.inv.remove_item_by_letter(it->invlet);
                    if(squares[destarea].vstor>=0) {
                        if(squares[destarea].veh->add_item(squares[destarea].vstor, moving_item) == false) {
                           // fixme add item back (test)
                           u.i_add(moving_item,this);
                           popup(_("Destination full. Please report a bug if items have vanished."));
                           continue;
                        }
                    } else {
                        if(m.add_item_or_charges(squares[destarea].x, squares[destarea].y, moving_item) == false) {
                           // fixme add item back (test)
                           u.i_add(moving_item,this);
                           popup(_("Destination full. Please report a bug if items have vanished."));
                           continue;
                        }
                    }
                    u.moves -= 100;
                }
// from map / vstor
            } else {
                int s;
                if(panes[src].area == isall) {
                    s = panes[src].items[list_pos].area;
                    // todo: phase out these vars? ---v // temp_fudge pending tests/cleanup
                    panes[src].offx = squares[s].offx;
                    panes[src].offy = squares[s].offy;
                    panes[src].vstor = squares[s].vstor;
                    panes[src].veh = squares[s].veh;
                    recalc = true;
                } else {
                    s = panes[src].area;
                }
                if ( s == destarea ) {
                    popup(_("Source area is the same as destination (%s)."),squares[destarea].name.c_str());
                    continue;
                }

                std::vector<item> src_items = squares[s].vstor >= 0 ?
                    squares[s].veh->parts[squares[s].vstor].items :
                    m.i_at(squares[s].x,squares[s].y);
                if(src_items[item_pos].made_of(LIQUID))
                {
                    popup(_("You can't pick up a liquid."));
                    continue;
                }
                else // from veh/map
                {
                    if ( destarea == isinventory ) // if destination is inventory
                    {
                        if(!u.can_pickVolume(src_items[item_pos].volume()))
                        {
                            popup(_("There's no room in your inventory."));
                            continue;
                        }
                        else if(!u.can_pickWeight(src_items[item_pos].weight(), false))
                        {
                            popup(_("This is too heavy!"));
                            continue;
                        }
                        else if(squares[destarea].size >= max_inv)
                        {
                            popup(_("Too many itens"));
                            continue;
                        }
                    }

                    recalc=true;

                    item new_item = src_items[item_pos];

                    if(destarea == isinventory) {
                        new_item.invlet = nextinv;
                        advance_nextinv();
                        u.i_add(new_item,this);
                        u.moves -= 100;
                    } else if (squares[destarea].vstor >= 0) {
                        if( squares[destarea].veh->add_item( squares[destarea].vstor, new_item ) == false) {
                            popup(_("Destination area is full. Remove some items first"));
                            continue;
                        }
                    } else {
                        if ( m.add_item_or_charges(squares[destarea].x, squares[destarea].y, new_item, 0 ) == false ) {
                            popup(_("Destination area is full. Remove some items first"));
                            continue;
                        }
                    }
                    if(panes[src].vstor>=0) {
                        panes[src].veh->remove_item (panes[src].vstor, item_pos);
                    } else {
                        m.i_rem(u.posx+panes[src].offx,u.posy+panes[src].offy, item_pos);
                    }
                }
            }
        } else if('?' == c) {
            showmsg=(!showmsg);
            checkshowmsg=false;
            redraw=true;
        } else if('s' == c) {
            // int ch = uimenu(true, "Sort by... ", "Unsorted (recently added first)", "name", "weight", "volume", "charges", NULL );
            redraw=true;
            uimenu sm; /* using new uimenu class */
            sm.text=_("Sort by... ");
            sm.entries.push_back(uimenu_entry(SORTBY_NONE, true, 'u', _("Unsorted (recently added first)") ));
            sm.entries.push_back(uimenu_entry(SORTBY_NAME, true, 'n', sortnames[SORTBY_NAME]));
            sm.entries.push_back(uimenu_entry(SORTBY_WEIGHT, true, 'w', sortnames[SORTBY_WEIGHT]));
            sm.entries.push_back(uimenu_entry(SORTBY_VOLUME, true, 'v', sortnames[SORTBY_VOLUME]));
            sm.entries.push_back(uimenu_entry(SORTBY_CHARGES, true, 'x', sortnames[SORTBY_CHARGES]));
            sm.entries.push_back(uimenu_entry(SORTBY_CATEGORY, true, 'c', sortnames[SORTBY_CATEGORY]));
            sm.selected=panes[src].sortby-1; /* pre-select current sort. uimenu.selected is entries[index] (starting at 0), not return value */
            sm.query(); /* calculate key and window variables, generate window, and loop until we get a valid answer */
            if(sm.ret < 1) continue; /* didn't get a valid answer =[ */
            panes[src].sortby = sm.ret;

            if ( src == left ) {
                uistate.adv_inv_leftsort=sm.ret;
            } else {
                uistate.adv_inv_rightsort=sm.ret;
            }
            recalc = true;
        } else if('p' == c) {
            if(panes[src].size == 0) {
                continue;
            } else if ( item_pos == -8 ) {
                continue; // category header
            }
            if ( panes[src].items[list_pos].autopickup == true ) {
                removePickupRule(panes[src].items[list_pos].name);
                panes[src].items[list_pos].autopickup=false;
            } else {
                addPickupRule(panes[src].items[list_pos].name);
                panes[src].items[list_pos].autopickup=true;
            }
            redraw = true;
        } else if('e' == c) {
            if(panes[src].size == 0) {
                continue;
            } else if ( item_pos == -8 ) {
                continue; // category header
            }
            item *it = panes[src].items[list_pos].it;
            int ret=0;
            if(panes[src].area == isinventory ) {
                char pleaseDeprecateMe=it->invlet;
                ret=inventory_item_menu(pleaseDeprecateMe, 0, w_width/2
                   // fixme: replace compare_split_screen_popup which requires y=0 for item menu to function right
                   // colstart + ( src == left ? w_width/2 : 0 ), 50
                );
                recalc=true;
                checkshowmsg=true;
            } else {
                std::vector<iteminfo> vThisItem, vDummy, vMenu;
                it->info(true, &vThisItem, this);
                vThisItem.push_back(iteminfo(_("DESCRIPTION"), "\n----------\n"));
                vThisItem.push_back(iteminfo(_("DESCRIPTION"), _("\n\n\n\n\n [up / page up] previous\n [down / page down] next")));
                ret=compare_split_screen_popup( 1 + colstart + ( src == isinventory ? w_width/2 : 0 ),
                    (w_width/2)-2, 0, it->tname(this), vThisItem, vDummy );
            }
            if ( ret == KEY_NPAGE || ret == KEY_DOWN ) {
                changey += 1;
                lastCh='e';
            } else if ( ret == KEY_PPAGE || ret == KEY_UP ) {
                changey += -1;
                lastCh='e';
            }
            redraw = true;
        }
        else if( 'q' == c || KEY_ESCAPE == c || ' ' == c )
        {
            exit = true;
        }
        else if('>' == c || KEY_NPAGE == c)
        {
            panes[src].page++;
            if( panes[src].page >= panes[src].max_page ) panes[src].page = 0;
            redraw = true;
        }
        else if('<' == c || KEY_PPAGE == c)
        {
            panes[src].page--;
            if( panes[src].page < 0 ) panes[src].page = panes[src].max_page;
            redraw = true;
        }
        else
        {
            switch(c)
            {
                case 'j':
                case KEY_DOWN:
                    changey = 1;
                    break;
                case 'k':
                case KEY_UP:
                    changey = -1;
                    break;
                case 'h':
                case KEY_LEFT:
                    changex = 0;
                    break;
                case 'l':
                case KEY_RIGHT:
                    changex = 1;
                    break;
                case '\t':
                    changex = dest;
                    break;
                default :
                    donothing = true;
                    break;
            }
        }
        if(!donothing)
        {
          if ( changey != 0 ) {
            for ( int l=2; l > 0; l-- ) {
              panes[src].index += changey;
              if ( panes[src].index < 0 ) {
                  panes[src].page--;
                  if( panes[src].page < 0 ) {
                    panes[src].page = panes[src].max_page-1;
                    panes[src].index = panes[src].items.size() - 1 - ( panes[src].page * itemsPerPage );
                  } else {
                    panes[src].index = itemsPerPage; // corrected at the start of next iteration
                  }
              } else if ( panes[src].index >= panes[src].max_index ) {
                  panes[src].page++;
                  if( panes[src].page >= panes[src].max_page ) panes[src].page = 0;
                  panes[src].index = 0;
              }
              int lpos=panes[src].index + (panes[src].page * itemsPerPage);
              if ( lpos < panes[src].items.size() && panes[src].items[lpos].volume != -8 ) {
                  l=0;
              }

            }
            redraw = true;
          }
          if ( changex >= 0 ) {
            src = changex;
            redraw = true;
          }
        }
    }

    uistate.adv_inv_last_coords.x = u.posx;
    uistate.adv_inv_last_coords.y = u.posy;
    uistate.adv_inv_leftarea = panes[left].area;
    uistate.adv_inv_rightarea = panes[right].area;
    uistate.adv_inv_leftindex = panes[left].index;
    uistate.adv_inv_leftpage = panes[left].page;
    uistate.adv_inv_rightindex = panes[right].index;
    uistate.adv_inv_rightpage = panes[right].page;

    werase(head);
    werase(panes[left].window);
    werase(panes[right].window);
    delwin(head);
    delwin(panes[left].window);
    delwin(panes[right].window);
    refresh_all();
}

//Shift player by one tile, look_around(), then restore previous position.
//represents carfully peeking around a corner, hence the large move cost.
void game::peek()
{
    int prevx, prevy, peekx, peeky;

    if (!choose_adjacent(_("Peek"), peekx, peeky))
        return;

    if (m.move_cost(peekx, peeky) == 0)
        return;

    u.moves -= 200;
    prevx = u.posx;
    prevy = u.posy;
    u.posx = peekx;
    u.posy = peeky;
    look_around();
    u.posx = prevx;
    u.posy = prevy;
}
////////////////////////////////////////////////////////////////////////////////////////////
point game::look_debug(point coords) {
  draw_ter();
  int lx = u.posx + u.view_offset_x, ly = u.posy + u.view_offset_y;

  int mx, my;
  int ch;
  int nextch=0;
  InputEvent input;

  std::string padding=std::string(46,' ');

  const int lookHeight=TERMY-12+VIEW_OFFSET_Y;
  WINDOW* w_look = newwin(lookHeight+1, 48, 12+VIEW_OFFSET_Y, VIEWX * 2 + 8+VIEW_OFFSET_X);
  wborder(w_look, LINE_XOXO, LINE_XOXO, LINE_OXOX, LINE_OXOX,
                  LINE_OXXO, LINE_OOXX, LINE_XXOO, LINE_XOOX );
  mvwprintz(w_look, 1, 1, c_white, _("Looking Around"));
  wrefresh(w_look);
  bool skip=false;

  int pter=-1;
/* variables used by currently inactive debug code.
  int fsel=-1;
  int fset=-1;
*/
  int trsel=-1;
  int trset=-1;
  do {
    if (nextch!=0) {
      ch=nextch;
      nextch=0;skip=false;
      if(ch) input = get_input(ch);
    } else if ( skip ) {
      skip = false;
      input=Nothing;
      ch=0;
    } else {
      ch=(int)getch();
      if(ch) input = get_input(ch);
    }
    get_direction(mx, my, input);
    if (mx != -2 && my != -2) {	// Directional key pressed
      lx += mx;
      ly += my;
    }

    werase(w_terrain);
    draw_ter(lx, ly);
    mvwprintz(w_look, 0, 2 ,c_ltgray, "< %d,%d >",lx,ly);
    for (int i = 1; i < lookHeight; i++) {
      mvwprintz(w_look, i, 1, c_white, padding.c_str());
    }

    // Debug helper 2, child of debug helper
    int veh_part = 0;
    vehicle *veh = m.veh_at(lx, ly, veh_part);
    int veh_in=-1;
    if(veh) veh_in=veh->is_inside(veh_part);

    int off=1;
    int boff=lookHeight-1;

    int tter=m.ter(lx, ly);
    ter_t terrain_type = terlist[m.ter(lx, ly)];
    furn_t furniture_type = furnlist[m.furn(lx, ly)];

    mvwputch(w_look, off, 2, terrain_type.color, terrain_type.sym);
    mvwprintw(w_look, off, 4, _("%d: %s; movecost %d"), m.ter(lx, ly),
         terrain_type.name.c_str(),
         terrain_type.movecost
    );
    off++; // 2

    mvwputch(w_look, off, 2, furniture_type.color, furniture_type.sym);
    mvwprintw(w_look, off, 4, _("%d: %s; movecost %d movestr %d"), m.furn(lx, ly),
         furniture_type.name.c_str(),
         furniture_type.movecost,
         furniture_type.move_str_req
    );
    off++; // 3

    mvwprintw(w_look, off, 2, _("dist: %d u_see: %d light: %d v_in: %d"), rl_dist(u.posx, u.posy, lx, ly), u_see(lx, ly), m.light_at(lx,ly), veh_in );
    off++; // 3

    std::string extras="";
    if(veh_in >= 0) extras+=_(" [vehicle]");
    if(m.has_flag(indoors, lx, ly)) extras+=_(" [indoors]");
    if(m.has_flag(supports_roof, lx, ly)) extras+=_(" [roof]");

    mvwprintw(w_look, off, 1, "%s %s", m.features(lx, ly).c_str(),extras.c_str());
    off++;

    field &curfield = m.field_at(lx, ly);
    if (curfield.fieldCount() > 0) {
		field_entry *cur = NULL;
		for(std::map<field_id, field_entry*>::iterator field_list_it = curfield.getFieldStart(); field_list_it != curfield.getFieldEnd(); ++field_list_it){
			cur = field_list_it->second;
			if(cur == NULL) continue;
			mvwprintz(w_look, off, 1, fieldlist[cur->getFieldType()].color[cur->getFieldDensity()-1], _("field: %s (%d) density %d age %d"),
				fieldlist[cur->getFieldType()].name[cur->getFieldDensity()-1].c_str(), cur->getFieldType(), cur->getFieldDensity(), cur->getFieldAge()
			);
			off++; // 4ish
		}
    }

    trap_id curtrap=m.tr_at(lx, ly);
    if (curtrap != tr_null) {
       mvwprintz(w_look, off, 1, traps[curtrap]->color, _("trap: %s (%d)"),
           traps[curtrap]->name.c_str(), curtrap
       );
       off++; // 5
    }

    int dex = mon_at(lx, ly);
    if (dex != -1) {
        z[mon_at(lx, ly)].draw(w_terrain, lx, ly, true);
        z[mon_at(lx, ly)].print_info(this, w_look);
        off+=6;
    } else if (npc_at(lx, ly) != -1) {
        active_npc[npc_at(lx, ly)]->draw(w_terrain, lx, ly, true);
        active_npc[npc_at(lx, ly)]->print_info(w_look);
        off+=6;
    } else if (veh) {
        mvwprintw(w_look, off, 1, _("There is a %s there. Parts:"), veh->name.c_str());
        off++;
        veh->print_part_desc(w_look, off, 48, veh_part);
        off+=6;
        m.drawsq(w_terrain, u, lx, ly, true, true, lx, ly);
    } else {
        m.drawsq(w_terrain, u, lx, ly, true, true, lx, ly);
    }

    if (!m.has_flag(container, lx, ly) && m.i_at(lx, ly).size() > 0)
    {
        mvwprintw(w_look, off, 1, _("There is a %s there."),
                  m.i_at(lx, ly)[0].tname(this).c_str()); off++;
        if (m.i_at(lx, ly).size() > 1) {
            mvwprintw(w_look, off, 1, _("There are %d other items there as well."),m.i_at(lx, ly).size()-1); off++;
        }
    }


    if (m.graffiti_at(lx, ly).contents)
      mvwprintw(w_look, off, 1, _("Graffiti: %s"), m.graffiti_at(lx, ly).contents->c_str()); off++;

    mvwprintw(w_look, boff, 1, _("[t] add trap, [f] add field effect")); boff--;
    mvwprintw(w_look, boff, 1, _("[g] edit m_ter")); boff--;

    wrefresh(w_look);
    wrefresh(w_terrain);

    if(ch == 'g') {
      ///////////////////////////////////////////
      ///// tile edit
      int pwh=TERMY;
      int pww=48;
      int pwy=0;
      int pwx=VIEWX * 2 + 8+VIEW_OFFSET_X;

      WINDOW* w_pickter = newwin(pwh, pww, pwy, pwx);
      wborder(w_pickter, LINE_XOXO, LINE_XOXO, LINE_OXOX, LINE_OXOX,
                 LINE_OXXO, LINE_OOXX, LINE_XXOO, LINE_XOOX );
      wrefresh(w_pickter);

      int pickh=pwh-2;
      int pickw=pww-2;
      int cur_t=0;

      if( pter < 0 ) pter=tter;
      int lastpter=pter;
      int xmax=pickw; //int(pickw/2);
      int ymax=int(num_terrain_types/xmax);
      int subch=0;
      point pterp=point(-1,-1);
      point lastpterp=point(-1,-1);
      point tterp=point(-1,-1);

      do {
            cur_t=0;
            for (int y=2; y < pickh && cur_t < num_terrain_types; y+=2) {
              for (int x=2; x < pickw && cur_t < num_terrain_types; x++,cur_t++) {

                 ter_t ttype = terlist[cur_t];
                 mvwputch(w_pickter, y, x, ttype.color, ttype.sym);

                 if(cur_t == pter) {
                    pterp=point(x,y);
                 } else if(cur_t == lastpter) {
                    lastpterp=point(x,y);
                 } else if (cur_t == tter) {
                    tterp=point(x,y);
                 }
              }
            }

            mvwputch(w_pickter, lastpterp.y+1, lastpterp.x-1, c_ltgreen, ' ');
            mvwputch(w_pickter, lastpterp.y-1, lastpterp.x+1, c_ltgreen, ' ');
            mvwputch(w_pickter, lastpterp.y+1, lastpterp.x+1, c_ltgreen, ' ');
            mvwputch(w_pickter, lastpterp.y-1, lastpterp.x-1, c_ltgreen, ' ');

            mvwputch(w_pickter, tterp.y+1, tterp.x, c_ltgray, '^');
            mvwputch(w_pickter, tterp.y-1, tterp.x, c_ltgray, 'v');

            mvwputch(w_pickter, pterp.y+1, pterp.x-1, c_ltgreen, LINE_XXOO);
            mvwputch(w_pickter, pterp.y-1, pterp.x+1, c_ltgreen, LINE_OOXX);
            mvwputch(w_pickter, pterp.y+1, pterp.x+1, c_ltgreen, LINE_XOOX);
            mvwputch(w_pickter, pterp.y-1, pterp.x-1, c_ltgreen, LINE_OXXO);

            wborder(w_pickter, LINE_XOXO, LINE_XOXO, LINE_OXOX, LINE_OXOX,
                 LINE_OXXO, LINE_OOXX, LINE_XXOO, LINE_XOOX );

            ter_t pttype = terlist[pter];

            mvwprintz(w_pickter, 0, 2, c_white, "< %d: %s >-----------",pter,pttype.name.c_str());
            int off=ymax*3;
            for (int i=off;i < 3; i++) {
              mvwprintw(w_pickter, i, 1, "%s",padding.c_str());
            }
              mvwprintz(w_pickter, off, 2, c_white, _("movecost %d"),pttype.movecost);
              //mvwprintw(w_pickter, off+1, 2, "%s", m.features(lx, ly).c_str());
              std::string extras="";
              if(pttype.flags & mfb(indoors)) extras+=_("[indoors] ");
              if(pttype.flags & mfb(supports_roof)) extras+=_("[roof] ");
              mvwprintw(w_pickter, off+2, 2, "%s", extras.c_str());

            wrefresh(w_pickter);
            ///////////////////////
            /// 0: 0 1 2 3
            /// 1: 4 5 6 7
            /// 3: 8 9
            subch=(int)getch();
            lastpter=pter;
            if( subch == KEY_LEFT ) {
                pter=(pter-1 >= 0 ? pter-1 : num_terrain_types - 1);
            } else if( subch == KEY_RIGHT ) {
                pter=(pter+1 < num_terrain_types ? pter+1 : 0 );
            } else if( subch == KEY_UP ) {
                pter=( pter-xmax+2 > 0 ? pter-xmax+2 : 0 );
            } else if( subch == KEY_DOWN ) {
                pter=( pter + xmax-2 < num_terrain_types ? pter+xmax-2 : num_terrain_types - 1);
            } else if( subch == 't' ) {
                nextch=subch;
            }
      } while (subch == KEY_UP || subch == KEY_DOWN || subch == KEY_LEFT || subch == KEY_RIGHT );

      werase(w_pickter);
      delwin(w_pickter);
      refresh_all();
      if( ( subch == KEY_ENTER || subch == '\n' || subch == 'g' ) && pter != tter) {
          ter_t tset = terlist[pter];
          m.ter_set(lx, ly, (ter_id)pter);
      }
      skip = true;


    } else if ( ch == 'f' ) {
      ///////////////////////////////////////////
      ///// field edit
		///This needs some serious rework for the new system. Disabled for now.
      /*int pwh=lookHeight-1;int pww=48;int pwy=0;int pwx=VIEWX * 2 + 8+VIEW_OFFSET_X;
      WINDOW* w_pickfield = newwin(pwh, pww, pwy, pwx);
      wborder(w_pickfield, LINE_XOXO, LINE_XOXO, LINE_OXOX, LINE_OXOX,
                 LINE_OXXO, LINE_OOXX, LINE_XXOO, LINE_XOOX );
      int fmax=pwh-4;
      int fshift=0;
      int subch=0;
      if ( fsel == -1 ) fsel=curfield.type;
      std::string fids[num_fields];
      fids[0]="-clear-";
      fids[fd_fire_vent]="fire_vent";
      fids[fd_push_items]="push_items";
      fids[fd_shock_vent]="shock_vent";
      fids[fd_acid_vent]="acid_vent";
      do {
        if( fsel < fshift ) {
            fshift=fsel;
        } else if ( fsel > fshift+fmax ) {
            fshift=fsel-fmax;
        }
            field_t ftype;
            std::string fnam;
            for ( int f=fshift; f<=fshift+fmax; f++ ) {
                  mvwprintz(w_pickfield, f+1-fshift, 1, c_white, "%s", padding.c_str());
                  if ( f < num_fields ) {
                      ftype = fieldlist[f];
                      fnam = ( ftype.name[0].size() == 0 ? fids[f] : ftype.name[0] );
                      mvwprintz(w_pickfield, f+1-fshift, 2, (fsel==f ? h_white : ( curfield.type == f ? c_green : c_ltgray ) ), "%d %s",f,fnam.c_str());
                  }
            }
            wrefresh(w_pickfield);

            subch=(int)getch();
            if(subch==KEY_UP) {
                fsel--;
            } else if (subch==KEY_DOWN) {
                fsel++;
            }
            if( fsel < 0 ) {
                fsel = num_fields-1;
            } else if ( fsel >= num_fields ) {
                fsel = 0;
            }

      } while (subch == KEY_UP || subch == KEY_DOWN || subch == KEY_LEFT || subch == KEY_RIGHT );
      if( ( subch == KEY_ENTER || subch == '\n' || subch == 'f' ) && curfield.type != fsel ) {
            if ( fsel == 0 ) {
                  fset=fsel;
                  m.remove_field(lx, ly);
            } else if ( fset < num_fields-1 ) {
                  int num=uimenu(false,"density?","1","2","3","-cancel-",NULL);
                  if(num<1 || num>3) {
                      nextch='t';
                  } else if ( curfield.type != fsel && num != curfield.density ) {
                      fset=fsel;
                      m.remove_field(lx, ly);
                      m.add_field(this, lx, ly, field_id(fset), num);
                  }
            }
      }
      werase(w_pickfield);
      wrefresh(w_pickfield);
      delwin(w_pickfield);
      wrefresh(w_look);
      skip = true;
	  */
    } else if ( ch == 't' ) {
      ///////////////////////////////////////////
      ///// trap edit
      int pwh=lookHeight-1;int pww=48;int pwy=0;int pwx=VIEWX * 2 + 8+VIEW_OFFSET_X;

      WINDOW* w_picktrap = newwin(pwh, pww, pwy, pwx);
      wborder(w_picktrap, LINE_XOXO, LINE_XOXO, LINE_OXOX, LINE_OXOX,
                 LINE_OXXO, LINE_OOXX, LINE_XXOO, LINE_XOOX );
      //
      int tmax=pwh-4;
      int tshift=0;
      int subch=0;
      if ( trsel == -1 ) trsel=curtrap;
      std::string trids[num_trap_types];
      trids[0]=_("-clear-");
      do {
        if( trsel < tshift ) {
            tshift=trsel;
        } else if ( trsel > tshift+tmax ) {
            tshift=trsel-tmax;
        }
            std::string tnam;
            for ( int t=tshift; t<=tshift+tmax; t++ ) {
                  mvwprintz(w_picktrap, t+1-tshift, 1, c_white, "%s", padding.c_str());
                  if ( t < num_trap_types ) {
                      tnam = ( traps[t]->name.size() == 0 ? trids[t] : traps[t]->name );
                      mvwputch(w_picktrap, t+1-tshift, 2, traps[t]->color, traps[t]->sym);
                      mvwprintz(w_picktrap, t+1-tshift, 4, (trsel==t ? h_white : ( curtrap == t ? c_green : c_ltgray ) ), "%d %s", t, tnam.c_str() );
                  }
            }
            wrefresh(w_picktrap);

            subch=(int)getch();
            if(subch==KEY_UP) {
                trsel--;
            } else if (subch==KEY_DOWN) {
                trsel++;
            }
            if( trsel < 0 ) {
                trsel = num_trap_types-1;
            } else if ( trsel >= num_trap_types ) {
                trsel = 0;
            }

      } while (subch == KEY_UP || subch == KEY_DOWN || subch == KEY_LEFT || subch == KEY_RIGHT );
      if( ( subch == KEY_ENTER || subch == '\n' || subch == 't' ) && curtrap != trsel ) {
          if ( trsel == 0 ) {
              trset=trsel;
              m.add_trap(lx, ly, trap_id(trset));
          } else if ( trsel < num_trap_types-1 ) {
              trset=trsel;
              m.add_trap(lx, ly, trap_id(trset));
          }
      }
      werase(w_picktrap);
      wrefresh(w_picktrap);

      delwin(w_picktrap);
      wrefresh(w_look);
      skip = true;
      //
    }
  } while (input != Close && input != Cancel && input != Confirm);
  if (input == Confirm) return point(lx, ly);
  return point(-1, -1);
}

////////////////////////////////////////////////////////////////////////////////////////////
point game::look_around()
{
 draw_ter();
 int lx = u.posx + u.view_offset_x, ly = u.posy + u.view_offset_y;
 int mx, my;
 InputEvent input;

 const int lookHeight = 13;
 const int lookWidth = getmaxx(w_messages);
 int lookY = TERMY - lookHeight + 1;
 if (getbegy(w_messages) < lookY) lookY = getbegy(w_messages);
 WINDOW* w_look = newwin(lookHeight, lookWidth, lookY, getbegx(w_messages));
 wborder(w_look, LINE_XOXO, LINE_XOXO, LINE_OXOX, LINE_OXOX,
                 LINE_OXXO, LINE_OOXX, LINE_XXOO, LINE_XOOX );
 mvwprintz(w_look, 1, 1, c_white, _("Looking Around"));
 mvwprintz(w_look, 2, 1, c_white, _("Use directional keys to move the cursor"));
 mvwprintz(w_look, 3, 1, c_white, _("to a nearby square."));
 wrefresh(w_look);
 do {
  werase(w_terrain);
  draw_ter(lx, ly);
  for (int i = 1; i < lookHeight - 1; i++) {
   for (int j = 1; j < lookWidth - 1; j++)
    mvwputch(w_look, i, j, c_white, ' ');
  }

  // Debug helper
  //mvwprintw(w_look, 6, 1, "Items: %d", m.i_at(lx, ly).size() );
  int junk;
  int veh_part = 0;
  int off = 4;
  vehicle *veh = m.veh_at(lx, ly, veh_part);
  if (u_see(lx, ly)) {
   std::string tile = m.tername(lx, ly);
   if (m.has_furn(lx, ly))
    tile += "; " + m.furnname(lx, ly);

   if (m.move_cost(lx, ly) == 0)
    mvwprintw(w_look, 1, 1, _("%s; Impassable"), tile.c_str());
   else
    mvwprintw(w_look, 1, 1, _("%s; Movement cost %d"), tile.c_str(),
                                                    m.move_cost(lx, ly) * 50);
   mvwprintw(w_look, 2, 1, "%s", m.features(lx, ly).c_str());

   field &tmpfield = m.field_at(lx, ly);

   if (tmpfield.fieldCount() > 0) {
		field_entry *cur = NULL;
		for(std::map<field_id, field_entry*>::iterator field_list_it = tmpfield.getFieldStart(); field_list_it != tmpfield.getFieldEnd(); ++field_list_it){
			cur = field_list_it->second;
			if(cur == NULL) continue;
			mvwprintz(w_look, off, 1, fieldlist[cur->getFieldType()].color[cur->getFieldDensity()-1], "%s",
				fieldlist[cur->getFieldType()].name[cur->getFieldDensity()-1].c_str());
			off++; // 4ish
		}
    }
   //if (tmpfield.type != fd_null)
   // mvwprintz(w_look, 4, 1, fieldlist[tmpfield.type].color[tmpfield.density-1],
   //           "%s", fieldlist[tmpfield.type].name[tmpfield.density-1].c_str());

   if (m.tr_at(lx, ly) != tr_null &&
       u.per_cur - u.encumb(bp_eyes) >= traps[m.tr_at(lx, ly)]->visibility)
    mvwprintz(w_look, ++off, 1, traps[m.tr_at(lx, ly)]->color, "%s",
              traps[m.tr_at(lx, ly)]->name.c_str());

   int dex = mon_at(lx, ly);
   if (dex != -1 && u_see(&(z[dex])))
   {
       z[mon_at(lx, ly)].draw(w_terrain, lx, ly, true);
       z[mon_at(lx, ly)].print_info(this, w_look);
       if (!m.has_flag(container, lx, ly))
       {
           if (m.i_at(lx, ly).size() > 1)
           {
               mvwprintw(w_look, 3, 1, _("There are several items there."));
           }
           else if (m.i_at(lx, ly).size() == 1)
           {
               mvwprintw(w_look, 3, 1, _("There is an item there."));
           }
       } else {
           mvwprintw(w_look, 3, 1, _("You cannot see what is inside of it."));
       }
   }
   else if (npc_at(lx, ly) != -1)
   {
       active_npc[npc_at(lx, ly)]->draw(w_terrain, lx, ly, true);
       active_npc[npc_at(lx, ly)]->print_info(w_look);
       if (!m.has_flag(container, lx, ly))
       {
           if (m.i_at(lx, ly).size() > 1)
           {
               mvwprintw(w_look, 3, 1, _("There are several items there."));
           }
           else if (m.i_at(lx, ly).size() == 1)
           {
               mvwprintw(w_look, 3, 1, _("There is an item there."));
           }
       } else {
           mvwprintw(w_look, 3, 1, _("You cannot see what is inside of it."));
       }
   }
   else if (veh)
   {
       mvwprintw(w_look, 3, 1, _("There is a %s there. Parts:"), veh->name.c_str());
       veh->print_part_desc(w_look, ++off, 48, veh_part);
       m.drawsq(w_terrain, u, lx, ly, true, true, lx, ly);
   }
   else if (!m.has_flag(container, lx, ly) && m.i_at(lx, ly).size() > 0)
   {
       mvwprintw(w_look, 3, 1, _("There is a %s there."),
                 m.i_at(lx, ly)[0].tname(this).c_str());
       if (m.i_at(lx, ly).size() > 1)
       {
           mvwprintw(w_look, ++off, 1, _("There are other items there as well."));
       }
       m.drawsq(w_terrain, u, lx, ly, true, true, lx, ly);
   } else if (m.has_flag(container, lx, ly)) {
       mvwprintw(w_look, 3, 1, _("You cannot see what is inside of it."));
       m.drawsq(w_terrain, u, lx, ly, true, false, lx, ly);
   }
   else if (lx == u.posx + u.view_offset_x && ly == u.posy + u.view_offset_y)
   {
       int x,y;
       x = getmaxx(w_terrain)/2 - u.view_offset_x;
       y = getmaxy(w_terrain)/2 - u.view_offset_y;
       mvwputch_inv(w_terrain, y, x, u.color(), '@');

       mvwprintw(w_look, 1, 1, _("You (%s)"), u.name.c_str());
       if (veh) {
           mvwprintw(w_look, 3, 1, _("There is a %s there. Parts:"), veh->name.c_str());
           veh->print_part_desc(w_look, 4, 48, veh_part);
           m.drawsq(w_terrain, u, lx, ly, true, true, lx, ly);
   }

   }
   else
   {
       m.drawsq(w_terrain, u, lx, ly, true, true, lx, ly);
   }
  } else if (u.sight_impaired() &&
              m.light_at(lx, ly) == LL_BRIGHT &&
              rl_dist(u.posx, u.posy, lx, ly) < u.unimpaired_range() &&
              m.sees(u.posx, u.posy, lx, ly, u.unimpaired_range(), junk)) {
   if (u.has_disease("boomered"))
    mvwputch_inv(w_terrain, ly - u.posy + VIEWY, lx - u.posx + VIEWX, c_pink, '#');
   else
    mvwputch_inv(w_terrain, ly - u.posy + VIEWY, lx - u.posx + VIEWX, c_ltgray, '#');
   mvwprintw(w_look, 1, 1, _("Bright light."));
  } else {
   mvwputch(w_terrain, VIEWY, VIEWX, c_white, 'x');
   mvwprintw(w_look, 1, 1, _("Unseen."));
  }
  if (m.graffiti_at(lx, ly).contents)
   mvwprintw(w_look, ++off + 1, 1, _("Graffiti: %s"), m.graffiti_at(lx, ly).contents->c_str());
  wrefresh(w_look);
  wrefresh(w_terrain);

  DebugLog() << __FUNCTION__ << "calling get_input() \n";
  input = get_input();
  if (!u_see(lx, ly))
   mvwputch(w_terrain, ly - u.posy + VIEWY, lx - u.posx + VIEWX, c_black, ' ');
  get_direction(mx, my, input);
  if (mx != -2 && my != -2) {	// Directional key pressed
   lx += mx;
   ly += my;
  }
 } while (input != Close && input != Cancel && input != Confirm);

 werase(w_look);
 delwin(w_look);
 if (input == Confirm)
  return point(lx, ly);
 return point(-1, -1);
}

bool game::list_items_match(std::string sText, std::string sPattern)
{
 size_t iPos;

 do {
  iPos = sPattern.find(",");

  if (sText.find((iPos == std::string::npos) ? sPattern : sPattern.substr(0, iPos)) != std::string::npos)
   return true;

  if (iPos != std::string::npos)
   sPattern = sPattern.substr(iPos+1, sPattern.size());

 } while(iPos != std::string::npos);

 return false;
}

std::vector<map_item_stack> game::find_nearby_items(int iSearchX, int iSearchY)
{
    std::vector<item> here;
    std::map<std::string, map_item_stack> temp_items;
    std::vector<map_item_stack> ret;

    std::vector<point> points = closest_points_first(iSearchX, u.posx, u.posy);

    for (std::vector<point>::iterator p_it = points.begin();
        p_it != points.end(); p_it++)
    {
        if (p_it->y >= u.posy - iSearchY && p_it->y <= u.posy + iSearchY &&
           u_see(p_it->x,p_it->y) &&
           (!m.has_flag(container, p_it->x, p_it->y) ||
           (rl_dist(u.posx, u.posy, p_it->x, p_it->y) == 1 && !m.has_flag(sealed, p_it->x, p_it->y))))
            {
                temp_items.clear();
                here.clear();
                here = m.i_at(p_it->x, p_it->y);
                for (int i = 0; i < here.size(); i++)
                {
                    const std::string name = here[i].tname(this);
                    if (temp_items.find(name) == temp_items.end())
                    {
                        temp_items[name] = map_item_stack(here[i], p_it->x - u.posx, p_it->y - u.posy);
                    }
                    else
                    {
                        temp_items[name].count++;
                    }
                }
                for (std::map<std::string, map_item_stack>::iterator iter = temp_items.begin();
                     iter != temp_items.end();
                     ++iter)
                {
                    ret.push_back(iter->second);
                }

            }
    }
    return ret;
}

std::vector<map_item_stack> game::filter_item_stacks(std::vector<map_item_stack> stack, std::string filter)
{
    std::vector<map_item_stack> ret;

    std::string sFilterPre = "";
    std::string sFilterTemp = filter;
    if (sFilterTemp != "" && filter.substr(0, 1) == "-")
    {
        sFilterPre = "-";
        sFilterTemp = sFilterTemp.substr(1, sFilterTemp.size()-1);
    }

    for (std::vector<map_item_stack>::iterator iter = stack.begin(); iter != stack.end(); ++iter)
    {
        std::string name = iter->example.tname(this);
        if (sFilterTemp == "" || ((sFilterPre != "-" && list_items_match(name, sFilterTemp)) ||
                                  (sFilterPre == "-" && !list_items_match(name, sFilterTemp))))
        {
            ret.push_back(*iter);
        }
    }
    return ret;
}

std::string game::ask_item_filter(WINDOW* window, int rows)
{
    for (int i = 0; i < rows-1; i++)
    {
        mvwprintz(window, i, 1, c_black, "%s", "\
                                                     ");
    }

    mvwprintz(window, 2, 2, c_white, "%s", _("Type part of an item's name to see"));
    mvwprintz(window, 3, 2, c_white, "%s", _("nearby matching items."));
    mvwprintz(window, 5, 2, c_white, "%s", _("Seperate multiple items with ,"));
    mvwprintz(window, 6, 2, c_white, "%s", _("Example: back,flash,aid, ,band"));
    //TODO: fix up the filter code so that "-" applies to each comma-separated bit
    //or, failing that, make the description sound more like what the current behavior does
    mvwprintz(window, 8, 2, c_white, "%s", _("To exclude items, place - in front"));
    mvwprintz(window, 9, 2, c_white, "%s", _("Example: -pipe,chunk,steel"));
    wrefresh(window);
    return string_input_popup(_("Filter:"), 55, sFilter);
}


void game::draw_trail_to_square(std::vector<point>& vPoint, int x, int y)
{
    //Remove previous trail, if any
    for (int i = 0; i < vPoint.size(); i++)
    {
        m.drawsq(w_terrain, u, vPoint[i].x, vPoint[i].y, false, true);
    }

    //Draw new trail
    vPoint = line_to(u.posx, u.posy, u.posx + x, u.posy + y, 0);
    for (int i = 1; i < vPoint.size(); i++)
    {
        m.drawsq(w_terrain, u, vPoint[i-1].x, vPoint[i-1].y, true, true);
    }

    mvwputch(w_terrain, vPoint[vPoint.size()-1].y + VIEWY - u.posy - u.view_offset_y,
                        vPoint[vPoint.size()-1].x + VIEWX - u.posx - u.view_offset_x, c_white, 'X');

    wrefresh(w_terrain);
}

//helper method so we can keep list_items shorter
void game::reset_item_list_state(WINDOW* window, int height)
{
    const int width = (OPTIONS["SIDEBAR_STYLE"] == "Narrow") ? 45 : 55;
    for (int i = 1; i < TERMX; i++)
    {
        if (i < width)
        {
            mvwputch(window, 0, i, c_ltgray, LINE_OXOX); // -
            mvwputch(window, TERMY-height-1-VIEW_OFFSET_Y*2, i, c_ltgray, LINE_OXOX); // -
        }

        if (i < TERMY-height-VIEW_OFFSET_Y*2)
        {
            mvwputch(window, i, 0, c_ltgray, LINE_XOXO); // |
            mvwputch(window, i, width - 1, c_ltgray, LINE_XOXO); // |
        }
    }

    mvwputch(window, 0, 0,         c_ltgray, LINE_OXXO); // |^
    mvwputch(window, 0, width - 1, c_ltgray, LINE_OOXX); // ^|

    mvwputch(window, TERMY-height-1-VIEW_OFFSET_Y*2, 0,         c_ltgray, LINE_XXXO); // |-
    mvwputch(window, TERMY-height-1-VIEW_OFFSET_Y*2, width - 1, c_ltgray, LINE_XOXX); // -|


    std::vector<std::string> tokens;
    if (sFilter != "")
    {
        tokens.push_back(_("<R>eset"));
    }

    tokens.push_back(_("<E>xamine"));
    tokens.push_back(_("<C>ompare"));
    tokens.push_back(_("<F>ilter"));
    tokens.push_back(_("<+/->Priority"));

    int gaps = tokens.size()+1;
    int letters = 0;
    int n = tokens.size();
    for (int i = 0; i < n; i++) {
        letters += utf8_width(tokens[i].c_str())-2; //length ignores < >
    }

    int usedwidth = letters;
    const int gap_spaces = (width - usedwidth) / gaps;
    usedwidth += gap_spaces * gaps;
    int xpos = gap_spaces + (width - usedwidth) / 2;
    const int ypos = TERMY - height - 1 - VIEW_OFFSET_Y * 2;

    for (int i = 0; i < n; i++) {
        xpos += shortcut_print(window, ypos, xpos, c_white, c_ltgreen, tokens[i].c_str()) + gap_spaces;
    }

    refresh_all();
}

//returns the first non prority items.
int game::list_filter_high_priority(std::vector<map_item_stack> &stack, std::string prorities)
{
    //TODO:optimize if necessary
    std::vector<map_item_stack> tempstack; // temp
    for(int i = 0 ; i < stack.size() ; i++)
    {
        std::string name = stack[i].example.tname(this);
        if(prorities == "" || !list_items_match(name,prorities))
        {
            tempstack.push_back(stack[i]);
            stack.erase(stack.begin()+i);
            i--;
        }
    }
    int id = stack.size();
    for(int i = 0 ; i < tempstack.size() ; i++)
    {
        stack.push_back(tempstack[i]);
    }
    return id;
}
int game::list_filter_low_priority(std::vector<map_item_stack> &stack, int start,std::string prorities)
{
    //TODO:optimize if necessary
    std::vector<map_item_stack> tempstack; // temp
    for(int i = start ; i < stack.size() ; i++)
    {
        std::string name = stack[i].example.tname(this);
        if(prorities != "" && list_items_match(name,prorities))
        {
            tempstack.push_back(stack[i]);
            stack.erase(stack.begin()+i);
            i--;
        }
    }
    int id = stack.size();
    for(int i = 0 ; i < tempstack.size() ; i++)
    {
        stack.push_back(tempstack[i]);
    }
    return id;
}

void game::list_items()
{
    int iInfoHeight = 12;
    const int width = (OPTIONS["SIDEBAR_STYLE"] == "Narrow") ? 45 : 55;
    WINDOW* w_items = newwin(TERMY-iInfoHeight-VIEW_OFFSET_Y*2, width, VIEW_OFFSET_Y, TERRAIN_WINDOW_WIDTH + VIEW_OFFSET_X);
    WINDOW* w_item_info = newwin(iInfoHeight-1, width - 2, TERMY-iInfoHeight-VIEW_OFFSET_Y, TERRAIN_WINDOW_WIDTH+1+VIEW_OFFSET_X);
    WINDOW* w_item_info_border = newwin(iInfoHeight, width, TERMY-iInfoHeight-VIEW_OFFSET_Y, TERRAIN_WINDOW_WIDTH+VIEW_OFFSET_X);

    //Area to search +- of players position.
    const int iSearchX = 12 + (u.per_cur * 2);
    const int iSearchY = 12 + (u.per_cur * 2);

    //this stores the items found, along with the coordinates
    std::vector<map_item_stack> ground_items = find_nearby_items(iSearchX, iSearchY);
    //this stores only those items that match our filter
    std::vector<map_item_stack> filtered_items = (sFilter != "" ?
                                                  filter_item_stacks(ground_items, sFilter) :
                                                  ground_items);
    int highPEnd = list_filter_high_priority(filtered_items,list_item_upvote);
    int lowPStart = list_filter_low_priority(filtered_items,highPEnd,list_item_downvote);
    const int iItemNum = ground_items.size();

    const int iStoreViewOffsetX = u.view_offset_x;
    const int iStoreViewOffsetY = u.view_offset_y;

    int iActive = 0; // Item index that we're looking at
    const int iMaxRows = TERMY-iInfoHeight-2-VIEW_OFFSET_Y*2;
    int iStartPos = 0;
    int iActiveX = 0;
    int iActiveY = 0;
    int iLastActiveX = -1;
    int iLastActiveY = -1;
    std::vector<point> vPoint;
    InputEvent input = Undefined;
    long ch = 0; //this is a long because getch returns a long
    bool reset = true;
    bool refilter = true;
    int iFilter = 0;
    bool bStopDrawing = false;
    do
    {
        if (ground_items.size() > 0)
        {
            u.view_offset_x = 0;
            u.view_offset_y = 0;

            if (ch == 'I' || ch == 'c' || ch == 'C')
            {
                compare(iActiveX, iActiveY);
                reset = true;
                refresh_all();
            }
            else if (ch == 'f' || ch == 'F')
            {
                sFilter = ask_item_filter(w_item_info, iInfoHeight);
                reset = true;
                refilter = true;
            }
            else if (ch == 'r' || ch == 'R')
            {
                sFilter = "";
                filtered_items = ground_items;
                iLastActiveX = -1;
                iLastActiveY = -1;
                reset = true;
                refilter = true;
            }
            else if ((ch == 'e' || ch == 'E') && filtered_items.size())
            {
                item oThisItem = filtered_items[iActive].example;
                std::vector<iteminfo> vThisItem, vDummy;

                oThisItem.info(true, &vThisItem);
                compare_split_screen_popup(0, width - 5, TERMY-VIEW_OFFSET_Y*2, oThisItem.tname(this), vThisItem, vDummy);

                getch(); // wait until the user presses a key to wipe the screen
                iLastActiveX = -1;
                iLastActiveY = -1;
                reset = true;
            }
            else if(ch == '+')
            {
                std::string temp = string_input_popup(_("High Priority:"), width, list_item_upvote);
                list_item_upvote = temp;
                refilter = true;
                reset = true;
            }
            else if(ch == '-')
            {
                std::string temp = string_input_popup(_("Low Priority:"), width, list_item_downvote);
                list_item_downvote = temp;
                refilter = true;
                reset = true;
            }
            if (refilter)
            {
                filtered_items = filter_item_stacks(ground_items, sFilter);
                highPEnd = list_filter_high_priority(filtered_items,list_item_upvote);
                lowPStart = list_filter_low_priority(filtered_items,highPEnd,list_item_downvote);
                iActive = 0;
                iLastActiveX = -1;
                iLastActiveY = -1;
                refilter = false;
            }
            if (reset)
            {
                reset_item_list_state(w_items, iInfoHeight);
                reset = false;
            }

            bStopDrawing = false;

            // we're switching on input here, whereas above it was if/else clauses on a char
            switch(input)
            {
                case DirectionN:
                    iActive--;
                    if (iActive < 0)
                    {
                        iActive = 0;
                        bStopDrawing = true;
                    }
                    break;
                case DirectionS:
                    iActive++;
                    if (iActive >= iItemNum - iFilter)
                    {
                        iActive = iItemNum - iFilter-1;
                        bStopDrawing = true;
                    }
                    break;
            }

            if (!bStopDrawing)
            {
                if (iItemNum - iFilter > iMaxRows)
                {
                    iStartPos = iActive - (iMaxRows - 1) / 2;

                    if (iStartPos < 0)
                    {
                        iStartPos = 0;
                    }
                    else if (iStartPos + iMaxRows > iItemNum - iFilter)
                    {
                        iStartPos = iItemNum - iFilter - iMaxRows;
                    }
                }

                for (int i = 0; i < iMaxRows; i++)
                {
                    wmove(w_items, i + 1, 1);
                    for (int i = 1; i < width - 1; i++)
                        wprintz(w_items, c_black, " ");
                }

                int iNum = 0;
                iFilter = ground_items.size() - filtered_items.size();
                iActiveX = 0;
                iActiveY = 0;
                std::string sActiveItemName;
                item activeItem;
                std::stringstream sText;
                bool high = true;
                bool low = false;
                int index = 0;
                for (std::vector<map_item_stack>::iterator iter = filtered_items.begin() ;
                     iter != filtered_items.end();
                     ++iter,++index)
                {
                    if(index == highPEnd)
                    {
                        high = false;
                    }
                    if(index == lowPStart)
                    {
                        low = true;
                    }
                    if (iNum >= iStartPos && iNum < iStartPos + ((iMaxRows > iItemNum) ? iItemNum : iMaxRows) )
                    {
                        if (iNum == iActive)
                        {
                            iActiveX = iter->x;
                            iActiveY = iter->y;
                            sActiveItemName = iter->example.tname(this);
                            activeItem = iter->example;
                        }
                        sText.str("");
                        sText << iter->example.tname(this);
                        if (iter->count > 1)
                        {
                            sText << " " << "[" << iter->count << "]";
                        }
                        mvwprintz(w_items, 1 + iNum - iStartPos, 2,
                                  ((iNum == iActive) ? c_ltgreen : (high ? c_yellow : (low ? c_red : c_white))),
                                  "%s", (sText.str()).c_str());
                        int numw = iItemNum > 9 ? 2 : 1;
                        mvwprintz(w_items, 1 + iNum - iStartPos, width - (5 + numw),
                                  ((iNum == iActive) ? c_ltgreen : c_ltgray), "%*d %s",
                                  numw, trig_dist(0, 0, iter->x, iter->y),
                                  direction_name_short(direction_from(0, 0, iter->x, iter->y)).c_str()
                                 );
                     }
                     iNum++;
                }

                mvwprintz(w_items, 0, (width - 9) / 2 + ((iItemNum - iFilter > 9) ? 0 : 1),
                          c_ltgreen, " %*d", ((iItemNum - iFilter > 9) ? 2 : 1), iActive+1);
                wprintz(w_items, c_white, " / %*d ", ((iItemNum - iFilter > 9) ? 2 : 1), iItemNum - iFilter);

                werase(w_item_info);
                fold_and_print(w_item_info,1,1,width - 5, c_white, "%s", activeItem.info().c_str());

                for (int j=0; j < iInfoHeight-1; j++)
                {
                    mvwputch(w_item_info_border, j, 0, c_ltgray, LINE_XOXO);
                }

                for (int j=0; j < iInfoHeight-1; j++)
                {
                    mvwputch(w_item_info_border, j, width - 1, c_ltgray, LINE_XOXO);
                }

                for (int j=0; j < width - 1; j++)
                {
                    mvwputch(w_item_info_border, iInfoHeight-1, j, c_ltgray, LINE_OXOX);
                }

                mvwputch(w_item_info_border, iInfoHeight-1, 0, c_ltgray, LINE_XXOO);
                mvwputch(w_item_info_border, iInfoHeight-1, width - 1, c_ltgray, LINE_XOOX);

                //Only redraw trail/terrain if x/y position changed
                if (iActiveX != iLastActiveX || iActiveY != iLastActiveY)
                {
                    iLastActiveX = iActiveX;
                    iLastActiveY = iActiveY;

                    draw_trail_to_square(vPoint, iActiveX, iActiveY);
                }

                wrefresh(w_items);
                wrefresh(w_item_info_border);
                wrefresh(w_item_info);
            }

            refresh();
            ch = getch();
            input = get_input(ch);
        }
        else
        {
            add_msg(_("You dont see any items around you!"));
            ch = ' ';
            input = Close;
        }
    }
    while (input != Close && input != Cancel);

    u.view_offset_x = iStoreViewOffsetX;
    u.view_offset_y = iStoreViewOffsetY;

    werase(w_items);
    werase(w_item_info);
    werase(w_item_info_border);
    delwin(w_items);
    delwin(w_item_info);
    delwin(w_item_info_border);
    refresh_all(); // TODO - figure out what precisely needs refreshing, rather than the whole screen
}

// Pick up items at (posx, posy).
void game::pickup(int posx, int posy, int min)
{
 //min == -1 is Autopickup

 item_exchanges_since_save += 1; // Keeping this simple.
 write_msg();
 if (u.weapon.type->id == "bio_claws_weapon") {
  if (min != -1)
   add_msg(_("You cannot pick up items with your claws out!"));
  return;
 }
 bool weight_is_okay = (u.weight_carried() <= u.weight_capacity());
 bool volume_is_okay = (u.volume_carried() <= u.volume_capacity() -  2);
 bool from_veh = false;
 int veh_part = 0;
 int k_part = 0;
 vehicle *veh = m.veh_at (posx, posy, veh_part);
 if (min != -1 && veh) {
  k_part = veh->part_with_feature(veh_part, vpf_kitchen);
  veh_part = veh->part_with_feature(veh_part, vpf_cargo, false);
  from_veh = veh && veh_part >= 0 &&
             veh->parts[veh_part].items.size() > 0 &&
             query_yn(_("Get items from %s?"), veh->part_info(veh_part).name);

  if (!from_veh && k_part >= 0) {
    if (veh->fuel_left("water")) {
      if (query_yn(_("Have a drink?"))) {
        veh->drain("water", 1);

        item water(itypes["water_clean"], 0);
        u.eat(this, u.inv.add_item(water).invlet);
        u.moves -= 250;
      }
    } else {
      add_msg(_("The water tank is empty."));
    }
  }
 }
 if ((!from_veh) && m.i_at(posx, posy).size() == 0)
 {
     return;
 }
 // Not many items, just grab them
 if ((from_veh ? veh->parts[veh_part].items.size() : m.i_at(posx, posy).size() ) <= min && min != -1)
 {
  int iter = 0;
  item newit = from_veh ? veh->parts[veh_part].items[0] : m.i_at(posx, posy)[0];
  if (newit.made_of(LIQUID)) {
   add_msg(_("You can't pick up a liquid!"));
   return;
  }
  if (newit.invlet == 0) {
   newit.invlet = nextinv;
   advance_nextinv();
  }
  while (iter <= inv_chars.size() && u.has_item(newit.invlet) &&
         !u.i_at(newit.invlet).stacks_with(newit)) {
   newit.invlet = nextinv;
   iter++;
   advance_nextinv();
  }
  if (iter > inv_chars.size()) {
   add_msg(_("You're carrying too many items!"));
   return;
  } else if (!u.can_pickWeight(newit.weight(), false)) {
   add_msg(_("The %s is too heavy!"), newit.tname(this).c_str());
   decrease_nextinv();
  } else if (!u.can_pickVolume(newit.volume())) {
   if (u.is_armed()) {
    if (!u.weapon.has_flag("NO_UNWIELD")) {
     if (newit.is_armor() && // Armor can be instantly worn
         query_yn(_("Put on the %s?"), newit.tname(this).c_str())) {
      if(u.wear_item(this, &newit)){
       if (from_veh)
        veh->remove_item (veh_part, 0);
       else
        m.i_clear(posx, posy);
      }
     } else if (query_yn(_("Drop your %s and pick up %s?"),
                u.weapon.tname(this).c_str(), newit.tname(this).c_str())) {
      if (from_veh)
       veh->remove_item (veh_part, 0);
      else
       m.i_clear(posx, posy);
      m.add_item_or_charges(posx, posy, u.remove_weapon(), 1);
      u.wield(this, u.i_add(newit, this).invlet);
      u.moves -= 100;
      add_msg(_("Wielding %c - %s"), newit.invlet, newit.tname(this).c_str());
     } else
      decrease_nextinv();
    } else {
     add_msg(_("There's no room in your inventory for the %s, and you can't\
 unwield your %s."), newit.tname(this).c_str(), u.weapon.tname(this).c_str());
     decrease_nextinv();
    }
   } else {
    u.wield(this, u.i_add(newit, this).invlet);
    if (from_veh)
     veh->remove_item (veh_part, 0);
    else
     m.i_clear(posx, posy);
    u.moves -= 100;
    add_msg(_("Wielding %c - %s"), newit.invlet, newit.tname(this).c_str());
   }
  } else if (!u.is_armed() &&
             (u.volume_carried() + newit.volume() > u.volume_capacity() - 2 ||
              newit.is_weap() || newit.is_gun())) {
   u.weapon = newit;
   if (from_veh)
    veh->remove_item (veh_part, 0);
   else
    m.i_clear(posx, posy);
   u.moves -= 100;
   add_msg(_("Wielding %c - %s"), newit.invlet, newit.tname(this).c_str());
  } else {
   newit = u.i_add(newit, this);
   if (from_veh)
    veh->remove_item (veh_part, 0);
   else
    m.i_clear(posx, posy);
   u.moves -= 100;
   add_msg("%c - %s", newit.invlet, newit.tname(this).c_str());
  }
  if (weight_is_okay && u.weight_carried() >= u.weight_capacity())
   add_msg(_("You're overburdened!"));
  if (volume_is_okay && u.volume_carried() > u.volume_capacity() - 2) {
   add_msg(_("You struggle to carry such a large volume!"));
  }
  return;
 }

 const int sideStyle = (OPTIONS["SIDEBAR_STYLE"] == "Narrow");

 // Otherwise, we have Autopickup, 2 or more items and should list them, etc.
 int maxmaxitems = TERMY;
 #ifndef MAXLISTHEIGHT
  maxmaxitems = sideStyle ? TERMY : getmaxy(w_messages) - 3;
 #endif

 int itemsH = 12;
 int pickupBorderRows = 3;

 // The pickup list may consume the entire terminal, minus space needed for its
 // header/footer and the item info window.
 int minleftover = itemsH + pickupBorderRows;
 if(maxmaxitems > TERMY - minleftover) maxmaxitems = TERMY - minleftover;

 const int minmaxitems = sideStyle ? 6 : 9;

 std::vector <item> here = from_veh? veh->parts[veh_part].items : m.i_at(posx, posy);
 std::vector<bool> getitem;
 getitem.resize(here.size(), false);

 int maxitems=here.size();
 maxitems=(maxitems < minmaxitems ? minmaxitems : (maxitems > maxmaxitems ? maxmaxitems : maxitems ));

 int pickupH = maxitems + pickupBorderRows;
 int pickupW = getmaxx(w_messages);
 int pickupY = VIEW_OFFSET_Y;
 int pickupX = getbegx(w_messages);

 int itemsW = pickupW;
 int itemsY = sideStyle ? pickupY + pickupH : TERMY - itemsH;
 int itemsX = pickupX;

 WINDOW* w_pickup    = newwin(pickupH, pickupW, pickupY, pickupX);
 WINDOW* w_item_info = newwin(itemsH,  itemsW,  itemsY,  itemsX);

 int ch = ' ';
 int start = 0, cur_it, iter;
 int new_weight = u.weight_carried(), new_volume = u.volume_carried();
 bool update = true;
 mvwprintw(w_pickup, 0,  0, _("PICK UP (, = all)"));
 int selected=0;
 int last_selected=-1;

 if (min == -1) { //Auto Pickup, select matching items
    bool bFoundSomething = false;

    //Loop through Items lowest Volume first
    bool bPickup = false;

    for(int iVol=0, iNumChecked = 0; iNumChecked < here.size(); iVol++) {
        for (int i = 0; i < here.size(); i++) {
            bPickup = false;
            if (here[i].volume() == iVol) {
                iNumChecked++;

                //Auto Pickup all items with 0 Volume and Weight
                if (OPTIONS["AUTO_PICKUP_ZERO"]) {
                    if (here[i].volume() == 0 && here[i].weight() == 0) {
                        bPickup = true;
                    }
                }

                //Check the Pickup Rules
                if ( mapAutoPickupItems[here[i].tname(this)] ) {
                    bPickup = true;
                }
            }

            if (bPickup) {
                getitem[i] = bPickup;
                bFoundSomething = true;
            }
        }
    }

    if (!bFoundSomething) {
        return;
    }
 } else {
 // Now print the two lists; those on the ground and about to be added to inv
 // Continue until we hit return or space
  do {
   static const std::string pickup_chars = "abcdefghijklmnopqrstuvwxyzABCDEFGHIJKLMNOPQRSTUVWXYZ0123456789:;";
   size_t idx=-1;
   for (int i = 1; i < pickupH; i++) {
     mvwprintw(w_pickup, i, 0, "                                                ");
   }
   if ((ch == '<' || ch == KEY_PPAGE) && start > 0) {
    start -= maxitems;
    selected = start;
    mvwprintw(w_pickup, maxitems + 2, 0, "         ");
   } else if ((ch == '>' || ch == KEY_NPAGE) && start + maxitems < here.size()) {
    start += maxitems;
    selected = start;
    mvwprintw(w_pickup, maxitems + 2, pickupH, "            ");
   } else if ( ch == KEY_UP ) {
       selected--;
       if ( selected < 0 ) {
           selected = here.size()-1;
           start = (int)( here.size() / maxitems ) * maxitems;
           if (start >= here.size()-1) start -= maxitems;
       } else if ( selected < start ) {
           start -= maxitems;
       }
   } else if ( ch == KEY_DOWN ) {
       selected++;
       if ( selected >= here.size() ) {
           selected=0;
           start=0;
       } else if ( selected >= start + maxitems ) {
           start+=maxitems;
       }
   } else if ( selected >= 0 && (
                  ( ch == KEY_RIGHT && !getitem[selected]) ||
                  ( ch == KEY_LEFT && getitem[selected] )
             ) ) {
       idx = selected;
   } else if ( ch == '`' ) {
       std::string ext = string_input_popup(_("Enter 2 letters (case sensitive):"), 2);
       if(ext.size() == 2) {
            int p1=pickup_chars.find(ext.at(0));
            int p2=pickup_chars.find(ext.at(1));
            if ( p1 != -1 && p2 != -1 ) {
                 idx=pickup_chars.size() + ( p1 * pickup_chars.size() ) + p2;
            }
       }
   } else {
       idx = pickup_chars.find(ch);
   }

   if ( idx < here.size()) {
    getitem[idx] = ( ch == KEY_RIGHT ? true : ( ch == KEY_LEFT ? false : !getitem[idx] ) );
    if ( ch != KEY_RIGHT && ch != KEY_LEFT) {
       selected = idx;
       start = (int)( idx / maxitems ) * maxitems;
    }

    if (getitem[idx]) {
        new_weight += here[idx].weight();
        new_volume += here[idx].volume();
    } else {
        new_weight -= here[idx].weight();
        new_volume -= here[idx].volume();
    }
    update = true;
   }

   if ( selected != last_selected ) {
       last_selected = selected;
       werase(w_item_info);
       if ( selected >= 0 && selected <= here.size()-1 ) {
           fold_and_print(w_item_info,1,2,48-3, c_ltgray, "%s",  here[selected].info().c_str());
       }
       wborder(w_item_info, LINE_XOXO, LINE_XOXO, LINE_OXOX, LINE_OXOX,
                            LINE_OXXO, LINE_OOXX, LINE_XXOO, LINE_XOOX );
       mvwprintw(w_item_info, 0, 2, "< %s >", here[selected].tname(this).c_str() );
       wrefresh(w_item_info);
   }

   if (ch == ',') {
    int count = 0;
    for (int i = 0; i < here.size(); i++) {
     if (getitem[i])
      count++;
     else {
      new_weight += here[i].weight();
      new_volume += here[i].volume();
     }
     getitem[i] = true;
    }
    if (count == here.size()) {
     for (int i = 0; i < here.size(); i++)
      getitem[i] = false;
     new_weight = u.weight_carried();
     new_volume = u.volume_carried();
    }
    update = true;
   }
   for (cur_it = start; cur_it < start + maxitems; cur_it++) {
    mvwprintw(w_pickup, 1 + (cur_it % maxitems), 0,
              "                                        ");
    if (cur_it < here.size()) {
     nc_color icolor=here[cur_it].color(&u);
     if(cur_it == selected) {
         icolor=hilite(icolor);
     }

     if (cur_it < pickup_chars.size() ) {
        mvwputch(w_pickup, 1 + (cur_it % maxitems), 0, icolor, char(pickup_chars[cur_it]));
     } else {
        int p=cur_it - pickup_chars.size();
        int p1=p / pickup_chars.size();
        int p2=p % pickup_chars.size();
        mvwprintz(w_pickup, 1 + (cur_it % maxitems), 0, icolor, "`%c%c",char(pickup_chars[p1]),char(pickup_chars[p2]));
     }
     if (getitem[cur_it])
      wprintz(w_pickup, c_ltblue, " + ");
     else
      wprintw(w_pickup, " - ");
     wprintz(w_pickup, icolor, here[cur_it].tname(this).c_str());
     if (here[cur_it].charges > 0)
      wprintz(w_pickup, icolor, " (%d)", here[cur_it].charges);
    }
   }

   int pw = pickupW;
   const char *unmark = _("[left] Unmark");
   const char *scroll = _("[up/dn] Scroll");
   const char *mark   = _("[right] Mark");
   mvwprintw(w_pickup, maxitems + 1, 0,                         unmark);
   mvwprintw(w_pickup, maxitems + 1, (pw - strlen(scroll)) / 2, scroll);
   mvwprintw(w_pickup, maxitems + 1,  pw - strlen(mark),        mark);
   const char *prev = _("[pgup] Prev");
   const char *all = _("[,] All");
   const char *next   = _("[pgdn] Next");
   if (start > 0)
    mvwprintw(w_pickup, maxitems + 2, 0, prev);
   mvwprintw(w_pickup, maxitems + 2, (pw - strlen(all)) / 2, all);
   if (cur_it < here.size())
    mvwprintw(w_pickup, maxitems + 2, pw - strlen(next), next);

   if (update) {		// Update weight & volume information
    update = false;
    mvwprintw(w_pickup, 0,  7, "                           ");
    mvwprintz(w_pickup, 0,  9,
              (new_weight >= u.weight_capacity() ? c_red : c_white),
              _("Wgt %.1f"), u.convert_weight(new_weight));
    wprintz(w_pickup, c_white, "/%.1f", u.convert_weight(u.weight_capacity()));
    mvwprintz(w_pickup, 0, 24,
              (new_volume > u.volume_capacity() - 2 ? c_red : c_white),
              _("Vol %d"), new_volume);
    wprintz(w_pickup, c_white, "/%d", u.volume_capacity() - 2);
   }
   wrefresh(w_pickup);
 /* No longer using
   ch = input();
    because it pulls a: case KEY_DOWN:  return 'j';
 */
   ch = (int)getch();

  } while (ch != ' ' && ch != '\n' && ch != KEY_ESCAPE);
  if (ch != '\n') {
   werase(w_pickup);
   wrefresh(w_pickup);
   werase(w_item_info);
   wrefresh(w_item_info);
   delwin(w_pickup);
   delwin(w_item_info);
   add_msg(_("Never mind."));
   refresh_all();
   return;
  }
 }

 // At this point we've selected our items, now we add them to our inventory
 int curmit = 0;
 bool got_water = false;	// Did we try to pick up water?
 bool offered_swap = false;
 std::map<std::string, int> mapPickup;
 for (int i = 0; i < here.size(); i++) {
  iter = 0;
  // This while loop guarantees the inventory letter won't be a repeat. If it
  // tries all 52 letters, it fails and we don't pick it up.
  if (getitem[i] && here[i].made_of(LIQUID))
   got_water = true;
  else if (getitem[i]) {
   iter = 0;
   while (iter < inv_chars.size() && (here[i].invlet == 0 ||
                        (u.has_item(here[i].invlet) &&
                         !u.i_at(here[i].invlet).stacks_with(here[i]))) ) {
    here[i].invlet = nextinv;
    iter++;
    advance_nextinv();
   }
   if (iter == inv_chars.size()) {
    add_msg(_("You're carrying too many items!"));
    werase(w_pickup);
    wrefresh(w_pickup);
    delwin(w_pickup);
    return;
   } else if (!u.can_pickWeight(here[i].weight(), false)) {
    add_msg(_("The %s is too heavy!"), here[i].tname(this).c_str());
    decrease_nextinv();
   } else if (!u.can_pickVolume(here[i].volume())) {
    if (u.is_armed()) {
     if (!u.weapon.has_flag("NO_UNWIELD")) {
      if (here[i].is_armor() && // Armor can be instantly worn
          query_yn(_("Put on the %s?"), here[i].tname(this).c_str())) {
       if(u.wear_item(this, &(here[i])))
       {
        if (from_veh)
         veh->remove_item (veh_part, curmit);
        else
         m.i_rem(posx, posy, curmit);
        curmit--;
       }
      } else if (!offered_swap) {
       if (query_yn(_("Drop your %s and pick up %s?"),
                u.weapon.tname(this).c_str(), here[i].tname(this).c_str())) {
        if (from_veh)
         veh->remove_item (veh_part, curmit);
        else
         m.i_rem(posx, posy, curmit);
        m.add_item_or_charges(posx, posy, u.remove_weapon(), 1);
        u.wield(this, u.i_add(here[i], this).invlet);
        mapPickup[here[i].tname(this)]++;
        curmit--;
        u.moves -= 100;
        add_msg(_("Wielding %c - %s"), u.weapon.invlet, u.weapon.tname(this).c_str());
       }
       offered_swap = true;
      } else
       decrease_nextinv();
     } else {
      add_msg(_("There's no room in your inventory for the %s, and you can't\
  unwield your %s."), here[i].tname(this).c_str(), u.weapon.tname(this).c_str());
      decrease_nextinv();
     }
    } else {
     u.wield(this, u.i_add(here[i], this).invlet);
     mapPickup[here[i].tname(this)]++;
     if (from_veh)
      veh->remove_item (veh_part, curmit);
     else
      m.i_rem(posx, posy, curmit);
     curmit--;
     u.moves -= 100;
    }
   } else if (!u.is_armed() &&
            (u.volume_carried() + here[i].volume() > u.volume_capacity() - 2 ||
              here[i].is_weap() || here[i].is_gun())) {
    u.weapon = here[i];
    if (from_veh)
     veh->remove_item (veh_part, curmit);
    else
     m.i_rem(posx, posy, curmit);
    u.moves -= 100;
    curmit--;
   } else {
    u.i_add(here[i], this);
    mapPickup[here[i].tname(this)]++;
    if (from_veh)
     veh->remove_item (veh_part, curmit);
    else
     m.i_rem(posx, posy, curmit);
    u.moves -= 100;
    curmit--;
   }
  }
  curmit++;
 }

 if (min == -1) { //Auto pickup item message
     if (mapPickup.size() > 0) {
        std::stringstream sTemp;

        for (std::map<std::string, int>::iterator iter = mapPickup.begin(); iter != mapPickup.end(); ++iter) {
            if (sTemp.str() != "") {
                sTemp << ", ";
            }

            sTemp << iter->second << " " << iter->first;
        }

        add_msg((_("You pick up: ") + sTemp.str()).c_str());
     }
 }

 if (got_water)
  add_msg(_("You can't pick up a liquid!"));
 if (weight_is_okay && u.weight_carried() >= u.weight_capacity())
  add_msg(_("You're overburdened!"));
 if (volume_is_okay && u.volume_carried() > u.volume_capacity() - 2) {
  add_msg(_("You struggle to carry such a large volume!"));
 }
 werase(w_pickup);
 wrefresh(w_pickup);
 werase(w_item_info);
 wrefresh(w_item_info);
 delwin(w_pickup);
 delwin(w_item_info);
}

// Handle_liquid returns false if we didn't handle all the liquid.
bool game::handle_liquid(item &liquid, bool from_ground, bool infinite)
{
 if (!liquid.made_of(LIQUID)) {
  dbg(D_ERROR) << "game:handle_liquid: Tried to handle_liquid a non-liquid!";
  debugmsg("Tried to handle_liquid a non-liquid!");
  return false;
 }
 if (liquid.type->id == "gasoline" && vehicle_near() && query_yn(_("Refill vehicle?"))) {
  int vx = u.posx, vy = u.posy;
  refresh_all();
  if (choose_adjacent(_("Refill vehicle"), vx, vy)) {
   vehicle *veh = m.veh_at (vx, vy);
   if (veh) {
    ammotype ftype = "gasoline";
    int fuel_cap = veh->fuel_capacity(ftype);
    int fuel_amnt = veh->fuel_left(ftype);
    if (fuel_cap < 1)
     add_msg (_("This vehicle doesn't use %s."), ammo_name(ftype).c_str());
    else if (fuel_amnt == fuel_cap)
     add_msg (_("Already full."));
    else if (from_ground && query_yn(_("Pump until full?"))) {
     u.assign_activity(this, ACT_REFILL_VEHICLE, 2 * (fuel_cap - fuel_amnt));
     u.activity.placement = point(vx, vy);
    } else { // Not pump
     veh->refill ("gasoline", liquid.charges);
     if (veh->fuel_left(ftype) < fuel_cap) {
        add_msg(_("You refill %s with %s."),
                veh->name.c_str(), ammo_name(ftype).c_str());
     } else {
        add_msg(_("You refill %s with %s to its maximum."),
                veh->name.c_str(), ammo_name(ftype).c_str());
     }

     u.moves -= 100;
     return true;
    }
   } else // if (veh)
    add_msg (_("There isn't any vehicle there."));
   return false;
  } // if (choose_adjacent("Refill vehicle", vx, vy))

 } else { // Not filling vehicle

   // Ask to pour rotten liquid (milk!) from the get-go
  if (!from_ground && liquid.rotten(this) &&
      query_yn(_("Pour %s on the ground?"), liquid.tname(this).c_str())) {
   m.add_item_or_charges(u.posx, u.posy, liquid, 1);
   return true;
  }

  std::stringstream text;
  text << _("Container for ") << liquid.tname(this);
  char ch = inv_type(text.str().c_str(), IC_CONTAINER);
  if (!u.has_item(ch)) {
    // No container selected (escaped, ...), ask to pour
    // we asked to pour rotten already
   if (!from_ground && !liquid.rotten(this) &&
       query_yn(_("Pour %s on the ground?"), liquid.tname(this).c_str())) {
    m.add_item_or_charges(u.posx, u.posy, liquid, 1);
    return true;
   }
   return false;
  }

  item *cont = &(u.i_at(ch));
  if (cont == NULL || cont->is_null()) {
    // Container is null, ask to pour.
    // we asked to pour rotten already
   if (!from_ground && !liquid.rotten(this) &&
       query_yn(_("Pour %s on the ground?"), liquid.tname(this).c_str())) {
    m.add_item_or_charges(u.posx, u.posy, liquid, 1);
    return true;
   }
   add_msg(_("Never mind."));
   return false;

  } else if (liquid.is_ammo() && (cont->is_tool() || cont->is_gun())) {
// for filling up chainsaws, jackhammers and flamethrowers
   ammotype ammo = "NULL";
   int max = 0;

   if (cont->is_tool()) {
    it_tool* tool = dynamic_cast<it_tool*>(cont->type);
    ammo = tool->ammo;
    max = tool->max_charges;
   } else {
    it_gun* gun = dynamic_cast<it_gun*>(cont->type);
    ammo = gun->ammo;
    max = gun->clip;
   }

   ammotype liquid_type = liquid.ammo_type();

   if (ammo != liquid_type) {
    add_msg(_("Your %s won't hold %s."), cont->tname(this).c_str(),
                                      liquid.tname(this).c_str());
    return false;
   }

   if (max <= 0 || cont->charges >= max) {
    add_msg(_("Your %s can't hold any more %s."), cont->tname(this).c_str(),
                                               liquid.tname(this).c_str());
    return false;
   }

   if (cont->charges > 0 && cont->curammo->id != liquid.type->id) {
    add_msg(_("You can't mix loads in your %s."), cont->tname(this).c_str());
    return false;
   }

   add_msg(_("You pour %s into your %s."), liquid.tname(this).c_str(),
                                        cont->tname(this).c_str());
   cont->curammo = dynamic_cast<it_ammo*>(liquid.type);
   if (infinite)
    cont->charges = max;
   else {
    cont->charges += liquid.charges;
    if (cont->charges > max) {
     int extra = cont->charges - max;
     cont->charges = max;
     liquid.charges = extra;
     add_msg(_("There's some left over!"));
     return false;
    }
   }
   return true;

  } else if (!cont->is_container()) {
   add_msg(_("That %s won't hold %s."), cont->tname(this).c_str(),
                                     liquid.tname(this).c_str());
   return false;
  } else        // filling up normal containers
    {
      // first, check if liquid types are compatible
      if (!cont->contents.empty())
      {
        if  (cont->contents[0].type->id != liquid.type->id)
        {
          add_msg(_("You can't mix loads in your %s."), cont->tname(this).c_str());
          return false;
        }
      }

      // ok, liquids are compatible.  Now check what the type of liquid is
      // this will determine how much the holding container can hold

      it_container* container = dynamic_cast<it_container*>(cont->type);
      int holding_container_charges;

      if (liquid.type->is_food())
      {
        it_comest* tmp_comest = dynamic_cast<it_comest*>(liquid.type);
        holding_container_charges = container->contains * tmp_comest->charges;
      }
      else if (liquid.type->is_ammo())
      {
        it_ammo* tmp_ammo = dynamic_cast<it_ammo*>(liquid.type);
        holding_container_charges = container->contains * tmp_ammo->count;
      }
      else
        holding_container_charges = container->contains;

      // if the holding container is NOT empty
      if (!cont->contents.empty())
      {
        // case 1: container is completely full
        if (cont->contents[0].charges == holding_container_charges)
        {
          add_msg(_("Your %s can't hold any more %s."), cont->tname(this).c_str(),
                                                   liquid.tname(this).c_str());
          return false;
        }

        // case 2: container is half full

        if (infinite)
        {
          cont->contents[0].charges = holding_container_charges;
          add_msg(_("You pour %s into your %s."), liquid.tname(this).c_str(),
                                        cont->tname(this).c_str());
          return true;
        }
        else // Container is finite, not empty and not full, add liquid to it
        {
          add_msg(_("You pour %s into your %s."), liquid.tname(this).c_str(),
                    cont->tname(this).c_str());
          cont->contents[0].charges += liquid.charges;
          if (cont->contents[0].charges > holding_container_charges)
          {
            int extra = cont->contents[0].charges - holding_container_charges;
            cont->contents[0].charges = holding_container_charges;
            liquid.charges = extra;
            add_msg(_("There's some left over!"));
            // Why not try to find another container here?
            return false;
          }
          return true;
        }
      }
      else  // pouring into an empty container
      {
        if (!cont->has_flag("WATERTIGHT"))  // invalid container types
        {
          add_msg(_("That %s isn't water-tight."), cont->tname(this).c_str());
          return false;
        }
        else if (!(cont->has_flag("SEALS")))
        {
          add_msg(_("You can't seal that %s!"), cont->tname(this).c_str());
          return false;
        }
        // pouring into a valid empty container
        int default_charges = 1;

        if (liquid.is_food())
        {
          it_comest* comest = dynamic_cast<it_comest*>(liquid.type);
          default_charges = comest->charges;
        }
        else if (liquid.is_ammo())
        {
          it_ammo* ammo = dynamic_cast<it_ammo*>(liquid.type);
          default_charges = ammo->count;
        }

        if (infinite) // if filling from infinite source, top it to max
          liquid.charges = container->contains * default_charges;
        else if (liquid.charges > container->contains * default_charges)
        {
          add_msg(_("You fill your %s with some of the %s."), cont->tname(this).c_str(),
                                                    liquid.tname(this).c_str());
          u.inv.unsort();
          int oldcharges = liquid.charges - container->contains * default_charges;
          liquid.charges = container->contains * default_charges;
          cont->put_in(liquid);
          liquid.charges = oldcharges;
          return false;
        }
        cont->put_in(liquid);
        return true;
      }
    }
    return false;
  }
 return true;
}

void game::drop(char chInput)
{
    std::vector<item> dropped;

    if (chInput == '.') {
        dropped = multidrop();
    } else {
        if (u.inv.item_by_letter(chInput).is_null()) {
            dropped.push_back(u.i_rem(chInput));
        } else {
            dropped.push_back(u.inv.remove_item_by_letter(chInput));
        }
    }

    if (dropped.size() == 0) {
        add_msg(_("Never mind."));
        return;
    }

    item_exchanges_since_save += dropped.size();

    itype_id first = itype_id(dropped[0].type->id);
    bool same = true;
    for (int i = 1; i < dropped.size() && same; i++) {
        if (dropped[i].type->id != first) {
            same = false;
        }
    }

    int veh_part = 0;
    bool to_veh = false;
    vehicle *veh = m.veh_at(u.posx, u.posy, veh_part);
    if (veh) {
        veh_part = veh->part_with_feature (veh_part, vpf_cargo);
        to_veh = veh_part >= 0;
    }
    if (dropped.size() == 1 || same) {
        if (to_veh) {
            add_msg(ngettext("You put your %1$s in the %2$s's %3$s.",
                             "You put your %1$ss in the %2$s's %3$s.",
                             dropped.size()),
                    dropped[0].tname(this).c_str(),
                    veh->name.c_str(),
                    veh->part_info(veh_part).name);
        } else {
            add_msg(ngettext("You drop your %s.", "You drop your %ss.",
                             dropped.size()),
                    dropped[0].tname(this).c_str());
        }
    } else {
        if (to_veh) {
            add_msg(_("You put several items in the %s's %s."),
                    veh->name.c_str(), veh->part_info(veh_part).name);
        } else {
            add_msg(_("You drop several items."));
        }
    }

    if (to_veh) {
        bool vh_overflow = false;
        for (int i = 0; i < dropped.size(); i++) {
            vh_overflow = vh_overflow || !veh->add_item (veh_part, dropped[i]);
            if (vh_overflow) {
                m.add_item_or_charges(u.posx, u.posy, dropped[i], 1);
            }
        }
        if (vh_overflow) {
            add_msg (_("The trunk is full, so some items fall on the ground."));
        }
    } else {
        for (int i = 0; i < dropped.size(); i++)
            m.add_item_or_charges(u.posx, u.posy, dropped[i], 2);
    }
}

void game::drop_in_direction()
{
    int dirx, diry;
    if (!choose_adjacent(_("Drop"), dirx, diry)) {
        return;
    }

    int veh_part = 0;
    bool to_veh = false;
    vehicle *veh = m.veh_at(dirx, diry, veh_part);
    if (veh) {
        veh_part = veh->part_with_feature (veh_part, vpf_cargo);
        to_veh = veh->type != veh_null && veh_part >= 0;
    }

    if (m.has_flag(noitem, dirx, diry) || m.has_flag(sealed, dirx, diry)) {
        add_msg(_("You can't place items there!"));
        return;
    }

    bool can_move_there = m.move_cost(dirx, diry) != 0;

    std::vector<item> dropped = multidrop();

    if (dropped.size() == 0) {
        add_msg(_("Never mind."));
        return;
    }

    item_exchanges_since_save += dropped.size();

    itype_id first = itype_id(dropped[0].type->id);
    bool same = true;
    for (int i = 1; i < dropped.size() && same; i++) {
        if (dropped[i].type->id != first) {
            same = false;
        }
    }

    if (dropped.size() == 1 || same) {
        if (to_veh) {
            add_msg(ngettext("You put your %1$s in the %2$s's %3$s.",
                             "You put your %1$ss in the %2$s's %3$s.",
                             dropped.size()),
                    dropped[0].tname(this).c_str(),
                    veh->name.c_str(),
                    veh->part_info(veh_part).name);
        } else if (can_move_there) {
            add_msg(ngettext("You drop your %s on the %s.",
                             "You drop your %ss on the %s.", dropped.size()),
                    dropped[0].tname(this).c_str(),
                    m.name(dirx, diry).c_str());
        } else {
            add_msg(ngettext("You put your %s in the %s.",
                             "You put your %ss in the %s.", dropped.size()),
                    dropped[0].tname(this).c_str(),
                    m.name(dirx, diry).c_str());
        }
    } else {
        if (to_veh) {
            add_msg(_("You put several items in the %s's %s."),
                    veh->name.c_str(), veh->part_info(veh_part).name);
        } else if (can_move_there) {
            add_msg(_("You drop several items on the %s."),
                    m.name(dirx, diry).c_str());
        } else {
            add_msg(_("You put several items in the %s."),
                    m.name(dirx, diry).c_str());
        }
    }

    if (to_veh) {
        bool vh_overflow = false;
        for (int i = 0; i < dropped.size(); i++) {
            vh_overflow = vh_overflow || !veh->add_item (veh_part, dropped[i]);
            if (vh_overflow) {
                m.add_item_or_charges(dirx, diry, dropped[i], 1);
            }
        }
        if (vh_overflow) {
            add_msg (_("The trunk is full, so some items fall on the ground."));
        }
    } else {
        for (int i = 0; i < dropped.size(); i++) {
            m.add_item_or_charges(dirx, diry, dropped[i], 1);
        }
    }
}

void game::reassign_item(char ch)
{
 if (ch == '.') {
     ch = inv(_("Reassign item:"));
 }
 if (ch == ' ') {
  add_msg(_("Never mind."));
  return;
 }
 if (!u.has_item(ch)) {
  add_msg(_("You do not have that item."));
  return;
 }
 char newch = popup_getkey(_("%c - %s; enter new letter."), ch,
                           u.i_at(ch).tname().c_str());
 if (inv_chars.find(newch) == std::string::npos) {
  add_msg(_("%c is not a valid inventory letter."), newch);
  return;
 }
 item* change_from = &(u.i_at(ch));
 if (u.has_item(newch)) {
  item* change_to = &(u.i_at(newch));
  change_to->invlet = ch;
  add_msg("%c - %s", ch, change_to->tname().c_str());
 }
 change_from->invlet = newch;
 add_msg("%c - %s", newch, change_from->tname().c_str());
}

void game::plthrow(char chInput)
{
 char ch;

 if (chInput != '.') {
  ch = chInput;
 } else {
  ch = inv(_("Throw item:"));
  refresh_all();
 }

 int range = u.throw_range(u.lookup_item(ch));
 if (range < 0) {
  add_msg(_("You don't have that item."));
  return;
 } else if (range == 0) {
  add_msg(_("That is too heavy to throw."));
  return;
 }
 item thrown = u.i_at(ch);
  if( std::find(unreal_itype_ids.begin(), unreal_itype_ids.end(),
    thrown.type->id) != unreal_itype_ids.end()) {
  add_msg(_("That's part of your body, you can't throw that!"));
  return;
 }

 m.draw(this, w_terrain, point(u.posx, u.posy));

 std::vector <monster> mon_targets;
 std::vector <int> targetindices;
 int passtarget = -1;
 for (int i = 0; i < z.size(); i++) {
   if (u_see(&(z[i]))) {
     z[i].draw(w_terrain, u.posx, u.posy, true);
     if(rl_dist( u.posx, u.posy, z[i].posx, z[i].posy ) <= range) {
       mon_targets.push_back(z[i]);
       targetindices.push_back(i);
       if (i == last_target) {
	 passtarget = mon_targets.size() - 1;
       }
     }
   }
 }

 int x = u.posx;
 int y = u.posy;

 // target() sets x and y, or returns false if we canceled (by pressing Esc)
 std::vector <point> trajectory = target(x, y, u.posx - range, u.posy - range,
					 u.posx + range, u.posy + range,
					 mon_targets, passtarget, &thrown);
 if (trajectory.size() == 0)
  return;
 if (passtarget != -1)
  last_target = targetindices[passtarget];

 // Throw a single charge of a stacking object.
 if( thrown.count_by_charges() && thrown.charges > 1 ) {
     u.i_at(ch).charges--;
     thrown.charges = 1;
 } else {
     u.i_rem(ch);
 }

 u.moves -= 125;
 u.practice(turn, "throw", 10);

 throw_item(u, x, y, thrown, trajectory);
}

void game::plfire(bool burst)
{
 char reload_invlet = 0;
 if (!u.weapon.is_gun())
  return;
 vehicle *veh = m.veh_at(u.posx, u.posy);
 if (veh && veh->player_in_control(&u) && u.weapon.is_two_handed(&u)) {
  add_msg (_("You need a free arm to drive!"));
  return;
 }
 if (u.weapon.has_flag("CHARGE") && !u.weapon.active) {
  if (u.has_charges("UPS_on", 1) || u.has_charges("UPS_off", 1) ||
      u.has_charges("adv_UPS_on", 1) || u.has_charges("adv_UPS_off", 1)) {
   add_msg(_("Your %s starts charging."), u.weapon.tname().c_str());
   u.weapon.charges = 0;
   u.weapon.curammo = dynamic_cast<it_ammo*>(itypes["charge_shot"]);
   u.weapon.active = true;
   return;
  } else {
   add_msg(_("You need a charged UPS."));
   return;
  }
 }

 if ((u.weapon.has_flag("STR8_DRAW")  && u.str_cur <  4) ||
     (u.weapon.has_flag("STR10_DRAW") && u.str_cur <  5) ||
     (u.weapon.has_flag("STR12_DRAW") && u.str_cur <  6)   ) {
  add_msg(_("You're not strong enough to draw the bow!"));
  return;
 }

 if (u.weapon.has_flag("RELOAD_AND_SHOOT") && u.weapon.charges == 0) {
  reload_invlet = u.weapon.pick_reload_ammo(u, true);
  if (reload_invlet == 0) {
   add_msg(_("Out of ammo!"));
   return;
  }

  u.weapon.reload(u, reload_invlet);
  u.moves -= u.weapon.reload_time(u);
  refresh_all();
 }

 if (u.weapon.num_charges() == 0 && !u.weapon.has_flag("RELOAD_AND_SHOOT")) {
  add_msg(_("You need to reload!"));
  return;
 }
 if (u.weapon.has_flag("FIRE_100") && u.weapon.num_charges() < 100) {
  add_msg(_("Your %s needs 100 charges to fire!"), u.weapon.tname().c_str());
  return;
 }
 if (u.weapon.has_flag("USE_UPS") && !u.has_charges("UPS_off", 5) &&
     !u.has_charges("UPS_on", 5) && !u.has_charges("adv_UPS_off", 53) &&
     !u.has_charges("adv_UPS_on", 3)) {
  add_msg(_("You need a UPS with at least 5 charges or an advanced UPS with at least 3 charged to fire that!"));
  return;
 }

 int range = u.weapon.range(&u);

 m.draw(this, w_terrain, point(u.posx, u.posy));

// Populate a list of targets with the zombies in range and visible
 std::vector <monster> mon_targets;
 std::vector <int> targetindices;
 int passtarget = -1;
 for (int i = 0; i < z.size(); i++) {
   if (u_see(&(z[i]))) {
     z[i].draw(w_terrain, u.posx, u.posy, true);
     if(rl_dist( u.posx, u.posy, z[i].posx, z[i].posy ) <= range) {
       mon_targets.push_back(z[i]);
       targetindices.push_back(i);
       if (i == last_target) {
	 passtarget = mon_targets.size() - 1;
       }
     }
   }
 }

 int x = u.posx;
 int y = u.posy;

 // target() sets x and y, and returns an empty vector if we canceled (Esc)
 std::vector <point> trajectory = target(x, y, u.posx - range, u.posy - range,
					 u.posx + range, u.posy + range,
					 mon_targets, passtarget, &u.weapon);

 draw_ter(); // Recenter our view
 if (trajectory.size() == 0) {
  if(u.weapon.has_flag("RELOAD_AND_SHOOT"))
  {
      u.moves += u.weapon.reload_time(u);
      unload(u.weapon);
      u.moves += u.weapon.reload_time(u) / 2; // unloading time
  }
  return;
 }
 if (passtarget != -1) { // We picked a real live target
  last_target = targetindices[passtarget]; // Make it our default for next time
  z[targetindices[passtarget]].add_effect(ME_HIT_BY_PLAYER, 100);
 }

 if (u.weapon.has_flag("USE_UPS")) {
  if (u.has_charges("adv_UPS_off", 3))
   u.use_charges("adv_UPS_off", 3);
  else if (u.has_charges("adv_UPS_on", 3))
   u.use_charges("adv_UPS_on", 3);
  else if (u.has_charges("UPS_off", 5))
   u.use_charges("UPS_off", 5);
  else if (u.has_charges("UPS_on", 5))
   u.use_charges("UPS_on", 5);
 }
 if (u.weapon.mode == "MODE_BURST")
  burst = true;

// Train up our skill
 it_gun* firing = dynamic_cast<it_gun*>(u.weapon.type);
 int num_shots = 1;
 if (burst)
  num_shots = u.weapon.burst_size();
 if (num_shots > u.weapon.num_charges())
   num_shots = u.weapon.num_charges();
 if (u.skillLevel(firing->skill_used) == 0 ||
     (firing->ammo != "BB" && firing->ammo != "nail"))
     u.practice(turn, firing->skill_used, 4 + (num_shots / 2));
 if (u.skillLevel("gun") == 0 ||
     (firing->ammo != "BB" && firing->ammo != "nail"))
     u.practice(turn, "gun", 5);

 fire(u, x, y, trajectory, burst);
}

void game::butcher()
{
 if (u.in_vehicle)
 {
     add_msg(_("You can't butcher while driving!"));
     return;
 }
 std::vector<int> corpses;
 for (int i = 0; i < m.i_at(u.posx, u.posy).size(); i++) {
  if (m.i_at(u.posx, u.posy)[i].type->id == "corpse")
   corpses.push_back(i);
 }
 if (corpses.size() == 0) {
  add_msg(_("There are no corpses here to butcher."));
  return;
 }
 int factor = u.butcher_factor();
 if (factor == 999) {
  add_msg(_("You don't have a sharp item to butcher with."));
  return;
 }
// We do it backwards to prevent the deletion of a corpse from corrupting our
// vector of indices.
 for (int i = corpses.size() - 1; i >= 0; i--) {
  mtype *corpse = m.i_at(u.posx, u.posy)[corpses[i]].corpse;
  if (query_yn(_("Butcher the %s corpse?"), corpse->name.c_str())) {
   int time_to_cut;
   switch (corpse->size) {	// Time in turns to cut up te corpse
    case MS_TINY:   time_to_cut =  2; break;
    case MS_SMALL:  time_to_cut =  5; break;
    case MS_MEDIUM: time_to_cut = 10; break;
    case MS_LARGE:  time_to_cut = 18; break;
    case MS_HUGE:   time_to_cut = 40; break;
   }
   time_to_cut *= 100;	// Convert to movement points
   time_to_cut += factor * 5;	// Penalty for poor tool
   if (time_to_cut < 250)
    time_to_cut = 250;
   u.assign_activity(this, ACT_BUTCHER, time_to_cut, corpses[i]);
   u.moves = 0;
   return;
  }
 }
}

void game::complete_butcher(int index)
{
 // corpses can disappear (rezzing!), so check for that
 if (m.i_at(u.posx, u.posy).size() <= index || m.i_at(u.posx, u.posy)[index].typeId() != "corpse") {
  add_msg(_("There's no corpse to butcher!"));
  return;
 }
 mtype* corpse = m.i_at(u.posx, u.posy)[index].corpse;
 std::vector<item> contents = m.i_at(u.posx, u.posy)[index].contents;
 int age = m.i_at(u.posx, u.posy)[index].bday;
 m.i_rem(u.posx, u.posy, index);
 int factor = u.butcher_factor();
 int pieces, pelts, bones, sinews, feathers;
 double skill_shift = 0.;

 int sSkillLevel = u.skillLevel("survival");

 switch (corpse->size) {
  case MS_TINY:   pieces =  1; pelts =  1; bones = 1; sinews = 1; feathers = 2;  break;
  case MS_SMALL:  pieces =  2; pelts =  3; bones = 4; sinews = 4; feathers = 6;  break;
  case MS_MEDIUM: pieces =  4; pelts =  6; bones = 9; sinews = 9; feathers = 11; break;
  case MS_LARGE:  pieces =  8; pelts = 10; bones = 14;sinews = 14; feathers = 17;break;
  case MS_HUGE:   pieces = 16; pelts = 18; bones = 21;sinews = 21; feathers = 24;break;
 }

 skill_shift += rng(0, sSkillLevel - 3);
 skill_shift += rng(0, u.dex_cur - 8) / 4;
 if (u.str_cur < 4)
  skill_shift -= rng(0, 5 * (4 - u.str_cur)) / 4;
 if (factor > 0)
  skill_shift -= rng(0, factor / 5);

 int practice = 4 + pieces;
 if (practice > 20)
  practice = 20;
 u.practice(turn, "survival", practice);

 pieces += int(skill_shift);
 if (skill_shift < 5)  {	// Lose some pelts and bones
  pelts += (skill_shift - 5);
  bones += (skill_shift - 2);
  sinews += (skill_shift - 8);
  feathers += (skill_shift - 1);
 }

 if (bones > 0) {
  if (corpse->has_flag(MF_BONES)) {
    m.spawn_item(u.posx, u.posy, "bone", age, bones);
   add_msg(_("You harvest some usable bones!"));
  } else if (corpse->mat == "veggy") {
    m.spawn_item(u.posx, u.posy, "plant_sac", age, bones);
   add_msg(_("You harvest some fluid bladders!"));
  }
 }

 if (sinews > 0) {
  if (corpse->has_flag(MF_BONES)) {
    m.spawn_item(u.posx, u.posy, "sinew", age, sinews);
   add_msg(_("You harvest some usable sinews!"));
  } else if (corpse->mat == "veggy") {
    m.spawn_item(u.posx, u.posy, "plant_fibre", age, sinews);
   add_msg(_("You harvest some plant fibres!"));
  }
 }

 if ((corpse->has_flag(MF_FUR) || corpse->has_flag(MF_LEATHER)) &&
     pelts > 0) {
  add_msg(_("You manage to skin the %s!"), corpse->name.c_str());
  int fur = 0;
  int leather = 0;

  if (corpse->has_flag(MF_FUR) && corpse->has_flag(MF_LEATHER)) {
   fur = rng(0, pelts);
   leather = pelts - fur;
  } else if (corpse->has_flag(MF_FUR)) {
   fur = pelts;
  } else {
   leather = pelts;
  }

  if(fur) m.spawn_item(u.posx, u.posy, "fur", age, fur);
  if(leather) m.spawn_item(u.posx, u.posy, "leather", age, leather);
 }

 if (feathers > 0) {
  if (corpse->has_flag(MF_FEATHER)) {
    m.spawn_item(u.posx, u.posy, "feather", age, feathers);
   add_msg(_("You harvest some feathers!"));
  }
 }

 //Add a chance of CBM recovery. For shocker and cyborg corpses.
 if (corpse->has_flag(MF_CBM)) {
  //As long as the factor is above -4 (the sinew cutoff), you will be able to extract cbms
  if(skill_shift >= 0){
   add_msg(_("You discover a CBM in the %s!"), corpse->name.c_str());
   //To see if it spawns a battery
   if(rng(0,1) == 1){ //The battery works
    m.spawn_item(u.posx, u.posy, "bio_power_storage", age);
   }else{//There is a burnt out CBM
    m.spawn_item(u.posx, u.posy, "burnt_out_bionic", age);
   }
  }
  if(skill_shift >= 0){
   //To see if it spawns a random additional CBM
   if(rng(0,1) == 1){ //The CBM works
    Item_tag bionic_item = item_controller->id_from("bionics");
    m.spawn_item(u.posx, u.posy, bionic_item, age);
   }else{//There is a burnt out CBM
    m.spawn_item(u.posx, u.posy, "burnt_out_bionic", age);
   }
  }
 }

 // Recover hidden items
 for (int i = 0; i < contents.size(); i++) {
   if ((skill_shift + 10) * 5 > rng(0,100)) {
     add_msg(_("You discover a %s in the %s!"), contents[i].tname().c_str(), corpse->name.c_str());
     m.add_item_or_charges(u.posx, u.posy, contents[i]);
   } else if (contents[i].is_bionic()){
     m.spawn_item(u.posx, u.posy, "burnt_out_bionic", age);
   }
 }

 if (pieces <= 0)
  add_msg(_("Your clumsy butchering destroys the meat!"));
 else {
  itype_id meat;
  if (corpse->has_flag(MF_POISON)) {
    if (corpse->mat == "flesh")
     meat = "meat_tainted";
    else
     meat = "veggy_tainted";
  } else {
   if (corpse->mat == "flesh" || corpse->mat == "hflesh")
    if(corpse->has_flag(MF_HUMAN))
     meat = "human_flesh";
    else
     meat = "meat";
   else
    meat = "veggy";
  }
  item tmpitem=item_controller->create(meat, age);
  tmpitem.corpse=dynamic_cast<mtype*>(corpse);
  while ( pieces > 0 ) {
    pieces--;
    m.add_item_or_charges(u.posx, u.posy, tmpitem);
  }
  add_msg(_("You butcher the corpse."));
 }
}

void game::forage()
{
  int veggy_chance = rng(1, 20);

  if (veggy_chance < u.skillLevel("survival"))
  {
    add_msg(_("You found some wild veggies!"));
    u.practice(turn, "survival", 10);
    m.spawn_item(u.activity.placement.x, u.activity.placement.y, "veggy_wild", turn, 0);
    m.ter_set(u.activity.placement.x, u.activity.placement.y, t_dirt);
  }
  else
  {
    add_msg(_("You didn't find anything."));
    if (u.skillLevel("survival") < 7)
        u.practice(turn, "survival", rng(3, 6));
    else
        u.practice(turn, "survival", 1);
    if (one_in(2))
        m.ter_set(u.activity.placement.x, u.activity.placement.y, t_dirt);
  }
}

void game::eat(char chInput)
{
 char ch;
 if (u.has_trait(PF_RUMINANT) && m.ter(u.posx, u.posy) == t_underbrush &&
     query_yn(_("Eat underbrush?"))) {
  u.moves -= 400;
  u.hunger -= 10;
  m.ter_set(u.posx, u.posy, t_grass);
  add_msg(_("You eat the underbrush."));
  return;
 }
 if (chInput == '.')
  ch = inv_type(_("Consume item:"), IC_COMESTIBLE);
 else
  ch = chInput;

 if (ch == ' ') {
  add_msg(_("Never mind."));
  return;
 }

 if (!u.has_item(ch)) {
  add_msg(_("You don't have item '%c'!"), ch);
  return;
 }
 u.eat(this, u.lookup_item(ch));
}

void game::wear(char chInput)
{
 char ch;
 if (chInput == '.')
  ch = inv_type(_("Wear item:"), IC_ARMOR);
 else
  ch = chInput;

 if (ch == ' ') {
  add_msg(_("Never mind."));
  return;
 }
 u.wear(this, ch);
}

void game::takeoff(char chInput)
{
 char ch;
 if (chInput == '.')
  ch = inv_type(_("Take off item:"), IC_NULL);
 else
  ch = chInput;

 if (u.takeoff(this, ch))
  u.moves -= 250; // TODO: Make this variable
 else
  add_msg(_("Invalid selection."));
}

void game::reload(char chInput)
{
 //Quick and dirty hack
 //Save old weapon in temp variable
 //Wield item that should be unloaded
 //Reload weapon
 //Put unloaded item back into inventory
 //Wield old weapon
 bool bSwitch = false;
 item oTempWeapon;
 item inv_it = u.inv.item_by_letter(chInput);

 if (u.weapon.invlet != chInput && !inv_it.is_null()) {
  oTempWeapon = u.weapon;
  u.weapon = inv_it;
  u.inv.remove_item_by_letter(chInput);
  bSwitch = true;
 }

 if (bSwitch || u.weapon.invlet == chInput) {
  reload();
  u.activity.moves_left = 0;
  monmove();
  process_activity();
 }

 if (bSwitch) {
  u.inv.push_back(u.weapon);
  u.weapon = oTempWeapon;
 }
}

void game::reload()
{
 if (u.weapon.is_gun()) {
  if (u.weapon.has_flag("RELOAD_AND_SHOOT")) {
   add_msg(_("Your %s does not need to be reloaded; it reloads and fires in a \
single action."), u.weapon.tname().c_str());
   return;
  }
  if (u.weapon.ammo_type() == "NULL") {
   add_msg(_("Your %s does not reload normally."), u.weapon.tname().c_str());
   return;
  }
  if (u.weapon.charges == u.weapon.clip_size()) {
      int alternate_magazine = -1;
      for (int i = 0; i < u.weapon.contents.size(); i++)
      {
          if ((u.weapon.contents[i].is_gunmod() &&
               (u.weapon.contents[i].typeId() == "spare_mag" &&
                u.weapon.contents[i].charges < (dynamic_cast<it_gun*>(u.weapon.type))->clip)) ||
              ((u.weapon.contents[i].has_flag("MODE_AUX") &&
                u.weapon.contents[i].charges < u.weapon.contents[i].clip_size())))
          {
              alternate_magazine = i;
          }
      }
      if(alternate_magazine == -1) {
          add_msg(_("Your %s is fully loaded!"), u.weapon.tname(this).c_str());
          return;
      }
  }
  char invlet = u.weapon.pick_reload_ammo(u, true);
  if (invlet == 0) {
   add_msg(_("Out of ammo!"));
   return;
  }
  u.assign_activity(this, ACT_RELOAD, u.weapon.reload_time(u), -1, invlet);
  u.moves = 0;
 } else if (u.weapon.is_tool()) {
  it_tool* tool = dynamic_cast<it_tool*>(u.weapon.type);
  if (tool->ammo == "NULL") {
   add_msg(_("You can't reload a %s!"), u.weapon.tname(this).c_str());
   return;
  }
  char invlet = u.weapon.pick_reload_ammo(u, true);
  if (invlet == 0) {
// Reload failed
   add_msg(_("Out of %s!"), ammo_name(tool->ammo).c_str());
   return;
  }
  u.assign_activity(this, ACT_RELOAD, u.weapon.reload_time(u), -1, invlet);
  u.moves = 0;
 } else if (!u.is_armed())
  add_msg(_("You're not wielding anything."));
 else
  add_msg(_("You can't reload a %s!"), u.weapon.tname(this).c_str());
 refresh_all();
}

// Unload a containter, gun, or tool
// If it's a gun, some gunmods can also be loaded
void game::unload(char chInput)
{	// this is necessary to prevent re-selection of the same item later
    item it = (u.inv.remove_item_by_letter(chInput));
    if (!it.is_null())
    {
        unload(it);
        u.i_add(it, this);
    }
    else
    {
        item ite;
        if (u.weapon.invlet == chInput) {	// item is wielded as weapon.
            if (std::find(martial_arts_itype_ids.begin(), martial_arts_itype_ids.end(), u.weapon.type->id) != martial_arts_itype_ids.end()){
                return; //ABORT!
            } else {
                ite = u.weapon;
                u.weapon = item(itypes["null"], 0); //ret_null;
                unload(ite);
                u.weapon = ite;
                return;
            }
        } else {	//this is that opportunity for reselection where the original container is worn, see issue #808
            item& itm = u.i_at(chInput);
            if (!itm.is_null())
            {
                unload(itm);
            }
        }
    }
}

void game::unload(item& it)
{
    if ( it.has_flag("NO_UNLOAD") ||
         (!it.is_gun() && it.contents.size() == 0 && (!it.is_tool() || it.ammo_type() == "NULL")) )
    {
        add_msg(_("You can't unload a %s!"), it.tname(this).c_str());
        return;
    }
    int spare_mag = -1;
    int has_m203 = -1;
    int has_shotgun = -1;
    if (it.is_gun()) {
        spare_mag = it.has_gunmod ("spare_mag");
        has_m203 = it.has_gunmod ("m203");
        has_shotgun = it.has_gunmod ("u_shotgun");
    }
    if (it.is_container() ||
        (it.charges == 0 &&
         (spare_mag == -1 || it.contents[spare_mag].charges <= 0) &&
         (has_m203 == -1 || it.contents[has_m203].charges <= 0) &&
         (has_shotgun == -1 || it.contents[has_shotgun].charges <= 0)))
    {
        if (it.contents.size() == 0)
        {
            if (it.is_gun())
            {
                add_msg(_("Your %s isn't loaded, and is not modified."),
                        it.tname(this).c_str());
            }
            else
            {
                add_msg(_("Your %s isn't charged.") , it.tname(this).c_str());
            }
            return;
        }
        // Unloading a container!
        u.moves -= 40 * it.contents.size();
        std::vector<item> new_contents;	// In case we put stuff back
        while (it.contents.size() > 0)
        {
            item content = it.contents[0];
            int iter = 0;
// Pick an inventory item for the contents
            while ((content.invlet == 0 || u.has_item(content.invlet)) && iter < inv_chars.size())
            {
                content.invlet = nextinv;
                advance_nextinv();
                iter++;
            }
            if (content.made_of(LIQUID))
            {
                if (!handle_liquid(content, false, false))
                {
                    new_contents.push_back(content);// Put it back in (we canceled)
                }
            } else {
                if (u.can_pickVolume(content.volume()) && u.can_pickWeight(content.weight(), !OPTIONS["DANGEROUS_PICKUPS"]) &&
                    iter < inv_chars.size())
                {
                    add_msg(_("You put the %s in your inventory."), content.tname(this).c_str());
                    u.i_add(content, this);
                } else {
                    add_msg(_("You drop the %s on the ground."), content.tname(this).c_str());
                    m.add_item_or_charges(u.posx, u.posy, content, 1);
                }
            }
            it.contents.erase(it.contents.begin());
        }
        it.contents = new_contents;
        return;
    }
// Unloading a gun or tool!
 u.moves -= int(it.reload_time(u) / 2);

 // Default to unloading the gun, but then try other alternatives.
 item* weapon = &it;
 if (weapon->is_gun()) {	// Gun ammo is combined with existing items
  // If there's an active gunmod, unload it first.
  item* active_gunmod = weapon->active_gunmod();
  if (active_gunmod != NULL && active_gunmod->charges > 0)
   weapon = active_gunmod;
  // Then try and unload a spare magazine if there is one.
  else if (spare_mag != -1 && weapon->contents[spare_mag].charges > 0)
   weapon = &weapon->contents[spare_mag];
  // Then try the grenade launcher
  else if (has_m203 != -1 && weapon->contents[has_m203].charges > 0)
   weapon = &weapon->contents[has_m203];
  // Then try an underslung shotgun
  else if (has_shotgun != -1 && weapon->contents[has_shotgun].charges > 0)
   weapon = &weapon->contents[has_shotgun];
 }

 item newam;

 if (weapon->curammo != NULL) {
  newam = item(weapon->curammo, turn);
 } else {
  newam = item(itypes[default_ammo(weapon->ammo_type())], turn);
 }
 if(weapon->typeId() == "adv_UPS_off" || weapon->typeId() == "adv_UPS_on") {
    int chargesPerPlutonium = 500;
    int chargesRemoved = weapon->charges - (weapon-> charges % chargesPerPlutonium);;
    int plutoniumRemoved = chargesRemoved / chargesPerPlutonium;
    if(chargesRemoved < weapon->charges) {
        add_msg(_("You can't remove partially depleted plutonium!"));
    }
    if(plutoniumRemoved > 0) {
        add_msg(_("You remove %i plutonium from the advanced UPS"), plutoniumRemoved);
        newam.charges = plutoniumRemoved;
        weapon->charges -= chargesRemoved;
    } else { return; }
 } else {
    newam.charges = weapon->charges;
    weapon->charges = 0;
 }

 if (newam.made_of(LIQUID)) {
  if (!handle_liquid(newam, false, false))
   weapon->charges += newam.charges;	// Put it back in
 } else if(newam.charges > 0) {
  int iter = 0;
  while ((newam.invlet == 0 || u.has_item(newam.invlet)) && iter < inv_chars.size()) {
   newam.invlet = nextinv;
   advance_nextinv();
   iter++;
  }
  if (u.can_pickWeight(newam.weight(), !OPTIONS["DANGEROUS_PICKUPS"]) &&
      u.can_pickVolume(newam.volume()) && iter < inv_chars.size()) {
   u.i_add(newam, this);
  } else {
   m.add_item_or_charges(u.posx, u.posy, newam, 1);
  }
 }
 // null the curammo, but only if we did empty the item
 if (weapon->charges == 0) {
  weapon->curammo = NULL;
 }
}

void game::wield(char chInput)
{
 if (u.weapon.has_flag("NO_UNWIELD")) {
// Bionics can't be unwielded
  add_msg(_("You cannot unwield your %s."), u.weapon.tname(this).c_str());
  return;
 }
 char ch;
 if (chInput == '.') {
  if (u.styles.empty())
   ch = inv(_("Wield item:"));
  else
   ch = inv(_("Wield item: Press - to choose a style"));
 } else
  ch = chInput;

 bool success = false;
 if (ch == '-')
  success = u.wield(this, -3);
 else
  success = u.wield(this, u.lookup_item(ch));

 if (success)
  u.recoil = 5;
}

void game::read()
{
 char ch = inv_type(_("Read:"), IC_BOOK);
 u.read(this, ch);
}

void game::chat()
{
    if (active_npc.size() == 0)
    {
        add_msg(_("You talk to yourself for a moment."));
        return;
    }

    std::vector<npc*> available;

    for (int i = 0; i < active_npc.size(); i++)
    {
        if (u_see(active_npc[i]->posx, active_npc[i]->posy) && rl_dist(u.posx, u.posy, active_npc[i]->posx, active_npc[i]->posy) <= 24)
        {
            available.push_back(active_npc[i]);
        }
    }

    if (available.size() == 0)
    {
        add_msg(_("There's no-one close enough to talk to."));
        return;
    }
    else if (available.size() == 1)
    {
        available[0]->talk_to_u(this);
    }
    else
    {
        std::vector<std::string> npcs;

        for (int i = 0; i < available.size(); i++)
        {
            npcs.push_back(available[i]->name);
        }
        npcs.push_back(_("Cancel"));

        int npc_choice = menu_vec(true, _("Who do you want to talk to?"), npcs) - 1;

        if(npc_choice >= 0 && npc_choice < available.size())
        {
            available[npc_choice]->talk_to_u(this);
        }
    }
    u.moves -= 100;
}

void game::pldrive(int x, int y) {
 if (run_mode == 2) { // Monsters around and we don't wanna run
   add_msg(_("Monster spotted--run mode is on! "
           "(%s to turn it off or %s to ignore monster.)"),
           press_x(ACTION_TOGGLE_SAFEMODE).c_str(),
           from_sentence_case(press_x(ACTION_IGNORE_ENEMY)).c_str());
  return;
 }
 int part = -1;
 vehicle *veh = m.veh_at (u.posx, u.posy, part);
 if (!veh) {
  dbg(D_ERROR) << "game:pldrive: can't find vehicle! Drive mode is now off.";
  debugmsg ("game::pldrive error: can't find vehicle! Drive mode is now off.");
  u.in_vehicle = false;
  return;
 }
 int pctr = veh->part_with_feature (part, vpf_controls);
 if (pctr < 0) {
  add_msg (_("You can't drive the vehicle from here. You need controls!"));
  return;
 }

 int thr_amount = 10 * 100;
 if (veh->cruise_on)
  veh->cruise_thrust (-y * thr_amount);
 else {
  veh->thrust (-y);
 }
 veh->turn (15 * x);
 if (veh->skidding && veh->valid_wheel_config()) {
  if (rng (0, 100) < u.dex_cur + u.skillLevel("driving") * 2) {
   add_msg (_("You regain control of the %s."), veh->name.c_str());
   veh->velocity = veh->forward_velocity();
   veh->skidding = false;
   veh->move.init (veh->turn_dir);
  }
 }
 // Don't spend turns to adjust cruise speed.
 if( x != 0 || !veh->cruise_on ){ u.moves = 0; }

 if (x != 0 && veh->velocity != 0 && one_in(4))
     u.practice(turn, "driving", 1);
}

void game::plmove(int x, int y)
{
 if (run_mode == 2) { // Monsters around and we don't wanna run
   add_msg(_("Monster spotted--safe mode is on! \
(%s to turn it off or %s to ignore monster.)"),
           press_x(ACTION_TOGGLE_SAFEMODE).c_str(),
           from_sentence_case(press_x(ACTION_IGNORE_ENEMY)).c_str());
  return;
 }
 if (u.has_disease("stunned")) {
  x = rng(u.posx - 1, u.posx + 1);
  y = rng(u.posy - 1, u.posy + 1);
 } else {
  x += u.posx;
  y += u.posy;

  if (moveCount % 60 == 0) {
   if (u.has_bionic("bio_torsionratchet")) {
    u.charge_power(1);
   }
  }
 }

 dbg(D_PEDANTIC_INFO) << "game:plmove: From ("<<u.posx<<","<<u.posy<<") to ("<<x<<","<<y<<")";

// Check if our movement is actually an attack on a monster
 int mondex = mon_at(x, y);
 bool displace = false;	// Are we displacing a monster?
 if (mondex != -1) {
  if (z[mondex].friendly == 0) {
   int udam = u.hit_mon(this, &z[mondex]);
   char sMonSym = '%';
   nc_color cMonColor = z[mondex].type->color;
   if (z[mondex].hurt(udam))
    kill_mon(mondex, true);
   else
    sMonSym = z[mondex].symbol();
   hit_animation(x - u.posx + VIEWX - u.view_offset_x,
                 y - u.posy + VIEWY - u.view_offset_y,
                 (udam <= 0) ? white_background(cMonColor) : red_background(cMonColor), sMonSym);
   vSCT.push_back(cSCT(udam, true));
   return;
  } else
   displace = true;
 }
// If not a monster, maybe there's an NPC there
 int npcdex = npc_at(x, y);
 if (npcdex != -1) {
	 if(!active_npc[npcdex]->is_enemy()){
		if (!query_yn(_("Really attack %s?"), active_npc[npcdex]->name.c_str())) {
				if (active_npc[npcdex]->is_friend()) {
					add_msg(_("%s moves out of the way."), active_npc[npcdex]->name.c_str());
					active_npc[npcdex]->move_away_from(this, u.posx, u.posy);
				}

				return;	// Cancel the attack
		} else {
			active_npc[npcdex]->hit_by_player = true; //The NPC knows we started the fight, used for morale penalty.
		}
	 }

	 u.hit_player(this, *active_npc[npcdex]);
	 active_npc[npcdex]->make_angry();
	 if (active_npc[npcdex]->hp_cur[hp_head]  <= 0 ||
		 active_npc[npcdex]->hp_cur[hp_torso] <= 0   ) {
			 active_npc[npcdex]->die(this, true);
	 }
	 return;
 }

// Otherwise, actual movement, zomg
 if (u.has_disease("amigara")) {
  int curdist = 999, newdist = 999;
  for (int cx = 0; cx < SEEX * MAPSIZE; cx++) {
   for (int cy = 0; cy < SEEY * MAPSIZE; cy++) {
    if (m.ter(cx, cy) == t_fault) {
     int dist = rl_dist(cx, cy, u.posx, u.posy);
     if (dist < curdist)
      curdist = dist;
     dist = rl_dist(cx, cy, x, y);
     if (dist < newdist)
      newdist = dist;
    }
   }
  }
  if (newdist > curdist) {
   add_msg(_("You cannot pull yourself away from the faultline..."));
   return;
  }
 }

 if (u.has_disease("in_pit")) {
  if (rng(0, 40) > u.str_cur + int(u.dex_cur / 2)) {
   add_msg(_("You try to escape the pit, but slip back in."));
   u.moves -= 100;
   return;
  } else {
   add_msg(_("You escape the pit!"));
   u.rem_disease("in_pit");
  }
 }
 if (u.has_disease("downed")) {
  if (rng(0, 40) > u.dex_cur + int(u.str_cur / 2)) {
   add_msg(_("You struggle to stand."));
   u.moves -= 100;
   return;
  } else {
   add_msg(_("You stand up."));
   u.rem_disease("downed");
   u.moves -= 100;
   return;
  }
 }

 int vpart0 = -1, vpart1 = -1, dpart = -1;
 vehicle *veh0 = m.veh_at(u.posx, u.posy, vpart0);
 vehicle *veh1 = m.veh_at(x, y, vpart1);
 bool veh_closed_door = false;
 if (veh1) {
  dpart = veh1->part_with_feature (vpart1, vpf_openable);
  veh_closed_door = dpart >= 0 && !veh1->parts[dpart].open;
 }

 if (veh0 && abs(veh0->velocity) > 100) {
  if (!veh1) {
   if (query_yn(_("Dive from moving vehicle?"))) {
    moving_vehicle_dismount(x, y);
   }
   return;
  } else if (veh1 != veh0) {
   add_msg(_("There is another vehicle in the way."));
   return;
  } else if (veh1->part_with_feature(vpart1, vpf_boardable) < 0) {
   add_msg(_("That part of the vehicle is currently unsafe."));
   return;
  }
 }


 if (m.move_cost(x, y) > 0) { // move_cost() of 0 = impassible (e.g. a wall)
  if (u.underwater)
   u.underwater = false;

  //Ask for EACH bad field, maybe not? Maybe say "theres X bad shit in there don't do it."
  field_entry *cur = NULL;
  field &tmpfld = m.field_at(x, y);
  for(std::map<field_id, field_entry*>::iterator field_list_it = tmpfld.getFieldStart();
      field_list_it != tmpfld.getFieldEnd(); ++field_list_it) {
		cur = field_list_it->second;
		if(cur == NULL) continue;
		if (cur->is_dangerous() &&
			!query_yn(_("Really step into that %s?"), cur->name().c_str()))
			return;
	}


// no need to query if stepping into 'benign' traps
/*
  if (m.tr_at(x, y) != tr_null &&
      u.per_cur - u.encumb(bp_eyes) >= traps[m.tr_at(x, y)]->visibility &&
      !query_yn(_("Really step onto that %s?"),traps[m.tr_at(x, y)]->name.c_str()))
   return;
*/

  if (m.tr_at(x, y) != tr_null &&
      u.per_cur - u.encumb(bp_eyes) >= traps[m.tr_at(x, y)]->visibility)
      {
        if (!traps[m.tr_at(x, y)]->is_benign())
                  if (!query_yn(_("Really step onto that %s?"),traps[m.tr_at(x, y)]->name.c_str()))
             return;
      }

// Calculate cost of moving
  bool diag = trigdist && u.posx != x && u.posy != y;
  u.moves -= u.run_cost(m.combined_movecost(u.posx, u.posy, x, y), diag);

// Adjust recoil down
  if (u.recoil > 0) {
    if (int(u.str_cur / 2) + u.skillLevel("gun") >= u.recoil)
    u.recoil = 0;
   else {
     u.recoil -= int(u.str_cur / 2) + u.skillLevel("gun");
    u.recoil = int(u.recoil / 2);
   }
  }
  if ((!u.has_trait(PF_PARKOUR) && m.move_cost(x, y) > 2) ||
      ( u.has_trait(PF_PARKOUR) && m.move_cost(x, y) > 4    ))
  {
   if (veh1 && m.move_cost(x,y) != 2)
    add_msg(_("Moving past this %s is slow!"), veh1->part_info(vpart1).name);
   else
    add_msg(_("Moving past this %s is slow!"), m.name(x, y).c_str());
  }
  if (m.has_flag(rough, x, y) && (!u.in_vehicle)) {
   if (one_in(5) && u.armor_bash(bp_feet) < rng(2, 5)) {
    add_msg(_("You hurt your feet on the %s!"), m.tername(x, y).c_str());
    u.hit(this, bp_feet, 0, 0, 1);
    u.hit(this, bp_feet, 1, 0, 1);
   }
  }
  if (m.has_flag(sharp, x, y) && !one_in(3) && !one_in(40 - int(u.dex_cur/2))
      && (!u.in_vehicle)) {
   if (!u.has_trait(PF_PARKOUR) || one_in(4)) {
    body_part bp = random_body_part();
    int side = rng(0, 1);
    if(u.hit(this, bp, side, 0, rng(1, 4)) > 0)
     add_msg(_("You cut your %s on the %s!"), body_part_name(bp, side).c_str(), m.tername(x, y).c_str());
   }
  }
  if (!u.has_artifact_with(AEP_STEALTH) && !u.has_trait(PF_LEG_TENTACLES)) {
   if (u.has_trait(PF_LIGHTSTEP))
    sound(x, y, 2, "");	// Sound of footsteps may awaken nearby monsters
   else
    sound(x, y, 6, "");	// Sound of footsteps may awaken nearby monsters
  }
  if (one_in(20) && u.has_artifact_with(AEP_MOVEMENT_NOISE))
   sound(x, y, 40, _("You emit a rattling sound."));
// If we moved out of the nonant, we need update our map data
  if (m.has_flag(swimmable, x, y) && u.has_disease("onfire")) {
   add_msg(_("The water puts out the flames!"));
   u.rem_disease("onfire");
  }
// displace is set at the top of this function.
  if (displace) { // We displaced a friendly monster!
// Immobile monsters can't be displaced.
   if (z[mondex].has_flag(MF_IMMOBILE)) {
// ...except that turrets can be picked up.
// TODO: Make there a flag, instead of hard-coded to mon_turret
    if (z[mondex].type->id == mon_turret) {
     if (query_yn(_("Deactivate the turret?"))) {
      z.erase(z.begin() + mondex);
      u.moves -= 100;
      m.spawn_item(x, y, "bot_turret", turn);
     }
     return;
    } else {
     add_msg(_("You can't displace your %s."), z[mondex].name().c_str());
     return;
    }
   }
   z[mondex].move_to(this, u.posx, u.posy);
   add_msg(_("You displace the %s."), z[mondex].name().c_str());
  }
  if (x < SEEX * int(MAPSIZE / 2) || y < SEEY * int(MAPSIZE / 2) ||
      x >= SEEX * (1 + int(MAPSIZE / 2)) || y >= SEEY * (1 + int(MAPSIZE / 2)))
   update_map(x, y);

// If the player is in a vehicle, unboard them from the current part
  if (u.in_vehicle)
   m.unboard_vehicle(this, u.posx, u.posy);

// Move the player
  u.posx = x;
  u.posy = y;

  //Autopickup
  if (OPTIONS["AUTO_PICKUP"] && (!OPTIONS["AUTO_PICKUP_SAFEMODE"] || mostseen == 0) && (m.i_at(u.posx, u.posy)).size() > 0) {
   pickup(u.posx, u.posy, -1);
  }

// If the new tile is a boardable part, board it
  if (veh1 && veh1->part_with_feature(vpart1, vpf_boardable) >= 0)
   m.board_vehicle(this, u.posx, u.posy, &u);

  if (m.tr_at(x, y) != tr_null) { // We stepped on a trap!
   trap* tr = traps[m.tr_at(x, y)];
   if (!u.avoid_trap(tr)) {
    trapfunc f;
    (f.*(tr->act))(this, x, y);
   }
  }

// Some martial art styles have special effects that trigger when we move
  if(u.weapon.type->id == "style_capoeira"){
    if (u.disease_level("attack_boost") < 2)
     u.add_disease("attack_boost", 2, 2, 2);
    if (u.disease_level("dodge_boost") < 2)
     u.add_disease("dodge_boost", 2, 2, 2);
  } else if(u.weapon.type->id == "style_ninjutsu"){
    u.add_disease("attack_boost", 2, 1, 3);
  } else if(u.weapon.type->id == "style_crane"){
    if (!u.has_disease("dodge_boost"))
     u.add_disease("dodge_boost", 1, 3, 3);
  } else if(u.weapon.type->id == "style_leopard"){
    u.add_disease("attack_boost", 2, 1, 4);
  } else if(u.weapon.type->id == "style_dragon"){
    if (!u.has_disease("damage_boost"))
     u.add_disease("damage_boost", 2, 3, 3);
  } else if(u.weapon.type->id == "style_lizard"){
    bool wall = false;
    for (int wallx = x - 1; wallx <= x + 1 && !wall; wallx++) {
     for (int wally = y - 1; wally <= y + 1 && !wall; wally++) {
      if (m.has_flag(supports_roof, wallx, wally))
       wall = true;
     }
    }
    if (wall)
     u.add_disease("attack_boost", 2, 2, 8);
    else
     u.rem_disease("attack_boost");
  }

// List items here
  if (!u.has_disease("blind") && m.i_at(x, y).size() <= 3 &&
                                  m.i_at(x, y).size() != 0) {
   std::string buff = _("You see here ");
   for (int i = 0; i < m.i_at(x, y).size(); i++) {
    buff += m.i_at(x, y)[i].tname(this);
    if (i + 2 < m.i_at(x, y).size())
     buff += _(", ");
    else if (i + 1 < m.i_at(x, y).size())
     buff += _(", and ");
   }
   buff += _(".");
   add_msg(buff.c_str());
  } else if (m.i_at(x, y).size() != 0)
   add_msg(_("There are many items here."));
  if (veh1 && veh1->part_with_feature(vpart1, vpf_controls) >= 0
           && u.in_vehicle)
      add_msg(_("There are vehicle controls here.  %s to drive."),
              press_x(ACTION_CONTROL_VEHICLE).c_str() );

 } else if (!m.has_flag(swimmable, x, y) && u.has_active_bionic("bio_probability_travel")) { //probability travel through walls but not water
  int tunneldist = 0;
  // tile is impassable
  while((m.move_cost(x + tunneldist*(x - u.posx), y + tunneldist*(y - u.posy)) == 0 &&
         // but allow water tiles
         !m.has_flag(swimmable, x + tunneldist*(x - u.posx), y + tunneldist*(y - u.posy))) ||
         // a monster is there
         ((mon_at(x + tunneldist*(x - u.posx), y + tunneldist*(y - u.posy)) != -1 ||
           // so keep tunneling
           npc_at(x + tunneldist*(x - u.posx), y + tunneldist*(y - u.posy)) != -1) &&
          // assuming we've already started
          tunneldist > 0))
  {
      tunneldist += 1; //add 1 to tunnel distance for each impassable tile in the line
      if(tunneldist * 10 > u.power_level) //oops, not enough energy! Tunneling costs 10 bionic power per impassable tile
      {
          add_msg(_("You try to quantum tunnel through the barrier but are reflected! Try again with more energy!"));
          tunneldist = 0; //we didn't tunnel anywhere
          break;
      }
      if(tunneldist > 24)
      {
          add_msg(_("It's too dangerous to tunnel that far!"));
          tunneldist = 0;
          break;    //limit maximum tunneling distance
      }
  }
  if(tunneldist) //you tunneled
  {
    if (u.in_vehicle)
        m.unboard_vehicle(this, u.posx, u.posy);
    u.power_level -= (tunneldist * 10); //tunneling costs 10 bionic power per impassable tile
    u.moves -= 100; //tunneling costs 100 moves
    u.posx += (tunneldist + 1) * (x - u.posx); //move us the number of tiles we tunneled in the x direction, plus 1 for the last tile
    u.posy += (tunneldist + 1) * (y - u.posy); //ditto for y
    add_msg(_("You quantum tunnel through the %d-tile wide barrier!"), tunneldist);
    if (m.veh_at(u.posx, u.posy, vpart1) && m.veh_at(u.posx, u.posy, vpart1)->part_with_feature(vpart1, vpf_boardable) >= 0)
        m.board_vehicle(this, u.posx, u.posy, &u);
  }
  else //or you couldn't tunnel due to lack of energy
  {
      u.power_level -= 10; //failure is expensive!
  }

 } else if (veh_closed_door) { // move_cost <= 0
  veh1->parts[dpart].open = 1;
  veh1->insides_dirty = true;
  u.moves -= 100;
  add_msg (_("You open the %s's %s."), veh1->name.c_str(),
                                    veh1->part_info(dpart).name);

 } else if (m.has_flag(swimmable, x, y)) { // Dive into water!
// Requires confirmation if we were on dry land previously
  if ((m.has_flag(swimmable, u.posx, u.posy) &&
      m.move_cost(u.posx, u.posy) == 0) || query_yn(_("Dive into the water?"))) {
   if (m.move_cost(u.posx, u.posy) > 0 && u.swim_speed() < 500)
     add_msg(_("You start swimming.  %s to dive underwater."),
             press_x(ACTION_MOVE_DOWN).c_str());
   plswim(x, y);
  }

 } else { // Invalid move
  if (u.has_disease("blind") || u.has_disease("stunned")) {
// Only lose movement if we're blind
   add_msg(_("You bump into a %s!"), m.name(x, y).c_str());
   u.moves -= 100;
  } else if (m.open_door(x, y, !m.is_outside(u.posx, u.posy)))
   u.moves -= 100;
  else if (m.ter(x, y) == t_door_locked || m.ter(x, y) == t_door_locked_alarm || m.ter(x, y) == t_door_locked_interior) {
   u.moves -= 100;
   add_msg(_("That door is locked!"));
  }
  else if (m.ter(x, y) == t_door_bar_locked) {
   u.moves -= 80;
   add_msg(_("You rattle the bars but the door is locked!"));
  }
 }
}

void game::plswim(int x, int y)
{
 if (x < SEEX * int(MAPSIZE / 2) || y < SEEY * int(MAPSIZE / 2) ||
     x >= SEEX * (1 + int(MAPSIZE / 2)) || y >= SEEY * (1 + int(MAPSIZE / 2)))
  update_map(x, y);
 u.posx = x;
 u.posy = y;
 if (!m.has_flag(swimmable, x, y)) {
  dbg(D_ERROR) << "game:plswim: Tried to swim in "
               << m.tername(x, y).c_str() << "!";
  debugmsg("Tried to swim in %s!", m.tername(x, y).c_str());
  return;
 }
 if (u.has_disease("onfire")) {
  add_msg(_("The water puts out the flames!"));
  u.rem_disease("onfire");
 }
 int movecost = u.swim_speed();
 u.practice(turn, "swimming", 1);
 if (movecost >= 500) {
  if (!u.underwater) {
    add_msg(_("You sink like a rock!"));
   u.underwater = true;
   u.oxygen = 30 + 2 * u.str_cur;
  }
 }
 if (u.oxygen <= 5 && u.underwater) {
  if (movecost < 500)
    popup(_("You need to breathe! (%s to surface.)"),
          press_x(ACTION_MOVE_UP).c_str());
  else
   popup(_("You need to breathe but you can't swim!  Get to dry land, quick!"));
 }
 bool diagonal = (x != u.posx && y != u.posy);
 u.moves -= (movecost > 200 ? 200 : movecost)  * (trigdist && diagonal ? 1.41 : 1 );
 u.inv.rust_iron_items();
}

void game::fling_player_or_monster(player *p, monster *zz, const int& dir, float flvel, bool controlled)
{
    int steps = 0;
    bool is_u = p && (p == &u);
    int dam1, dam2;

    bool is_player;
    if (p)
        is_player = true;
    else
    if (zz)
        is_player = false;
    else
    {
     dbg(D_ERROR) << "game:fling_player_or_monster: "
                     "neither player nor monster";
     debugmsg ("game::fling neither player nor monster");
     return;
    }

    tileray tdir(dir);
    std::string sname, snd;
    if (p)
    {
        if (is_u)
            sname = std::string (_("You are"));
        else
            sname = p->name + _(" is");
    }
    else
        sname = zz->name() + _(" is");
    int range = flvel / 10;
    int x = (is_player? p->posx : zz->posx);
    int y = (is_player? p->posy : zz->posy);
    while (range > 0)
    {
        tdir.advance();
        x = (is_player? p->posx : zz->posx) + tdir.dx();
        y = (is_player? p->posy : zz->posy) + tdir.dy();
        std::string dname;
        bool thru = true;
        bool slam = false;
        int mondex = mon_at(x, y);
        dam1 = flvel / 3 + rng (0, flvel * 1 / 3);
        if (controlled)
            dam1 = std::max(dam1 / 2 - 5, 0);
        if (mondex >= 0)
        {
            slam = true;
            dname = z[mondex].name();
            dam2 = flvel / 3 + rng (0, flvel * 1 / 3);
            if (z[mondex].hurt(dam2))
             kill_mon(mondex, false);
            else
             thru = false;
            if (is_player)
             p->hitall (this, dam1, 40);
            else
                zz->hurt(dam1);
        } else if (m.move_cost(x, y) == 0 && !m.has_flag(swimmable, x, y)) {
            slam = true;
            int vpart;
            vehicle *veh = m.veh_at(x, y, vpart);
            dname = veh ? veh->part_info(vpart).name : m.tername(x, y).c_str();
            if (m.has_flag(bashable, x, y))
                thru = m.bash(x, y, flvel, snd);
            else
                thru = false;
            if (snd.length() > 0)
                add_msg (_("You hear a %s"), snd.c_str());
            if (is_player)
                p->hitall (this, dam1, 40);
            else
                zz->hurt (dam1);
            flvel = flvel / 2;
        }
        if (slam && dam1)
            add_msg (_("%s slammed against the %s for %d damage!"), sname.c_str(), dname.c_str(), dam1);
        if (thru)
        {
            if (is_player)
            {
                p->posx = x;
                p->posy = y;
            }
            else
            {
                zz->posx = x;
                zz->posy = y;
            }
        }
        else
            break;
        range--;
        steps++;
        timespec ts;   // Timespec for the animation
        ts.tv_sec = 0;
        ts.tv_nsec = BILLION / 20;
        nanosleep (&ts, 0);
    }

    if (!m.has_flag(swimmable, x, y))
    {
        // fall on ground
        dam1 = rng (flvel / 3, flvel * 2 / 3) / 2;
        if (controlled)
            dam1 = std::max(dam1 / 2 - 5, 0);
        if (is_player)
        {
            int dex_reduce = p->dex_cur < 4? 4 : p->dex_cur;
            dam1 = dam1 * 8 / dex_reduce;
            if (p->has_trait(PF_PARKOUR))
            {
                dam1 /= 2;
            }
            if (dam1 > 0)
            {
                p->hitall (this, dam1, 40);
            }
        } else {
            zz->hurt (dam1);
        }
        if (is_u)
        {
            if (dam1 > 0)
            {
                add_msg (_("You fall on the ground for %d damage."), dam1);
            } else if (!controlled) {
                add_msg (_("You land on the ground."));
            }
        }
    }
    else if (is_u)
    {
        if (controlled)
            add_msg (_("You dive into water."));
        else
            add_msg (_("You fall into water."));
    }
}

void game::vertical_move(int movez, bool force)
{
// > and < are used for diving underwater.
 if (m.move_cost(u.posx, u.posy) == 0 && m.has_flag(swimmable, u.posx, u.posy)){
  if (movez == -1) {
   if (u.underwater) {
    add_msg(_("You are already underwater!"));
    return;
   }
   if (u.worn_with_flag("FLOATATION")) {
    add_msg(_("You can't dive while wearing a flotation device."));
    return;
   }
   u.underwater = true;
   u.oxygen = 30 + 2 * u.str_cur;
   add_msg(_("You dive underwater!"));
  } else {
   if (u.swim_speed() < 500) {
    u.underwater = false;
    add_msg(_("You surface."));
   } else
    add_msg(_("You can't surface!"));
  }
  return;
 }
// Force means we're going down, even if there's no staircase, etc.
// This happens with sinkholes and the like.
 if (!force && ((movez == -1 && !m.has_flag(goes_down, u.posx, u.posy)) ||
                (movez ==  1 && !m.has_flag(goes_up,   u.posx, u.posy))) &&
                !(m.ter(u.posx, u.posy) == t_elevator)) {
  if (movez == -1) {
    add_msg(_("You can't go down here!"));
  } else {
    add_msg(_("You can't go up here!"));
  }
  return;
 }

 map tmpmap(&traps);
 tmpmap.load(this, levx, levy, levz + movez, false);
// Find the corresponding staircase
 int stairx = -1, stairy = -1;
 bool rope_ladder = false;
 if (force) {
  stairx = u.posx;
  stairy = u.posy;
 } else { // We need to find the stairs.
  int best = 999;
   for (int i = u.posx - SEEX * 2; i <= u.posx + SEEX * 2; i++) {
    for (int j = u.posy - SEEY * 2; j <= u.posy + SEEY * 2; j++) {
    if (rl_dist(u.posx, u.posy, i, j) <= best &&
        ((movez == -1 && tmpmap.has_flag(goes_up, i, j)) ||
         (movez == 1 && (tmpmap.has_flag(goes_down, i, j) ||
                         tmpmap.ter(i, j) == t_manhole_cover)) ||
         ((movez == 2 || movez == -2) && tmpmap.ter(i, j) == t_elevator))) {
     stairx = i;
     stairy = j;
     best = rl_dist(u.posx, u.posy, i, j);
    }
   }
  }

  if (stairx == -1 || stairy == -1) { // No stairs found!
   if (movez < 0) {
    if (tmpmap.move_cost(u.posx, u.posy) == 0) {
     popup(_("Halfway down, the way down becomes blocked off."));
     return;
    } else if (u.has_amount("rope_30", 1)) {
     if (query_yn(_("There is a sheer drop halfway down. Climb your rope down?"))){
      rope_ladder = true;
      u.use_amount("rope_30", 1);
     } else
      return;
    } else if (!query_yn(_("There is a sheer drop halfway down.  Jump?")))
     return;
   }
   stairx = u.posx;
   stairy = u.posy;
  }
 }

 bool replace_monsters = false;
// Replace the stair monsters if we just came back
 if (abs(monstairx - levx) <= 1 && abs(monstairy - levy) <= 1 &&
     monstairz == levz + movez)
  replace_monsters = true;

 if (!force) {
  monstairx = levx;
  monstairy = levy;
  monstairz = levz;
 }
 // Despawn monsters, only push them onto the stair monster list if we're taking stairs.
 despawn_monsters( abs(movez) == 1 && !force );
 z.clear();

// Figure out where we know there are up/down connectors
 std::vector<point> discover;
 for (int x = 0; x < OMAPX; x++) {
  for (int y = 0; y < OMAPY; y++) {
   if (cur_om->seen(x, y, levz) &&
       ((movez ==  1 && oterlist[ cur_om->ter(x, y, levz) ].known_up) ||
        (movez == -1 && oterlist[ cur_om->ter(x, y, levz) ].known_down) ))
    discover.push_back( point(x, y) );
  }
 }

 int z_coord = levz + movez;
 // Fill in all the tiles we know about (e.g. subway stations)
 for (int i = 0; i < discover.size(); i++) {
  int x = discover[i].x, y = discover[i].y;
  cur_om->seen(x, y, z_coord) = true;
  if (movez ==  1 && !oterlist[ cur_om->ter(x, y, z_coord) ].known_down &&
      !cur_om->has_note(x, y, z_coord))
   cur_om->add_note(x, y, z_coord, _("AUTO: goes down"));
  if (movez == -1 && !oterlist[ cur_om->ter(x, y, z_coord) ].known_up &&
      !cur_om->has_note(x, y, z_coord))
   cur_om->add_note(x, y, z_coord, _("AUTO: goes up"));
 }

 levz += movez;
 u.moves -= 100;
 m.clear_vehicle_cache();
 m.vehicle_list.clear();
 m.load(this, levx, levy, levz);
 u.posx = stairx;
 u.posy = stairy;
 if (rope_ladder)
  m.ter_set(u.posx, u.posy, t_rope_up);
 if (m.ter(stairx, stairy) == t_manhole_cover) {
  m.spawn_item(stairx + rng(-1, 1), stairy + rng(-1, 1), "manhole_cover", 0);
  m.ter_set(stairx, stairy, t_manhole);
 }

 if (replace_monsters)
  replace_stair_monsters();

 m.spawn_monsters(this);

 if (force) {	// Basically, we fell.
  if (u.has_trait(PF_WINGS_BIRD))
   add_msg(_("You flap your wings and flutter down gracefully."));
  else {
   int dam = int((u.str_max / 4) + rng(5, 10)) * rng(1, 3);//The bigger they are
   dam -= rng(u.dodge(this), u.dodge(this) * 3);
   if (dam <= 0)
    add_msg(_("You fall expertly and take no damage."));
   else {
    add_msg(_("You fall heavily, taking %d damage."), dam);
    u.hurtall(dam);
   }
  }
 }

 if (m.tr_at(u.posx, u.posy) != tr_null) { // We stepped on a trap!
  trap* tr = traps[m.tr_at(u.posx, u.posy)];
  if (force || !u.avoid_trap(tr)) {
   trapfunc f;
   (f.*(tr->act))(this, u.posx, u.posy);
  }
 }

 set_adjacent_overmaps(true);
 refresh_all();
}


void game::update_map(int &x, int &y)
{
 int shiftx = 0, shifty = 0;
 int olevx = 0, olevy = 0;
 while (x < SEEX * int(MAPSIZE / 2)) {
  x += SEEX;
  shiftx--;
 }
 while (x >= SEEX * (1 + int(MAPSIZE / 2))) {
  x -= SEEX;
  shiftx++;
 }
 while (y < SEEY * int(MAPSIZE / 2)) {
  y += SEEY;
  shifty--;
 }
 while (y >= SEEY * (1 + int(MAPSIZE / 2))) {
  y -= SEEY;
  shifty++;
 }
 m.shift(this, levx, levy, levz, shiftx, shifty);
 levx += shiftx;
 levy += shifty;
 if (levx < 0) {
  levx += OMAPX * 2;
  olevx = -1;
 } else if (levx > OMAPX * 2 - 1) {
  levx -= OMAPX * 2;
  olevx = 1;
 }
 if (levy < 0) {
  levy += OMAPY * 2;
  olevy = -1;
 } else if (levy > OMAPY * 2 - 1) {
  levy -= OMAPY * 2;
  olevy = 1;
 }
 if (olevx != 0 || olevy != 0) {
  cur_om->save();
  cur_om = &overmap_buffer.get(this, cur_om->pos().x + olevx, cur_om->pos().y + olevy);
 }
 set_adjacent_overmaps();

 // Shift monsters if we're actually shifting
 if(shiftx || shifty)
  despawn_monsters(false, shiftx, shifty);

 // Shift NPCs
 for (int i = 0; i < active_npc.size(); i++) {
  active_npc[i]->shift(shiftx, shifty);
  if (active_npc[i]->posx < 0 - SEEX * 2 ||
      active_npc[i]->posy < 0 - SEEX * 2 ||
      active_npc[i]->posx >     SEEX * (MAPSIZE + 2) ||
      active_npc[i]->posy >     SEEY * (MAPSIZE + 2)   ) {
   active_npc[i]->mapx = levx + (active_npc[i]->posx / SEEX);
   active_npc[i]->mapy = levy + (active_npc[i]->posy / SEEY);
   active_npc[i]->posx %= SEEX;
   active_npc[i]->posy %= SEEY;
    //don't remove them from the overmap list.
   active_npc.erase(active_npc.begin() + i); //Remove the npc from the active list. It remains in the overmap list.
   i--;
  }
 }
    // Check for overmap saved npcs that should now come into view.
    // Put those in the active list.
    load_npcs();
 // Spawn monsters if appropriate
 m.spawn_monsters(this);	// Static monsters
 if (turn >= nextspawn)
  spawn_mon(shiftx, shifty);
// Shift scent
 unsigned int newscent[SEEX * MAPSIZE][SEEY * MAPSIZE];
 for (int i = 0; i < SEEX * MAPSIZE; i++) {
  for (int j = 0; j < SEEY * MAPSIZE; j++)
   newscent[i][j] = scent(i + (shiftx * SEEX), j + (shifty * SEEY));
 }
 for (int i = 0; i < SEEX * MAPSIZE; i++) {
  for (int j = 0; j < SEEY * MAPSIZE; j++)
   scent(i, j) = newscent[i][j];

 }
 // Make sure map cache is consistent since it may have shifted.
 m.build_map_cache(this);
// Update what parts of the world map we can see
 update_overmap_seen();
 draw_minimap();
}

void game::set_adjacent_overmaps(bool from_scratch)
{
 bool do_h = false, do_v = false, do_d = false;
 int hori_disp = (levx > OMAPX) ? 1 : -1;
 int vert_disp = (levy > OMAPY) ? 1 : -1;
 int diag_posx = cur_om->pos().x + hori_disp;
 int diag_posy = cur_om->pos().y + vert_disp;

 if(!om_hori || om_hori->pos().x != diag_posx || om_hori->pos().y != cur_om->pos().y || from_scratch)
  do_h = true;
 if(!om_vert || om_vert->pos().x != cur_om->pos().x || om_vert->pos().y != diag_posy || from_scratch)
  do_v = true;
 if(!om_diag || om_diag->pos().x != diag_posx || om_diag->pos().y != diag_posy || from_scratch)
  do_d = true;

 if(do_h){
  om_hori = &overmap_buffer.get(this, diag_posx, cur_om->pos().y);
 }
 if(do_v){
  om_vert = &overmap_buffer.get(this, cur_om->pos().x, diag_posy);
 }
 if(do_d){
  om_diag = &overmap_buffer.get(this, diag_posx, diag_posy);
 }
}

void game::update_overmap_seen()
{
 int omx = (levx + int(MAPSIZE / 2)) / 2, omy = (levy + int(MAPSIZE / 2)) / 2;
 int dist = u.overmap_sight_range(light_level());
 cur_om->seen(omx, omy, levz) = true; // We can always see where we're standing
 if (dist == 0)
  return; // No need to run the rest!
 for (int x = omx - dist; x <= omx + dist; x++) {
  for (int y = omy - dist; y <= omy + dist; y++) {
   std::vector<point> line = line_to(omx, omy, x, y, 0);
   int sight_points = dist;
   int cost = 0;
   for (int i = 0; i < line.size() && sight_points >= 0; i++) {
    int lx = line[i].x, ly = line[i].y;
    if (lx >= 0 && lx < OMAPX && ly >= 0 && ly < OMAPY)
     cost = oterlist[cur_om->ter(lx, ly, levz)].see_cost;
    else if ((lx < 0 || lx >= OMAPX) && (ly < 0 || ly >= OMAPY)) {
     if (lx < 0) lx += OMAPX;
     else        lx -= OMAPX;
     if (ly < 0) ly += OMAPY;
     else        ly -= OMAPY;
     cost = oterlist[om_diag->ter(lx, ly, levz)].see_cost;
    } else if (lx < 0 || lx >= OMAPX) {
     if (lx < 0) lx += OMAPX;
     else        lx -= OMAPX;
     cost = oterlist[om_hori->ter(lx, ly, levz)].see_cost;
    } else if (ly < 0 || ly >= OMAPY) {
     if (ly < 0) ly += OMAPY;
     else        ly -= OMAPY;
     cost = oterlist[om_vert->ter(lx, ly, levz)].see_cost;
    }
    sight_points -= cost;
   }
   if (sight_points >= 0) {
    int tmpx = x, tmpy = y;
    if (tmpx >= 0 && tmpx < OMAPX && tmpy >= 0 && tmpy < OMAPY)
     cur_om->seen(tmpx, tmpy, levz) = true;
    else if ((tmpx < 0 || tmpx >= OMAPX) && (tmpy < 0 || tmpy >= OMAPY)) {
     if (tmpx < 0) tmpx += OMAPX;
     else          tmpx -= OMAPX;
     if (tmpy < 0) tmpy += OMAPY;
     else          tmpy -= OMAPY;
     om_diag->seen(tmpx, tmpy, levz) = true;
    } else if (tmpx < 0 || tmpx >= OMAPX) {
     if (tmpx < 0) tmpx += OMAPX;
     else          tmpx -= OMAPX;
     om_hori->seen(tmpx, tmpy, levz) = true;
    } else if (tmpy < 0 || tmpy >= OMAPY) {
     if (tmpy < 0) tmpy += OMAPY;
     else          tmpy -= OMAPY;
     om_vert->seen(tmpx, tmpy, levz) = true;
    }
   }
  }
 }
}

point game::om_location()
{
 point ret;
 ret.x = int( (levx + int(MAPSIZE / 2)) / 2);
 ret.y = int( (levy + int(MAPSIZE / 2)) / 2);
 return ret;
}

void game::replace_stair_monsters()
{
 for (int i = 0; i < coming_to_stairs.size(); i++)
  z.push_back(coming_to_stairs[i].mon);
 coming_to_stairs.clear();
}

void game::update_stair_monsters()
{
 if (abs(levx - monstairx) > 1 || abs(levy - monstairy) > 1)
  return;

 for (int i = 0; i < coming_to_stairs.size(); i++) {
  coming_to_stairs[i].count--;
  if (coming_to_stairs[i].count <= 0) {
   int startx = rng(0, SEEX * MAPSIZE - 1), starty = rng(0, SEEY * MAPSIZE - 1);
   bool found_stairs = false;
   for (int x = 0; x < SEEX * MAPSIZE && !found_stairs; x++) {
    for (int y = 0; y < SEEY * MAPSIZE && !found_stairs; y++) {
     int sx = (startx + x) % (SEEX * MAPSIZE),
         sy = (starty + y) % (SEEY * MAPSIZE);
     if (m.has_flag(goes_up, sx, sy) || m.has_flag(goes_down, sx, sy)) {
      found_stairs = true;
      int mposx = sx, mposy = sy;
      int tries = 0;
      while (!is_empty(mposx, mposy) && tries < 10) {
       mposx = sx + rng(-2, 2);
       mposy = sy + rng(-2, 2);
       tries++;
      }
      if (tries < 10) {
       coming_to_stairs[i].mon.posx = sx;
       coming_to_stairs[i].mon.posy = sy;
       z.push_back( coming_to_stairs[i].mon );
       if (u_see(sx, sy)) {
        if (m.has_flag(goes_up, sx, sy)) {
            add_msg(_("A %s comes down the %s!"), coming_to_stairs[i].mon.name().c_str(),
                m.tername(sx, sy).c_str());
        } else {
            add_msg(_("A %s comes up the %s!"), coming_to_stairs[i].mon.name().c_str(),
                m.tername(sx, sy).c_str());
        }
       }
      }
     }
    }
   }
   coming_to_stairs.erase(coming_to_stairs.begin() + i);
   i--;
  }
 }
 if (coming_to_stairs.empty()) {
  monstairx = -1;
  monstairy = -1;
  monstairz = 999;
 }
}

void game::despawn_monsters(const bool stairs, const int shiftx, const int shifty)
{
 for (unsigned int i = 0; i < z.size(); i++) {
  // If either shift argument is non-zero, we're shifting.
  if(shiftx != 0 || shifty != 0) {
   z[i].shift(shiftx, shifty);
   if (z[i].posx >= 0 - SEEX             && z[i].posy >= 0 - SEEX &&
       z[i].posx <= SEEX * (MAPSIZE + 1) && z[i].posy <= SEEY * (MAPSIZE + 1))
     // We're inbounds, so don't despawn after all.
     continue;
  }

  if (stairs && z[i].will_reach(this, u.posx, u.posy)) {
   int turns = z[i].turns_to_reach(this, u.posx, u.posy);
   if (turns < 999)
    coming_to_stairs.push_back( monster_and_count(z[i], 1 + turns) );
  } else if ( (z[i].spawnmapx != -1) ||
      ((stairs || shiftx != 0 || shifty != 0) && z[i].friendly != 0 ) ) {
    // translate shifty relative coordinates to submapx, submapy, subtilex, subtiley
    real_coords rc(levx, levy, z[i].posx, z[i].posy); // this is madness
    z[i].spawnmapx = rc.sub.x;
    z[i].spawnmapy = rc.sub.y;
    z[i].spawnposx = rc.sub_pos.x;
    z[i].spawnposy = rc.sub_pos.y;

    tinymap tmp(&traps);
    tmp.load(this, z[i].spawnmapx, z[i].spawnmapy, levz, false);
    tmp.add_spawn(&(z[i]));
    tmp.save(cur_om, turn, z[i].spawnmapx, z[i].spawnmapy, levz);
  } else {
   	// No spawn site, so absorb them back into a group.
   int group = valid_group((mon_id)(z[i].type->id), levx + shiftx, levy + shifty, levz);
   if (group != -1) {
    cur_om->zg[group].population++;
    if (cur_om->zg[group].population / (cur_om->zg[group].radius * cur_om->zg[group].radius) > 5 &&
        !cur_om->zg[group].diffuse)
     cur_om->zg[group].radius++;
   }
  }
  // Shifting needs some cleanup for despawned monsters since they won't be cleared afterwards.
  if(shiftx != 0 || shifty != 0) {
    z.erase(z.begin()+i);
    i--;
  }
 }
}

void game::spawn_mon(int shiftx, int shifty)
{
 int nlevx = levx + shiftx;
 int nlevy = levy + shifty;
 int group;
 int monx, mony;
 int dist;
 int pop, rad;
 int iter;
 int t;
 // Create a new NPC?
 if (OPTIONS["RANDOM_NPC"] && one_in(100 + 15 * cur_om->npcs.size())) {
  npc * tmp = new npc();
  tmp->normalize(this);
  tmp->randomize(this);
  //tmp->stock_missions(this);
  tmp->spawn_at(cur_om, levx, levy, levz);
  tmp->place_near(this, SEEX * 2 * (tmp->mapx - levx) + rng(0 - SEEX, SEEX), SEEY * 2 * (tmp->mapy - levy) + rng(0 - SEEY, SEEY));
  tmp->form_opinion(&u);
  //tmp->attitude = NPCATT_TALK; //Form opinion seems to set the attitude.
  tmp->mission = NPC_MISSION_NULL;
  int mission_index = reserve_random_mission(ORIGIN_ANY_NPC,
                                             om_location(), tmp->getID());
  if (mission_index != -1)
  tmp->chatbin.missions.push_back(mission_index);
  active_npc.push_back(tmp);
 }

// Now, spawn monsters (perhaps)
 monster zom;
 for (int i = 0; i < cur_om->zg.size(); i++) { // For each valid group...
 	if (cur_om->zg[i].posz != levz) { continue; } // skip other levels - hack
  group = 0;
  if(cur_om->zg[i].diffuse)
   dist = square_dist(nlevx, nlevy, cur_om->zg[i].posx, cur_om->zg[i].posy);
  else
   dist = trig_dist(nlevx, nlevy, cur_om->zg[i].posx, cur_om->zg[i].posy);
  pop = cur_om->zg[i].population;
  rad = cur_om->zg[i].radius;
  if (dist <= rad) {
// (The area of the group's territory) in (population/square at this range)
// chance of adding one monster; cap at the population OR 16
   while ( (cur_om->zg[i].diffuse ?
            long( pop) :
            long((1.0 - double(dist / rad)) * pop) )
	  > rng(0, (rad * rad)) &&
          rng(0, MAPSIZE * 4) > group && group < pop && group < MAPSIZE * 3)
    group++;

   cur_om->zg[i].population -= group;
   // Reduce group radius proportionally to remaining
   // population to maintain a minimal population density.
   if (cur_om->zg[i].population / (cur_om->zg[i].radius * cur_om->zg[i].radius) < 1.0 &&
       !cur_om->zg[i].diffuse)
     cur_om->zg[i].radius--;

   if (group > 0) // If we spawned some zombies, advance the timer
    nextspawn += rng(group * 4 + z.size() * 4, group * 10 + z.size() * 10);

   for (int j = 0; j < group; j++) {	// For each monster in the group...
     mon_id type = MonsterGroupManager::GetMonsterFromGroup( cur_om->zg[i].type, &mtypes,
                                                             &group, (int)turn );
     zom = monster(mtypes[type]);
     iter = 0;
     do {
      monx = rng(0, SEEX * MAPSIZE - 1);
      mony = rng(0, SEEY * MAPSIZE - 1);
      if (shiftx == 0 && shifty == 0) {
       if (one_in(2))
        shiftx = 1 - 2 * rng(0, 1);
       else
        shifty = 1 - 2 * rng(0, 1);
      }
      if (shiftx == -1)
       monx = (SEEX * MAPSIZE) / 6;
      else if (shiftx == 1)
       monx = (SEEX * MAPSIZE * 5) / 6;
      if (shifty == -1)
       mony = (SEEY * MAPSIZE) / 6;
      if (shifty == 1)
       mony = (SEEY * MAPSIZE * 5) / 6;
      monx += rng(-5, 5);
      mony += rng(-5, 5);
      iter++;

     } while ((!zom.can_move_to(this, monx, mony) || !is_empty(monx, mony) ||
               m.sees(u.posx, u.posy, monx, mony, SEEX, t) || !m.is_outside(monx, mony) ||
               rl_dist(u.posx, u.posy, monx, mony) < 8) && iter < 50);
     if (iter < 50) {
      zom.spawn(monx, mony);
      z.push_back(zom);
     }
   }	// Placing monsters of this group is done!
   if (cur_om->zg[i].population <= 0) { // Last monster in the group spawned...
    cur_om->zg.erase(cur_om->zg.begin() + i); // ...so remove that group
    i--;	// And don't increment i.
   }
  }
 }
}

int game::valid_group(mon_id type, int x, int y, int z_coord)
{
 std::vector <int> valid_groups;
 std::vector <int> semi_valid;	// Groups that're ALMOST big enough
 int dist;
 for (int i = 0; i < cur_om->zg.size(); i++) {
 	if (cur_om->zg[i].posz != z_coord) { continue; }
  dist = trig_dist(x, y, cur_om->zg[i].posx, cur_om->zg[i].posy);
  if (dist < cur_om->zg[i].radius) {
   if(MonsterGroupManager::IsMonsterInGroup(cur_om->zg[i].type, type)) {
     valid_groups.push_back(i);
   }
  } else if (dist < cur_om->zg[i].radius + 3) {
   if(MonsterGroupManager::IsMonsterInGroup(cur_om->zg[i].type, type)) {
     semi_valid.push_back(i);
   }
  }
 }
 if (valid_groups.size() == 0) {
  if (semi_valid.size() == 0)
   return -1;
  else {
// If there's a group that's ALMOST big enough, expand that group's radius
// by one and absorb into that group.
   int semi = rng(0, semi_valid.size() - 1);
   if (!cur_om->zg[semi_valid[semi]].diffuse)
    cur_om->zg[semi_valid[semi]].radius++;
   return semi_valid[semi];
  }
 }
 return valid_groups[rng(0, valid_groups.size() - 1)];
}

void game::wait()
{
    const bool bHasWatch = u.has_item_with_flag("WATCH");

    uimenu as_m;
    as_m.text = _("Wait for how long?");
    as_m.entries.push_back(uimenu_entry(1, true, '1', (bHasWatch) ? _("5 Minutes") : _("Wait 300 heartbeats") ));
    as_m.entries.push_back(uimenu_entry(2, true, '2', (bHasWatch) ? _("30 Minutes") : _("Wait 1800 heartbeats") ));
    as_m.entries.push_back(uimenu_entry(3, true, '3', (bHasWatch) ? _("1 hour") : _("Wait till dawn") ));
    as_m.entries.push_back(uimenu_entry(4, true, '4', (bHasWatch) ? _("2 hours") : _("Wait till noon") ));
    as_m.entries.push_back(uimenu_entry(5, true, '5', (bHasWatch) ? _("3 hours") : _("Wait till dusk") ));
    as_m.entries.push_back(uimenu_entry(6, true, '6', (bHasWatch) ? _("6 hours") : _("Wait till midnight") ));
    as_m.entries.push_back(uimenu_entry(7, true, '7', _("Exit") ));
    as_m.query(); /* calculate key and window variables, generate window, and loop until we get a valid answer */

    const int iHour = turn.getHour();

    int time = 0;
    switch (as_m.ret) {
        case 1:
            time =   5000;
            break;
        case 2:
            time =  30000;
            break;
        case 3:
            time =  (bHasWatch) ? 60000 : (60000 * ((iHour <= 6) ? 6-iHour : 24-iHour+6));
            break;
        case 4:
            time = (bHasWatch) ? 120000 : (60000 * ((iHour <= 12) ? 12-iHour : 12-iHour+6));
            break;
        case 5:
            time = (bHasWatch) ? 180000 : (60000 * ((iHour <= 18) ? 18-iHour : 18-iHour+6));
            break;
        case 6:
            time = (bHasWatch) ? 360000 : (60000 * ((iHour <= 24) ? 24-iHour : 24-iHour+6));
            break;
        default:
            return;
    }

    u.assign_activity(this, ACT_WAIT, time, 0);
    u.activity.continuous = true;
    u.moves = 0;
}

void game::gameover()
{
 erase();
 gamemode->game_over(this);
 mvprintw(0, 35, _("GAME OVER"));
 inv(_("Inventory:"));
}

bool game::game_quit() { return (uquit == QUIT_MENU); }

bool game::game_error() { return (uquit == QUIT_ERROR); }

void game::write_msg()
{
    werase(w_messages);
    int maxlength = getmaxx(w_messages);

    // Print monster info and start our output below it.
    const int topline = mon_info(w_messages) + 2;

    int line = getmaxy(w_messages) - 1;
    for (int i = messages.size() - 1; i >= 0 && line >= topline; i--) {
        game_message &m = messages[i];
        std::string mstr = m.message;
        if (m.count > 1) {
            std::stringstream mesSS;
            mesSS << mstr << " x " << m.count;
            mstr = mesSS.str();
        }
        // Split the message into many if we must!
        nc_color col = c_dkgray;
        if (int(m.turn) >= curmes)
            col = c_ltred;
        else if (int(m.turn) + 5 >= curmes)
            col = c_ltgray;
        std::vector<std::string> folded = foldstring(mstr, maxlength);
        for (int j = folded.size() - 1; j >= 0 && line >= topline; j--, line--) {
            mvwprintz(w_messages, line, 0, col, folded[j].c_str());
        }
    }
    curmes = int(turn);
    wrefresh(w_messages);
}

void game::msg_buffer()
{
 WINDOW *w = newwin(FULL_SCREEN_HEIGHT, FULL_SCREEN_WIDTH,
                     (TERMY > FULL_SCREEN_HEIGHT) ? (TERMY-FULL_SCREEN_HEIGHT)/2 : 0,
                     (TERMX > FULL_SCREEN_WIDTH) ? (TERMX-FULL_SCREEN_WIDTH)/2 : 0);

 int offset = 0;
 InputEvent input;
 do {
  werase(w);
  wborder(w, LINE_XOXO, LINE_XOXO, LINE_OXOX, LINE_OXOX,
             LINE_OXXO, LINE_OOXX, LINE_XXOO, LINE_XOOX );
  mvwprintz(w, FULL_SCREEN_HEIGHT-1, 32, c_red, _("Press q to return"));

  int line = 1;
  int lasttime = -1;
  int i;
  for (i = 1; i <= 20 && line <= FULL_SCREEN_HEIGHT-2 && offset + i <= messages.size(); i++) {
   game_message *mtmp = &(messages[ messages.size() - (offset + i) ]);
   calendar timepassed = turn - mtmp->turn;

   if (int(timepassed) > lasttime) {
    mvwprintz(w, line, 3, c_ltblue, _("%s ago:"),
              timepassed.textify_period().c_str());
    line++;
    lasttime = int(timepassed);
   }

   if (line <= FULL_SCREEN_HEIGHT-2) { // Print the actual message... we may have to split it
    std::string mes = mtmp->message;
    if (mtmp->count > 1) {
     std::stringstream mesSS;
     mesSS << mes << " x " << mtmp->count;
     mes = mesSS.str();
    }
// Split the message into many if we must!
    std::vector<std::string> folded = foldstring(mes, FULL_SCREEN_WIDTH-2);
    for(int j=0; j<folded.size() && line <= FULL_SCREEN_HEIGHT-2; j++, line++) {
     mvwprintz(w, line, 1, c_ltgray, folded[j].c_str());
    }
   } // if (line <= 23)
  } //for (i = 1; i <= 10 && line <= 23 && offset + i <= messages.size(); i++)
  if (offset > 0)
   mvwprintz(w, FULL_SCREEN_HEIGHT-1, 27, c_magenta, "^^^");
  if (offset + i < messages.size())
   mvwprintz(w, FULL_SCREEN_HEIGHT-1, 51, c_magenta, "vvv");
  wrefresh(w);

  DebugLog() << __FUNCTION__ << "calling get_input() \n";
  input = get_input();
  int dirx = 0, diry = 0;

  get_direction(dirx, diry, input);
  if (diry == -1 && offset > 0)
   offset--;
  if (diry == 1 && offset < messages.size())
   offset++;

 } while (input != Close && input != Cancel && input != Confirm);

 werase(w);
 delwin(w);
 refresh_all();
}

void game::teleport(player *p)
{
    if (p == NULL) {
        p = &u;
    }
    int newx, newy, tries = 0;
    bool is_u = (p == &u);

    p->add_disease("teleglow", 300);
    do {
        newx = p->posx + rng(0, SEEX * 2) - SEEX;
        newy = p->posy + rng(0, SEEY * 2) - SEEY;
        tries++;
    } while (tries < 15 && !is_empty(newx, newy));
    bool can_see = (is_u || u_see(newx, newy));
    if (p->in_vehicle) {
        m.unboard_vehicle (this, p->posx, p->posy);
    }
    p->posx = newx;
    p->posy = newy;
    if (tries == 15) {
        if (m.move_cost(newx, newy) == 0) { // TODO: If we land in water, swim
            if (can_see) {
                if (is_u) {
                    add_msg(_("You teleport into the middle of a %s!"),
                            m.name(newx, newy).c_str());
                } else {
                    add_msg(_("%s teleports into the middle of a %s!"),
                            p->name.c_str(), m.name(newx, newy).c_str());
                }
            }
            p->hurt(this, bp_torso, 0, 500);
        } else if (mon_at(newx, newy) != -1) {
            int i = mon_at(newx, newy);
            if (can_see) {
                if (is_u) {
                    add_msg(_("You teleport into the middle of a %s!"),
                            z[i].name().c_str());
                } else {
                    add_msg(_("%s teleports into the middle of a %s!"),
                            p->name.c_str(), z[i].name().c_str());
                }
                explode_mon(i);
            }
        }
    }
    if (is_u) {
        update_map(u.posx, u.posy);
    }
}

void game::nuke(int x, int y)
{
	// TODO: nukes hit above surface, not z = 0
    if (x < 0 || y < 0 || x >= OMAPX || y >= OMAPY)
        return;
    int mapx = x * 2, mapy = y * 2;
    map tmpmap(&traps);
    tmpmap.load(this, mapx, mapy, 0, false);
    for (int i = 0; i < SEEX * 2; i++)
    {
        for (int j = 0; j < SEEY * 2; j++)
        {
            if (!one_in(10))
                tmpmap.ter_set(i, j, t_rubble);
            if (one_in(3))
                tmpmap.add_field(NULL, i, j, fd_nuke_gas, 3);
            tmpmap.radiation(i, j) += rng(20, 80);
        }
    }
    tmpmap.save(cur_om, turn, mapx, mapy, 0);
    cur_om->ter(x, y, 0) = ot_crater;
    //Kill any npcs on that omap location.
    for(int i = 0; i < cur_om->npcs.size();i++)
        if(cur_om->npcs[i]->mapx/2== x && cur_om->npcs[i]->mapy/2 == y && cur_om->npcs[i]->omz == 0)
            cur_om->npcs[i]->marked_for_death = true;
}

std::vector<faction *> game::factions_at(int x, int y)
{
 std::vector<faction *> ret;
 for (int i = 0; i < factions.size(); i++) {
  if (factions[i].omx == cur_om->pos().x && factions[i].omy == cur_om->pos().y &&
      trig_dist(x, y, factions[i].mapx, factions[i].mapy) <= factions[i].size)
   ret.push_back(&(factions[i]));
 }
 return ret;
}

nc_color sev(int a)
{
 switch (a) {
  case 0: return c_cyan;
  case 1: return c_ltcyan;
  case 2: return c_ltblue;
  case 3: return c_blue;
  case 4: return c_ltgreen;
  case 5: return c_green;
  case 6: return c_yellow;
  case 7: return c_pink;
  case 8: return c_ltred;
  case 9: return c_red;
  case 10: return c_magenta;
  case 11: return c_brown;
  case 12: return c_cyan_red;
  case 13: return c_ltcyan_red;
  case 14: return c_ltblue_red;
  case 15: return c_blue_red;
  case 16: return c_ltgreen_red;
  case 17: return c_green_red;
  case 18: return c_yellow_red;
  case 19: return c_pink_red;
  case 20: return c_magenta_red;
  case 21: return c_brown_red;
 }
 return c_dkgray;
}

void game::display_scent()
{
 int div = 1 + query_int(_("Sensitivity"));
 draw_ter();
 for (int x = u.posx - getmaxx(w_terrain)/2; x <= u.posx + getmaxx(w_terrain)/2; x++) {
  for (int y = u.posy - getmaxy(w_terrain)/2; y <= u.posy + getmaxy(w_terrain)/2; y++) {
   int sn = scent(x, y) / (div * 2);
   mvwprintz(w_terrain, getmaxy(w_terrain)/2 + y - u.posy, getmaxx(w_terrain)/2 + x - u.posx, sev(sn/10), "%d",
             sn % 10);
  }
 }
 wrefresh(w_terrain);
 getch();
}

void game::init_autosave()
{
 moves_since_last_save = 0;
 item_exchanges_since_save = 0;
 last_save_timestamp = time(NULL);
}

/* Currently unused.
int game::autosave_timeout()
{
 if (!OPTIONS["AUTOSAVE"])
  return -1; // -1 means block instead of timeout

 const double upper_limit = 60 * 1000;
 const double lower_limit = 5 * 1000;
 const double range = upper_limit - lower_limit;

 // Items exchanged
 const double max_changes = 20.0;
 const double max_moves = 500.0;

 double move_multiplier = 0.0;
 double changes_multiplier = 0.0;

 if( moves_since_last_save < max_moves )
  move_multiplier = 1 - (moves_since_last_save / max_moves);

 if( item_exchanges_since_save < max_changes )
  changes_multiplier = 1 - (item_exchanges_since_save / max_changes);

 double ret = lower_limit + (range * move_multiplier * changes_multiplier);
 return ret;
}
*/

void game::quicksave(){
    if(!moves_since_last_save && !item_exchanges_since_save){return;}//Don't autosave if the player hasn't done anything since the last autosave/quicksave,
    add_msg(_("Saving game, this may take a while"));

    time_t now = time(NULL);    //timestamp for start of saving procedure

    //perform save
    save();
    save_factions_missions_npcs();
    save_artifacts();
    save_maps();

    //Now reset counters for autosaving, so we don't immediately autosave after a quicksave or autosave.
    moves_since_last_save = 0;
    item_exchanges_since_save = 0;
    last_save_timestamp = now;
}

void game::autosave(){
    //Don't autosave if the min-autosave interval has not passed since the last autosave/quicksave.
    if(time(NULL) < last_save_timestamp + (60 * OPTIONS["AUTOSAVE_MINUTES"])){return;}
    quicksave();    //Driving checks are handled by quicksave()
}

void intro()
{
 int maxx, maxy;
 getmaxyx(stdscr, maxy, maxx);
 const int minHeight = FULL_SCREEN_HEIGHT;
 const int minWidth = FULL_SCREEN_WIDTH;
 WINDOW* tmp = newwin(minHeight, minWidth, 0, 0);
 while (maxy < minHeight || maxx < minWidth) {
  werase(tmp);
  wprintw(tmp, _("\
Whoa. Whoa. Hey. This game requires a minimum terminal size of %dx%d. I'm\n\
sorry if your graphical terminal emulator went with the woefully-diminutive\n\
%dx%d as its default size, but that just won't work here.  Now stretch the\n\
window until you've got it at the right size (or bigger).\n"),
          minWidth, minHeight, maxx, maxy);
  wgetch(tmp);
  getmaxyx(stdscr, maxy, maxx);
 }
 werase(tmp);
 wrefresh(tmp);
 delwin(tmp);
 erase();
}

// (Press X (or Y)|Try) to Z
std::string game::press_x(action_id act)
{
    return press_x(act,_("Press "),"",_("Try"));
}
std::string game::press_x(action_id act, std::string key_bound, std::string key_unbound)
{
    return press_x(act,key_bound,"",key_unbound);
}
std::string game::press_x(action_id act, std::string key_bound_pre, std::string key_bound_suf, std::string key_unbound)
{
    std::vector<char> keys = keys_bound_to( action_id(act) );
    if (keys.empty()) {
        return key_unbound;
    } else {
        std::string keyed = key_bound_pre.append("");
        for (int j = 0; j < keys.size(); j++) {
            if (keys[j] == '\'' || keys[j] == '"'){
                if (j < keys.size() - 1) {
                    keyed += keys[j]; keyed += _(" or ");
                } else {
                    keyed += keys[j];
                }
            } else {
                if (j < keys.size() - 1) {
                    keyed += "'"; keyed += keys[j]; keyed += _("' or ");
                } else {
                    if (keys[j] == '_') {
                        keyed += _("'_' (underscore)");
                    } else {
                        keyed += "'"; keyed += keys[j]; keyed += "'";
                    }
                }
            }
        }
        return keyed.append(key_bound_suf.c_str());
    }
}
// ('Z'ing|zing) (\(X( or Y))\))
std::string game::press_x(action_id act, std::string act_desc)
{
    bool key_after=false;
    bool z_ing=false;
    char zing = tolower(act_desc.at(0));
    std::vector<char> keys = keys_bound_to( action_id(act) );
    if (keys.empty()) {
        return act_desc;
    } else {
        std::string keyed = ("");
        for (int j = 0; j < keys.size(); j++) {
            if (tolower(keys[j])==zing) {
                if (z_ing) {
                    keyed.replace(1,1,1,act_desc.at(0));
                    if (key_after) {
                        keyed += _(" or '");
                        keyed += (islower(act_desc.at(0)) ? toupper(act_desc.at(0))
                                                          : tolower(act_desc.at(0)));
                        keyed += "'";
                    } else {
                        keyed +=" ('";
                        keyed += (islower(act_desc.at(0)) ? toupper(act_desc.at(0))
                                                          : tolower(act_desc.at(0)));
                        keyed += "'";
                        key_after=true;
                    }
                } else {
                    std::string uhh="";
                    if (keys[j] == '\'' || keys[j] == '"'){
                        uhh+="("; uhh+=keys[j]; uhh+=")";
                    } else {
                        uhh+="'"; uhh+=keys[j]; uhh+="'";
                    }
                    if(act_desc.length()>1) {
                        uhh+=act_desc.substr(1);
                    }
                    if (keys[j] == '_') {
                        uhh += _(" (underscore)");
                    }
                    keyed.insert(0,uhh);
                    z_ing=true;
                }
            } else {
                if (key_after) {
                    if (keys[j] == '\'' || keys[j] == '"'){
                        keyed += _(" or "); keyed += keys[j];
                    } else if (keys[j] == '_') {
                        keyed += _("or '_' (underscore)");
                    } else {
                        keyed+=_(" or '"); keyed+=keys[j]; keyed+="'";
                    }
                } else {
                    if (keys[j] == '\'' || keys[j] == '"'){
                        keyed += " ("; keyed += keys[j];
                    } else if (keys[j] == '_') {
                        keyed += _(" ('_' (underscore)");
                    } else {
                        keyed += " ('"; keyed+=keys[j]; keyed+="'";
                    }
                   key_after=true;
                }
            }
        }
        if (!z_ing) {
            keyed.insert(0,act_desc);
        }
        if (key_after) {
            keyed+=")";
        }
        return keyed;
    }
}<|MERGE_RESOLUTION|>--- conflicted
+++ resolved
@@ -360,7 +360,6 @@
  }
 
  load_auto_pickup(false); // Load global auto pickup rules
- vSCT.clear(); //Reset SCT
 
  if (opening_screen()) {// Opening menu
 // Finally, draw the screen!
@@ -1603,17 +1602,11 @@
             break;
     }
 
-<<<<<<< HEAD
-    if (OPTIONS[OPT_RAIN_ANIMATION]) {
-=======
     if (bWeatherEffect && OPTIONS["RAIN_ANIMATION"]) {
->>>>>>> 6fc622e9
         int iStartX = (TERRAIN_WINDOW_WIDTH > 121) ? (TERRAIN_WINDOW_WIDTH-121)/2 : 0;
         int iStartY = (TERRAIN_WINDOW_HEIGHT > 121) ? (TERRAIN_WINDOW_HEIGHT-121)/2: 0;
         int iEndX = (TERRAIN_WINDOW_WIDTH > 121) ? TERRAIN_WINDOW_WIDTH-(TERRAIN_WINDOW_WIDTH-121)/2: TERRAIN_WINDOW_WIDTH;
         int iEndY = (TERRAIN_WINDOW_HEIGHT > 121) ? TERRAIN_WINDOW_HEIGHT-(TERRAIN_WINDOW_HEIGHT-121)/2: TERRAIN_WINDOW_HEIGHT;
-        int iMaxHalfX = getmaxx(w_terrain)/2;
-        int iMaxHalfY = getmaxy(w_terrain)/2;
 
         //x% of the Viewport, only shown on visible areas
         int dropCount = iEndX * iEndY * fFactor;
@@ -1623,67 +1616,25 @@
 
         timeout(125);
         do {
-            for(int i=0; i < vSCT.size(); i++) {
-                vSCT[i].iStage++;
-
-                if (vSCT[i].iLastX != 0 && vSCT[i].iLastY != 0) {
-                    for(int j=0; j < vSCT[i].sDmg.size(); j++) {
-                        if (!g->u_see( vSCT[i].iLastX - iMaxHalfX + u.posx + u.view_offset_x + j, vSCT[i].iLastY - iMaxHalfY + u.posy + u.view_offset_y )) {
-                            mvwputch(w_terrain,
-                                     vSCT[i].iLastY,
-                                     vSCT[i].iLastX + j,
-                                     c_black,
-                                     ' '
-                                    );
-                        } else {
-                            m.drawsq(w_terrain, u,
-                                     vSCT[i].iLastX - iMaxHalfX + u.posx + u.view_offset_x + j,
-                                     vSCT[i].iLastY - iMaxHalfY + u.posy + u.view_offset_y,
-                                     false,
-                                     true,
-                                     u.posx + u.view_offset_x,
-                                     u.posy + u.view_offset_y);
-                        }
-                    }
-                }
-
-                if (vSCT[i].iStage > 5) {
-                    vSCT.erase(vSCT.begin() + i);
-                    i--;
-                } else {
-                    vSCT[i].iLastX = iMaxHalfX + ((vSCT[i].bLeft) ? (-5) : 5);
-                    vSCT[i].iLastY = iMaxHalfY + vSCT[i].iStage;
-
-                    mvwprintz(w_terrain,
-                              vSCT[i].iLastY,
-                              vSCT[i].iLastX,
-                              c_ltred,
-                              (vSCT[i].sDmg).c_str()
-                             );
-                }
+            for(int i=0; i < vDrops.size(); i++) {
+                m.drawsq(w_terrain, u,
+                         vDrops[i].first - getmaxx(w_terrain)/2 + u.posx + u.view_offset_x,
+                         vDrops[i].second - getmaxy(w_terrain)/2 + u.posy + u.view_offset_y,
+                         false,
+                         true,
+                         u.posx + u.view_offset_x,
+                         u.posy + u.view_offset_y);
             }
 
-            if (bWeatherEffect) {
-                for(int i=0; i < vDrops.size(); i++) {
-                    m.drawsq(w_terrain, u,
-                             vDrops[i].first - iMaxHalfX + u.posx + u.view_offset_x,
-                             vDrops[i].second - iMaxHalfY + u.posy + u.view_offset_y,
-                             false,
-                             true,
-                             u.posx + u.view_offset_x,
-                             u.posy + u.view_offset_y);
-                }
-
-                vDrops.clear();
-
-                for(int i=0; i < dropCount; i++) {
-                    int iRandX = rng(iStartX, iEndX-1);
-                    int iRandY = rng(iStartY, iEndY-1);
-
-                    if (mapRain[iRandY][iRandX]) {
-                        vDrops.push_back(std::make_pair(iRandX, iRandY));
-                        mvwputch(w_terrain, iRandY, iRandX, colGlyph, cGlyph);
-                    }
+            vDrops.clear();
+
+            for(int i=0; i < dropCount; i++) {
+                int iRandX = rng(iStartX, iEndX-1);
+                int iRandY = rng(iStartY, iEndY-1);
+
+                if (mapRain[iRandY][iRandX]) {
+                    vDrops.push_back(std::make_pair(iRandX, iRandY));
+                    mvwputch(w_terrain, iRandY, iRandX, colGlyph, cGlyph);
                 }
             }
 
@@ -10492,8 +10443,7 @@
     sMonSym = z[mondex].symbol();
    hit_animation(x - u.posx + VIEWX - u.view_offset_x,
                  y - u.posy + VIEWY - u.view_offset_y,
-                 (udam <= 0) ? white_background(cMonColor) : red_background(cMonColor), sMonSym);
-   vSCT.push_back(cSCT(udam, true));
+                 red_background(cMonColor), sMonSym);
    return;
   } else
    displace = true;
